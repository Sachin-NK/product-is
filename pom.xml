<?xml version="1.0" encoding="utf-8"?>
<!--
  ~ Copyright (c) 2014-2025, WSO2 LLC. (http://www.wso2.com).
  ~
  ~ WSO2 LLC. licenses this file to you under the Apache License,
  ~ Version 2.0 (the "License"); you may not use this file except
  ~ in compliance with the License.
  ~ You may obtain a copy of the License at
  ~
  ~ http://www.apache.org/licenses/LICENSE-2.0
  ~
  ~ Unless required by applicable law or agreed to in writing,
  ~ software distributed under the License is distributed on an
  ~ "AS IS" BASIS, WITHOUT WARRANTIES OR CONDITIONS OF ANY
  ~ KIND, either express or implied.  See the License for the
  ~ specific language governing permissions and limitations
  ~ under the License.
  -->

<project xmlns="http://maven.apache.org/POM/4.0.0" xmlns:xsi="http://www.w3.org/2001/XMLSchema-instance" xsi:schemaLocation="http://maven.apache.org/POM/4.0.0 http://maven.apache.org/maven-v4_0_0.xsd">

    <parent>
        <groupId>org.wso2</groupId>
        <artifactId>wso2</artifactId>
        <version>1.2</version>
    </parent>


    <modelVersion>4.0.0</modelVersion>
    <groupId>org.wso2.is</groupId>
    <artifactId>identity-server-parent</artifactId>
    <packaging>pom</packaging>
    <description>WSO2 Identity Server</description>
    <version>7.2.0-beta-SNAPSHOT</version>
    <name>WSO2 Identity Server</name>
    <url>http://wso2.org/projects/identity</url>

    <modules>
        <module>modules/features</module>
        <module>modules/p2-profile-gen</module>
        <module>modules/connectors</module>
        <module>modules/api-resources</module>
        <module>modules/authenticators</module>
        <module>modules/social-authenticators</module>
        <module>modules/provisioning-connectors</module>
        <module>modules/local-authenticators</module>
        <module>modules/oauth2-grant-types</module>
        <module>modules/integration-ui-templates</module>
        <module>modules/distribution</module>
        <module>modules/styles</module>
        <module>modules/tests-utils</module>
        <module>modules/integration</module>
    </modules>

    <licenses>
        <license>
            <name>Apache License Version 2.0</name>
            <url>http://www.apache.org/licenses/LICENSE-2.0</url>
        </license>
    </licenses>

    <organization>
        <name>WSO2</name>
        <url>http://www.wso2.org</url>
    </organization>

    <issueManagement>
        <system>JIRA</system>
        <url>http://www.wso2.org/jira/browse/IDENTITY</url>
    </issueManagement>
    <mailingLists>
        <mailingList>
            <name>Identity Server Developers</name>
            <subscribe>identity-dev-subscribe@wso2.org</subscribe>
            <unsubscribe>identity-dev-unsubscribe@wso2.org</unsubscribe>
            <post>identity-dev@wso2.org</post>
            <archive>http://wso2.org/mailarchive/identity-dev/</archive>
        </mailingList>
    </mailingLists>

    <inceptionYear>2007</inceptionYear>

    <developers>
        <developer>
            <name>Ruchith Fernando</name>
            <id>ruchith</id>
            <email>ruchith AT wso2.com</email>
            <organization>WSO2</organization>
        </developer>
        <developer>
            <name>Dimuthu Leelaratne</name>
            <id>dimuthul</id>
            <email>dimuthul AT wso2.com</email>
            <organization>WSO2</organization>
        </developer>
        <developer>
            <name>Dumindu Perera</name>
            <id>dumindu</id>
            <email>dumindu AT wso2.com</email>
            <organization>WSO2</organization>
        </developer>
        <developer>
            <name>Saminda Abeyruwan</name>
            <id>saminda</id>
            <email>saminda AT wso2.com</email>
            <organization>WSO2</organization>
        </developer>
        <developer>
            <name>Nandana Mihindukulasooriya</name>
            <id>nandana</id>
            <email>nandana AT wso2.com</email>
            <organization>WSO2</organization>
        </developer>
        <developer>
            <name>Prabath Siriwardena</name>
            <id>prabath</id>
            <email>prabath AT wso2.com</email>
            <organization>WSO2</organization>
        </developer>
        <developer>
            <name>Thilina Buddhika</name>
            <id>thilina</id>
            <email>thilinab AT wso2.com</email>
            <organization>WSO2</organization>
        </developer>
        <developer>
            <name>Amila Jayasekara</name>
            <id>amilaj</id>
            <email>amilaj AT wso2.com</email>
            <organization>WSO2</organization>
        </developer>
        <developer>
            <name>Asela Pathberiya</name>
            <id>asela</id>
            <email>asela AT wso2.com</email>
            <organization>WSO2</organization>
        </developer>
        <developer>
            <name>Hasini Gunasinghe</name>
            <id>hasini</id>
            <email>hasini AT wso2.com</email>
            <organization>WSO2</organization>
        </developer>
        <developer>
            <name>Manjula Rathnayake</name>
            <id>manjula</id>
            <email>manjular AT wso2.com</email>
            <organization>WSO2</organization>
        </developer>
        <developer>
            <name>Suresh Attanayake</name>
            <id>suresh</id>
            <email>suresh AT wso2.com</email>
            <organization>WSO2</organization>
        </developer>
        <developer>
            <name>Johann Nallathamby</name>
            <id>johann</id>
            <email>johann AT wso2.com</email>
            <organization>WSO2</organization>
        </developer>
        <developer>
            <name>Dulanja Liyanage</name>
            <id>dulanja</id>
            <email>dulanja AT wso2.com</email>
            <organization>WSO2</organization>
        </developer>
        <developer>
            <name>Ishara Karunarathna</name>
            <id>ishara</id>
            <email>isharak AT wso2.com</email>
            <organization>WSO2</organization>
        </developer>
        <developer>
            <name>Darshana Gunawardana</name>
            <id>darshana</id>
            <email>darshana AT wso2.com</email>
            <organization>WSO2</organization>
        </developer>
        <developer>
            <name>Pushpalanka Jayawardana</name>
            <id>pushpalanka</id>
            <email>lanka AT wso2.com</email>
            <organization>WSO2</organization>
        </developer>
        <developer>
            <name>Chamath Gunawardana</name>
            <id>chamath</id>
            <email>chamathg AT wso2.com</email>
            <organization>WSO2</organization>
        </developer>
        <developer>
            <name>Thanuja Jayasinghe</name>
            <id>thanuja</id>
            <email>thanuja AT wso2.com</email>
            <organization>WSO2</organization>
        </developer>
        <developer>
            <name>Isura Karunarathna</name>
            <id>isura</id>
            <email>isura AT wso2.com</email>
            <organization>WSO2</organization>
        </developer>
        <developer>
            <name>Prasad Tissera</name>
            <id>prasad</id>
            <email>prasadt AT wso2.com</email>
            <organization>WSO2</organization>
        </developer>
        <developer>
            <name>Pulasthi Mahawithana</name>
            <id>pulasthi</id>
            <email>pulasthim AT wso2.com</email>
            <organization>WSO2</organization>
        </developer>
        <developer>
            <name>Hasintha Indrajee</name>
            <id>hasintha</id>
            <email>hasintha AT wso2.com</email>
            <organization>WSO2</organization>
        </developer>
        <developer>
            <name>Gayan Gunawardana</name>
            <id>gayan</id>
            <email>gayan AT wso2.com</email>
            <organization>WSO2</organization>
        </developer>
        <developer>
            <name>Tharindu Edirisinghe</name>
            <id>tharindue</id>
            <email>tharindue AT wso2.com</email>
            <organization>WSO2</organization>
        </developer>
        <developer>
            <name>Malithi Edirisinghe</name>
            <id>malithim</id>
            <email>malithim AT wso2.com</email>
            <organization>WSO2</organization>
        </developer>
        <developer>
            <name>Godwin Shrimal</name>
            <id>godwin</id>
            <email>godwin AT wso2.com</email>
            <organization>WSO2</organization>
        </developer>
        <developer>
            <name>Omindu Rathnaweera</name>
            <id>omindu</id>
            <email>omindu AT wso2.com</email>
            <organization>WSO2</organization>
        </developer>
        <developer>
            <name>Nuwandi Wickramasinghe</name>
            <id>nuwandiw</id>
            <email>nuwandiw AT wso2.com</email>
            <organization>WSO2</organization>
        </developer>
        <developer>
            <name>Kasun Bandara</name>
            <id>kasunb</id>
            <email>kasunb AT wso2.com</email>
            <organization>WSO2</organization>
        </developer>
        <developer>
            <name>Indunil Upeksha</name>
            <id>indunil</id>
            <email>indunil AT wso2.com</email>
            <organization>WSO2</organization>
        </developer>
        <developer>
            <name>Hasanthi Dissanayake</name>
            <id>hasanthi</id>
            <email>hasanthi AT wso2.com</email>
            <organization>WSO2</organization>
        </developer>
        <developer>
            <name>Maduranga Siriwardena</name>
            <id>maduranga</id>
            <email>maduranga AT wso2.com</email>
            <organization>WSO2</organization>
        </developer>
        <developer>
            <name>Chamila Wijayarathna</name>
            <id>chamila</id>
            <email>chamila AT wso2.com</email>
            <organization>WSO2</organization>
        </developer>
        <developer>
            <name>Chanaka Jayasena</name>
            <id>chanaka</id>
            <email>chanaka AT wso2.com</email>
            <organization>WSO2</organization>
        </developer>
        <developer>
            <name>Chamara Philips</name>
            <id>chamarap</id>
            <email>chamarap AT wso2.com</email>
            <organization>WSO2</organization>
        </developer>
        <developer>
            <name>Damith Senanayake</name>
            <id>damiths</id>
            <email>damiths AT wso2.com</email>
            <organization>WSO2</organization>
        </developer>
        <developer>
            <name>Jayanga Kaushalya</name>
            <id>jayangak</id>
            <email>jayangak AT wso2.com</email>
            <organization>WSO2</organization>
        </developer>
        <developer>
            <name>Farasath Ahamed</name>
            <id>farasatha</id>
            <email>farasatha AT wso2.com</email>
            <organization>WSO2</organization>
        </developer>
        <developer>
            <name>Dharshana Kasun Warusavitharana</name>
            <id>dharshanaw</id>
            <email>dharshanaw AT wso2.com</email>
            <organization>WSO2</organization>
        </developer>
        <developer>
            <name>Ayesha Dissanayaka</name>
            <id>ayesha</id>
            <email>ayesha AT wso2.com</email>
            <organization>WSO2</organization>
        </developer>
        <developer>
            <name>Ashen Weerathunga</name>
            <id>ashen</id>
            <email>ashen AT wso2.com</email>
            <organization>WSO2</organization>
        </developer>
        <developer>
            <name>Dimuthu De Lanerolle</name>
            <id>dimuthud</id>
            <email>dimuthud AT wso2.com</email>
            <organization>WSO2</organization>
        </developer>
        <developer>
            <name>Ruwan Abeykoon</name>
            <id>ruwana</id>
            <email>ruwana AT wso2.com</email>
            <organization>WSO2</organization>
        </developer>
        <developer>
            <name>Kasun Gajasinghe</name>
            <id>kasung</id>
            <email>kasung AT wso2.com</email>
            <organization>WSO2</organization>
        </developer>
        <developer>
            <name>Dinusha Senanayaka</name>
            <id>dinusha</id>
            <email>dinusha AT wso2.com</email>
            <organization>WSO2</organization>
        </developer>
        <developer>
            <name>Lahiru Manohara</name>
            <id>lahiruma</id>
            <email>lahiruma AT wso2.com</email>
            <organization>WSO2</organization>
        </developer>
        <developer>
            <name>Rushmin Fernando</name>
            <id>rushmin</id>
            <email>rushmin AT wso2.com</email>
            <organization>WSO2</organization>
        </developer>
        <developer>
            <name>Lahiru Ekanayake</name>
            <id>lahirue</id>
            <email>lahirue AT wso2.com</email>
            <organization>WSO2</organization>
        </developer>
        <developer>
            <name>Lahiru Cooray</name>
            <id>lahiruc</id>
            <email>lahiruc AT wso2.com</email>
            <organization>WSO2</organization>
        </developer>
        <developer>
            <name>Dinali Dabarera</name>
            <id>Dinali</id>
            <email>dinali AT wso2.com</email>
            <organization>WSO2</organization>
        </developer>
        <developer>
            <name>Nilasini Thirunavukaarasu</name>
            <id>Nilasini</id>
            <email>nilasini AT wso2.com</email>
            <organization>WSO2</organization>
        </developer>
        <developer>
            <name>Sathya Bandara</name>
            <id>Sathya</id>
            <email>sathya AT wso2.com</email>
            <organization>WSO2</organization>
        </developer>
        <developer>
            <name>Supun Priyadarshana</name>
            <id>Supun</id>
            <email>supunp AT wso2.com</email>
            <organization>WSO2</organization>
        </developer>
        <developer>
            <name>Thilina Madumal</name>
            <id>Thilina</id>
            <email>thilinamad AT wso2.com</email>
            <organization>WSO2</organization>
        </developer>
        <developer>
            <name>Madawa Soysa</name>
            <id>madawas</id>
            <email>madawas AT wso2.com</email>
            <organization>WSO2</organization>
        </developer>
    </developers>


    <pluginRepositories>
        <pluginRepository>
            <id>wso2-maven2-repository</id>
            <url>https://dist.wso2.org/maven2</url>
        </pluginRepository>
        <pluginRepository>
            <id>wso2.releases</id>
            <name>WSO2 internal Repository</name>
            <url>https://maven.wso2.org/nexus/content/repositories/releases/</url>
            <releases>
                <enabled>true</enabled>
                <updatePolicy>daily</updatePolicy>
                <checksumPolicy>ignore</checksumPolicy>
            </releases>
        </pluginRepository>
        <pluginRepository>
            <id>wso2.snapshots</id>
            <name>Apache Snapshot Repository</name>
            <url>https://maven.wso2.org/nexus/content/repositories/snapshots/</url>
            <snapshots>
                <enabled>true</enabled>
                <updatePolicy>daily</updatePolicy>
            </snapshots>
            <releases>
                <enabled>false</enabled>
            </releases>
        </pluginRepository>
        <pluginRepository>
            <id>wso2-nexus</id>
            <name>WSO2 internal Repository</name>
            <url>https://maven.wso2.org/nexus/content/groups/wso2-public/</url>
            <releases>
                <enabled>true</enabled>
                <updatePolicy>daily</updatePolicy>
                <checksumPolicy>ignore</checksumPolicy>
            </releases>
        </pluginRepository>
    </pluginRepositories>

    <build>
        <plugins>
            <plugin>
                <groupId>org.apache.maven.plugins</groupId>
                <artifactId>maven-release-plugin</artifactId>
                <configuration>
                    <preparationGoals>clean install</preparationGoals>
                    <autoVersionSubmodules>true</autoVersionSubmodules>
                </configuration>
            </plugin>
            <plugin>
                <groupId>org.apache.maven.plugins</groupId>
                <artifactId>maven-deploy-plugin</artifactId>
            </plugin>
            <plugin>
                <groupId>org.apache.maven.plugins</groupId>
                <artifactId>maven-compiler-plugin</artifactId>
                <configuration>
                    <encoding>UTF-8</encoding>
                    <source>1.8</source>
                    <target>1.8</target>
                </configuration>
            </plugin>
            <plugin>
                <groupId>org.apache.maven.plugins</groupId>
                <artifactId>maven-surefire-plugin</artifactId>
                <version>2.22.1</version>
            </plugin>
            <plugin>
                <inherited>false</inherited>
                <artifactId>maven-clean-plugin</artifactId>
                <version>2.1</version>
            </plugin>
        </plugins>

        <pluginManagement>
            <plugins>
                <plugin>
                    <groupId>org.apache.felix</groupId>
                    <artifactId>maven-bundle-plugin</artifactId>
                    <version>3.2.0</version>
                    <extensions>true</extensions>
                    <configuration>
                        <obrRepository>NONE</obrRepository>
                    </configuration>
                </plugin>
                <plugin>
                    <groupId>org.apache.maven.plugins</groupId>
                    <artifactId>maven-source-plugin</artifactId>
                    <version>3.0.1</version>
                    <executions>
                        <execution>
                            <id>attach-sources</id>
                            <phase>verify</phase>
                            <goals>
                                <goal>jar-no-fork</goal>
                            </goals>
                        </execution>
                    </executions>
                </plugin>
                <plugin>
                    <groupId>org.apache.maven.plugins</groupId>
                    <artifactId>maven-project-info-reports-plugin</artifactId>
                    <version>2.4</version>
                </plugin>
                <plugin>
                    <groupId>org.apache.maven.plugins</groupId>
                    <artifactId>maven-war-plugin</artifactId>
                    <version>${maven.war.plugin.version}</version>
                </plugin>
                <plugin>
                    <groupId>org.codehaus.mojo</groupId>
                    <artifactId>build-helper-maven-plugin</artifactId>
                    <version>3.0.0</version>
                </plugin>
                <plugin>
                    <groupId>net.wasdev.wlp.maven.plugins</groupId>
                    <artifactId>liberty-maven-plugin</artifactId>
                    <version>${liberty.maven.plugin.version}</version>
                </plugin>
                <plugin>
                    <groupId>org.wso2.maven</groupId>
                    <artifactId>wso2-maven-json-merge-plugin</artifactId>
                    <version>${wso2.json.merge.plugin.version}</version>
                </plugin>
                <plugin>
                    <groupId>org.apache.maven.plugins</groupId>
                    <artifactId>maven-checkstyle-plugin</artifactId>
                    <version>${maven.checkstyle.plugin.version}</version>
                </plugin>
            </plugins>
        </pluginManagement>

    </build>

    <dependencyManagement>
        <dependencies>
            <dependency>
                <groupId>org.wso2.carbon</groupId>
                <artifactId>org.wso2.carbon.ui</artifactId>
                <version>${carbon.kernel.version}</version>
            </dependency>
            <dependency>
                <groupId>org.eclipse.equinox</groupId>
                <artifactId>org.eclipse.equinox.http.servlet</artifactId>
                <version>${equinox.http.servlet.version}</version>
            </dependency>
            <dependency>
                <groupId>org.eclipse.equinox</groupId>
                <artifactId>org.eclipse.equinox.http.helper</artifactId>
                <version>${equinox.http.helper.version}</version>
            </dependency>
            <dependency>
                <groupId>org.eclipse.equinox</groupId>
                <artifactId>org.eclipse.equinox.jsp.jasper</artifactId>
                <version>${equinox.jsp.jasper.version}</version>
            </dependency>
            <dependency>
                <groupId>org.eclipse.equinox</groupId>
                <artifactId>javax.servlet.jsp</artifactId>
                <version>${javax.servlet.jsp.version}</version>
            </dependency>
            <dependency>
                <groupId>org.eclipse.microprofile</groupId>
                <artifactId>microprofile</artifactId>
                <version>${eclipse.microprofile.version}</version>
                <type>pom</type>
            </dependency>
            <dependency>
                <groupId>net.sf.ehcache.wso2</groupId>
                <artifactId>ehcache</artifactId>
                <version>${ehcache.version}</version>
            </dependency>
            <dependency>
                <groupId>org.apache.bcel.wso2</groupId>
                <artifactId>bcel</artifactId>
                <version>${bcel.wso2.version}</version>
            </dependency>
            <dependency>
                <groupId>org.ow2.asm</groupId>
                <artifactId>asm-all</artifactId>
                <version>${asm-all.version}</version>
            </dependency>
            <dependency>
                <groupId>cglib.wso2</groupId>
                <artifactId>cglib</artifactId>
                <version>${cglib.wso2.version}</version>
            </dependency>
            <dependency>
                <groupId>com.google.gdata.wso2</groupId>
                <artifactId>gdata-core</artifactId>
                <version>${gdata.core.wso2.version}</version>
            </dependency>
            <dependency>
                <groupId>com.google.code.gson</groupId>
                <artifactId>gson</artifactId>
                <version>${google.code.gson.version}</version>
            </dependency>
            <dependency>
                <groupId>org.apache.axis2.wso2</groupId>
                <artifactId>axis2-jibx</artifactId>
                <version>${axis2.jibx.wso2.version}</version>
            </dependency>
            <dependency>
                <groupId>org.jibx.wso2</groupId>
                <artifactId>jibx</artifactId>
                <version>${jibx.wso2.version}</version>
            </dependency>
            <dependency>
                <groupId>org.apache.axis2.wso2</groupId>
                <artifactId>axis2-jaxbri</artifactId>
                <version>${axis2.jaxb.wso2.version}</version>
            </dependency>
            <dependency>
                <groupId>org.wso2.carbon</groupId>
                <artifactId>org.wso2.carbon.core</artifactId>
                <version>${carbon.kernel.version}</version>
            </dependency>
            <dependency>
                <groupId>org.wso2.carbon</groupId>
                <artifactId>org.wso2.carbon.registry.core</artifactId>
                <version>${carbon.kernel.version}</version>
            </dependency>
            <dependency>
                <groupId>org.wso2.carbon</groupId>
                <artifactId>org.wso2.carbon.user.api</artifactId>
                <version>${carbon.kernel.version}</version>
            </dependency>
            <dependency>
                <groupId>org.apache.axis2.wso2</groupId>
                <artifactId>axis2</artifactId>
                <version>${axis2.wso2.version}</version>
            </dependency>
            <dependency>
                <groupId>org.apache.ws.commons.axiom.wso2</groupId>
                <artifactId>axiom</artifactId>
                <version>${axiom.wso2.version}</version>
            </dependency>
            <dependency>
                <groupId>org.wso2.carbon.identity.framework</groupId>
                <artifactId>org.wso2.carbon.identity.core</artifactId>
                <version>${carbon.identity.framework.version}</version>
            </dependency>
            <dependency>
                <groupId>org.wso2.carbon.identity.framework</groupId>
                <artifactId>org.wso2.carbon.identity.application.common</artifactId>
                <version>${carbon.identity.framework.version}</version>
            </dependency>
            <dependency>
                <groupId>org.wso2.carbon.registry</groupId>
                <artifactId>org.wso2.carbon.registry.resource.stub</artifactId>
                <version>${carbon.registry.version}</version>
            </dependency>
            <dependency>
                <groupId>org.wso2.identity</groupId>
                <artifactId>org.wso2.identity.integration.ui.pages</artifactId>
                <version>${project.version}</version>
                <scope>test</scope>
            </dependency>
            <dependency>
                <groupId>org.wso2.carbon</groupId>
                <artifactId>org.wso2.carbon.authenticator.stub</artifactId>
                <version>${carbon.kernel.version}</version>
            </dependency>
            <dependency>
                <groupId>org.wso2.carbon.identity.inbound.auth.oauth2</groupId>
                <artifactId>org.wso2.carbon.identity.oauth</artifactId>
                <version>${identity.inbound.auth.oauth.version}</version>
            </dependency>
            <dependency>
                <groupId>org.wso2.carbon.identity.inbound.auth.oauth2</groupId>
                <artifactId>org.wso2.carbon.identity.oauth.stub</artifactId>
                <version>${identity.inbound.auth.oauth.version}</version>
            </dependency>
            <dependency>
                <groupId>junit</groupId>
                <artifactId>junit</artifactId>
                <version>${junit.version}</version>
                <scope>test</scope>
            </dependency>
            <dependency>
                <groupId>javax.servlet</groupId>
                <artifactId>servlet-api</artifactId>
                <version>${sevlet.api.version}</version>
            </dependency>
            <dependency>
                <groupId>javax.servlet</groupId>
                <artifactId>jsp-api</artifactId>
                <version>${jsp.api.version}</version>
            </dependency>
            <dependency>
                <groupId>com.google.common.wso2</groupId>
                <artifactId>google-collect</artifactId>
                <version>${google.collect.wso2.version}</version>
            </dependency>
            <dependency>
                <groupId>org.apache.oltu.oauth2</groupId>
                <artifactId>org.apache.oltu.oauth2.client</artifactId>
                <version>${oauth2.client.version}</version>
            </dependency>
            <dependency>
                <groupId>org.wso2.carbon</groupId>
                <artifactId>org.wso2.carbon.utils</artifactId>
                <version>${carbon.kernel.version}</version>
                <exclusions>
                    <exclusion>
                        <groupId>org.yaml</groupId>
                        <artifactId>snakeyaml</artifactId>
                    </exclusion>
                </exclusions>
            </dependency>
            <dependency>
                <groupId>com.googlecode.json-simple</groupId>
                <artifactId>json-simple</artifactId>
                <version>${json.simple.version}</version>
            </dependency>
            <dependency>
                <groupId>org.openid4java</groupId>
                <artifactId>openid4java-consumer</artifactId>
                <version>${openid4java.consumer.version}</version>
            </dependency>
            <dependency>
                <groupId>javax.servlet</groupId>
                <artifactId>jstl</artifactId>
                <version>${jstl.version}</version>
            </dependency>
            <dependency>
                <groupId>taglibs</groupId>
                <artifactId>standard</artifactId>
                <version>${taglibs.version}</version>
            </dependency>
            <dependency>
                <groupId>commons-lang</groupId>
                <artifactId>commons-lang</artifactId>
                <version>${commons.lang.version}</version>
            </dependency>
            <dependency>
                <groupId>org.wso2.is</groupId>
                <artifactId>org.wso2.identity.passivests.filter</artifactId>
                <version>${project.version}</version>
            </dependency>
            <dependency>
                <groupId>org.apache.ws.commons.axiom</groupId>
                <artifactId>axiom-impl</artifactId>
                <version>${axiom.impl.version}</version>
            </dependency>
            <dependency>
                <groupId>org.apache.ws.commons.axiom</groupId>
                <artifactId>axiom-api</artifactId>
                <version>${axiom.version}</version>
            </dependency>
            <dependency>
                <groupId>org.opensaml</groupId>
                <artifactId>opensaml</artifactId>
                <version>${opensaml.version}</version>
            </dependency>
            <!--OpenSAML3 dependencies-->
            <dependency>
                <groupId>org.opensaml</groupId>
                <artifactId>opensaml-core</artifactId>
                <version>${opensaml3.version}</version>
            </dependency>
            <dependency>
                <groupId>org.opensaml</groupId>
                <artifactId>opensaml-soap-api</artifactId>
                <version>${opensaml3.version}</version>
            </dependency>
            <dependency>
                <groupId>org.opensaml</groupId>
                <artifactId>opensaml-soap-impl</artifactId>
                <version>${opensaml3.version}</version>
            </dependency>
            <dependency>
                <groupId>org.opensaml</groupId>
                <artifactId>opensaml-profile-api</artifactId>
                <version>${opensaml3.version}</version>
            </dependency>
            <dependency>
                <groupId>org.opensaml</groupId>
                <artifactId>opensaml-profile-impl</artifactId>
                <version>${opensaml3.version}</version>
            </dependency>
            <dependency>
                <groupId>org.opensaml</groupId>
                <artifactId>opensaml-saml-api</artifactId>
                <version>${opensaml3.version}</version>
            </dependency>
            <dependency>
                <groupId>org.opensaml</groupId>
                <artifactId>opensaml-saml-impl</artifactId>
                <version>${opensaml3.version}</version>
            </dependency>
            <dependency>
                <groupId>org.opensaml</groupId>
                <artifactId>opensaml-messaging-api</artifactId>
                <version>${opensaml3.version}</version>
            </dependency>
            <dependency>
                <groupId>org.opensaml</groupId>
                <artifactId>opensaml-messaging-impl</artifactId>
                <version>${opensaml3.version}</version>
            </dependency>
            <dependency>
                <groupId>org.opensaml</groupId>
                <artifactId>opensaml-security-api</artifactId>
                <version>${opensaml3.version}</version>
            </dependency>
            <dependency>
                <groupId>org.opensaml</groupId>
                <artifactId>opensaml-security-impl</artifactId>
                <version>${opensaml3.version}</version>
            </dependency>
            <dependency>
                <groupId>org.opensaml</groupId>
                <artifactId>opensaml-storage-api</artifactId>
                <version>${opensaml3.version}</version>
            </dependency>
            <dependency>
                <groupId>org.opensaml</groupId>
                <artifactId>opensaml-storage-impl</artifactId>
                <version>${opensaml3.version}</version>
            </dependency>
            <dependency>
                <groupId>org.opensaml</groupId>
                <artifactId>opensaml-xacml-api</artifactId>
                <version>${opensaml3.version}</version>
            </dependency>
            <dependency>
                <groupId>org.opensaml</groupId>
                <artifactId>opensaml-xacml-impl</artifactId>
                <version>${opensaml3.version}</version>
            </dependency>
            <dependency>
                <groupId>org.opensaml</groupId>
                <artifactId>opensaml-xacml-saml-api</artifactId>
                <version>${opensaml3.version}</version>
            </dependency>
            <dependency>
                <groupId>org.opensaml</groupId>
                <artifactId>opensaml-xacml-saml-impl</artifactId>
                <version>${opensaml3.version}</version>
            </dependency>
            <dependency>
                <groupId>org.opensaml</groupId>
                <artifactId>opensaml-xmlsec-api</artifactId>
                <version>${opensaml3.version}</version>
            </dependency>
            <dependency>
                <groupId>org.opensaml</groupId>
                <artifactId>opensaml-xmlsec-impl</artifactId>
                <version>${opensaml3.version}</version>
            </dependency>
            <dependency>
                <groupId>net.shibboleth.utilities</groupId>
                <artifactId>java-support</artifactId>
                <version>${shibboleth.version}</version>
            </dependency>
            <!--End of OpenSAML3 dependencies-->
            <dependency>
                <groupId>org.wso2.orbit.joda-time</groupId>
                <artifactId>joda-time</artifactId>
                <version>${joda.wso2.version}</version>
            </dependency>
            <dependency>
                <groupId>xalan</groupId>
                <artifactId>xalan</artifactId>
                <version>${xalan.version}</version>
            </dependency>
            <dependency>
                <groupId>xalan.wso2</groupId>
                <artifactId>xalan</artifactId>
                <version>${xalan.wso2.version}</version>
            </dependency>
            <dependency>
                <groupId>xml-apis</groupId>
                <artifactId>xml-apis</artifactId>
                <version>${xml.apis.version}</version>
            </dependency>
            <dependency>
                <groupId>org.wso2.carbon.identity.agent.sso.java</groupId>
                <artifactId>org.wso2.carbon.identity.sso.agent</artifactId>
                <version>${identity.agent.sso.version}</version>
            </dependency>
            <dependency>
                <groupId>org.wso2.orbit.org.apache.neethi</groupId>
                <artifactId>neethi</artifactId>
                <version>${neethi.wso2.version}</version>
            </dependency>
            <dependency>
                <groupId>org.wso2.orbit.org.opensaml</groupId>
                <artifactId>opensaml</artifactId>
                <version>${opensaml2.wso2.version}</version>
            </dependency>
            <dependency>
                <groupId>org.wso2.carbon</groupId>
                <artifactId>org.wso2.carbon.addressing</artifactId>
                <version>${carbon.kernel.version}</version>
            </dependency>
            <dependency>
                <groupId>org.apache.rampart.wso2</groupId>
                <artifactId>rampart-core</artifactId>
                <version>${rampart.wso2.version}</version>
            </dependency>
            <dependency>
                <groupId>org.apache.rampart.wso2</groupId>
                <artifactId>rampart-policy</artifactId>
                <version>${rampart.wso2.version}</version>
            </dependency>
            <dependency>
                <groupId>org.apache.rampart.wso2</groupId>
                <artifactId>rampart-trust</artifactId>
                <version>${rampart.wso2.version}</version>
            </dependency>
            <dependency>
                <groupId>org.apache.ws.security.wso2</groupId>
                <artifactId>wss4j</artifactId>
                <version>${wss4j.wso2.version}</version>
            </dependency>
            <dependency>
                <groupId>org.apache.httpcomponents.wso2</groupId>
                <artifactId>httpcore</artifactId>
                <version>${httpcore.wso2.version}</version>
            </dependency>
            <dependency>
                <groupId>org.wso2.carbon.identity.user.ws</groupId>
                <artifactId>org.wso2.carbon.um.ws.api.stub</artifactId>
                <version>${identity.user.ws.version}</version>
            </dependency>
            <dependency>
                <groupId>org.wso2.carbon.identity.user.ws</groupId>
                <artifactId>org.wso2.carbon.um.ws.api</artifactId>
                <version>${identity.user.ws.version}</version>
            </dependency>
            <dependency>
                <groupId>org.wso2.carbon.identity</groupId>
                <artifactId>org.wso2.carbon.authenticator.stub</artifactId>
                <version>${carbon.kernel.version}</version>
            </dependency>
            <dependency>
                <groupId>org.wso2.securevault</groupId>
                <artifactId>org.wso2.securevault</artifactId>
                <version>${securevault.wso2.version}</version>
            </dependency>
            <dependency>
                <groupId>org.apache.httpcomponents</groupId>
                <artifactId>httpclient</artifactId>
                <version>${httpclient.version}</version>
            </dependency>
            <dependency>
                <groupId>commons-httpclient</groupId>
                <artifactId>commons-httpclient</artifactId>
                <version>${commons.httpclient.version}</version>
            </dependency>
            <dependency>
                <groupId>org.wso2.is</groupId>
                <artifactId>org.wso2.identity.styles</artifactId>
                <version>${project.version}</version>
            </dependency>
            <dependency>
                <groupId>org.wso2.carbon</groupId>
                <artifactId>org.wso2.carbon.core.ui.feature</artifactId>
                <version>${carbon.kernel.version}</version>
                <type>zip</type>
            </dependency>
            <dependency>
                <groupId>org.wso2.carbon</groupId>
                <artifactId>org.wso2.carbon.core.ui.feature</artifactId>
                <version>${carbon.kernel.version}</version>
            </dependency>
            <dependency>
                <groupId>org.wso2.carbon</groupId>
                <artifactId>org.wso2.carbon.hazelcast</artifactId>
                <version>${carbon.kernel.version}</version>
            </dependency>
            <dependency>
                <groupId>org.wso2.identity</groupId>
                <artifactId>org.wso2.stratos.identity.dashboard.ui</artifactId>
                <version>${stratos.version.221}</version>
            </dependency>
            <dependency>
                <groupId>org.testng</groupId>
                <artifactId>testng</artifactId>
                <version>${testng.version}</version>
                <scope>test</scope>
            </dependency>
            <dependency>
                <groupId>org.wso2.carbon.identity.framework</groupId>
                <artifactId>org.wso2.carbon.user.mgt.stub</artifactId>
                <version>${carbon.identity.framework.version}</version>
            </dependency>
            <dependency>
                <groupId>org.wso2.carbon.identity.inbound.auth.sts</groupId>
                <artifactId>org.wso2.carbon.identity.sts.passive.stub</artifactId>
                <version>${identity.inbound.auth.sts.version}</version>
            </dependency>
            <dependency>
                <groupId>org.wso2.carbon</groupId>
                <artifactId>SecVerifier</artifactId>
                <version>${carbon.kernel.version}</version>
                <type>aar</type>
            </dependency>
            <dependency>
                <groupId>emma</groupId>
                <artifactId>emma</artifactId>
                <version>${emma.version}</version>
            </dependency>
            <dependency>
                <groupId>org.wso2.orbit.com.h2database</groupId>
                <artifactId>h2-engine</artifactId>
                <version>${h2database.wso2.version}</version>
            </dependency>
            <dependency>
                <groupId>org.apache.rampart</groupId>
                <artifactId>rampart</artifactId>
                <type>mar</type>
                <version>${rampart.wso2.version}</version>
            </dependency>
            <dependency>
                <groupId>org.wso2.carbon.identity.framework</groupId>
                <artifactId>org.wso2.carbon.identity.application.mgt.stub</artifactId>
                <version>${carbon.identity.framework.version}</version>
                <scope>compile</scope>
            </dependency>
            <dependency>
                <groupId>org.wso2.carbon.identity.framework</groupId>
                <artifactId>org.wso2.carbon.identity.application.default.auth.sequence.mgt.stub</artifactId>
                <version>${carbon.identity.framework.version}</version>
                <scope>compile</scope>
            </dependency>
            <dependency>
                <groupId>org.wso2.carbon.identity.framework</groupId>
                <artifactId>org.wso2.carbon.identity.functions.library.mgt.stub</artifactId>
                <version>${carbon.identity.framework.version}</version>
                <scope>compile</scope>
            </dependency>
            <dependency>
                <groupId>org.wso2.carbon.identity.framework</groupId>
                <artifactId>org.wso2.carbon.idp.mgt.stub</artifactId>
                <version>${carbon.identity.framework.version}</version>
                <scope>compile</scope>
            </dependency>
            <dependency>
                <groupId>org.wso2.identity</groupId>
                <artifactId>org.wso2.identity.integration.common.clients</artifactId>
                <version>${project.version}</version>
                <scope>compile</scope>
            </dependency>
            <dependency>
                <groupId>org.wso2.identity</groupId>
                <artifactId>org.wso2.identity.integration.common.utils</artifactId>
                <version>${project.version}</version>
                <scope>compile</scope>
            </dependency>
            <dependency>
                <groupId>org.wso2.carbon.identity.inbound.provisioning.scim</groupId>
                <artifactId>org.wso2.carbon.identity.scim.common.stub</artifactId>
                <version>${identity.inbound.provisioning.scim.version}</version>
                <scope>compile</scope>
            </dependency>
            <dependency>
                <groupId>org.wso2.carbon.identity.inbound.provisioning.scim2</groupId>
                <artifactId>org.wso2.carbon.identity.scim2.common</artifactId>
                <version>${identity.inbound.provisioning.scim2.version}</version>
                <scope>compile</scope>
            </dependency>
            <dependency>
                <groupId>org.wso2.carbon.identity.framework</groupId>
                <artifactId>org.wso2.carbon.identity.user.store.configuration.stub</artifactId>
                <version>${carbon.identity.framework.version}</version>
                <scope>compile</scope>
            </dependency>
            <dependency>
                <groupId>org.wso2.carbon.identity.framework</groupId>
                <artifactId>org.wso2.carbon.identity.user.store.count.stub</artifactId>
                <version>${carbon.identity.framework.version}</version>
                <scope>compile</scope>
            </dependency>
            <dependency>
                <groupId>org.wso2.carbon</groupId>
                <artifactId>org.wso2.carbon.user.core</artifactId>
                <version>${carbon.kernel.version}</version>
                <scope>compile</scope>
            </dependency>
            <dependency>
                <groupId>org.wso2.carbon.identity.framework</groupId>
                <artifactId>org.wso2.carbon.identity.mgt</artifactId>
                <version>${carbon.identity.framework.version}</version>
            </dependency>
            <dependency>
                <groupId>org.wso2.carbon.identity.framework</groupId>
                <artifactId>org.wso2.carbon.identity.mgt.stub</artifactId>
                <version>${carbon.identity.framework.version}</version>
                <scope>compile</scope>
            </dependency>
            <dependency>
                <groupId>org.wso2.carbon.identity.framework</groupId>
                <artifactId>org.wso2.carbon.identity.template.mgt</artifactId>
                <version>${carbon.identity.framework.version}</version>
            </dependency>
            <dependency>
                <groupId>org.wso2.carbon.identity.framework</groupId>
                <artifactId>org.wso2.carbon.identity.template.mgt.ui</artifactId>
                <version>${carbon.identity.framework.version}</version>
            </dependency>
            <dependency>
                <groupId>org.wso2.carbon.identity.inbound.auth.saml2</groupId>
                <artifactId>org.wso2.carbon.identity.sso.saml.stub</artifactId>
                <version>${identity.inbound.auth.saml.version}</version>
                <scope>compile</scope>
            </dependency>
            <dependency>
                <groupId>org.wso2.carbon.identity.framework</groupId>
                <artifactId>org.wso2.carbon.claim.mgt.stub</artifactId>
                <version>${carbon.identity.framework.version}</version>
                <scope>compile</scope>
            </dependency>
            <dependency>
                <groupId>org.wso2.carbon.identity.framework</groupId>
                <artifactId>org.wso2.carbon.identity.claim.metadata.mgt.stub</artifactId>
                <version>${carbon.identity.framework.version}</version>
                <scope>compile</scope>
            </dependency>
            <dependency>
                <groupId>org.wso2.carbon.identity.framework</groupId>
                <artifactId>org.wso2.carbon.identity.claim.metadata.mgt</artifactId>
                <version>${carbon.identity.framework.version}</version>
                <scope>compile</scope>
            </dependency>
            <dependency>
                <groupId>org.wso2.carbon.identity.inbound.auth.openid</groupId>
                <artifactId>org.wso2.carbon.identity.provider.openid.stub</artifactId>
                <version>${identity.inbound.auth.openid.version}</version>
                <scope>compile</scope>
            </dependency>
            <dependency>
                <groupId>org.wso2.carbon.identity.association.account</groupId>
                <artifactId>org.wso2.carbon.identity.user.account.association.stub</artifactId>
                <version>${identity.user.account.association.version}</version>
            </dependency>
            <dependency>
                <groupId>org.wso2.carbon.identity.framework</groupId>
                <artifactId>org.wso2.carbon.identity.governance.stub</artifactId>
                <version>${carbon.identity.framework.version}</version>
            </dependency>
            <dependency>
                <groupId>org.wso2.carbon.identity.governance</groupId>
                <artifactId>org.wso2.carbon.identity.recovery</artifactId>
                <version>${identity.governance.version}</version>
            </dependency>
            <dependency>
                <groupId>org.wso2.carbon.deployment</groupId>
                <artifactId>org.wso2.carbon.service.mgt.stub</artifactId>
                <version>${carbon.deployment.version}</version>
                <scope>test</scope>
            </dependency>
            <dependency>
                <groupId>org.wso2.carbon.deployment</groupId>
                <artifactId>org.wso2.carbon.webapp.mgt.stub</artifactId>
                <version>${carbon.deployment.version}</version>
                <scope>test</scope>
            </dependency>
            <dependency>
                <groupId>org.wso2.carbon.automation</groupId>
                <artifactId>org.wso2.carbon.automation.test.utils</artifactId>
                <version>${carbon.automation.version}</version>
            </dependency>
            <dependency>
                <groupId>org.wso2.carbon.automation</groupId>
                <artifactId>org.wso2.carbon.automation.engine</artifactId>
                <version>${carbon.automation.version}</version>
            </dependency>
            <dependency>
                <groupId>org.wso2.carbon.automation</groupId>
                <artifactId>org.wso2.carbon.automation.extensions</artifactId>
                <version>${carbon.automation.version}</version>
                <exclusions>
                    <exclusion>
                        <groupId>com.saucelabs.selenium</groupId> <!-- Exclude Project-E from Project-B -->
                        <artifactId>sauce-ondemand-driver</artifactId>
                    </exclusion>
                    <exclusion>
                        <groupId>com.saucelabs.selenium</groupId> <!-- Exclude Project-E from Project-B -->
                        <artifactId>selenium-client-factory</artifactId>
                    </exclusion>
                </exclusions>
            </dependency>
            <dependency>
                <groupId>org.wso2.carbon.automationutils</groupId>
                <artifactId>org.wso2.carbon.integration.common.extensions</artifactId>
                <version>${carbon.automationutils.version}</version>
            </dependency>
            <dependency>
                <groupId>org.wso2.carbon.automationutils</groupId>
                <artifactId>org.wso2.carbon.integration.common.utils</artifactId>
                <version>${carbon.automationutils.version}</version>
            </dependency>
            <dependency>
                <groupId>org.wso2.carbon.automationutils</groupId>
                <artifactId>org.wso2.carbon.integration.common.admin.client</artifactId>
                <version>${carbon.automationutils.version}</version>
            </dependency>
            <dependency>
                <groupId>org.wso2.is</groupId>
                <artifactId>org.wso2.identity.integration.common.clients</artifactId>
                <version>${project.version}</version>
                <scope>compile</scope>
            </dependency>
            <dependency>
                <groupId>org.wso2.is</groupId>
                <artifactId>org.wso2.identity.integration.common.utils</artifactId>
                <version>${project.version}</version>
                <scope>compile</scope>
            </dependency>
            <dependency>
                <groupId>org.wso2.charon</groupId>
                <artifactId>org.wso2.charon.core</artifactId>
                <version>${charon.orbit.version}</version>
            </dependency>
            <dependency>
                <groupId>org.apache.wink</groupId>
                <artifactId>wink-client</artifactId>
                <version>${apache.wink.version}</version>
            </dependency>
            <dependency>
                <groupId>org.apache.ws.security</groupId>
                <artifactId>wss4j</artifactId>
                <version>${apache.ws.security.version}</version>
            </dependency>
            <dependency>
                <groupId>commons-collections</groupId>
                <artifactId>commons-collections</artifactId>
                <version>${commons-collections.version}</version>
            </dependency>
            <dependency>
                <groupId>org.slf4j</groupId>
                <artifactId>slf4j-simple</artifactId>
                <version>${slf4j.version}</version>
            </dependency>

            <dependency>
                <groupId>org.slf4j</groupId>
                <artifactId>slf4j-log4j12</artifactId>
                <version>${slf4j.version}</version>
            </dependency>
            <dependency>
                <groupId>org.apache.openejb</groupId>
                <artifactId>openejb-core</artifactId>
                <version>${apache.openejb.version}</version>
                <scope>test</scope>
            </dependency>
            <dependency>
                <groupId>org.wso2.orbit.org.apache.httpcomponents</groupId>
                <artifactId>httpclient</artifactId>
                <version>${orbit.version.commons.httpclient}</version>
            </dependency>
            <dependency>
                <groupId>org.apache.axis2.wso2</groupId>
                <artifactId>axis2-client</artifactId>
                <version>${axis2.client.version}</version>
            </dependency>
            <dependency>
                <groupId>org.wso2.orbit.com.nimbusds</groupId>
                <artifactId>nimbus-jose-jwt</artifactId>
                <version>${nimbusds.version}</version>
            </dependency>
            <dependency>
                <groupId>com.nimbusds</groupId>
                <artifactId>oauth2-oidc-sdk</artifactId>
                <version>${nimbus.oidc.sdk.version}</version>
            </dependency>
            <dependency>
                <groupId>org.wso2.orbit.commons-codec</groupId>
                <artifactId>commons-codec</artifactId>
                <version>${commons-codec.version}</version>
            </dependency>
            <dependency>
                <groupId>org.wso2.carbon.identity.framework</groupId>
                <artifactId>org.wso2.carbon.identity.user.registration.stub</artifactId>
                <version>${carbon.identity.framework.version}</version>
            </dependency>
            <dependency>
                <groupId>org.wso2.carbon.identity.framework</groupId>
                <artifactId>org.wso2.carbon.identity.user.profile.stub</artifactId>
                <version>${carbon.identity.framework.version}</version>
            </dependency>
            <dependency>
                <groupId>com.googlecode.javaewah</groupId>
                <artifactId>JavaEWAH</artifactId>
                <version>${javaewah.version}</version>
            </dependency>
            <dependency>
                <groupId>org.wso2.is</groupId>
                <artifactId>org.wso2.carbon.identity.test.integration.service.stubs</artifactId>
                <version>${project.version}</version>
            </dependency>
            <dependency>
                <groupId>org.wso2.carbon.identity.framework</groupId>
                <artifactId>org.wso2.carbon.security.mgt.stub</artifactId>
                <version>${carbon.identity.framework.version}</version>
            </dependency>
            <dependency>
                <groupId>org.jacoco</groupId>
                <artifactId>org.jacoco.agent</artifactId>
                <version>${jacoco.agent.version}</version>
            </dependency>
            <dependency>
                <groupId>org.wso2.carbon</groupId>
                <artifactId>org.wso2.carbon.core.services</artifactId>
                <version>${carbon.kernel.version}</version>
            </dependency>
            <dependency>
                <groupId>org.apache.tomcat.wso2</groupId>
                <artifactId>tomcat</artifactId>
                <version>${org.apache.tomcat.wso2.version}</version>
            </dependency>
            <dependency>
                <groupId>org.opensaml</groupId>
                <artifactId>xmltooling</artifactId>
                <version>${xmltooling.version}</version>
            </dependency>
            <dependency>
                <groupId>org.opensaml</groupId>
                <artifactId>openws</artifactId>
                <version>${openws.version}</version>
            </dependency>
            <dependency>
                <groupId>org.wso2.carbon.identity.framework</groupId>
                <artifactId>org.wso2.carbon.identity.application.mgt</artifactId>
                <version>${carbon.identity.framework.version}</version>
            </dependency>
            <dependency>
                <groupId>org.wso2.carbon.identity.framework</groupId>
                <artifactId>org.wso2.carbon.identity.functions.library.mgt</artifactId>
                <version>${carbon.identity.framework.version}</version>
            </dependency>
            <dependency>
                <groupId>org.wso2.carbon.identity.framework</groupId>
                <artifactId>org.wso2.carbon.identity.user.functionality.mgt</artifactId>
                <version>${carbon.identity.framework.version}</version>
            </dependency>
            <dependency>
                <groupId>xerces</groupId>
                <artifactId>xercesImpl</artifactId>
                <version>${xercesImpl.version}</version>
            </dependency>
            <dependency>
                <groupId>org.wso2.carbon.identity.framework</groupId>
                <artifactId>org.wso2.carbon.identity.application.authentication.framework</artifactId>
                <version>${carbon.identity.framework.version}</version>
            </dependency>
            <dependency>
                <groupId>org.wso2.carbon.identity.framework</groupId>
                <artifactId>org.wso2.carbon.user.mgt.common</artifactId>
                <version>${carbon.identity.framework.version}</version>
            </dependency>
            <dependency>
                <groupId>org.wso2.carbon.identity.framework</groupId>
                <artifactId>org.wso2.carbon.identity.role.mgt.core</artifactId>
                <version>${carbon.identity.framework.version}</version>
            </dependency>
            <dependency>
                <groupId>org.wso2.carbon.identity.framework</groupId>
                <artifactId>org.wso2.carbon.identity.secret.mgt.core</artifactId>
                <version>${carbon.identity.framework.version}</version>
            </dependency>
            <dependency>
                <groupId>org.wso2.carbon.identity.framework</groupId>
                <artifactId>org.wso2.carbon.identity.api.resource.mgt</artifactId>
                <version>${carbon.identity.framework.version}</version>
            </dependency>
            <dependency>
                <groupId>org.wso2.carbon.identity.framework</groupId>
                <artifactId>org.wso2.carbon.identity.flow.orchestration.framework.feature</artifactId>
                <version>${carbon.identity.framework.version}</version>
            </dependency>
            <dependency>
                <groupId>org.wso2.carbon.identity.framework</groupId>
                <artifactId>org.wso2.carbon.identity.flow.mgt</artifactId>
                <version>${carbon.identity.framework.version}</version>
            </dependency>
            <dependency>
                <groupId>org.wso2.carbon.identity.framework</groupId>
                <artifactId>org.wso2.carbon.identity.flow.execution.engine</artifactId>
                <version>${carbon.identity.framework.version}</version>
            </dependency>
            <dependency>
                <groupId>org.wso2.carbon.identity.saml.common</groupId>
                <artifactId>org.wso2.carbon.identity.saml.common.util</artifactId>
                <version>${saml.common.util.version}</version>
            </dependency>
            <dependency>
                <groupId>commons-codec</groupId>
                <artifactId>commons-codec</artifactId>
                <version>${commons.codec.version}</version>
            </dependency>
            <dependency>
                <groupId>org.apache.ws.commons.schema.wso2</groupId>
                <artifactId>XmlSchema</artifactId>
                <version>${XmlSchema.version}</version>
            </dependency>
            <dependency>
                <groupId>wsdl4j.wso2</groupId>
                <artifactId>wsdl4j</artifactId>
                <version>${wsdl4j.version}</version>
            </dependency>
            <dependency>
                <groupId>org.wso2.carbon.analytics-common</groupId>
                <artifactId>org.wso2.carbon.databridge.commons</artifactId>
                <scope>test</scope>
                <version>${carbon.analytics-common.version}</version>
            </dependency>
            <dependency>
                <groupId>org.wso2.carbon.analytics-common</groupId>
                <artifactId>org.wso2.carbon.databridge.core</artifactId>
                <scope>test</scope>
                <version>${carbon.analytics-common.version}</version>
            </dependency>
            <dependency>
                <groupId>org.wso2.carbon.analytics-common</groupId>
                <artifactId>org.wso2.carbon.databridge.receiver.thrift</artifactId>
                <scope>test</scope>
                <version>${carbon.analytics-common.version}</version>
            </dependency>
            <dependency>
                <groupId>org.wso2.carbon.multitenancy</groupId>
                <artifactId>org.wso2.carbon.tenant.mgt.stub</artifactId>
                <version>${carbon.multitenancy.version}</version>
            </dependency>
            <dependency>
                <groupId>commons-pool.wso2</groupId>
                <artifactId>commons-pool</artifactId>
                <version>${commons.pool.wso2.version}</version>
            </dependency>

            <!-- Outbound Authenticators -->
            <dependency>
                <groupId>org.wso2.carbon.identity.outbound.auth.oidc</groupId>
                <artifactId>org.wso2.carbon.identity.application.authenticator.oidc</artifactId>
                <version>${identity.outbound.auth.oidc.version}</version>
            </dependency>
            <dependency>
                <groupId>org.wso2.carbon.identity.outbound.auth.oauth2</groupId>
                <artifactId>org.wso2.carbon.identity.application.authenticator.oauth2</artifactId>
                <version>${identity.outbound.auth.oauth2.version}</version>
            </dependency>
            <dependency>
                <groupId>org.wso2.carbon.identity.outbound.auth.sts.passive</groupId>
                <artifactId>org.wso2.carbon.identity.application.authenticator.passive.sts</artifactId>
                <version>${identity.outbound.auth.passive.sts.version}</version>
            </dependency>
            <dependency>
                <groupId>org.wso2.carbon.identity.outbound.auth.saml2</groupId>
                <artifactId>org.wso2.carbon.identity.application.authenticator.samlsso</artifactId>
                <version>${identity.outbound.auth.samlsso.version}</version>
            </dependency>

            <!-- Social Authenticators -->
            <dependency>
                <groupId>org.wso2.carbon.identity.outbound.auth.facebook</groupId>
                <artifactId>org.wso2.carbon.identity.application.authenticator.facebook</artifactId>
                <version>${social.authenticator.facebook.version}</version>
            </dependency>
            <dependency>
                <groupId>org.wso2.carbon.identity.outbound.auth.google</groupId>
                <artifactId>org.wso2.carbon.identity.application.authenticator.google</artifactId>
                <version>${social.authenticator.google.version}</version>
            </dependency>
            <dependency>
                <groupId>org.wso2.carbon.identity.outbound.auth.live</groupId>
                <artifactId>org.wso2.carbon.identity.application.authenticator.live</artifactId>
                <version>${social.authenticator.windowslive.version}</version>
            </dependency>
            <dependency>
                <groupId>org.wso2.carbon.identity.outbound.auth.apple</groupId>
                <artifactId>org.wso2.carbon.identity.application.authenticator.apple</artifactId>
                <version>${social.authenticator.apple.version}</version>
            </dependency>

            <!-- Provisioning Connectors -->
            <dependency>
                <groupId>org.wso2.carbon.identity.outbound.provisioning.google</groupId>
                <artifactId>org.wso2.carbon.identity.provisioning.connector.google</artifactId>
                <version>${provisioning.connector.google.version}</version>
            </dependency>
            <dependency>
                <groupId>org.wso2.carbon.identity.outbound.provisioning.salesforce</groupId>
                <artifactId>org.wso2.carbon.identity.provisioning.connector.salesforce</artifactId>
                <version>${provisioning.connector.salesforce.version}</version>
            </dependency>
            <dependency>
                <groupId>org.wso2.carbon.identity.outbound.provisioning.scim</groupId>
                <artifactId>org.wso2.carbon.identity.provisioning.connector.scim</artifactId>
                <version>${provisioning.connector.scim.version}</version>
            </dependency>
            <dependency>
                <groupId>org.wso2.carbon.identity.outbound.provisioning.scim2</groupId>
                <artifactId>org.wso2.carbon.identity.provisioning.connector.scim2</artifactId>
                <version>${provisioning.connector.scim2.version}</version>
            </dependency>
            <dependency>
                <groupId>org.wso2.carbon.extension.identity.verification</groupId>
                <artifactId>org.wso2.carbon.extension.identity.verification.mgt.feature</artifactId>
                <version>${identity.verification.version}</version>
            </dependency>
            <dependency>
                <groupId>org.wso2.carbon.extension.identity.verification</groupId>
                <artifactId>org.wso2.carbon.extension.identity.verification.provider.feature</artifactId>
                <version>${identity.verification.version}</version>
            </dependency>
            <dependency>
                <groupId>org.wso2.carbon.extension.identity.verification</groupId>
                <artifactId>org.wso2.carbon.extension.identity.verification.ui.feature</artifactId>
                <version>${identity.verification.version}</version>
            </dependency>

            <!-- Local Authenticators -->
            <dependency>
                <groupId>org.wso2.carbon.identity.application.auth.basic</groupId>
                <artifactId>org.wso2.carbon.identity.application.authenticator.basicauth</artifactId>
                <version>${identity.local.auth.basicauth.version}</version>
            </dependency>
            <dependency>
                <groupId>org.wso2.carbon.identity.local.auth.iwa</groupId>
                <artifactId>org.wso2.carbon.identity.application.authenticator.iwa</artifactId>
                <version>${identity.local.auth.iwa.version}</version>
            </dependency>
            <dependency>
                <groupId>org.wso2.carbon.identity.local.auth.fido</groupId>
                <artifactId>org.wso2.carbon.identity.application.authenticator.fido</artifactId>
                <version>${identity.local.auth.fido.version}</version>
            </dependency>
            <dependency>
                <groupId>org.wso2.carbon.identity.local.auth.fido</groupId>
                <artifactId>org.wso2.carbon.identity.application.authenticator.fido2</artifactId>
                <version>${identity.local.auth.fido.version}</version>
            </dependency>
            <dependency>
                <groupId>org.wso2.carbon.identity.local.auth.fido</groupId>
                <artifactId>org.wso2.carbon.identity.application.authenticator.fido2.server.feature</artifactId>
                <version>${identity.local.auth.fido.version}</version>
            </dependency>
            <dependency>
                <groupId>org.wso2.carbon.identity.application.auth.basic</groupId>
                <artifactId>org.wso2.carbon.identity.application.authenticator.basicauth.jwt</artifactId>
                <version>${identity.local.auth.basicauth.version}</version>
            </dependency>
            <dependency>
                <groupId>org.wso2.carbon.identity.application.auth.basic</groupId>
                <artifactId>org.wso2.carbon.identity.application.authentication.handler.identifier</artifactId>
                <version>${identity.local.auth.basicauth.version}</version>
            </dependency>
            <dependency>
                <groupId>org.wso2.carbon.identity.application.auth.basic</groupId>
                <artifactId>org.wso2.carbon.identity.application.authentication.handler.session</artifactId>
                <version>${identity.local.auth.basicauth.version}</version>
            </dependency>
            <dependency>
                <groupId>org.wso2.carbon.extension.identity.oauth.addons</groupId>
                <artifactId>org.wso2.carbon.identity.oauth2.token.handler.clientauth.mutualtls</artifactId>
                <version>${identity.oauth.addons.token.handler.clientauth.mutualtls.version}</version>
            </dependency>

            <!-- Local Authentication API Connector -->
            <dependency>
                <groupId>org.wso2.carbon.identity.local.auth.api</groupId>
                <artifactId>org.wso2.carbon.identity.local.auth.api.core</artifactId>
                <version>${identity.local.auth.api.version}</version>
            </dependency>

            <!-- OAuth2 Grant Type extensions -->
            <dependency>
                <groupId>org.wso2.carbon.extension.identity.oauth2.grantType.jwt</groupId>
                <artifactId>org.wso2.carbon.identity.oauth2.grant.jwt</artifactId>
                <version>${identity.oauth2.jwt.bearer.grant.version}</version>
            </dependency>
            <dependency>
                <groupId>org.wso2.carbon.extension.identity.oauth2.grantType.token.exchange</groupId>
                <artifactId>org.wso2.carbon.identity.oauth2.grant.token.exchange</artifactId>
                <version>${identity.oauth2.token.exchange.grant.version}</version>
            </dependency>

            <!--Conditional authenticator functions-->
            <dependency>
                <groupId>org.wso2.carbon.identity.conditional.auth.functions</groupId>
                <artifactId>org.wso2.carbon.identity.conditional.auth.functions.user</artifactId>
                <version>${conditional.authentication.functions.version}</version>
            </dependency>
            <dependency>
                <groupId>org.wso2.carbon.identity.conditional.auth.functions</groupId>
                <artifactId>org.wso2.carbon.identity.conditional.auth.functions.notification</artifactId>
                <version>${conditional.authentication.functions.version}</version>
            </dependency>
            <dependency>
                <groupId>org.wso2.carbon.identity.conditional.auth.functions</groupId>
                <artifactId>org.wso2.carbon.identity.conditional.auth.functions.analytics</artifactId>
                <version>${conditional.authentication.functions.version}</version>
            </dependency>
            <dependency>
                <groupId>org.wso2.carbon.identity.conditional.auth.functions</groupId>
                <artifactId>org.wso2.carbon.identity.conditional.auth.functions.choreo</artifactId>
                <version>${conditional.authentication.functions.version}</version>
            </dependency>
            <!-- Other Connectors packed with IS -->
            <dependency>
                <groupId>org.wso2.carbon.extension.identity.authenticator.outbound.emailotp</groupId>
                <artifactId>org.wso2.carbon.identity.authenticator.emailotp</artifactId>
                <version>${authenticator.emailotp.version}</version>
            </dependency>
            <dependency>
                <groupId>org.wso2.carbon.extension.identity.authenticator.outbound.smsotp</groupId>
                <artifactId>org.wso2.carbon.extension.identity.authenticator.smsotp.connector</artifactId>
                <version>${authenticator.smsotp.version}</version>
            </dependency>
            <dependency>
                <groupId>org.wso2.carbon.identity.local.auth.magiclink</groupId>
                <artifactId>org.wso2.carbon.identity.application.authenticator.magiclink</artifactId>
                <version>${authenticator.magiclink.version}</version>
            </dependency>
            <dependency>
                <groupId>org.wso2.carbon.identity.local.auth.magiclink</groupId>
                <artifactId>org.wso2.carbon.identity.local.auth.magiclink.server.feature</artifactId>
                <version>${authenticator.magiclink.version}</version>
            </dependency>
            <dependency>
                <groupId>org.wso2.carbon.identity.local.auth.emailotp</groupId>
                <artifactId>org.wso2.carbon.identity.local.auth.emailotp</artifactId>
                <version>${authenticator.local.auth.emailotp.version}</version>
            </dependency>
            <dependency>
                <groupId>org.wso2.carbon.identity.local.auth.smsotp</groupId>
                <artifactId>org.wso2.carbon.identity.local.auth.smsotp.feature</artifactId>
                <version>${authenticator.local.auth.smsotp.version}</version>
            </dependency>
            <dependency>
                <groupId>org.wso2.carbon.identity.local.auth.emailotp</groupId>
                <artifactId>org.wso2.carbon.identity.local.auth.emailotp.server.feature</artifactId>
                <version>${authenticator.local.auth.emailotp.version}</version>
            </dependency>
            <dependency>
                <groupId>org.wso2.carbon.identity.auth.otp.commons</groupId>
                <artifactId>org.wso2.carbon.identity.auth.otp.core</artifactId>
                <version>${authenticator.auth.otp.commons.version}</version>
            </dependency>
            <dependency>
                <groupId>org.wso2.carbon.identity.auth.otp.commons</groupId>
                <artifactId>org.wso2.carbon.identity.auth.otp.core.server.feature</artifactId>
                <version>${authenticator.auth.otp.commons.version}</version>
            </dependency>
            <dependency>
                <groupId>org.wso2.carbon.extension.identity.authenticator.outbound.twitter</groupId>
                <artifactId>org.wso2.carbon.extension.identity.authenticator.twitter.connector</artifactId>
                <version>${authenticator.twitter.version}</version>
            </dependency>
            <dependency>
                <groupId>org.wso2.carbon.extension.identity.authenticator.outbound.office365</groupId>
                <artifactId>org.wso2.carbon.extension.identity.authenticator.office365.connector</artifactId>
                <version>${authenticator.office365.version}</version>
            </dependency>
            <dependency>
                <groupId>org.wso2.carbon.extension.identity.authenticator.outbound.totp</groupId>
                <artifactId>org.wso2.carbon.extension.identity.authenticator.totp.connector</artifactId>
                <version>${authenticator.totp.version}</version>
            </dependency>
            <dependency>
                <groupId>org.wso2.carbon.extension.identity.authenticator.outbound.backupcode</groupId>
                <artifactId>org.wso2.carbon.extension.identity.authenticator.backupcode.connector</artifactId>
                <version>${authenticator.backupcode.version}</version>
            </dependency>
            <dependency>
                <groupId>org.wso2.carbon.extension.identity.authenticator.outbound.x509Certificate</groupId>
                <artifactId>org.wso2.carbon.extension.identity.authenticator.x509Certificate.connector</artifactId>
                <version>${authenticator.x509.version}</version>
            </dependency>

            <!--Hash providers-->
            <dependency>
                <groupId>org.wso2.carbon.identity.hash.provider.pbkdf2</groupId>
                <artifactId>org.wso2.carbon.identity.hash.provider.pbkdf2.server.feature</artifactId>
                <version>${hashprovider.pbkdf2.version}</version>
            </dependency>

            <!-- API server and API user common dependencies -->
            <dependency>
                <groupId>org.wso2.carbon.identity.server.api</groupId>
                <artifactId>org.wso2.carbon.identity.api.server.common</artifactId>
                <version>${identity.server.api.version}</version>
            </dependency>
            <dependency>
                <groupId>org.wso2.carbon.identity.user.api</groupId>
                <artifactId>org.wso2.carbon.identity.api.user.common</artifactId>
                <version>${identity.user.api.version}</version>
            </dependency>

            <!--
                Dependencies from this point is used in p2 profile gen, added here to get them updated along with
                versions plugin (version plugin only reads the dependencies in dependencyManagement,
                and dependencies section)
            -->
            <dependency>
                <groupId>org.wso2.carbon.healthcheck</groupId>
                <artifactId>org.wso2.carbon.healthcheck.server.feature</artifactId>
                <version>${carbon.healthcheck.version}</version>
            </dependency>
            <dependency>
                <groupId>org.wso2.carbon.identity.carbon.auth.saml2</groupId>
                <artifactId>org.wso2.carbon.identity.authenticator.saml2.sso.feature</artifactId>
                <version>${identity.carbon.auth.saml2.version}</version>
                <type>zip</type>
            </dependency>
            <dependency>
                <groupId>org.wso2.carbon.identity.local.auth.requestpath.basic</groupId>
                <artifactId>org.wso2.carbon.identity.application.authenticator.requestpath.basicauth.server.feature
                </artifactId>
                <version>${identity.outbound.auth.requestpath.basicauth.version}</version>
            </dependency>
            <dependency>
                <groupId>org.wso2.carbon.identity.carbon.auth.mutualssl</groupId>
                <artifactId>org.wso2.carbon.identity.authenticator.mutualssl.feature</artifactId>
                <version>${identity.carbon.auth.mutual.ssl.version}</version>
            </dependency>
            <dependency>
                <groupId>org.wso2.carbon.identity.userstore.remote</groupId>
                <artifactId>org.wso2.carbon.identity.user.store.remote.feature</artifactId>
                <version>${identity.userstore.remote.version}</version>
            </dependency>
            <dependency>
                <groupId>org.wso2.carbon.identity.carbon.auth.iwa</groupId>
                <artifactId>org.wso2.carbon.identity.authenticator.iwa.feature</artifactId>
                <version>${identity.carbon.auth.iwa.version}</version>
            </dependency>
            <dependency>
                <groupId>org.wso2.carbon.identity.local.auth.requestpath.oauth</groupId>
                <artifactId>org.wso2.carbon.identity.application.authenticator.requestpath.oauth.server.feature
                </artifactId>
                <version>${identity.outbound.auth.requestpath.oauth.version}</version>
            </dependency>
            <dependency>
                <groupId>org.wso2.carbon.identity.tool.validator.sso.saml2</groupId>
                <artifactId>org.wso2.carbon.identity.tools.saml.validator.feature</artifactId>
                <version>${identity.tool.samlsso.validator.version}</version>
            </dependency>
            <dependency>
                <groupId>org.wso2.carbon.identity.datapublisher.authentication</groupId>
                <artifactId>org.wso2.carbon.identity.data.publisher.application.authentication.server.feature
                </artifactId>
                <version>${identity.data.publisher.authentication.version}</version>
            </dependency>
            <dependency>
                <groupId>org.wso2.carbon.identity.data.publisher.oauth</groupId>
                <artifactId>org.wso2.carbon.identity.data.publisher.oauth.server.feature</artifactId>
                <version>${identity.data.publisher.oauth.version}</version>
            </dependency>
            <dependency>
                <groupId>org.wso2.carbon.identity.data.publisher.audit</groupId>
                <artifactId>org.wso2.carbon.identity.data.publisher.audit.user.operation.server.feature</artifactId>
                <version>${identity.data.publisher.audit.version}</version>
            </dependency>
            <dependency>
                <groupId>org.wso2.carbon.identity.auth.rest</groupId>
                <artifactId>org.wso2.carbon.identity.auth.server.feature</artifactId>
                <version>${identity.carbon.auth.rest.version}</version>
            </dependency>
            <dependency>
                <groupId>org.wso2.carbon.identity.auth.rest</groupId>
                <artifactId>org.wso2.carbon.identity.cors.server.feature</artifactId>
                <version>${identity.carbon.auth.rest.version}</version>
            </dependency>
            <dependency>
                <groupId>org.wso2.carbon.identity.event.handler.accountlock</groupId>
                <artifactId>org.wso2.carbon.identity.handler.event.account.lock.feature</artifactId>
                <version>${identity.event.handler.account.lock.version}</version>
            </dependency>
            <dependency>
                <groupId>org.wso2.carbon.identity.event.handler.notification</groupId>
                <artifactId>org.wso2.carbon.email.mgt.feature</artifactId>
                <version>${identity.event.handler.notification.version}</version>
            </dependency>
            <dependency>
                <groupId>org.wso2.identity.webhook.event.handlers</groupId>
                <artifactId>org.wso2.identity.webhook.wso2.event.handler</artifactId>
                <version>${org.wso2.identity.webhook.event.handlers.version}</version>
            </dependency>
            <dependency>
                <groupId>org.wso2.identity.webhook.event.handlers</groupId>
                <artifactId>org.wso2.identity.webhook.common.event.handler</artifactId>
                <version>${org.wso2.identity.webhook.event.handlers.version}</version>
            </dependency>
            <dependency>
                <groupId>org.wso2.identity.event.publishers</groupId>
                <artifactId>org.wso2.identity.event.http.publisher</artifactId>
                <version>${org.wso2.identity.event.publishers.version}</version>
            </dependency>
            <dependency>
                <groupId>org.wso2.carbon.identity.metadata.saml2</groupId>
                <artifactId>org.wso2.carbon.identity.idp.metadata.saml2.server.feature</artifactId>
                <version>${identity.metadata.saml.version}</version>
            </dependency>
            <dependency>
                <groupId>org.wso2.carbon.identity.saml.common</groupId>
                <artifactId>org.wso2.carbon.identity.saml.common.util.feature</artifactId>
                <version>${saml.common.util.version}</version>
            </dependency>
            <dependency>
                <groupId>org.wso2.identity.apps</groupId>
                <artifactId>org.wso2.identity.apps.common.server.feature</artifactId>
                <version>${identity.apps.core.version}</version>
            </dependency>
            <dependency>
                <groupId>org.wso2.identity.apps</groupId>
                <artifactId>org.wso2.identity.apps.console.server.feature</artifactId>
                <version>${identity.apps.console.version}</version>
            </dependency>
            <dependency>
                <groupId>org.wso2.identity.apps</groupId>
                <artifactId>org.wso2.identity.apps.myaccount.server.feature</artifactId>
                <version>${identity.apps.myaccount.version}</version>
            </dependency>
            <dependency>
                <groupId>org.wso2.identity.apps</groupId>
                <artifactId>org.wso2.identity.apps.authentication.portal.server.feature</artifactId>
                <version>${identity.apps.core.version}</version>
            </dependency>
            <dependency>
                <groupId>org.wso2.identity.apps</groupId>
                <artifactId>org.wso2.identity.apps.accounts.portal.server.feature</artifactId>
                <version>${identity.apps.core.version}</version>
            </dependency>
            <dependency>
                <groupId>org.wso2.identity.apps</groupId>
                <artifactId>org.wso2.identity.apps.recovery.portal.server.feature</artifactId>
                <version>${identity.apps.core.version}</version>
            </dependency>
            <dependency>
                <groupId>org.wso2.identity.apps</groupId>
                <artifactId>org.wso2.identity.apps.x509certificate.portal.server.feature</artifactId>
                <version>${identity.apps.core.version}</version>
            </dependency>
            <dependency>
                <groupId>org.wso2.carbon.identity.outbound.auth.oauth2</groupId>
                <artifactId>org.wso2.carbon.identity.outbound.auth.oauth2.server.feature</artifactId>
                <version>${identity.outbound.auth.oauth2.version}</version>
            </dependency>
            <dependency>
                <groupId>org.apache.felix</groupId>
                <artifactId>org.apache.felix.scr.ds-annotations</artifactId>
                <version>${ds-annotations.version}</version>
            </dependency>
            <dependency>
                <groupId>org.wso2.carbon.consent.mgt</groupId>
                <artifactId>org.wso2.carbon.consent.mgt.feature</artifactId>
                <version>${carbon.consent.mgt.version}</version>
            </dependency>
            <dependency>
                <groupId>org.wso2.carbon.identity.framework</groupId>
                <artifactId>org.wso2.carbon.identity.consent.mgt</artifactId>
                <version>${carbon.identity.framework.version}</version>
            </dependency>
            <dependency>
                <groupId>org.wso2.carbon.registry</groupId>
                <artifactId>org.wso2.carbon.registry.properties.stub</artifactId>
                <version>${carbon.registry.version}</version>
            </dependency>
            <dependency>
                <groupId>org.wso2.carbon.extension.identity.x509certificate</groupId>
                <artifactId>org.wso2.carbon.extension.identity.x509Certificate.validation.server.feature</artifactId>
                <version>${org.wso2.carbon.extension.identity.x509certificate.version}</version>
            </dependency>
            <dependency>
                <groupId>org.wso2.carbon.extension.identity.x509certificate</groupId>
                <artifactId>org.wso2.carbon.extension.identity.x509Certificate.valve</artifactId>
                <version>${org.wso2.carbon.extension.identity.x509certificate.version}</version>
            </dependency>
            <dependency>
                <groupId>org.wso2.carbon.identity.conditional.auth.functions</groupId>
                <artifactId>org.wso2.carbon.identity.conditional.auth.functions.server.feature</artifactId>
                <version>${conditional.authentication.functions.version}</version>
            </dependency>
            <dependency>
                <groupId>org.wso2.carbon.identity.framework</groupId>
                <artifactId>org.wso2.carbon.identity.template.mgt.server.feature</artifactId>
                <version>${carbon.identity.framework.version}</version>
            </dependency>
            <dependency>
                <groupId>org.wso2.carbon.identity.framework</groupId>
                <artifactId>org.wso2.carbon.identity.template.mgt.feature</artifactId>
                <version>${carbon.identity.framework.version}</version>
            </dependency>
            <dependency>
                <groupId>org.wso2.carbon.identity.framework</groupId>
                <artifactId>org.wso2.carbon.identity.cors.mgt.server.feature</artifactId>
                <version>${carbon.identity.framework.version}</version>
            </dependency>
            <dependency>
                <groupId>org.wso2.carbon.identity.framework</groupId>
                <artifactId>org.wso2.carbon.identity.user.functionality.mgt.feature</artifactId>
                <version>${carbon.identity.framework.version}</version>
            </dependency>
            <dependency>
                <groupId>org.wso2.carbon.identity.framework</groupId>
                <artifactId>org.wso2.carbon.identity.multi.attribute.login.mgt.server.feature</artifactId>
                <version>${carbon.identity.framework.version}</version>
            </dependency>
            <dependency>
                <groupId>org.wso2.carbon.identity.framework</groupId>
                <artifactId>org.wso2.carbon.identity.unique.claim.mgt.server.feature</artifactId>
                <version>${carbon.identity.framework.version}</version>
            </dependency>
            <dependency>
                <groupId>org.wso2.carbon.identity.framework</groupId>
                <artifactId>org.wso2.carbon.identity.api.resource.mgt.server.feature</artifactId>
                <version>${carbon.identity.framework.version}</version>
            </dependency>
            <dependency>
                <groupId>org.wso2.carbon.identity.governance</groupId>
                <artifactId>org.wso2.carbon.identity.multi.attribute.login.service.server.feature</artifactId>
                <version>${identity.governance.version}</version>
            </dependency>
            <dependency>
                <groupId>org.wso2.carbon.identity.framework</groupId>
                <artifactId>org.wso2.carbon.identity.central.log.mgt</artifactId>
                <version>${carbon.identity.framework.version}</version>
            </dependency>
            <dependency>
                <groupId>org.wso2.carbon.identity.branding.preference.management</groupId>
                <artifactId>org.wso2.carbon.identity.branding.preference.management.core</artifactId>
                <version>${identity.branding.preference.management.version}</version>
            </dependency>
            <dependency>
                <groupId>org.wso2.carbon.identity.framework</groupId>
                <artifactId>org.wso2.carbon.identity.input.validation.mgt</artifactId>
                <version>${carbon.identity.framework.version}</version>
            </dependency>
            <dependency>
                <groupId>org.wso2.carbon.identity.framework</groupId>
                <artifactId>org.wso2.carbon.identity.input.validation.mgt.server.feature</artifactId>
                <version>${carbon.identity.framework.version}</version>
            </dependency>
            <dependency>
                <groupId>org.wso2.carbon.identity.framework</groupId>
                <artifactId>org.wso2.carbon.identity.framework.async.operation.status.mgt.server.feature</artifactId>
                <version>${carbon.identity.framework.version}</version>
            </dependency>
            <dependency>
                <groupId>org.wso2.carbon.identity.framework</groupId>
                <artifactId>org.wso2.carbon.identity.client.attestation.mgt</artifactId>
                <version>${carbon.identity.framework.version}</version>
            </dependency>
            <dependency>
                <groupId>org.wso2.carbon.identity.framework</groupId>
                <artifactId>org.wso2.carbon.identity.client.attestation.mgt.server.feature</artifactId>
                <version>${carbon.identity.framework.version}</version>
            </dependency>
            <dependency>
                <groupId>org.wso2.carbon.identity.notification.push</groupId>
                <artifactId>org.wso2.carbon.identity.notification.push.provider</artifactId>
                <version>${identity.notification.push.version}</version>
            </dependency>
            <dependency>
                <groupId>org.wso2.carbon.identity.notification.push</groupId>
                <artifactId>org.wso2.carbon.identity.notification.push.common</artifactId>
                <version>${identity.notification.push.version}</version>
            </dependency>
            <dependency>
                <groupId>org.wso2.carbon.identity.notification.push</groupId>
                <artifactId>org.wso2.carbon.identity.notification.push.device.handler</artifactId>
                <version>${identity.notification.push.version}</version>
            </dependency>
            <dependency>
                <groupId>org.wso2.carbon.identity.notification.push</groupId>
                <artifactId>org.wso2.carbon.identity.notification.push.feature</artifactId>
                <version>${identity.notification.push.version}</version>
            </dependency>
            <dependency>
                <groupId>org.wso2.carbon.identity.local.auth.push</groupId>
                <artifactId>org.wso2.carbon.identity.local.auth.push.authenticator</artifactId>
                <version>${identity.local.auth.push.version}</version>
            </dependency>
            <dependency>
                <groupId>org.wso2.carbon.identity.local.auth.push</groupId>
                <artifactId>org.wso2.carbon.identity.local.auth.push.servlet</artifactId>
                <version>${identity.local.auth.push.version}</version>
            </dependency>
            <dependency>
                <groupId>org.wso2.carbon.identity.local.auth.push</groupId>
                <artifactId>org.wso2.carbon.identity.local.auth.push.feature</artifactId>
                <version>${identity.local.auth.push.version}</version>
            </dependency>
            <dependency>
                <groupId>org.wso2.carbon.identity.framework</groupId>
                <artifactId>org.wso2.carbon.identity.trusted.app.mgt</artifactId>
                <version>${carbon.identity.framework.version}</version>
            </dependency>
            <dependency>
                <groupId>org.wso2.carbon.identity.framework</groupId>
                <artifactId>org.wso2.carbon.identity.trusted.app.mgt.server.feature</artifactId>
                <version>${carbon.identity.framework.version}</version>
            </dependency>
            <dependency>
                <groupId>org.wso2.carbon.identity.framework</groupId>
                <artifactId>org.wso2.carbon.identity.consent.server.configs.mgt</artifactId>
                <version>${carbon.identity.framework.version}</version>
            </dependency>
            <dependency>
                <groupId>org.wso2.carbon.identity.framework</groupId>
                <artifactId>org.wso2.carbon.identity.consent.server.configs.mgt.server.feature</artifactId>
                <version>${carbon.identity.framework.version}</version>
            </dependency>
            <dependency>
                <groupId>org.wso2.carbon.identity.framework</groupId>
                <artifactId>org.wso2.carbon.identity.ai.service.mgt</artifactId>
                <version>${carbon.identity.framework.version}</version>
            </dependency>
            <dependency>
                <groupId>org.wso2.carbon.extension.identity.oauth.dpop</groupId>
                <artifactId>org.wso2.carbon.identity.oauth2.dpop</artifactId>
                <version>${identity.oauth.dpop.version}</version>
            </dependency>
            <dependency>
                <groupId>org.wso2.carbon.extension.identity.oauth.dpop</groupId>
                <artifactId>org.wso2.carbon.extension.identity.oauth.dpop.server.feature</artifactId>
                <version>${identity.oauth.dpop.version}</version>
            </dependency>
            <dependency>
                <groupId>org.wso2.carbon.identity.framework</groupId>
                <artifactId>org.wso2.carbon.identity.servlet.mgt</artifactId>
                <version>${carbon.identity.framework.version}</version>
            </dependency>
            <dependency>
                <groupId>org.wso2.carbon.identity.framework</groupId>
                <artifactId>org.wso2.carbon.identity.ai.service.mgt.server.feature</artifactId>
                <version>${carbon.identity.framework.version}</version>
            </dependency>
            <dependency>
                <groupId>org.wso2.carbon.identity.framework</groupId>
                <artifactId>org.wso2.carbon.identity.servlet.mgt.server.feature</artifactId>
                <version>${carbon.identity.framework.version}</version>
            </dependency>
            <dependency>
                <groupId>org.wso2.carbon.identity.framework</groupId>
                <artifactId>org.wso2.carbon.identity.system.config.mgt</artifactId>
                <version>${carbon.identity.framework.version}</version>
            </dependency>
            <dependency>
                <groupId>org.wso2.carbon.identity.framework</groupId>
                <artifactId>org.wso2.carbon.identity.system.config.mgt.server.feature</artifactId>
                <version>${carbon.identity.framework.version}</version>
            </dependency>
            <dependency>
                <groupId>org.wso2.carbon.identity.organization.management</groupId>
                <artifactId>org.wso2.carbon.identity.organization.management.server.feature</artifactId>
                <version>${identity.org.mgt.version}</version>
            </dependency>
            <dependency>
                <groupId>org.wso2.carbon.identity.organization.management.core</groupId>
                <artifactId>org.wso2.carbon.identity.organization.management.core.server.feature</artifactId>
                <version>${identity.org.mgt.core.version}</version>
            </dependency>
            <dependency>
                <groupId>org.wso2.carbon.identity.auth.organization.login</groupId>
                <artifactId>org.wso2.carbon.identity.auth.organization.login.server.feature</artifactId>
                <version>${identity.organization.login.version}</version>
            </dependency>
            <dependency>
                <groupId>org.wso2.carbon.extension.identity.oauth2.grantType.organizationswitch</groupId>
                <artifactId>org.wso2.carbon.identity.oauth2.grant.organizationswitch.server.feature</artifactId>
                <version>${identity.oauth2.grant.organizationswitch.version}</version>
            </dependency>
            <dependency>
                <groupId>org.wso2.carbon.identity.framework</groupId>
                <artifactId>org.wso2.carbon.identity.workflow.mgt.server.feature</artifactId>
                <version>${carbon.identity.framework.version}</version>
            </dependency>
            <dependency>
                <groupId>org.wso2.carbon.identity.workflow.user</groupId>
                <artifactId>org.wso2.carbon.user.mgt.workflow.server.feature</artifactId>
                <version>${identity.user.workflow.version}</version>
            </dependency>
            <dependency>
                <groupId>org.wso2.carbon.identity.workflow</groupId>
                <artifactId>org.wso2.carbon.identity.workflow.engine.server.feature</artifactId>
                <version>${identity.workflow.version}</version>
            </dependency>
            <dependency>
                <groupId>org.wso2.carbon.identity.outbound.provisioning.scim2</groupId>
                <artifactId>org.wso2.carbon.identity.provisioning.connector.scim2.server.feature</artifactId>
                <version>${provisioning.connector.scim2.version}</version>
            </dependency>
            <dependency>
                <groupId>org.wso2.carbon.extension.identity.verification</groupId>
                <artifactId>org.wso2.carbon.extension.identity.verification.mgt</artifactId>
                <version>${identity.verification.version}</version>
            </dependency>
            <dependency>
                <groupId>org.wso2.carbon.extension.identity.verification</groupId>
                <artifactId>org.wso2.carbon.extension.identity.verification.provider</artifactId>
                <version>${identity.verification.version}</version>
            </dependency>
            <dependency>
                <groupId>org.wso2.carbon.extension.identity.verification</groupId>
                <artifactId>org.wso2.carbon.extension.identity.verification.ui</artifactId>
                <version>${identity.verification.version}</version>
            </dependency>
            <dependency>
                <groupId>org.wso2.carbon.extension.identity.oauth.addons</groupId>
                <artifactId>org.wso2.carbon.identity.oauth2.token.handler.clientauth.jwt</artifactId>
                <version>${identity.oauth.addons.token.handler.clientauth.jwt.version}</version>
            </dependency>
            <dependency>
                <groupId>org.wso2.carbon.identity.framework</groupId>
                <artifactId>org.wso2.carbon.identity.authorization.framework</artifactId>
                <version>${carbon.identity.framework.version}</version>
            </dependency>
            <dependency>
                <groupId>org.wso2.carbon.identity.framework</groupId>
                <artifactId>org.wso2.carbon.identity.authorization.framework.server.feature</artifactId>
                <version>${carbon.identity.framework.version}</version>
            </dependency>
            <dependency>
                <groupId>org.wso2.carbon.identity.framework</groupId>
                <artifactId>org.wso2.carbon.identity.authorization.common</artifactId>
                <version>${carbon.identity.framework.version}</version>
            </dependency>
            <dependency>
                <groupId>org.wso2.carbon.identity.framework</groupId>
                <artifactId>org.wso2.carbon.identity.authorization.common.server.feature</artifactId>
                <version>${carbon.identity.framework.version}</version>
            </dependency>
            <dependency>
                <groupId>org.wso2.msf4j</groupId>
                <artifactId>msf4j-core</artifactId>
                <version>${msf4j.version}</version>
            </dependency>
            <dependency>
                <groupId>org.wso2.msf4j</groupId>
                <artifactId>msf4j-microservice</artifactId>
                <version>${msf4j.version}</version>
            </dependency>
            <dependency>
                <groupId>org.apache.velocity</groupId>
                <artifactId>velocity</artifactId>
                <version>${org.apache.velocity.version}</version>
            </dependency>
            <dependency>
                <groupId>io.rest-assured</groupId>
                <artifactId>rest-assured</artifactId>
                <version>${rest.assured.version}</version>
                <scope>test</scope>
            </dependency>
            <dependency>
                <groupId>io.rest-assured</groupId>
                <artifactId>json-path</artifactId>
                <version>${rest.assured.version}</version>
                <scope>test</scope>
            </dependency>
            <dependency>
                <groupId>io.rest-assured</groupId>
                <artifactId>xml-path</artifactId>
                <version>${rest.assured.version}</version>
                <scope>test</scope>
            </dependency>
            <dependency>
                <groupId>io.rest-assured</groupId>
                <artifactId>rest-assured-all</artifactId>
                <version>${rest.assured.version}</version>
                <scope>test</scope>
            </dependency>
            <dependency>
                <groupId>org.wiremock</groupId>
                <artifactId>wiremock</artifactId>
                <version>${wiremock.version}</version>
                <scope>test</scope>
            </dependency>
            <dependency>
                <groupId>org.yaml</groupId>
                <artifactId>snakeyaml</artifactId>
                <version>${snakeyaml.version}</version>
                <scope>test</scope>
            </dependency>
            <dependency>
                <groupId>io.swagger</groupId>
                <artifactId>swagger-annotations</artifactId>
                <version>${swagger-core-version}</version>
                <scope>test</scope>
            </dependency>
            <dependency>
                <groupId>com.atlassian.oai</groupId>
                <artifactId>swagger-request-validator-restassured</artifactId>
                <version>${swagger-request-validator.version}</version>
                <scope>test</scope>
            </dependency>
            <dependency>
                <groupId>org.xmlunit</groupId>
                <artifactId>xmlunit-core</artifactId>
                <version>${org.xmlunit.version}</version>
                <scope>test</scope>
            </dependency>
            <dependency>
                <groupId>org.wso2.identity.apps</groupId>
                <artifactId>identity-apps-cypress-tests</artifactId>
                <version>${identity.apps.tests.version}</version>
            </dependency>
            <dependency>
                <groupId>org.codehaus.jackson</groupId>
                <artifactId>jackson-core-asl</artifactId>
                <version>${jackson-core-asl.version}</version>
                <scope>compile</scope>
            </dependency>
            <dependency>
                <groupId>com.fasterxml.jackson.core</groupId>
                <artifactId>jackson-core</artifactId>
                <version>${com.fasterxml.jackson.version}</version>
            </dependency>
            <dependency>
                <groupId>com.fasterxml.jackson.core</groupId>
                <artifactId>jackson-annotations</artifactId>
                <version>${com.fasterxml.jackson.version}</version>
            </dependency>
            <dependency>
                <groupId>com.fasterxml.jackson.core</groupId>
                <artifactId>jackson-databind</artifactId>
                <version>${com.fasterxml.jackson.databind.version}</version>
            </dependency>
            <dependency>
                <groupId>org.apache.log4j.wso2</groupId>
                <artifactId>log4j</artifactId>
                <version>${org.apache.log4j.wso2.version}</version>
                <exclusions>
                    <exclusion>
                        <groupId>log4j</groupId>
                        <artifactId>log4j</artifactId>
                    </exclusion>
                </exclusions>
            </dependency>
            <!-- Pax Logging -->
            <dependency>
                <groupId>org.wso2.org.ops4j.pax.logging</groupId>
                <artifactId>pax-logging-api</artifactId>
                <version>${pax.logging.api.version}</version>
            </dependency>
            <dependency>
                <groupId>org.apache.logging.log4j</groupId>
                <artifactId>log4j-jul</artifactId>
                <version>${org.apache.logging.log4j.version}</version>
                <scope>test</scope>
            </dependency>
            <dependency>
                <groupId>org.apache.logging.log4j</groupId>
                <artifactId>log4j-core</artifactId>
                <version>${org.apache.logging.log4j.version}</version>
                <scope>test</scope>
            </dependency>
            <dependency>
                <groupId>commons-logging</groupId>
                <artifactId>commons-logging</artifactId>
                <version>1.2</version>
                <scope>test</scope>
            </dependency>
            <dependency>
                <groupId>commons-lang.wso2</groupId>
                <artifactId>commons-lang</artifactId>
                <version>${commons-lang.wso2.version}</version>
                <scope>test</scope>
            </dependency>
            <dependency>
                <groupId>org.wso2.is</groupId>
                <artifactId>org.wso2.carbon.identity.test.integration.service</artifactId>
                <version>${project.version}</version>
            </dependency>
            <dependency>
                <groupId>org.apache.directory.server</groupId>
                <artifactId>apacheds-core-constants</artifactId>
                <version>${apacheds.core.version}</version>
                <scope>test</scope>
            </dependency>
            <dependency>
                <groupId>org.apache.directory.server</groupId>
                <artifactId>apacheds-core</artifactId>
                <version>${apacheds.core.version}</version>
                <scope>test</scope>
            </dependency>
            <dependency>
                <groupId>org.apache.directory.server</groupId>
                <artifactId>apacheds-core-api</artifactId>
                <version>${apacheds.core.version}</version>
                <scope>test</scope>
            </dependency>
            <dependency>
                <groupId>org.apache.directory.server</groupId>
                <artifactId>apacheds-jdbm-partition</artifactId>
                <version>${apacheds.core.version}</version>
                <scope>test</scope>
            </dependency>
            <dependency>
                <groupId>org.apache.directory.server</groupId>
                <artifactId>apacheds-ldif-partition</artifactId>
                <version>${apacheds.core.version}</version>
                <scope>test</scope>
            </dependency>
            <dependency>
                <groupId>org.apache.directory.server</groupId>
                <artifactId>apacheds-protocol-ldap</artifactId>
                <version>${apacheds.core.version}</version>
                <scope>test</scope>
            </dependency>
            <dependency>
                <groupId>org.apache.directory.server</groupId>
                <artifactId>apacheds-protocol-shared</artifactId>
                <version>${apacheds.core.version}</version>
                <scope>test</scope>
            </dependency>
            <dependency>
                <groupId>org.apache.directory.server</groupId>
                <artifactId>apacheds-xdbm-partition</artifactId>
                <version>${apacheds.core.version}</version>
                <scope>test</scope>
            </dependency>
            <dependency>
                <groupId>org.apache.directory.api</groupId>
                <artifactId>api-all</artifactId>
                <version>${apacheds.api.version}</version>
                <scope>test</scope>
            </dependency>
            <dependency>
                <groupId>com.icegreen</groupId>
                <artifactId>greenmail</artifactId>
                <version>${greenmail.version}</version>
                <scope>test</scope>
            </dependency>
            <dependency>
                <groupId>com.sun.mail</groupId>
                <artifactId>jakarta.mail</artifactId>
                <version>${jakarta.mail.version}</version>
                <scope>test</scope>
            </dependency>
            <dependency>
                <groupId>org.jsoup</groupId>
                <artifactId>jsoup</artifactId>
                <version>${jsoup.version}</version>
                <scope>test</scope>
            </dependency>

            <dependency>
                <groupId>org.wso2.carbon.identity.governance</groupId>
                <artifactId>org.wso2.carbon.identity.user.onboard.core.service</artifactId>
                <version>${identity.governance.version}</version>
            </dependency>
            <dependency>
                <groupId>org.wso2.carbon.extension.identity.authenticator.utils</groupId>
                <artifactId>org.wso2.carbon.extension.identity.helper</artifactId>
                <version>${identity.extension.utils}</version>
            </dependency>
            <dependency>
                <groupId>com.nimbusds</groupId>
                <artifactId>nimbus-jose-jwt</artifactId>
                <version>${nimbus-jose-jwt.version}</version>
            </dependency>
            <dependency>
                <groupId>org.wso2.carbon.identity.outbound.auth.adapter</groupId>
                <artifactId>identity-outbound-auth-adapter</artifactId>
                <version>${identity.outbound.auth.adapter.version}</version>
            </dependency>

            <!-- Integration UI Templates -->
            <dependency>
                <groupId>org.wso2.carbon.identity.integration.ui.templates</groupId>
                <artifactId>org.wso2.carbon.identity.integration.ui.templates.applications.custom-application</artifactId>
                <version>${identity.integration.ui.templates.version}</version>
                <type>zip</type>
            </dependency>
            <dependency>
                <groupId>org.wso2.carbon.identity.integration.ui.templates</groupId>
                <artifactId>org.wso2.carbon.identity.integration.ui.templates.applications.custom-protocol-application</artifactId>
                <version>${identity.integration.ui.templates.version}</version>
                <type>zip</type>
            </dependency>
            <dependency>
                <groupId>org.wso2.carbon.identity.integration.ui.templates</groupId>
                <artifactId>org.wso2.carbon.identity.integration.ui.templates.applications.m2m-application</artifactId>
                <version>${identity.integration.ui.templates.version}</version>
                <type>zip</type>
            </dependency>
            <dependency>
                <groupId>org.wso2.carbon.identity.integration.ui.templates</groupId>
                <artifactId>org.wso2.carbon.identity.integration.ui.templates.applications.mcp-client-application</artifactId>
                <version>${identity.integration.ui.templates.version}</version>
                <type>zip</type>
            </dependency>
            <dependency>
                <groupId>org.wso2.carbon.identity.integration.ui.templates</groupId>
                <artifactId>org.wso2.carbon.identity.integration.ui.templates.applications.mobile-application</artifactId>
                <version>${identity.integration.ui.templates.version}</version>
                <type>zip</type>
            </dependency>
            <dependency>
                <groupId>org.wso2.carbon.identity.integration.ui.templates</groupId>
                <artifactId>org.wso2.carbon.identity.integration.ui.templates.applications.single-page-application</artifactId>
                <version>${identity.integration.ui.templates.version}</version>
                <type>zip</type>
            </dependency>
            <dependency>
                <groupId>org.wso2.carbon.identity.integration.ui.templates</groupId>
                <artifactId>org.wso2.carbon.identity.integration.ui.templates.applications.traditional-web-application</artifactId>
                <version>${identity.integration.ui.templates.version}</version>
                <type>zip</type>
            </dependency>
            <dependency>
                <groupId>org.wso2.carbon.identity.integration.ui.templates</groupId>
                <artifactId>org.wso2.carbon.identity.integration.ui.templates.applications.salesforce</artifactId>
                <version>${identity.integration.ui.templates.version}</version>
                <type>zip</type>
            </dependency>
            <dependency>
                <groupId>org.wso2.carbon.identity.integration.ui.templates</groupId>
                <artifactId>org.wso2.carbon.identity.integration.ui.templates.applications.google</artifactId>
                <version>${identity.integration.ui.templates.version}</version>
                <type>zip</type>
            </dependency>
            <dependency>
                <groupId>org.wso2.carbon.identity.integration.ui.templates</groupId>
                <artifactId>org.wso2.carbon.identity.integration.ui.templates.applications.microsoft-365</artifactId>
                <version>${identity.integration.ui.templates.version}</version>
                <type>zip</type>
            </dependency>
            <dependency>
                <groupId>org.wso2.carbon.identity.integration.ui.templates</groupId>
                <artifactId>org.wso2.carbon.identity.integration.ui.templates.applications.microsoft-365-v2</artifactId>
                <version>${identity.integration.ui.templates.version}</version>
                <type>zip</type>
            </dependency>
            <dependency>
                <groupId>org.wso2.carbon.identity.integration.ui.templates</groupId>
                <artifactId>org.wso2.carbon.identity.integration.ui.templates.applications.zoom</artifactId>
                <version>${identity.integration.ui.templates.version}</version>
                <type>zip</type>
            </dependency>
            <dependency>
                <groupId>org.wso2.carbon.identity.integration.ui.templates</groupId>
                <artifactId>org.wso2.carbon.identity.integration.ui.templates.applications.slack</artifactId>
                <version>${identity.integration.ui.templates.version}</version>
                <type>zip</type>
            </dependency>
            <dependency>
                <groupId>org.wso2.carbon.identity.integration.ui.templates</groupId>
                <artifactId>org.wso2.carbon.identity.integration.ui.templates.notification.providers.firebase</artifactId>
                <version>${identity.integration.ui.templates.version}</version>
                <type>zip</type>
            </dependency>
            <dependency>
                <groupId>org.wso2.carbon.identity.integration.ui.templates</groupId>
                <artifactId>org.wso2.carbon.identity.integration.ui.templates.applications.react-application</artifactId>
                <version>${identity.integration.ui.templates.version}</version>
                <type>zip</type>
            </dependency>
            <dependency>
                <groupId>org.wso2.carbon.identity.integration.ui.templates</groupId>
                <artifactId>org.wso2.carbon.identity.integration.ui.templates.applications.nextjs-application</artifactId>
                <version>${identity.integration.ui.templates.version}</version>
                <type>zip</type>
            </dependency>
            <dependency>
                <groupId>org.wso2.carbon.identity.agent</groupId>
                <artifactId>org.wso2.carbon.identity.agent.manager</artifactId>
                <version>${carbon.identity.agent.version}</version>
            </dependency>
            <dependency>
                <groupId>org.wso2.carbon.identity.agent</groupId>
                <artifactId>org.wso2.carbon.identity.agent.manager.server.feature</artifactId>
                <version>${carbon.identity.agent.version}</version>
                <type>zip</type>
            </dependency>
        </dependencies>
    </dependencyManagement>

    <profiles>
        <profile>
            <id>Sign-Artifacts</id>
            <activation>
                <property>
                    <name>sign</name>
                </property>
            </activation>
            <build>
                <plugins>
                    <plugin>
                        <groupId>org.apache.maven.plugins</groupId>
                        <artifactId>maven-gpg-plugin</artifactId>
                        <version>1.0-alpha-3</version>
                        <executions>
                            <execution>
                                <id>sign-artifacts</id>
                                <phase>verify</phase>
                                <goals>
                                    <goal>sign</goal>
                                </goals>
                            </execution>
                        </executions>
                    </plugin>
                </plugins>
            </build>
        </profile>
        <profile>
            <id>wso2-release</id>
            <build>
                <plugins>
                    <plugin>
                        <groupId>org.apache.maven.plugins</groupId>
                        <artifactId>maven-javadoc-plugin</artifactId>
                        <version>2.10.1</version>
                        <executions>
                            <execution>
                                <id>attach-javadocs</id>
                                <goals>
                                    <goal>jar</goal>
                                </goals>
                                <configuration> <!-- add this to disable checking -->
                                    <additionalparam>-Xdoclint:none</additionalparam>
                                    <source>8</source>
                                </configuration>
                            </execution>
                        </executions>
                    </plugin>
                </plugins>
            </build>
        </profile>

    </profiles>

    <properties>

        <!--Carbon Identity Framework Version-->

        <carbon.identity.framework.version>7.8.517</carbon.identity.framework.version>

        <carbon.identity.framework.version.range>[5.14.67, 8.0.0)</carbon.identity.framework.version.range>

        <identity.notification.push.version>1.0.6</identity.notification.push.version>
        <identity.notification.push.version.range>[1.0.0,2.0.0)</identity.notification.push.version.range>

        <identity.local.auth.push.version>1.0.10</identity.local.auth.push.version>
        <identity.local.auth.push.version.range>[1.0.0,2.0.0)</identity.local.auth.push.version.range>

        <!--SAML Common Utils Version-->
        <saml.common.util.version>1.4.2</saml.common.util.version>
        <saml.common.util.version.range>[1.0.0,2.0.0)</saml.common.util.version.range>

        <!--Carbon Consent Version-->
        <carbon.consent.mgt.version>2.6.9</carbon.consent.mgt.version>

        <!--Identity Governance Version-->
        <identity.governance.version>1.11.139</identity.governance.version>

        <!--Identity Carbon Versions-->
        <identity.carbon.auth.saml2.version>5.9.14</identity.carbon.auth.saml2.version>
        <identity.carbon.auth.mutual.ssl.version>5.5.2</identity.carbon.auth.mutual.ssl.version>
        <identity.carbon.auth.iwa.version>5.5.2</identity.carbon.auth.iwa.version>
        <identity.carbon.auth.rest.version>1.9.41</identity.carbon.auth.rest.version>


        <!-- Identity Inbound Versions   -->
        <identity.inbound.auth.oauth.version>7.0.368</identity.inbound.auth.oauth.version>
        <identity.inbound.auth.saml.version>5.11.61</identity.inbound.auth.saml.version>
        <identity.inbound.auth.openid.version>5.10.2</identity.inbound.auth.openid.version>
        <identity.inbound.auth.sts.version>5.13.2</identity.inbound.auth.sts.version>
        <identity.inbound.provisioning.scim.version>5.7.14</identity.inbound.provisioning.scim.version>
        <identity.inbound.provisioning.scim2.version>3.4.209</identity.inbound.provisioning.scim2.version>

        <!-- Identity User Versions -->
        <identity.user.account.association.version>5.5.12</identity.user.account.association.version>
        <identity.user.ws.version>5.8.10</identity.user.ws.version>

        <!-- Identity Userstore Versions -->
        <identity.userstore.remote.version>5.2.5</identity.userstore.remote.version>

        <!-- Identity Data Publisher Versions -->
        <identity.data.publisher.authentication.version>5.7.7</identity.data.publisher.authentication.version>
        <identity.data.publisher.oauth.version>1.7.4</identity.data.publisher.oauth.version>
        <identity.data.publisher.audit.version>1.4.8</identity.data.publisher.audit.version>

        <!-- Identity Event Handler Versions -->
        <identity.event.handler.account.lock.version>1.9.19</identity.event.handler.account.lock.version>
        <identity.event.handler.notification.version>1.9.72</identity.event.handler.notification.version>

        <org.wso2.identity.webhook.event.handlers.version>1.0.393</org.wso2.identity.webhook.event.handlers.version>
        <org.wso2.identity.event.publishers.version>1.0.38</org.wso2.identity.event.publishers.version>

        <!--<identity.agent.entitlement.proxy.version>5.1.1</identity.agent.entitlement.proxy.version>-->
        <!--<identity.carbon.auth.signedjwt.version>5.1.1</identity.carbon.auth.signedjwt.version>-->
        <!--<identity.userstore.cassandra.version>5.1.1</identity.userstore.cassandra.version>-->
        <!--<identity.agent-entitlement-filter.version>5.1.1</identity.agent-entitlement-filter.version>-->

        <!-- Authenticator Versions -->
        <identity.outbound.auth.oidc.version>5.12.36</identity.outbound.auth.oidc.version>
        <identity.outbound.auth.oauth2.version>1.0.12</identity.outbound.auth.oauth2.version>
        <identity.outbound.auth.passive.sts.version>5.5.3</identity.outbound.auth.passive.sts.version>
        <identity.outbound.auth.samlsso.version>5.9.10</identity.outbound.auth.samlsso.version>
        <identity.outbound.auth.requestpath.basicauth.version>5.5.7</identity.outbound.auth.requestpath.basicauth.version>
        <identity.outbound.auth.requestpath.oauth.version>5.5.8</identity.outbound.auth.requestpath.oauth.version>

        <!-- Social Authenticator Versions -->
        <social.authenticator.facebook.version>5.2.22</social.authenticator.facebook.version>
        <social.authenticator.google.version>5.2.21</social.authenticator.google.version>
        <social.authenticator.windowslive.version>5.2.5</social.authenticator.windowslive.version>
        <social.authenticator.apple.version>1.0.9</social.authenticator.apple.version>
        <social.authenticator.github.version>1.1.17</social.authenticator.github.version>

        <!-- Provisioning connector Versions -->
        <provisioning.connector.google.version>5.2.8</provisioning.connector.google.version>
        <provisioning.connector.salesforce.version>5.2.10</provisioning.connector.salesforce.version>
        <provisioning.connector.scim.version>5.3.5</provisioning.connector.scim.version>
        <provisioning.connector.scim2.version>2.0.11</provisioning.connector.scim2.version>

        <!-- Local Authenticator Versions -->
        <identity.local.auth.basicauth.version>6.8.49</identity.local.auth.basicauth.version>
        <identity.local.auth.fido.version>5.4.27</identity.local.auth.fido.version>
        <identity.local.auth.iwa.version>5.4.8</identity.local.auth.iwa.version>

        <!-- Custom Authenticator extension adapter -->
        <identity.outbound.auth.adapter.version>1.0.23</identity.outbound.auth.adapter.version>

        <!-- Local Authentication API Connector Version -->
        <identity.local.auth.api.version>3.0.8</identity.local.auth.api.version>

        <!-- OAuth2 Grant Type extensions -->
        <identity.oauth2.jwt.bearer.grant.version>2.3.8</identity.oauth2.jwt.bearer.grant.version>
        <identity.oauth2.token.exchange.grant.version>1.1.20</identity.oauth2.token.exchange.grant.version>

        <identity.oauth.dpop.version>2.0.7</identity.oauth.dpop.version>

        <!--SAML Metadata-->
        <identity.metadata.saml.version>1.8.5</identity.metadata.saml.version>

        <!-- Identity Workflow -->
        <identity.workflow.version>1.0.18</identity.workflow.version>
        <identity.user.workflow.version>6.0.1</identity.user.workflow.version>

        <!-- Connector Versions -->
        <authenticator.totp.version>3.3.41</authenticator.totp.version>
        <authenticator.backupcode.version>0.0.20</authenticator.backupcode.version>
        <authenticator.office365.version>2.1.9</authenticator.office365.version>
        <authenticator.smsotp.version>3.3.39</authenticator.smsotp.version>
        <authenticator.magiclink.version>1.1.43</authenticator.magiclink.version>
        <authenticator.emailotp.version>4.1.33</authenticator.emailotp.version>
        <authenticator.local.auth.emailotp.version>1.0.50</authenticator.local.auth.emailotp.version>
        <authenticator.local.auth.smsotp.version>1.0.39</authenticator.local.auth.smsotp.version>
        <authenticator.twitter.version>1.1.2</authenticator.twitter.version>
        <authenticator.x509.version>3.1.33</authenticator.x509.version>
        <identity.extension.utils>1.0.22</identity.extension.utils>
        <authenticator.auth.otp.commons.version>1.0.22</authenticator.auth.otp.commons.version>

        <identity.org.mgt.version>2.0.35</identity.org.mgt.version>
        <identity.org.mgt.core.version>1.1.57</identity.org.mgt.core.version>
        <identity.organization.login.version>1.1.52</identity.organization.login.version>
        <identity.oauth2.grant.organizationswitch.version>1.1.31</identity.oauth2.grant.organizationswitch.version>

        <!-- Hash Provider Versions-->
        <hashprovider.pbkdf2.version>0.1.7</hashprovider.pbkdf2.version>

        <!-- Identity Branding Preference Management Versions -->
        <identity.branding.preference.management.version>1.1.34</identity.branding.preference.management.version>

        <!-- Identity REST API feature -->
        <identity.api.dispatcher.version>2.0.17</identity.api.dispatcher.version>
        <identity.server.api.version>1.3.195</identity.server.api.version>
        <identity.user.api.version>1.3.70</identity.user.api.version>

        <identity.agent.sso.version>5.5.9</identity.agent.sso.version>
        <identity.tool.samlsso.validator.version>5.5.13</identity.tool.samlsso.validator.version>
        <identity.oauth.addons.version>2.5.24</identity.oauth.addons.version>
	<identity.oauth.addons.token.handler.clientauth.jwt.version>2.5.32</identity.oauth.addons.token.handler.clientauth.jwt.version>
	<identity.oauth.addons.token.handler.clientauth.mutualtls.version>2.5.30</identity.oauth.addons.token.handler.clientauth.mutualtls.version>
        <org.wso2.carbon.extension.identity.x509certificate.version>1.1.27</org.wso2.carbon.extension.identity.x509certificate.version>
        <conditional.authentication.functions.version>1.2.84</conditional.authentication.functions.version>

        <!-- Identity Portal Versions -->
        <identity.apps.console.version>2.79.12</identity.apps.console.version>
        <identity.apps.myaccount.version>2.25.5</identity.apps.myaccount.version>
        <identity.apps.core.version>3.3.10</identity.apps.core.version>
        <identity.apps.tests.version>1.6.383</identity.apps.tests.version>

        <!-- Charon -->
        <charon.version>3.4.1</charon.version>

        <!-- Carbon Kernel -->
        <carbon.kernel.version>4.10.95</carbon.kernel.version>

        <!-- Identity Verification -->
        <identity.verification.version>1.0.16</identity.verification.version>

        <!-- Carbon Repo Versions -->
        <carbon.deployment.version>4.13.4</carbon.deployment.version>
<<<<<<< HEAD
        <carbon.commons.version>4.10.25</carbon.commons.version>
        <carbon.registry.version>4.8.46</carbon.registry.version>
=======
        <carbon.commons.version>4.10.23</carbon.commons.version>
        <carbon.registry.version>4.8.48</carbon.registry.version>
>>>>>>> c5f942f1
        <carbon.multitenancy.version>4.11.44</carbon.multitenancy.version>
        <carbon.metrics.version>1.3.12</carbon.metrics.version>
        <carbon.analytics-common.version>5.2.64</carbon.analytics-common.version>
        <carbon.dashboards.version>2.0.27</carbon.dashboards.version>
        <carbon.healthcheck.version>1.3.3</carbon.healthcheck.version>

        <!-- agent-identity -->
        <carbon.identity.agent.version>1.0.9</carbon.identity.agent.version>

        <!-- Common tool Versions -->
        <cipher-tool.version>1.1.28</cipher-tool.version>
        <securevault.wso2.version>1.1.12</securevault.wso2.version>

        <!-- Feature dependency Versions -->
        <stratos.version.221>2.2.1</stratos.version.221>
        <ehcache.version>1.5.0.wso2v3</ehcache.version>
        <bcel.wso2.version>6.7.0.wso2v1</bcel.wso2.version>
        <asm-all.version>5.2</asm-all.version>
        <cglib.wso2.version>2.2.wso2v1</cglib.wso2.version>
        <jibx.wso2.version>1.2.1.wso2v1</jibx.wso2.version>
        <axis2.jibx.wso2.version>1.6.1.wso2v11</axis2.jibx.wso2.version>
        <axis2.jaxb.wso2.version>${axis2.wso2.version}</axis2.jaxb.wso2.version>
        <axis2-transports.version>2.0.0-wso2v42</axis2-transports.version>
        <h2database.wso2.version>2.2.224.wso2v2</h2database.wso2.version>
        <slf4j.version>1.7.28</slf4j.version>

        <!-- UI styles dependency versions -->
        <equinox.http.servlet.version>2.2.2</equinox.http.servlet.version>
        <equinox.http.helper.version>1.0.0</equinox.http.helper.version>
        <equinox.jsp.jasper.version>1.0.1.R33x_v20070816</equinox.jsp.jasper.version>
        <javax.servlet.jsp.version>2.0.0.v200706191603</javax.servlet.jsp.version>

        <!-- Distribution dependencies ends here -->

        <!-- Build dependency Versions -->
        <wso2.json.merge.plugin.version>5.2.5</wso2.json.merge.plugin.version>
        <carbon.p2.plugin.version>5.1.2</carbon.p2.plugin.version>
        <ds-annotations.version>1.2.10</ds-annotations.version>
        <maven.war.plugin.version>3.2.0</maven.war.plugin.version>
        <maven.checkstyle.plugin.version>3.1.1</maven.checkstyle.plugin.version>

        <!-- Sample dependency Versions -->
        <samples.is.version>4.3.13</samples.is.version>
        <sevlet.api.version>2.5</sevlet.api.version>
        <jsp.api.version>2.0</jsp.api.version>
        <neethi.wso2.version>2.0.4.wso2v5</neethi.wso2.version>
        <axiom.impl.version>1.2.12</axiom.impl.version>
        <axiom.version>1.2.11-wso2v6</axiom.version>
        <gdata.core.wso2.version>1.47.0.wso2v1</gdata.core.wso2.version>
        <json.simple.version>1.1.1</json.simple.version>
        <openid4java.consumer.version>1.0.0</openid4java.consumer.version>
        <opensaml.version>2.6.6</opensaml.version>
        <opensaml2.wso2.version>2.6.6.wso2v3</opensaml2.wso2.version>
        <opensaml3.version>3.3.1</opensaml3.version>
        <shibboleth.version>7.3.0</shibboleth.version>
        <joda.wso2.version>2.9.4.wso2v1</joda.wso2.version>
        <wss4j.wso2.version>1.6.0-wso2v7</wss4j.wso2.version>
        <openws.version>1.5.4</openws.version>
        <xalan.version>2.7.2</xalan.version>
        <xalan.wso2.version>2.7.0.wso2v1</xalan.wso2.version>
        <rampart.wso2.version>1.6.1-wso2v43</rampart.wso2.version>
        <orbit.version.commons.httpclient>4.5.13.wso2v1</orbit.version.commons.httpclient>
        <httpcore.wso2.version>4.4.15.wso2v1</httpcore.wso2.version>
        <httpclient.version>4.5.13</httpclient.version>
        <commons.httpclient.version>3.1</commons.httpclient.version>
        <jstl.version>1.1.2</jstl.version>
        <taglibs.version>1.1.2</taglibs.version>
        <google.collect.wso2.version>1.0.0.wso2v2</google.collect.wso2.version>
        <google.code.gson.version>2.9.0</google.code.gson.version>
        <oauth2.client.version>1.0.0</oauth2.client.version>
        <axiom.wso2.version>1.2.11-wso2v16</axiom.wso2.version>
        <commons.lang.version>2.6</commons.lang.version>
        <charon.orbit.version>2.1.8</charon.orbit.version>
        <commons-collections.version>3.2.2</commons-collections.version>
        <axis2.client.version>${axis2.wso2.version}</axis2.client.version>
        <axis2.wso2.version>1.6.1-wso2v42</axis2.wso2.version>
        <nimbusds.version>7.3.0.wso2v1</nimbusds.version>
        <commons-codec.version>1.14.0.wso2v1</commons-codec.version>
        <eclipse.microprofile.version>1.2</eclipse.microprofile.version>
        <xmltooling.version>1.3.1</xmltooling.version>
        <xercesImpl.version>2.12.2</xercesImpl.version>
        <commons.codec.version>1.8</commons.codec.version>
        <XmlSchema.version>1.4.7-wso2v5</XmlSchema.version>
        <wsdl4j.version>1.6.2.wso2v2</wsdl4j.version>
        <commons.pool.wso2.version>1.5.6.wso2v1</commons.pool.wso2.version>
        <liberty.maven.plugin.version>2.2</liberty.maven.plugin.version>
        <pax.logging.api.version>2.1.0-wso2v4</pax.logging.api.version>
        <org.wso2.orbit.org.apache.velocity.version>1.7.0.wso2v1</org.wso2.orbit.org.apache.velocity.version>

        <osgi.framework.imp.pkg.version.range>[1.7.0, 2.0.0)</osgi.framework.imp.pkg.version.range>
        <osgi.service.component.imp.pkg.version.range>[1.2.0, 2.0.0)</osgi.service.component.imp.pkg.version.range>
        <commons.logging.version.range>[1.2.0,2.0.0)</commons.logging.version.range>
        <commons-lang.wso2.version>2.6.0.wso2v1</commons-lang.wso2.version>

        <!--  Test dependencies -->
        <carbon.automation.version>4.4.15</carbon.automation.version>
        <carbon.automationutils.version>4.5.4</carbon.automationutils.version>
        <selenium.version>2.40.0</selenium.version>
        <testng.version>6.1.1</testng.version>
        <junit.version>4.13.1</junit.version>
        <org.apache.tomcat.wso2.version>7.0.52.wso2v5</org.apache.tomcat.wso2.version>
        <msf4j.version>2.6.2</msf4j.version>
        <jacoco.agent.version>0.8.4</jacoco.agent.version>
        <xml.apis.version>1.4.01</xml.apis.version>
        <emma.version>2.1.5320</emma.version>
        <apache.wink.version>1.1.3-incubating</apache.wink.version>
        <apache.ws.security.version>1.6.19</apache.ws.security.version>
        <apache.openejb.version>4.5.2</apache.openejb.version>
        <nimbus.oidc.sdk.version>6.13</nimbus.oidc.sdk.version>
        <apacheds.core.version>2.0.0.AM26</apacheds.core.version>
        <apacheds.api.version>2.0.0.AM4</apacheds.api.version>
        <wiremock.version>3.9.1</wiremock.version>
        <snakeyaml.version>2.2</snakeyaml.version>
        <!--Rest API test -->
        <rest.assured.version>5.0.0</rest.assured.version>
        <swagger-core-version>1.5.22</swagger-core-version>
        <swagger-request-validator.version>2.6.0</swagger-request-validator.version>
        <!--UI Cypress test -->
        <com.fasterxml.jackson.version>2.16.1</com.fasterxml.jackson.version>
        <com.fasterxml.jackson.databind.version>2.16.1</com.fasterxml.jackson.databind.version>
        <jackson-core-asl.version>1.9.13</jackson-core-asl.version>
        <!--ws-trust-client-->
        <org.apache.velocity.version>1.7</org.apache.velocity.version>
        <org.xmlunit.version>2.6.3</org.xmlunit.version>
        <org.apache.logging.log4j.version>2.17.1</org.apache.logging.log4j.version>
        <org.apache.log4j.wso2.version>1.2.17.wso2v1</org.apache.log4j.wso2.version>

        <project.scm.id>my-scm-server</project.scm.id>

        <!-- Integration UI Templates Version -->
        <identity.integration.ui.templates.version>1.0.27</identity.integration.ui.templates.version>

        <greenmail.version>2.0.1</greenmail.version>
        <jakarta.mail.version>2.0.1</jakarta.mail.version>
        <jsoup.version>1.15.3</jsoup.version>
        <nimbus-jose-jwt.version>9.41.2</nimbus-jose-jwt.version>
    </properties>

    <repositories>
        <!-- Before adding ANYTHING in here, please start a discussion on the dev list.
	Ideally the Axis2 build should only use Maven central (which is available
	by default) and nothing else. We had troubles with other repositories in
	the past. Therefore configuring additional repositories here should be
	considered very carefully. -->
        <repository>
            <id>wso2-nexus</id>
            <name>WSO2 internal Repository</name>
            <url>https://maven.wso2.org/nexus/content/groups/wso2-public/</url>
            <releases>
                <enabled>true</enabled>
                <updatePolicy>daily</updatePolicy>
                <checksumPolicy>ignore</checksumPolicy>
            </releases>
        </repository>

        <repository>
            <id>wso2.releases</id>
            <name>WSO2 internal Repository</name>
            <url>https://maven.wso2.org/nexus/content/repositories/releases/</url>
            <releases>
                <enabled>true</enabled>
                <updatePolicy>daily</updatePolicy>
                <checksumPolicy>ignore</checksumPolicy>
            </releases>
        </repository>

        <repository>
            <id>wso2.snapshots</id>
            <name>WSO2 Snapshot Repository</name>
            <url>https://maven.wso2.org/nexus/content/repositories/snapshots/</url>
            <snapshots>
                <enabled>true</enabled>
                <updatePolicy>daily</updatePolicy>
            </snapshots>
            <releases>
                <enabled>false</enabled>
            </releases>
        </repository>
    </repositories>

    <scm>
        <url>https://github.com/wso2/product-is.git</url>
        <developerConnection>scm:git:https://github.com/wso2/product-is.git</developerConnection>
        <connection>scm:git:https://github.com/wso2/product-is.git</connection>
        <tag>HEAD</tag>
    </scm>


</project><|MERGE_RESOLUTION|>--- conflicted
+++ resolved
@@ -2709,13 +2709,8 @@
 
         <!-- Carbon Repo Versions -->
         <carbon.deployment.version>4.13.4</carbon.deployment.version>
-<<<<<<< HEAD
         <carbon.commons.version>4.10.25</carbon.commons.version>
-        <carbon.registry.version>4.8.46</carbon.registry.version>
-=======
-        <carbon.commons.version>4.10.23</carbon.commons.version>
         <carbon.registry.version>4.8.48</carbon.registry.version>
->>>>>>> c5f942f1
         <carbon.multitenancy.version>4.11.44</carbon.multitenancy.version>
         <carbon.metrics.version>1.3.12</carbon.metrics.version>
         <carbon.analytics-common.version>5.2.64</carbon.analytics-common.version>
