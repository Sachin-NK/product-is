<?xml version="1.0" encoding="utf-8"?>
<!--
  ~ Copyright (c) 2014, WSO2 Inc. (http://www.wso2.org) All Rights Reserved.
  ~
  ~ Licensed under the Apache License, Version 2.0 (the "License");
  ~ you may not use this file except in compliance with the License.
  ~ You may obtain a copy of the License at
  ~
  ~      http://www.apache.org/licenses/LICENSE-2.0
  ~
  ~ Unless required by applicable law or agreed to in writing, software
  ~ distributed under the License is distributed on an "AS IS" BASIS,
  ~ WITHOUT WARRANTIES OR CONDITIONS OF ANY KIND, either express or implied.
  ~ See the License for the specific language governing permissions and
  ~ limitations under the License.
  -->
<project xmlns="http://maven.apache.org/POM/4.0.0" xmlns:xsi="http://www.w3.org/2001/XMLSchema-instance" xsi:schemaLocation="http://maven.apache.org/POM/4.0.0 http://maven.apache.org/maven-v4_0_0.xsd">

    <parent>
        <groupId>org.wso2</groupId>
        <artifactId>wso2</artifactId>
        <version>1.2</version>
    </parent>


    <modelVersion>4.0.0</modelVersion>
    <groupId>org.wso2.is</groupId>
    <artifactId>identity-server-parent</artifactId>
    <packaging>pom</packaging>
    <description>WSO2 Identity Server</description>
    <version>6.0.0-m6-SNAPSHOT</version>
    <name>WSO2 Identity Server</name>
    <url>http://wso2.org/projects/identity</url>

    <modules>
        <module>modules/features</module>
        <module>modules/p2-profile-gen</module>
        <module>modules/callhome</module>
        <module>modules/connectors</module>
        <module>modules/api-resources</module>
        <module>modules/authenticators</module>
        <module>modules/social-authenticators</module>
        <module>modules/provisioning-connectors</module>
        <module>modules/local-authenticators</module>
        <module>modules/oauth2-grant-types</module>
        <module>modules/distribution</module>
        <module>modules/styles</module>
        <module>modules/tests-utils</module>
        <module>modules/integration</module>
    </modules>

    <licenses>
        <license>
            <name>Apache License Version 2.0</name>
            <url>http://www.apache.org/licenses/LICENSE-2.0</url>
        </license>
    </licenses>

    <organization>
        <name>WSO2</name>
        <url>http://www.wso2.org</url>
    </organization>

    <issueManagement>
        <system>JIRA</system>
        <url>http://www.wso2.org/jira/browse/IDENTITY</url>
    </issueManagement>
    <mailingLists>
        <mailingList>
            <name>Identity Server Developers</name>
            <subscribe>identity-dev-subscribe@wso2.org</subscribe>
            <unsubscribe>identity-dev-unsubscribe@wso2.org</unsubscribe>
            <post>identity-dev@wso2.org</post>
            <archive>http://wso2.org/mailarchive/identity-dev/</archive>
        </mailingList>
    </mailingLists>

    <inceptionYear>2007</inceptionYear>

    <developers>
        <developer>
            <name>Ruchith Fernando</name>
            <id>ruchith</id>
            <email>ruchith AT wso2.com</email>
            <organization>WSO2</organization>
        </developer>
        <developer>
            <name>Dimuthu Leelaratne</name>
            <id>dimuthul</id>
            <email>dimuthul AT wso2.com</email>
            <organization>WSO2</organization>
        </developer>
        <developer>
            <name>Dumindu Perera</name>
            <id>dumindu</id>
            <email>dumindu AT wso2.com</email>
            <organization>WSO2</organization>
        </developer>
        <developer>
            <name>Saminda Abeyruwan</name>
            <id>saminda</id>
            <email>saminda AT wso2.com</email>
            <organization>WSO2</organization>
        </developer>
        <developer>
            <name>Nandana Mihindukulasooriya</name>
            <id>nandana</id>
            <email>nandana AT wso2.com</email>
            <organization>WSO2</organization>
        </developer>
        <developer>
            <name>Prabath Siriwardena</name>
            <id>prabath</id>
            <email>prabath AT wso2.com</email>
            <organization>WSO2</organization>
        </developer>
        <developer>
            <name>Thilina Buddhika</name>
            <id>thilina</id>
            <email>thilinab AT wso2.com</email>
            <organization>WSO2</organization>
        </developer>
        <developer>
            <name>Amila Jayasekara</name>
            <id>amilaj</id>
            <email>amilaj AT wso2.com</email>
            <organization>WSO2</organization>
        </developer>
        <developer>
            <name>Asela Pathberiya</name>
            <id>asela</id>
            <email>asela AT wso2.com</email>
            <organization>WSO2</organization>
        </developer>
        <developer>
            <name>Hasini Gunasinghe</name>
            <id>hasini</id>
            <email>hasini AT wso2.com</email>
            <organization>WSO2</organization>
        </developer>
        <developer>
            <name>Manjula Rathnayake</name>
            <id>manjula</id>
            <email>manjular AT wso2.com</email>
            <organization>WSO2</organization>
        </developer>
        <developer>
            <name>Suresh Attanayake</name>
            <id>suresh</id>
            <email>suresh AT wso2.com</email>
            <organization>WSO2</organization>
        </developer>
        <developer>
            <name>Johann Nallathamby</name>
            <id>johann</id>
            <email>johann AT wso2.com</email>
            <organization>WSO2</organization>
        </developer>
        <developer>
            <name>Dulanja Liyanage</name>
            <id>dulanja</id>
            <email>dulanja AT wso2.com</email>
            <organization>WSO2</organization>
        </developer>
        <developer>
            <name>Ishara Karunarathna</name>
            <id>ishara</id>
            <email>isharak AT wso2.com</email>
            <organization>WSO2</organization>
        </developer>
        <developer>
            <name>Darshana Gunawardana</name>
            <id>darshana</id>
            <email>darshana AT wso2.com</email>
            <organization>WSO2</organization>
        </developer>
        <developer>
            <name>Pushpalanka Jayawardana</name>
            <id>pushpalanka</id>
            <email>lanka AT wso2.com</email>
            <organization>WSO2</organization>
        </developer>
        <developer>
            <name>Chamath Gunawardana</name>
            <id>chamath</id>
            <email>chamathg AT wso2.com</email>
            <organization>WSO2</organization>
        </developer>
        <developer>
            <name>Thanuja Jayasinghe</name>
            <id>thanuja</id>
            <email>thanuja AT wso2.com</email>
            <organization>WSO2</organization>
        </developer>
        <developer>
            <name>Isura Karunarathna</name>
            <id>isura</id>
            <email>isura AT wso2.com</email>
            <organization>WSO2</organization>
        </developer>
        <developer>
            <name>Prasad Tissera</name>
            <id>prasad</id>
            <email>prasadt AT wso2.com</email>
            <organization>WSO2</organization>
        </developer>
        <developer>
            <name>Pulasthi Mahawithana</name>
            <id>pulasthi</id>
            <email>pulasthim AT wso2.com</email>
            <organization>WSO2</organization>
        </developer>
        <developer>
            <name>Hasintha Indrajee</name>
            <id>hasintha</id>
            <email>hasintha AT wso2.com</email>
            <organization>WSO2</organization>
        </developer>
        <developer>
            <name>Gayan Gunawardana</name>
            <id>gayan</id>
            <email>gayan AT wso2.com</email>
            <organization>WSO2</organization>
        </developer>
        <developer>
            <name>Tharindu Edirisinghe</name>
            <id>tharindue</id>
            <email>tharindue AT wso2.com</email>
            <organization>WSO2</organization>
        </developer>
        <developer>
            <name>Malithi Edirisinghe</name>
            <id>malithim</id>
            <email>malithim AT wso2.com</email>
            <organization>WSO2</organization>
        </developer>
        <developer>
            <name>Godwin Shrimal</name>
            <id>godwin</id>
            <email>godwin AT wso2.com</email>
            <organization>WSO2</organization>
        </developer>
        <developer>
            <name>Omindu Rathnaweera</name>
            <id>omindu</id>
            <email>omindu AT wso2.com</email>
            <organization>WSO2</organization>
        </developer>
        <developer>
            <name>Nuwandi Wickramasinghe</name>
            <id>nuwandiw</id>
            <email>nuwandiw AT wso2.com</email>
            <organization>WSO2</organization>
        </developer>
        <developer>
            <name>Kasun Bandara</name>
            <id>kasunb</id>
            <email>kasunb AT wso2.com</email>
            <organization>WSO2</organization>
        </developer>
        <developer>
            <name>Indunil Upeksha</name>
            <id>indunil</id>
            <email>indunil AT wso2.com</email>
            <organization>WSO2</organization>
        </developer>
        <developer>
            <name>Hasanthi Dissanayake</name>
            <id>hasanthi</id>
            <email>hasanthi AT wso2.com</email>
            <organization>WSO2</organization>
        </developer>
        <developer>
            <name>Maduranga Siriwardena</name>
            <id>maduranga</id>
            <email>maduranga AT wso2.com</email>
            <organization>WSO2</organization>
        </developer>
        <developer>
            <name>Chamila Wijayarathna</name>
            <id>chamila</id>
            <email>chamila AT wso2.com</email>
            <organization>WSO2</organization>
        </developer>
        <developer>
            <name>Chanaka Jayasena</name>
            <id>chanaka</id>
            <email>chanaka AT wso2.com</email>
            <organization>WSO2</organization>
        </developer>
        <developer>
            <name>Chamara Philips</name>
            <id>chamarap</id>
            <email>chamarap AT wso2.com</email>
            <organization>WSO2</organization>
        </developer>
        <developer>
            <name>Damith Senanayake</name>
            <id>damiths</id>
            <email>damiths AT wso2.com</email>
            <organization>WSO2</organization>
        </developer>
        <developer>
            <name>Jayanga Kaushalya</name>
            <id>jayangak</id>
            <email>jayangak AT wso2.com</email>
            <organization>WSO2</organization>
        </developer>
        <developer>
            <name>Farasath Ahamed</name>
            <id>farasatha</id>
            <email>farasatha AT wso2.com</email>
            <organization>WSO2</organization>
        </developer>
        <developer>
            <name>Dharshana Kasun Warusavitharana</name>
            <id>dharshanaw</id>
            <email>dharshanaw AT wso2.com</email>
            <organization>WSO2</organization>
        </developer>
        <developer>
            <name>Ayesha Dissanayaka</name>
            <id>ayesha</id>
            <email>ayesha AT wso2.com</email>
            <organization>WSO2</organization>
        </developer>
        <developer>
            <name>Ashen Weerathunga</name>
            <id>ashen</id>
            <email>ashen AT wso2.com</email>
            <organization>WSO2</organization>
        </developer>
        <developer>
            <name>Dimuthu De Lanerolle</name>
            <id>dimuthud</id>
            <email>dimuthud AT wso2.com</email>
            <organization>WSO2</organization>
        </developer>
        <developer>
            <name>Ruwan Abeykoon</name>
            <id>ruwana</id>
            <email>ruwana AT wso2.com</email>
            <organization>WSO2</organization>
        </developer>
        <developer>
            <name>Kasun Gajasinghe</name>
            <id>kasung</id>
            <email>kasung AT wso2.com</email>
            <organization>WSO2</organization>
        </developer>
        <developer>
            <name>Dinusha Senanayaka</name>
            <id>dinusha</id>
            <email>dinusha AT wso2.com</email>
            <organization>WSO2</organization>
        </developer>
        <developer>
            <name>Lahiru Manohara</name>
            <id>lahiruma</id>
            <email>lahiruma AT wso2.com</email>
            <organization>WSO2</organization>
        </developer>
        <developer>
            <name>Rushmin Fernando</name>
            <id>rushmin</id>
            <email>rushmin AT wso2.com</email>
            <organization>WSO2</organization>
        </developer>
        <developer>
            <name>Lahiru Ekanayake</name>
            <id>lahirue</id>
            <email>lahirue AT wso2.com</email>
            <organization>WSO2</organization>
        </developer>
        <developer>
            <name>Lahiru Cooray</name>
            <id>lahiruc</id>
            <email>lahiruc AT wso2.com</email>
            <organization>WSO2</organization>
        </developer>
        <developer>
            <name>Dinali Dabarera</name>
            <id>Dinali</id>
            <email>dinali AT wso2.com</email>
            <organization>WSO2</organization>
        </developer>
        <developer>
            <name>Nilasini Thirunavukaarasu</name>
            <id>Nilasini</id>
            <email>nilasini AT wso2.com</email>
            <organization>WSO2</organization>
        </developer>
        <developer>
            <name>Sathya Bandara</name>
            <id>Sathya</id>
            <email>sathya AT wso2.com</email>
            <organization>WSO2</organization>
        </developer>
        <developer>
            <name>Supun Priyadarshana</name>
            <id>Supun</id>
            <email>supunp AT wso2.com</email>
            <organization>WSO2</organization>
        </developer>
        <developer>
            <name>Thilina Madumal</name>
            <id>Thilina</id>
            <email>thilinamad AT wso2.com</email>
            <organization>WSO2</organization>
        </developer>
        <developer>
            <name>Madawa Soysa</name>
            <id>madawas</id>
            <email>madawas AT wso2.com</email>
            <organization>WSO2</organization>
        </developer>
    </developers>


    <pluginRepositories>
        <pluginRepository>
            <id>wso2-maven2-repository</id>
            <url>https://dist.wso2.org/maven2</url>
        </pluginRepository>
        <pluginRepository>
            <id>wso2.releases</id>
            <name>WSO2 internal Repository</name>
            <url>https://maven.wso2.org/nexus/content/repositories/releases/</url>
            <releases>
                <enabled>true</enabled>
                <updatePolicy>daily</updatePolicy>
                <checksumPolicy>ignore</checksumPolicy>
            </releases>
        </pluginRepository>
        <pluginRepository>
            <id>wso2.snapshots</id>
            <name>Apache Snapshot Repository</name>
            <url>https://maven.wso2.org/nexus/content/repositories/snapshots/</url>
            <snapshots>
                <enabled>true</enabled>
                <updatePolicy>daily</updatePolicy>
            </snapshots>
            <releases>
                <enabled>false</enabled>
            </releases>
        </pluginRepository>
        <pluginRepository>
            <id>wso2-nexus</id>
            <name>WSO2 internal Repository</name>
            <url>https://maven.wso2.org/nexus/content/groups/wso2-public/</url>
            <releases>
                <enabled>true</enabled>
                <updatePolicy>daily</updatePolicy>
                <checksumPolicy>ignore</checksumPolicy>
            </releases>
        </pluginRepository>
    </pluginRepositories>

    <build>
        <plugins>
            <plugin>
                <groupId>org.apache.maven.plugins</groupId>
                <artifactId>maven-release-plugin</artifactId>
                <configuration>
                    <preparationGoals>clean install</preparationGoals>
                    <autoVersionSubmodules>true</autoVersionSubmodules>
                </configuration>
            </plugin>
            <plugin>
                <groupId>org.apache.maven.plugins</groupId>
                <artifactId>maven-deploy-plugin</artifactId>
            </plugin>
            <plugin>
                <groupId>org.apache.maven.plugins</groupId>
                <artifactId>maven-compiler-plugin</artifactId>
                <configuration>
                    <encoding>UTF-8</encoding>
                    <source>1.8</source>
                    <target>1.8</target>
                </configuration>
            </plugin>
            <plugin>
                <groupId>org.apache.maven.plugins</groupId>
                <artifactId>maven-surefire-plugin</artifactId>
                <version>2.22.1</version>
            </plugin>
            <plugin>
                <inherited>false</inherited>
                <artifactId>maven-clean-plugin</artifactId>
                <version>2.1</version>
            </plugin>
        </plugins>

        <pluginManagement>
            <plugins>
                <plugin>
                    <groupId>org.apache.felix</groupId>
                    <artifactId>maven-bundle-plugin</artifactId>
                    <version>3.2.0</version>
                    <extensions>true</extensions>
                    <configuration>
                        <obrRepository>NONE</obrRepository>
                    </configuration>
                </plugin>
                <plugin>
                    <groupId>org.apache.maven.plugins</groupId>
                    <artifactId>maven-source-plugin</artifactId>
                    <version>3.0.1</version>
                    <executions>
                        <execution>
                            <id>attach-sources</id>
                            <phase>verify</phase>
                            <goals>
                                <goal>jar-no-fork</goal>
                            </goals>
                        </execution>
                    </executions>
                </plugin>
                <plugin>
                    <groupId>org.apache.maven.plugins</groupId>
                    <artifactId>maven-project-info-reports-plugin</artifactId>
                    <version>2.4</version>
                </plugin>
                <plugin>
                    <groupId>org.apache.maven.plugins</groupId>
                    <artifactId>maven-war-plugin</artifactId>
                    <version>${maven.war.plugin.version}</version>
                </plugin>
                <plugin>
                    <groupId>org.codehaus.mojo</groupId>
                    <artifactId>build-helper-maven-plugin</artifactId>
                    <version>3.0.0</version>
                </plugin>
                <plugin>
                    <groupId>net.wasdev.wlp.maven.plugins</groupId>
                    <artifactId>liberty-maven-plugin</artifactId>
                    <version>${liberty.maven.plugin.version}</version>
                </plugin>
                <plugin>
                    <groupId>org.wso2.maven</groupId>
                    <artifactId>wso2-maven-json-merge-plugin</artifactId>
                    <version>${wso2.json.merge.plugin.version}</version>
                </plugin>
                <plugin>
                    <groupId>org.apache.maven.plugins</groupId>
                    <artifactId>maven-checkstyle-plugin</artifactId>
                    <version>${maven.checkstyle.plugin.version}</version>
                </plugin>
            </plugins>
        </pluginManagement>

    </build>

    <dependencyManagement>
        <dependencies>
            <dependency>
                <groupId>org.wso2.carbon</groupId>
                <artifactId>org.wso2.carbon.ui</artifactId>
                <version>${carbon.kernel.version}</version>
            </dependency>
            <dependency>
                <groupId>org.eclipse.equinox</groupId>
                <artifactId>org.eclipse.equinox.http.servlet</artifactId>
                <version>${equinox.http.servlet.version}</version>
            </dependency>
            <dependency>
                <groupId>org.eclipse.equinox</groupId>
                <artifactId>org.eclipse.equinox.http.helper</artifactId>
                <version>${equinox.http.helper.version}</version>
            </dependency>
            <dependency>
                <groupId>org.eclipse.equinox</groupId>
                <artifactId>org.eclipse.equinox.jsp.jasper</artifactId>
                <version>${equinox.jsp.jasper.version}</version>
            </dependency>
            <dependency>
                <groupId>org.eclipse.equinox</groupId>
                <artifactId>javax.servlet.jsp</artifactId>
                <version>${javax.servlet.jsp.version}</version>
            </dependency>
            <dependency>
                <groupId>org.eclipse.microprofile</groupId>
                <artifactId>microprofile</artifactId>
                <version>${eclipse.microprofile.version}</version>
                <type>pom</type>
            </dependency>
            <dependency>
                <groupId>net.sf.ehcache.wso2</groupId>
                <artifactId>ehcache</artifactId>
                <version>${ehcache.version}</version>
            </dependency>
            <dependency>
                <groupId>org.apache.bcel.wso2</groupId>
                <artifactId>bcel</artifactId>
                <version>${bcel.wso2.version}</version>
            </dependency>
            <dependency>
                <groupId>org.ow2.asm</groupId>
                <artifactId>asm-all</artifactId>
                <version>${asm-all.version}</version>
            </dependency>
            <dependency>
                <groupId>cglib.wso2</groupId>
                <artifactId>cglib</artifactId>
                <version>${cglib.wso2.version}</version>
            </dependency>
            <dependency>
                <groupId>com.google.gdata.wso2</groupId>
                <artifactId>gdata-core</artifactId>
                <version>${gdata.core.wso2.version}</version>
            </dependency>
            <dependency>
                <groupId>com.google.code.gson</groupId>
                <artifactId>gson</artifactId>
                <version>${google.code.gson.version}</version>
            </dependency>
            <dependency>
                <groupId>org.apache.axis2.wso2</groupId>
                <artifactId>axis2-jibx</artifactId>
                <version>${axis2.jibx.wso2.version}</version>
            </dependency>
            <dependency>
                <groupId>org.jibx.wso2</groupId>
                <artifactId>jibx</artifactId>
                <version>${jibx.wso2.version}</version>
            </dependency>
            <dependency>
                <groupId>org.apache.axis2.wso2</groupId>
                <artifactId>axis2-jaxbri</artifactId>
                <version>${axis2.jaxb.wso2.version}</version>
            </dependency>
            <dependency>
                <groupId>org.wso2.carbon</groupId>
                <artifactId>org.wso2.carbon.core</artifactId>
                <version>${carbon.kernel.version}</version>
            </dependency>
            <dependency>
                <groupId>org.wso2.carbon</groupId>
                <artifactId>org.wso2.carbon.registry.core</artifactId>
                <version>${carbon.kernel.version}</version>
            </dependency>
            <dependency>
                <groupId>org.wso2.carbon</groupId>
                <artifactId>org.wso2.carbon.user.api</artifactId>
                <version>${carbon.kernel.version}</version>
            </dependency>
            <dependency>
                <groupId>org.apache.axis2.wso2</groupId>
                <artifactId>axis2</artifactId>
                <version>${axis2.wso2.version}</version>
            </dependency>
            <dependency>
                <groupId>org.apache.ws.commons.axiom.wso2</groupId>
                <artifactId>axiom</artifactId>
                <version>${axiom.wso2.version}</version>
            </dependency>
            <dependency>
                <groupId>org.wso2.carbon.identity.framework</groupId>
                <artifactId>org.wso2.carbon.identity.core</artifactId>
                <version>${carbon.identity.framework.version}</version>
            </dependency>
            <dependency>
                <groupId>org.wso2.carbon.identity.framework</groupId>
                <artifactId>org.wso2.carbon.identity.application.common</artifactId>
                <version>${carbon.identity.framework.version}</version>
            </dependency>
            <dependency>
                <groupId>org.wso2.carbon.registry</groupId>
                <artifactId>org.wso2.carbon.registry.resource.stub</artifactId>
                <version>${carbon.registry.version}</version>
            </dependency>
            <dependency>
                <groupId>org.wso2.identity</groupId>
                <artifactId>org.wso2.identity.integration.ui.pages</artifactId>
                <version>${project.version}</version>
                <scope>test</scope>
            </dependency>
            <dependency>
                <groupId>org.wso2.carbon</groupId>
                <artifactId>org.wso2.carbon.authenticator.stub</artifactId>
                <version>${carbon.kernel.version}</version>
            </dependency>
            <dependency>
                <groupId>org.wso2.carbon.identity.inbound.auth.oauth2</groupId>
                <artifactId>org.wso2.carbon.identity.oauth</artifactId>
                <version>${identity.inbound.auth.oauth.version}</version>
            </dependency>
            <dependency>
                <groupId>org.wso2.carbon.identity.inbound.auth.oauth2</groupId>
                <artifactId>org.wso2.carbon.identity.oauth.stub</artifactId>
                <version>${identity.inbound.auth.oauth.version}</version>
            </dependency>
            <dependency>
                <groupId>junit</groupId>
                <artifactId>junit</artifactId>
                <version>${junit.version}</version>
                <scope>test</scope>
            </dependency>
            <dependency>
                <groupId>javax.servlet</groupId>
                <artifactId>servlet-api</artifactId>
                <version>${sevlet.api.version}</version>
            </dependency>
            <dependency>
                <groupId>javax.servlet</groupId>
                <artifactId>jsp-api</artifactId>
                <version>${jsp.api.version}</version>
            </dependency>
            <dependency>
                <groupId>com.google.common.wso2</groupId>
                <artifactId>google-collect</artifactId>
                <version>${google.collect.wso2.version}</version>
            </dependency>
            <dependency>
                <groupId>org.apache.oltu.oauth2</groupId>
                <artifactId>org.apache.oltu.oauth2.client</artifactId>
                <version>${oauth2.client.version}</version>
            </dependency>
            <dependency>
                <groupId>org.wso2.carbon</groupId>
                <artifactId>org.wso2.carbon.utils</artifactId>
                <version>${carbon.kernel.version}</version>
                <exclusions>
                    <exclusion>
                        <groupId>org.yaml</groupId>
                        <artifactId>snakeyaml</artifactId>
                    </exclusion>
                </exclusions>
            </dependency>
            <dependency>
                <groupId>com.googlecode.json-simple</groupId>
                <artifactId>json-simple</artifactId>
                <version>${json.simple.version}</version>
            </dependency>
            <dependency>
                <groupId>org.openid4java</groupId>
                <artifactId>openid4java-consumer</artifactId>
                <version>${openid4java.consumer.version}</version>
            </dependency>
            <dependency>
                <groupId>javax.servlet</groupId>
                <artifactId>jstl</artifactId>
                <version>${jstl.version}</version>
            </dependency>
            <dependency>
                <groupId>taglibs</groupId>
                <artifactId>standard</artifactId>
                <version>${taglibs.version}</version>
            </dependency>
            <dependency>
                <groupId>commons-lang</groupId>
                <artifactId>commons-lang</artifactId>
                <version>${commons.lang.version}</version>
            </dependency>
            <dependency>
                <groupId>org.wso2.is</groupId>
                <artifactId>org.wso2.identity.passivests.filter</artifactId>
                <version>${project.version}</version>
            </dependency>
            <dependency>
                <groupId>org.apache.ws.commons.axiom</groupId>
                <artifactId>axiom-impl</artifactId>
                <version>${axiom.impl.version}</version>
            </dependency>
            <dependency>
                <groupId>org.apache.ws.commons.axiom</groupId>
                <artifactId>axiom-api</artifactId>
                <version>${axiom.version}</version>
            </dependency>
            <dependency>
                <groupId>org.opensaml</groupId>
                <artifactId>opensaml</artifactId>
                <version>${opensaml.version}</version>
            </dependency>
            <!--OpenSAML3 dependencies-->
            <dependency>
                <groupId>org.opensaml</groupId>
                <artifactId>opensaml-core</artifactId>
                <version>${opensaml3.version}</version>
            </dependency>
            <dependency>
                <groupId>org.opensaml</groupId>
                <artifactId>opensaml-soap-api</artifactId>
                <version>${opensaml3.version}</version>
            </dependency>
            <dependency>
                <groupId>org.opensaml</groupId>
                <artifactId>opensaml-soap-impl</artifactId>
                <version>${opensaml3.version}</version>
            </dependency>
            <dependency>
                <groupId>org.opensaml</groupId>
                <artifactId>opensaml-profile-api</artifactId>
                <version>${opensaml3.version}</version>
            </dependency>
            <dependency>
                <groupId>org.opensaml</groupId>
                <artifactId>opensaml-profile-impl</artifactId>
                <version>${opensaml3.version}</version>
            </dependency>
            <dependency>
                <groupId>org.opensaml</groupId>
                <artifactId>opensaml-saml-api</artifactId>
                <version>${opensaml3.version}</version>
            </dependency>
            <dependency>
                <groupId>org.opensaml</groupId>
                <artifactId>opensaml-saml-impl</artifactId>
                <version>${opensaml3.version}</version>
            </dependency>
            <dependency>
                <groupId>org.opensaml</groupId>
                <artifactId>opensaml-messaging-api</artifactId>
                <version>${opensaml3.version}</version>
            </dependency>
            <dependency>
                <groupId>org.opensaml</groupId>
                <artifactId>opensaml-messaging-impl</artifactId>
                <version>${opensaml3.version}</version>
            </dependency>
            <dependency>
                <groupId>org.opensaml</groupId>
                <artifactId>opensaml-security-api</artifactId>
                <version>${opensaml3.version}</version>
            </dependency>
            <dependency>
                <groupId>org.opensaml</groupId>
                <artifactId>opensaml-security-impl</artifactId>
                <version>${opensaml3.version}</version>
            </dependency>
            <dependency>
                <groupId>org.opensaml</groupId>
                <artifactId>opensaml-storage-api</artifactId>
                <version>${opensaml3.version}</version>
            </dependency>
            <dependency>
                <groupId>org.opensaml</groupId>
                <artifactId>opensaml-storage-impl</artifactId>
                <version>${opensaml3.version}</version>
            </dependency>
            <dependency>
                <groupId>org.opensaml</groupId>
                <artifactId>opensaml-xacml-api</artifactId>
                <version>${opensaml3.version}</version>
            </dependency>
            <dependency>
                <groupId>org.opensaml</groupId>
                <artifactId>opensaml-xacml-impl</artifactId>
                <version>${opensaml3.version}</version>
            </dependency>
            <dependency>
                <groupId>org.opensaml</groupId>
                <artifactId>opensaml-xacml-saml-api</artifactId>
                <version>${opensaml3.version}</version>
            </dependency>
            <dependency>
                <groupId>org.opensaml</groupId>
                <artifactId>opensaml-xacml-saml-impl</artifactId>
                <version>${opensaml3.version}</version>
            </dependency>
            <dependency>
                <groupId>org.opensaml</groupId>
                <artifactId>opensaml-xmlsec-api</artifactId>
                <version>${opensaml3.version}</version>
            </dependency>
            <dependency>
                <groupId>org.opensaml</groupId>
                <artifactId>opensaml-xmlsec-impl</artifactId>
                <version>${opensaml3.version}</version>
            </dependency>
            <dependency>
                <groupId>net.shibboleth.utilities</groupId>
                <artifactId>java-support</artifactId>
                <version>${shibboleth.version}</version>
            </dependency>
            <!--End of OpenSAML3 dependencies-->
            <dependency>
                <groupId>org.wso2.orbit.joda-time</groupId>
                <artifactId>joda-time</artifactId>
                <version>${joda.wso2.version}</version>
            </dependency>
            <dependency>
                <groupId>xalan</groupId>
                <artifactId>xalan</artifactId>
                <version>${xalan.version}</version>
            </dependency>
            <dependency>
                <groupId>xalan.wso2</groupId>
                <artifactId>xalan</artifactId>
                <version>${xalan.wso2.version}</version>
            </dependency>
            <dependency>
                <groupId>xml-apis</groupId>
                <artifactId>xml-apis</artifactId>
                <version>${xml.apis.version}</version>
            </dependency>
            <dependency>
                <groupId>org.wso2.carbon.identity.agent.sso.java</groupId>
                <artifactId>org.wso2.carbon.identity.sso.agent</artifactId>
                <version>${identity.agent.sso.version}</version>
            </dependency>
            <dependency>
                <groupId>org.wso2.orbit.org.apache.neethi</groupId>
                <artifactId>neethi</artifactId>
                <version>${neethi.wso2.version}</version>
            </dependency>
            <dependency>
                <groupId>org.wso2.orbit.org.opensaml</groupId>
                <artifactId>opensaml</artifactId>
                <version>${opensaml2.wso2.version}</version>
            </dependency>
            <dependency>
                <groupId>org.wso2.carbon</groupId>
                <artifactId>org.wso2.carbon.addressing</artifactId>
                <version>${carbon.kernel.version}</version>
            </dependency>
            <dependency>
                <groupId>org.apache.rampart.wso2</groupId>
                <artifactId>rampart-core</artifactId>
                <version>${rampart.wso2.version}</version>
            </dependency>
            <dependency>
                <groupId>org.apache.rampart.wso2</groupId>
                <artifactId>rampart-policy</artifactId>
                <version>${rampart.wso2.version}</version>
            </dependency>
            <dependency>
                <groupId>org.apache.rampart.wso2</groupId>
                <artifactId>rampart-trust</artifactId>
                <version>${rampart.wso2.version}</version>
            </dependency>
            <dependency>
                <groupId>org.apache.ws.security.wso2</groupId>
                <artifactId>wss4j</artifactId>
                <version>${wss4j.wso2.version}</version>
            </dependency>
            <dependency>
                <groupId>org.apache.httpcomponents.wso2</groupId>
                <artifactId>httpcore</artifactId>
                <version>${httpcore.wso2.version}</version>
            </dependency>
            <dependency>
                <groupId>org.wso2.carbon.identity.user.ws</groupId>
                <artifactId>org.wso2.carbon.um.ws.api.stub</artifactId>
                <version>${identity.user.ws.version}</version>
            </dependency>
            <dependency>
                <groupId>org.wso2.carbon.identity.user.ws</groupId>
                <artifactId>org.wso2.carbon.um.ws.api</artifactId>
                <version>${identity.user.ws.version}</version>
            </dependency>
            <dependency>
                <groupId>org.wso2.carbon.identity</groupId>
                <artifactId>org.wso2.carbon.authenticator.stub</artifactId>
                <version>${carbon.kernel.version}</version>
            </dependency>
            <dependency>
                <groupId>org.wso2.carbon.identity.framework</groupId>
                <artifactId>org.wso2.carbon.identity.entitlement</artifactId>
                <version>${carbon.identity.framework.version}</version>
            </dependency>
            <dependency>
                <groupId>org.wso2.carbon.identity.framework</groupId>
                <artifactId>org.wso2.carbon.identity.entitlement.stub</artifactId>
                <version>${carbon.identity.framework.version}</version>
            </dependency>
            <dependency>
                <groupId>org.wso2.securevault</groupId>
                <artifactId>org.wso2.securevault</artifactId>
                <version>${securevault.wso2.version}</version>
            </dependency>
            <dependency>
                <groupId>org.apache.httpcomponents</groupId>
                <artifactId>httpclient</artifactId>
                <version>${httpclient.version}</version>
            </dependency>
            <dependency>
                <groupId>commons-httpclient</groupId>
                <artifactId>commons-httpclient</artifactId>
                <version>${commons.httpclient.version}</version>
            </dependency>
            <dependency>
                <groupId>org.wso2.is</groupId>
                <artifactId>org.wso2.identity.styles</artifactId>
                <version>${project.version}</version>
            </dependency>
            <dependency>
                <groupId>org.wso2.carbon</groupId>
                <artifactId>org.wso2.carbon.core.ui.feature</artifactId>
                <version>${carbon.kernel.version}</version>
                <type>zip</type>
            </dependency>
            <dependency>
                <groupId>org.wso2.carbon</groupId>
                <artifactId>org.wso2.carbon.core.ui.feature</artifactId>
                <version>${carbon.kernel.version}</version>
            </dependency>
            <dependency>
                <groupId>org.wso2.identity</groupId>
                <artifactId>org.wso2.stratos.identity.dashboard.ui</artifactId>
                <version>${stratos.version.221}</version>
            </dependency>
            <dependency>
                <groupId>org.testng</groupId>
                <artifactId>testng</artifactId>
                <version>${testng.version}</version>
                <scope>test</scope>
            </dependency>
            <dependency>
                <groupId>org.wso2.carbon.identity.framework</groupId>
                <artifactId>org.wso2.carbon.user.mgt.stub</artifactId>
                <version>${carbon.identity.framework.version}</version>
            </dependency>
            <dependency>
                <groupId>org.wso2.carbon.identity.inbound.auth.sts</groupId>
                <artifactId>org.wso2.carbon.identity.sts.passive.stub</artifactId>
                <version>${identity.inbound.auth.sts.version}</version>
            </dependency>
            <dependency>
                <groupId>org.wso2.carbon</groupId>
                <artifactId>SecVerifier</artifactId>
                <version>${carbon.kernel.version}</version>
                <type>aar</type>
            </dependency>
            <dependency>
                <groupId>emma</groupId>
                <artifactId>emma</artifactId>
                <version>${emma.version}</version>
            </dependency>
            <dependency>
                <groupId>org.wso2.orbit.com.h2database</groupId>
                <artifactId>h2-engine</artifactId>
                <version>${h2database.wso2.version}</version>
            </dependency>
            <dependency>
                <groupId>org.apache.rampart</groupId>
                <artifactId>rampart</artifactId>
                <type>mar</type>
                <version>${rampart.wso2.version}</version>
            </dependency>
            <dependency>
                <groupId>org.wso2.carbon.identity.framework</groupId>
                <artifactId>org.wso2.carbon.identity.application.mgt.stub</artifactId>
                <version>${carbon.identity.framework.version}</version>
                <scope>compile</scope>
            </dependency>
            <dependency>
                <groupId>org.wso2.carbon.identity.framework</groupId>
                <artifactId>org.wso2.carbon.identity.application.default.auth.sequence.mgt.stub</artifactId>
                <version>${carbon.identity.framework.version}</version>
                <scope>compile</scope>
            </dependency>
            <dependency>
                <groupId>org.wso2.carbon.identity.framework</groupId>
                <artifactId>org.wso2.carbon.identity.functions.library.mgt.stub</artifactId>
                <version>${carbon.identity.framework.version}</version>
                <scope>compile</scope>
            </dependency>
            <dependency>
                <groupId>org.wso2.carbon.identity.framework</groupId>
                <artifactId>org.wso2.carbon.idp.mgt.stub</artifactId>
                <version>${carbon.identity.framework.version}</version>
                <scope>compile</scope>
            </dependency>
            <dependency>
                <groupId>org.wso2.identity</groupId>
                <artifactId>org.wso2.identity.integration.common.clients</artifactId>
                <version>${project.version}</version>
                <scope>compile</scope>
            </dependency>
            <dependency>
                <groupId>org.wso2.identity</groupId>
                <artifactId>org.wso2.identity.integration.common.utils</artifactId>
                <version>${project.version}</version>
                <scope>compile</scope>
            </dependency>
            <dependency>
                <groupId>org.wso2.carbon.identity.inbound.provisioning.scim</groupId>
                <artifactId>org.wso2.carbon.identity.scim.common.stub</artifactId>
                <version>${identity.inbound.provisioning.scim.version}</version>
                <scope>compile</scope>
            </dependency>
            <dependency>
                <groupId>org.wso2.carbon.identity.inbound.provisioning.scim2</groupId>
                <artifactId>org.wso2.carbon.identity.scim2.common</artifactId>
                <version>${identity.inbound.provisioning.scim2.version}</version>
                <scope>compile</scope>
            </dependency>
            <dependency>
                <groupId>org.wso2.carbon.identity.framework</groupId>
                <artifactId>org.wso2.carbon.identity.user.store.configuration.stub</artifactId>
                <version>${carbon.identity.framework.version}</version>
                <scope>compile</scope>
            </dependency>
            <dependency>
                <groupId>org.wso2.carbon.identity.framework</groupId>
                <artifactId>org.wso2.carbon.identity.user.store.count.stub</artifactId>
                <version>${carbon.identity.framework.version}</version>
                <scope>compile</scope>
            </dependency>
            <dependency>
                <groupId>org.wso2.carbon</groupId>
                <artifactId>org.wso2.carbon.user.core</artifactId>
                <version>${carbon.kernel.version}</version>
                <scope>compile</scope>
            </dependency>
            <dependency>
                <groupId>org.wso2.carbon.identity.framework</groupId>
                <artifactId>org.wso2.carbon.identity.mgt</artifactId>
                <version>${carbon.identity.framework.version}</version>
            </dependency>
            <dependency>
                <groupId>org.wso2.carbon.identity.framework</groupId>
                <artifactId>org.wso2.carbon.identity.mgt.stub</artifactId>
                <version>${carbon.identity.framework.version}</version>
                <scope>compile</scope>
            </dependency>
            <dependency>
                <groupId>org.wso2.carbon.identity.framework</groupId>
                <artifactId>org.wso2.carbon.identity.template.mgt</artifactId>
                <version>${carbon.identity.framework.version}</version>
            </dependency>
            <dependency>
                <groupId>org.wso2.carbon.identity.framework</groupId>
                <artifactId>org.wso2.carbon.identity.template.mgt.ui</artifactId>
                <version>${carbon.identity.framework.version}</version>
            </dependency>
            <dependency>
                <groupId>org.wso2.carbon.identity.framework</groupId>
                <artifactId>org.wso2.carbon.identity.template.mgt.endpoint</artifactId>
                <version>${carbon.identity.framework.version}</version>
            </dependency>
            <dependency>
                <groupId>org.wso2.carbon.identity.inbound.auth.saml2</groupId>
                <artifactId>org.wso2.carbon.identity.sso.saml.stub</artifactId>
                <version>${identity.inbound.auth.saml.version}</version>
                <scope>compile</scope>
            </dependency>
            <dependency>
                <groupId>org.wso2.carbon.identity.framework</groupId>
                <artifactId>org.wso2.carbon.claim.mgt.stub</artifactId>
                <version>${carbon.identity.framework.version}</version>
                <scope>compile</scope>
            </dependency>
            <dependency>
                <groupId>org.wso2.carbon.identity.framework</groupId>
                <artifactId>org.wso2.carbon.identity.claim.metadata.mgt.stub</artifactId>
                <version>${carbon.identity.framework.version}</version>
                <scope>compile</scope>
            </dependency>
            <dependency>
                <groupId>org.wso2.carbon.identity.framework</groupId>
                <artifactId>org.wso2.carbon.identity.claim.metadata.mgt</artifactId>
                <version>${carbon.identity.framework.version}</version>
                <scope>compile</scope>
            </dependency>
            <dependency>
                <groupId>org.wso2.carbon.identity.inbound.auth.openid</groupId>
                <artifactId>org.wso2.carbon.identity.provider.openid.stub</artifactId>
                <version>${identity.inbound.auth.openid.version}</version>
                <scope>compile</scope>
            </dependency>
            <dependency>
                <groupId>org.wso2.carbon.identity.association.account</groupId>
                <artifactId>org.wso2.carbon.identity.user.account.association.stub</artifactId>
                <version>${identity.user.account.association.version}</version>
            </dependency>
            <dependency>
                <groupId>org.wso2.carbon.identity.framework</groupId>
                <artifactId>org.wso2.carbon.identity.governance.stub</artifactId>
                <version>${carbon.identity.framework.version}</version>
            </dependency>
            <dependency>
                <groupId>org.wso2.carbon.identity.governance</groupId>
                <artifactId>org.wso2.carbon.identity.recovery</artifactId>
                <version>${identity.governance.version}</version>
            </dependency>
            <dependency>
                <groupId>org.wso2.carbon.identity.governance</groupId>
                <artifactId>org.wso2.carbon.identity.recovery.stub</artifactId>
                <version>${identity.governance.version}</version>
            </dependency>
            <dependency>
                <groupId>org.wso2.carbon.deployment</groupId>
                <artifactId>org.wso2.carbon.service.mgt.stub</artifactId>
                <version>${carbon.deployment.version}</version>
                <scope>test</scope>
            </dependency>
            <dependency>
                <groupId>org.wso2.carbon.deployment</groupId>
                <artifactId>org.wso2.carbon.webapp.mgt.stub</artifactId>
                <version>${carbon.deployment.version}</version>
                <scope>test</scope>
            </dependency>
            <dependency>
                <groupId>org.wso2.carbon.automation</groupId>
                <artifactId>org.wso2.carbon.automation.test.utils</artifactId>
                <version>${carbon.automation.version}</version>
            </dependency>
            <dependency>
                <groupId>org.wso2.carbon.automation</groupId>
                <artifactId>org.wso2.carbon.automation.engine</artifactId>
                <version>${carbon.automation.version}</version>
            </dependency>
            <dependency>
                <groupId>org.wso2.carbon.automation</groupId>
                <artifactId>org.wso2.carbon.automation.extensions</artifactId>
                <version>${carbon.automation.version}</version>
                <exclusions>
                    <exclusion>
                        <groupId>com.saucelabs.selenium</groupId> <!-- Exclude Project-E from Project-B -->
                        <artifactId>sauce-ondemand-driver</artifactId>
                    </exclusion>
                    <exclusion>
                        <groupId>com.saucelabs.selenium</groupId> <!-- Exclude Project-E from Project-B -->
                        <artifactId>selenium-client-factory</artifactId>
                    </exclusion>
                </exclusions>
            </dependency>
            <dependency>
                <groupId>org.wso2.carbon.automationutils</groupId>
                <artifactId>org.wso2.carbon.integration.common.extensions</artifactId>
                <version>${carbon.automationutils.version}</version>
            </dependency>
            <dependency>
                <groupId>org.wso2.carbon.automationutils</groupId>
                <artifactId>org.wso2.carbon.integration.common.utils</artifactId>
                <version>${carbon.automationutils.version}</version>
            </dependency>
            <dependency>
                <groupId>org.wso2.carbon.automationutils</groupId>
                <artifactId>org.wso2.carbon.integration.common.admin.client</artifactId>
                <version>${carbon.automationutils.version}</version>
            </dependency>
            <dependency>
                <groupId>org.wso2.is</groupId>
                <artifactId>org.wso2.identity.integration.common.clients</artifactId>
                <version>${project.version}</version>
                <scope>compile</scope>
            </dependency>
            <dependency>
                <groupId>org.wso2.is</groupId>
                <artifactId>org.wso2.identity.integration.common.utils</artifactId>
                <version>${project.version}</version>
                <scope>compile</scope>
            </dependency>
            <dependency>
                <groupId>org.wso2.charon</groupId>
                <artifactId>org.wso2.charon.core</artifactId>
                <version>${charon.orbit.version}</version>
            </dependency>
            <dependency>
                <groupId>org.apache.wink</groupId>
                <artifactId>wink-client</artifactId>
                <version>${apache.wink.version}</version>
            </dependency>
            <dependency>
                <groupId>org.apache.ws.security</groupId>
                <artifactId>wss4j</artifactId>
                <version>${apache.ws.security.version}</version>
            </dependency>
            <dependency>
                <groupId>commons-collections</groupId>
                <artifactId>commons-collections</artifactId>
                <version>${commons-collections.version}</version>
            </dependency>
            <dependency>
                <groupId>org.slf4j</groupId>
                <artifactId>slf4j-simple</artifactId>
                <version>${slf4j.version}</version>
            </dependency>

            <dependency>
                <groupId>org.slf4j</groupId>
                <artifactId>slf4j-log4j12</artifactId>
                <version>${slf4j.version}</version>
            </dependency>
            <dependency>
                <groupId>org.apache.openejb</groupId>
                <artifactId>openejb-core</artifactId>
                <version>${apache.openejb.version}</version>
                <scope>test</scope>
            </dependency>
            <dependency>
                <groupId>org.wso2.orbit.org.apache.httpcomponents</groupId>
                <artifactId>httpclient</artifactId>
                <version>${orbit.version.commons.httpclient}</version>
            </dependency>
            <dependency>
                <groupId>org.apache.axis2.wso2</groupId>
                <artifactId>axis2-client</artifactId>
                <version>${axis2.client.version}</version>
            </dependency>
            <dependency>
                <groupId>org.wso2.orbit.com.nimbusds</groupId>
                <artifactId>nimbus-jose-jwt</artifactId>
                <version>${nimbusds.version}</version>
            </dependency>
            <dependency>
                <groupId>com.nimbusds</groupId>
                <artifactId>oauth2-oidc-sdk</artifactId>
                <version>${nimbus.oidc.sdk.version}</version>
            </dependency>
            <dependency>
                <groupId>org.wso2.orbit.commons-codec</groupId>
                <artifactId>commons-codec</artifactId>
                <version>${commons-codec.version}</version>
            </dependency>
            <dependency>
                <groupId>org.wso2.carbon.identity.framework</groupId>
                <artifactId>org.wso2.carbon.identity.user.registration.stub</artifactId>
                <version>${carbon.identity.framework.version}</version>
            </dependency>
            <dependency>
                <groupId>org.wso2.carbon.identity.framework</groupId>
                <artifactId>org.wso2.carbon.identity.user.profile.stub</artifactId>
                <version>${carbon.identity.framework.version}</version>
            </dependency>
            <dependency>
                <groupId>org.wso2.carbon.identity.fetch.remote</groupId>
                <artifactId>org.wso2.carbon.identity.remotefetch.common</artifactId>
                <version>${org.wso2.carbon.identity.remotefetch.version}</version>
            </dependency>
            <dependency>
                <groupId>org.wso2.carbon.identity.fetch.remote</groupId>
                <artifactId>org.wso2.carbon.identity.remotefetch.core</artifactId>
                <version>${org.wso2.carbon.identity.remotefetch.version}</version>
            </dependency>
            <dependency>
                <groupId>org.wso2.carbon.identity.fetch.remote</groupId>
                <artifactId>org.wso2.carbon.identity.remotefetch.core.ui</artifactId>
                <version>${org.wso2.carbon.identity.remotefetch.version}</version>
            </dependency>
            <dependency>
                <groupId>org.wso2.carbon.identity.fetch.remote</groupId>
                <artifactId>org.wso2.carbon.identity.remotefetch.core.feature</artifactId>
                <version>${org.wso2.carbon.identity.remotefetch.version}</version>
            </dependency>
            <dependency>
                <groupId>org.eclipse.jgit</groupId>
                <artifactId>org.eclipse.jgit</artifactId>
                <version>${org.jgit.version}</version>
            </dependency>
            <dependency>
                <groupId>com.googlecode.javaewah</groupId>
                <artifactId>JavaEWAH</artifactId>
                <version>${javaewah.version}</version>
            </dependency>
            <dependency>
                <groupId>org.wso2.is</groupId>
                <artifactId>org.wso2.carbon.identity.test.integration.service.stubs</artifactId>
                <version>${project.version}</version>
            </dependency>
            <dependency>
                <groupId>org.wso2.carbon.identity.framework</groupId>
                <artifactId>org.wso2.carbon.identity.workflow.mgt.stub</artifactId>
                <version>${carbon.identity.framework.version}</version>
            </dependency>
            <dependency>
                <groupId>org.wso2.carbon.identity.framework</groupId>
                <artifactId>org.wso2.carbon.security.mgt.stub</artifactId>
                <version>${carbon.identity.framework.version}</version>
            </dependency>
            <dependency>
                <groupId>org.wso2.carbon.identity.workflow.impl.bps</groupId>
                <artifactId>org.wso2.carbon.identity.workflow.impl.stub</artifactId>
                <version>${identity.workflow.impl.bps.version}</version>
            </dependency>
            <dependency>
                <groupId>org.jacoco</groupId>
                <artifactId>org.jacoco.agent</artifactId>
                <version>${jacoco.agent.version}</version>
            </dependency>
            <dependency>
                <groupId>org.wso2.carbon</groupId>
                <artifactId>org.wso2.carbon.core.services</artifactId>
                <version>${carbon.kernel.version}</version>
            </dependency>
            <dependency>
                <groupId>org.apache.tomcat.wso2</groupId>
                <artifactId>tomcat</artifactId>
                <version>${org.apache.tomcat.wso2.version}</version>
            </dependency>
            <dependency>
                <groupId>org.opensaml</groupId>
                <artifactId>xmltooling</artifactId>
                <version>${xmltooling.version}</version>
            </dependency>
            <dependency>
                <groupId>org.opensaml</groupId>
                <artifactId>openws</artifactId>
                <version>${openws.version}</version>
            </dependency>
            <dependency>
                <groupId>org.wso2.carbon.identity.framework</groupId>
                <artifactId>org.wso2.carbon.identity.application.mgt</artifactId>
                <version>${carbon.identity.framework.version}</version>
            </dependency>
            <dependency>
                <groupId>org.wso2.carbon.identity.framework</groupId>
                <artifactId>org.wso2.carbon.identity.functions.library.mgt</artifactId>
                <version>${carbon.identity.framework.version}</version>
            </dependency>
            <dependency>
                <groupId>org.wso2.carbon.identity.framework</groupId>
                <artifactId>org.wso2.carbon.identity.user.functionality.mgt</artifactId>
                <version>${carbon.identity.framework.version}</version>
            </dependency>
            <dependency>
                <groupId>xerces</groupId>
                <artifactId>xercesImpl</artifactId>
                <version>${xercesImpl.version}</version>
            </dependency>
            <dependency>
                <groupId>org.wso2.carbon.identity.framework</groupId>
                <artifactId>org.wso2.carbon.identity.workflow.mgt</artifactId>
                <version>${carbon.identity.framework.version}</version>
            </dependency>
            <dependency>
                <groupId>org.wso2.carbon.identity.workflow.impl.bps</groupId>
                <artifactId>org.wso2.carbon.identity.workflow.impl</artifactId>
                <version>${identity.workflow.impl.bps.version}</version>
            </dependency>
            <dependency>
                <groupId>org.wso2.carbon.identity.framework</groupId>
                <artifactId>org.wso2.carbon.identity.application.authentication.framework</artifactId>
                <version>${carbon.identity.framework.version}</version>
            </dependency>
            <dependency>
                <groupId>org.wso2.carbon.identity.framework</groupId>
                <artifactId>org.wso2.carbon.user.mgt.common</artifactId>
                <version>${carbon.identity.framework.version}</version>
            </dependency>
            <dependency>
                <groupId>org.wso2.carbon.identity.framework</groupId>
                <artifactId>org.wso2.carbon.identity.role.mgt.core</artifactId>
                <version>${carbon.identity.framework.version}</version>
            </dependency>
            <dependency>
                <groupId>org.wso2.carbon.identity.framework</groupId>
                <artifactId>org.wso2.carbon.identity.secret.mgt.core</artifactId>
                <version>${carbon.identity.framework.version}</version>
            </dependency>
            <dependency>
                <groupId>org.wso2.carbon.identity.saml.common</groupId>
                <artifactId>org.wso2.carbon.identity.saml.common.util</artifactId>
                <version>${saml.common.util.version}</version>
            </dependency>
            <dependency>
                <groupId>commons-codec</groupId>
                <artifactId>commons-codec</artifactId>
                <version>${commons.codec.version}</version>
            </dependency>
            <dependency>
                <groupId>org.apache.ws.commons.schema.wso2</groupId>
                <artifactId>XmlSchema</artifactId>
                <version>${XmlSchema.version}</version>
            </dependency>
            <dependency>
                <groupId>wsdl4j.wso2</groupId>
                <artifactId>wsdl4j</artifactId>
                <version>${wsdl4j.version}</version>
            </dependency>
            <dependency>
                <groupId>org.wso2.carbon.analytics-common</groupId>
                <artifactId>org.wso2.carbon.databridge.commons</artifactId>
                <scope>test</scope>
                <version>${carbon.analytics-common.version}</version>
            </dependency>
            <dependency>
                <groupId>org.wso2.carbon.analytics-common</groupId>
                <artifactId>org.wso2.carbon.databridge.core</artifactId>
                <scope>test</scope>
                <version>${carbon.analytics-common.version}</version>
            </dependency>
            <dependency>
                <groupId>org.wso2.carbon.analytics-common</groupId>
                <artifactId>org.wso2.carbon.databridge.receiver.thrift</artifactId>
                <scope>test</scope>
                <version>${carbon.analytics-common.version}</version>
            </dependency>
            <dependency>
                <groupId>org.wso2.carbon.multitenancy</groupId>
                <artifactId>org.wso2.carbon.tenant.mgt.stub</artifactId>
                <version>${carbon.multitenancy.version}</version>
            </dependency>
            <dependency>
                <groupId>commons-pool.wso2</groupId>
                <artifactId>commons-pool</artifactId>
                <version>${commons.pool.wso2.version}</version>
            </dependency>

            <!-- Outbound Authenticators -->
            <dependency>
                <groupId>org.wso2.carbon.identity.outbound.auth.oidc</groupId>
                <artifactId>org.wso2.carbon.identity.application.authenticator.oidc</artifactId>
                <version>${identity.outbound.auth.oidc.version}</version>
            </dependency>
            <dependency>
                <groupId>org.wso2.carbon.identity.outbound.auth.sts.passive</groupId>
                <artifactId>org.wso2.carbon.identity.application.authenticator.passive.sts</artifactId>
                <version>${identity.outbound.auth.passive.sts.version}</version>
            </dependency>
            <dependency>
                <groupId>org.wso2.carbon.identity.outbound.auth.saml2</groupId>
                <artifactId>org.wso2.carbon.identity.application.authenticator.samlsso</artifactId>
                <version>${identity.outbound.auth.samlsso.version}</version>
            </dependency>

            <!-- Social Authenticators -->
            <dependency>
                <groupId>org.wso2.carbon.identity.outbound.auth.facebook</groupId>
                <artifactId>org.wso2.carbon.identity.application.authenticator.facebook</artifactId>
                <version>${social.authenticator.facebook.version}</version>
            </dependency>
            <dependency>
                <groupId>org.wso2.carbon.identity.outbound.auth.google</groupId>
                <artifactId>org.wso2.carbon.identity.application.authenticator.google</artifactId>
                <version>${social.authenticator.google.version}</version>
            </dependency>
            <dependency>
                <groupId>org.wso2.carbon.identity.outbound.auth.live</groupId>
                <artifactId>org.wso2.carbon.identity.application.authenticator.live</artifactId>
                <version>${social.authenticator.windowslive.version}</version>
            </dependency>
            <dependency>
                <groupId>org.wso2.carbon.identity.outbound.auth.yahoo</groupId>
                <artifactId>org.wso2.carbon.identity.application.authenticator.yahoo</artifactId>
                <version>${social.authenticator.yahoo.version}</version>
            </dependency>

            <!-- Provisioning Connectors -->
            <dependency>
                <groupId>org.wso2.carbon.identity.outbound.provisioning.google</groupId>
                <artifactId>org.wso2.carbon.identity.provisioning.connector.google</artifactId>
                <version>${provisioning.connector.google.version}</version>
            </dependency>
            <dependency>
                <groupId>org.wso2.carbon.identity.outbound.provisioning.salesforce</groupId>
                <artifactId>org.wso2.carbon.identity.provisioning.connector.salesforce</artifactId>
                <version>${provisioning.connector.salesforce.version}</version>
            </dependency>
            <dependency>
                <groupId>org.wso2.carbon.identity.outbound.provisioning.scim</groupId>
                <artifactId>org.wso2.carbon.identity.provisioning.connector.scim</artifactId>
                <version>${provisioning.connector.scim.version}</version>
            </dependency>

            <!-- Local Authenticators -->
            <dependency>
                <groupId>org.wso2.carbon.identity.application.auth.basic</groupId>
                <artifactId>org.wso2.carbon.identity.application.authenticator.basicauth</artifactId>
                <version>${identity.local.auth.basicauth.version}</version>
            </dependency>
            <dependency>
                <groupId>org.wso2.carbon.identity.local.auth.iwa</groupId>
                <artifactId>org.wso2.carbon.identity.application.authenticator.iwa</artifactId>
                <version>${identity.local.auth.iwa.version}</version>
            </dependency>
            <dependency>
                <groupId>org.wso2.carbon.identity.local.auth.fido</groupId>
                <artifactId>org.wso2.carbon.identity.application.authenticator.fido</artifactId>
                <version>${identity.local.auth.fido.version}</version>
            </dependency>
            <dependency>
                <groupId>org.wso2.carbon.identity.local.auth.fido</groupId>
                <artifactId>org.wso2.carbon.identity.application.authenticator.fido2</artifactId>
                <version>${identity.local.auth.fido.version}</version>
            </dependency>
            <dependency>
                <groupId>org.wso2.carbon.identity.local.auth.fido</groupId>
                <artifactId>org.wso2.carbon.identity.application.authenticator.fido2.server.feature</artifactId>
                <version>${identity.local.auth.fido.version}</version>
            </dependency>
            <dependency>
                <groupId>org.wso2.carbon.identity.application.auth.basic</groupId>
                <artifactId>org.wso2.carbon.identity.application.authenticator.basicauth.jwt</artifactId>
                <version>${identity.local.auth.basicauth.version}</version>
            </dependency>
            <dependency>
                <groupId>org.wso2.carbon.identity.application.auth.basic</groupId>
                <artifactId>org.wso2.carbon.identity.application.authentication.handler.identifier</artifactId>
                <version>${identity.local.auth.basicauth.version}</version>
            </dependency>
            <dependency>
                <groupId>org.wso2.carbon.identity.application.auth.basic</groupId>
                <artifactId>org.wso2.carbon.identity.application.authentication.handler.session</artifactId>
                <version>${identity.local.auth.basicauth.version}</version>
            </dependency>
            <dependency>
                <groupId>org.wso2.carbon.extension.identity.oauth.addons</groupId>
                <artifactId>org.wso2.carbon.identity.oauth2.token.handler.clientauth.mutualtls</artifactId>
                <version>${identity.oauth.addons.version}</version>
            </dependency>

            <!-- Local Authentication API Connector -->
            <dependency>
                <groupId>org.wso2.carbon.identity.local.auth.api</groupId>
                <artifactId>org.wso2.carbon.identity.local.auth.api.core</artifactId>
                <version>${identity.local.auth.api.version}</version>
            </dependency>

            <!-- OAuth2 Grant Type extensions -->
            <dependency>
                <groupId>org.wso2.carbon.extension.identity.oauth2.grantType.jwt</groupId>
                <artifactId>org.wso2.carbon.identity.oauth2.grant.jwt</artifactId>
                <version>${identity.oauth2.jwt.bearer.grant.version}</version>
            </dependency>

            <!-- Forget-me tool. -->
            <dependency>
                <groupId>org.wso2.carbon.privacy</groupId>
                <artifactId>org.wso2.carbon.privacy.forgetme.conf</artifactId>
                <version>${forgetme.tool.version}</version>
            </dependency>
            <dependency>
                <groupId>org.wso2.carbon.privacy</groupId>
                <artifactId>org.wso2.carbon.privacy.forgetme.tool</artifactId>
                <version>${forgetme.tool.version}</version>
            </dependency>

            <!--Conditional authenticator functions-->
            <dependency>
                <groupId>org.wso2.carbon.identity.conditional.auth.functions</groupId>
                <artifactId>org.wso2.carbon.identity.conditional.auth.functions.user</artifactId>
                <version>${conditional.authentication.functions.version}</version>
            </dependency>
            <dependency>
                <groupId>org.wso2.carbon.identity.conditional.auth.functions</groupId>
                <artifactId>org.wso2.carbon.identity.conditional.auth.functions.notification</artifactId>
                <version>${conditional.authentication.functions.version}</version>
            </dependency>
            <dependency>
                <groupId>org.wso2.carbon.identity.conditional.auth.functions</groupId>
                <artifactId>org.wso2.carbon.identity.conditional.auth.functions.cookie</artifactId>
                <version>${conditional.authentication.functions.version}</version>
            </dependency>
            <dependency>
                <groupId>org.wso2.carbon.identity.conditional.auth.functions</groupId>
                <artifactId>org.wso2.carbon.identity.conditional.auth.functions.analytics</artifactId>
                <version>${conditional.authentication.functions.version}</version>
            </dependency>
            <dependency>
                <groupId>org.wso2.carbon.identity.conditional.auth.functions</groupId>
                <artifactId>org.wso2.carbon.identity.conditional.auth.functions.choreo</artifactId>
                <version>${conditional.authentication.functions.version}</version>
            </dependency>
            <!-- Other Connectors packed with IS -->
            <dependency>
                <groupId>org.wso2.carbon.extension.identity.authenticator.outbound.emailotp</groupId>
                <artifactId>org.wso2.carbon.identity.authenticator.emailotp</artifactId>
                <version>${authenticator.emailotp.version}</version>
            </dependency>
            <dependency>
                <groupId>org.wso2.carbon.extension.identity.authenticator.outbound.smsotp</groupId>
                <artifactId>org.wso2.carbon.extension.identity.authenticator.smsotp.connector</artifactId>
                <version>${authenticator.smsotp.version}</version>
            </dependency>
            <dependency>
                <groupId>org.wso2.carbon.extension.identity.authenticator.outbound.twitter</groupId>
                <artifactId>org.wso2.carbon.extension.identity.authenticator.twitter.connector</artifactId>
                <version>${authenticator.twitter.version}</version>
            </dependency>
            <dependency>
                <groupId>org.wso2.carbon.extension.identity.authenticator.outbound.office365</groupId>
                <artifactId>org.wso2.carbon.extension.identity.authenticator.office365.connector</artifactId>
                <version>${authenticator.office365.version}</version>
            </dependency>
            <dependency>
                <groupId>org.wso2.carbon.extension.identity.authenticator.outbound.totp</groupId>
                <artifactId>org.wso2.carbon.extension.identity.authenticator.totp.connector</artifactId>
                <version>${authenticator.totp.version}</version>
            </dependency>
            <dependency>
                <groupId>org.wso2.carbon.extension.identity.authenticator.outbound.backupcode</groupId>
                <artifactId>org.wso2.carbon.extension.identity.authenticator.backupcode.connector</artifactId>
                <version>${authenticator.backupcode.version}</version>
            </dependency>
            <dependency>
                <groupId>org.wso2.carbon.extension.identity.authenticator.outbound.x509Certificate</groupId>
                <artifactId>org.wso2.carbon.extension.identity.authenticator.x509Certificate.connector</artifactId>
                <version>${authenticator.x509.version}</version>
            </dependency>

            <!--Hash providers-->
            <dependency>
                <groupId>org.wso2.carbon.identity.hash.provider.pbkdf2</groupId>
                <artifactId>org.wso2.carbon.identity.hash.provider.pbkdf2.server.feature</artifactId>
                <version>${hashprovider.pbkdf2.version}</version>
            </dependency>

            <!-- API server and API user common dependencies -->
            <dependency>
                <groupId>org.wso2.carbon.identity.server.api</groupId>
                <artifactId>org.wso2.carbon.identity.api.server.common</artifactId>
                <version>${identity.server.api.version}</version>
            </dependency>
            <dependency>
                <groupId>org.wso2.carbon.identity.user.api</groupId>
                <artifactId>org.wso2.carbon.identity.api.user.common</artifactId>
                <version>${identity.user.api.version}</version>
            </dependency>

            <!--
                Dependencies from this point is used in p2 profile gen, added here to get them updated along with
                versions plugin (version plugin only reads the dependencies in dependencyManagement,
                and dependencies section)
            -->
            <dependency>
                <groupId>org.wso2.carbon.healthcheck</groupId>
                <artifactId>org.wso2.carbon.healthcheck.server.feature</artifactId>
                <version>${carbon.healthcheck.version}</version>
            </dependency>
            <dependency>
                <groupId>org.wso2.carbon.identity.carbon.auth.saml2</groupId>
                <artifactId>org.wso2.carbon.identity.authenticator.saml2.sso.feature</artifactId>
                <version>${identity.carbon.auth.saml2.version}</version>
                <type>zip</type>
            </dependency>
            <dependency>
                <groupId>org.wso2.carbon.identity.local.auth.requestpath.basic</groupId>
                <artifactId>org.wso2.carbon.identity.application.authenticator.requestpath.basicauth.server.feature
                </artifactId>
                <version>${identity.outbound.auth.requestpath.basicauth.version}</version>
            </dependency>
            <dependency>
                <groupId>org.wso2.carbon.identity.carbon.auth.mutualssl</groupId>
                <artifactId>org.wso2.carbon.identity.authenticator.mutualssl.feature</artifactId>
                <version>${identity.carbon.auth.mutual.ssl.version}</version>
            </dependency>
            <dependency>
                <groupId>org.wso2.carbon.identity.workflow.user</groupId>
                <artifactId>org.wso2.carbon.user.mgt.workflow.feature</artifactId>
                <version>${identity.user.workflow.version}</version>
            </dependency>
            <dependency>
                <groupId>org.wso2.carbon.identity.userstore.ldap</groupId>
                <artifactId>org.wso2.carbon.ldap.server.feature</artifactId>
                <version>${identity.userstore.ldap.version}</version>
            </dependency>
            <dependency>
                <groupId>org.wso2.carbon.identity.userstore.remote</groupId>
                <artifactId>org.wso2.carbon.identity.user.store.remote.feature</artifactId>
                <version>${identity.userstore.remote.version}</version>
            </dependency>
            <dependency>
                <groupId>org.wso2.carbon.identity.carbon.auth.iwa</groupId>
                <artifactId>org.wso2.carbon.identity.authenticator.iwa.feature</artifactId>
                <version>${identity.carbon.auth.iwa.version}</version>
            </dependency>
            <dependency>
                <groupId>org.wso2.carbon.identity.workflow.template.multisteps</groupId>
                <artifactId>org.wso2.carbon.identity.workflow.template.server.feature</artifactId>
                <version>${identity.workflow.template.multisteps.version}</version>
            </dependency>
            <dependency>
                <groupId>org.wso2.carbon.identity.local.auth.requestpath.oauth</groupId>
                <artifactId>org.wso2.carbon.identity.application.authenticator.requestpath.oauth.server.feature
                </artifactId>
                <version>${identity.outbound.auth.requestpath.oauth.version}</version>
            </dependency>
            <dependency>
                <groupId>org.wso2.carbon.identity.tool.validator.sso.saml2</groupId>
                <artifactId>org.wso2.carbon.identity.tools.saml.validator.feature</artifactId>
                <version>${identity.tool.samlsso.validator.version}</version>
            </dependency>
            <dependency>
                <groupId>org.wso2.carbon.identity.datapublisher.authentication</groupId>
                <artifactId>org.wso2.carbon.identity.data.publisher.application.authentication.server.feature
                </artifactId>
                <version>${identity.data.publisher.authentication.version}</version>
            </dependency>
            <dependency>
                <groupId>org.wso2.carbon.identity.data.publisher.oauth</groupId>
                <artifactId>org.wso2.carbon.identity.data.publisher.oauth.server.feature</artifactId>
                <version>${identity.data.publisher.oauth.version}</version>
            </dependency>
            <dependency>
                <groupId>org.wso2.carbon.identity.data.publisher.audit</groupId>
                <artifactId>org.wso2.carbon.identity.data.publisher.audit.user.operation.server.feature</artifactId>
                <version>${identity.data.publisher.audit.version}</version>
            </dependency>
            <dependency>
                <groupId>org.wso2.carbon.identity.auth.rest</groupId>
                <artifactId>org.wso2.carbon.identity.auth.server.feature</artifactId>
                <version>${identity.carbon.auth.rest.version}</version>
            </dependency>
            <dependency>
                <groupId>org.wso2.carbon.identity.auth.rest</groupId>
                <artifactId>org.wso2.carbon.identity.cors.server.feature</artifactId>
                <version>${identity.carbon.auth.rest.version}</version>
            </dependency>
            <dependency>
                <groupId>org.wso2.carbon.identity.event.handler.accountlock</groupId>
                <artifactId>org.wso2.carbon.identity.handler.event.account.lock.feature</artifactId>
                <version>${identity.event.handler.account.lock.version}</version>
            </dependency>
            <dependency>
                <groupId>org.wso2.carbon.identity.event.handler.notification</groupId>
                <artifactId>org.wso2.carbon.email.mgt.feature</artifactId>
                <version>${identity.event.handler.notification.version}</version>
            </dependency>
            <dependency>
                <groupId>org.wso2.carbon.identity.metadata.saml2</groupId>
                <artifactId>org.wso2.carbon.identity.idp.metadata.saml2.server.feature</artifactId>
                <version>${identity.metadata.saml.version}</version>
            </dependency>
            <dependency>
                <groupId>org.wso2.carbon.identity.saml.common</groupId>
                <artifactId>org.wso2.carbon.identity.saml.common.util.feature</artifactId>
                <version>${saml.common.util.version}</version>
            </dependency>
            <dependency>
                <groupId>org.wso2.identity.apps</groupId>
                <artifactId>org.wso2.identity.apps.feature</artifactId>
                <version>${identity.apps.version}</version>
            </dependency>
            <dependency>
                <groupId>org.wso2.identity.apps</groupId>
                <artifactId>org.wso2.identity.apps.authentication.portal.server.feature</artifactId>
                <version>${identity.apps.version}</version>
            </dependency>
            <dependency>
                <groupId>org.wso2.identity.apps</groupId>
                <artifactId>org.wso2.identity.apps.recovery.portal.server.feature</artifactId>
                <version>${identity.apps.version}</version>
            </dependency>

            <dependency>
                <groupId>org.wso2.carbon.identity.application.authz.xacml</groupId>
                <artifactId>org.wso2.carbon.identity.application.authz.xacml.server.feature</artifactId>
                <version>${identity.app.authz.xacml.version}</version>
            </dependency>
            <dependency>
                <groupId>org.wso2.carbon.extension.identity.oauth.addons</groupId>
                <artifactId>org.wso2.carbon.identity.oauth2.validators.xacml.server.feature</artifactId>
                <version>${identity.oauth.addons.version}</version>
            </dependency>
            <dependency>
                <groupId>org.apache.felix</groupId>
                <artifactId>org.apache.felix.scr.ds-annotations</artifactId>
                <version>${ds-annotations.version}</version>
            </dependency>
            <dependency>
                <groupId>org.wso2.carbon.consent.mgt</groupId>
                <artifactId>org.wso2.carbon.consent.mgt.server.feature</artifactId>
                <version>${carbon.consent.mgt.version}</version>
            </dependency>
            <dependency>
                <groupId>org.wso2.carbon.identity.framework</groupId>
                <artifactId>org.wso2.carbon.identity.consent.mgt</artifactId>
                <version>${carbon.identity.framework.version}</version>
            </dependency>
            <dependency>
                <groupId>org.wso2.carbon.utils</groupId>
                <artifactId>org.wso2.carbon.database.utils</artifactId>
                <version>${carbon.database.utils.version}</version>
            </dependency>
            <dependency>
                <groupId>org.wso2.carbon.registry</groupId>
                <artifactId>org.wso2.carbon.registry.properties.stub</artifactId>
                <version>${carbon.registry.version}</version>
            </dependency>
            <dependency>
                <groupId>org.wso2.carbon.identity.oauth.uma</groupId>
                <artifactId>org.wso2.carbon.identity.oauth.uma.server.feature</artifactId>
                <version>${carbon.identity.oauth.uma.version}</version>
            </dependency>
            <dependency>
                <groupId>org.wso2.carbon.extension.identity.x509certificate</groupId>
                <artifactId>org.wso2.carbon.extension.identity.x509Certificate.validation.server.feature</artifactId>
                <version>${org.wso2.carbon.extension.identity.x509certificate.version}</version>
            </dependency>
            <dependency>
                <groupId>org.wso2.carbon.identity.conditional.auth.functions</groupId>
                <artifactId>org.wso2.carbon.identity.conditional.auth.functions.server.feature</artifactId>
                <version>${conditional.authentication.functions.version}</version>
            </dependency>
            <dependency>
                <groupId>org.wso2.carbon.identity.framework</groupId>
                <artifactId>org.wso2.carbon.identity.template.mgt.server.feature</artifactId>
                <version>${carbon.identity.framework.version}</version>
            </dependency>
            <dependency>
                <groupId>org.wso2.carbon.identity.framework</groupId>
                <artifactId>org.wso2.carbon.identity.template.mgt.feature</artifactId>
                <version>${carbon.identity.framework.version}</version>
            </dependency>
            <dependency>
                <groupId>org.wso2.carbon.identity.framework</groupId>
                <artifactId>org.wso2.carbon.identity.cors.mgt.server.feature</artifactId>
                <version>${carbon.identity.framework.version}</version>
            </dependency>
            <dependency>
                <groupId>org.wso2.carbon.identity.framework</groupId>
                <artifactId>org.wso2.carbon.identity.user.functionality.mgt.feature</artifactId>
                <version>${carbon.identity.framework.version}</version>
            </dependency>
            <dependency>
                <groupId>org.wso2.carbon.identity.framework</groupId>
                <artifactId>org.wso2.carbon.identity.multi.attribute.login.mgt.server.feature</artifactId>
                <version>${carbon.identity.framework.version}</version>
            </dependency>
            <dependency>
                <groupId>org.wso2.carbon.identity.framework</groupId>
                <artifactId>org.wso2.carbon.identity.unique.claim.mgt.server.feature</artifactId>
                <version>${carbon.identity.framework.version}</version>
            </dependency>
            <dependency>
                <groupId>org.wso2.carbon.identity.framework</groupId>
                <artifactId>org.wso2.carbon.identity.userstore.configuration.server.feature</artifactId>
                <version>${carbon.identity.framework.version}</version>
            </dependency>
            <dependency>
                <groupId>org.wso2.carbon.identity.governance</groupId>
                <artifactId>org.wso2.carbon.identity.multi.attribute.login.service.server.feature</artifactId>
                <version>${identity.governance.version}</version>
            </dependency>
            <dependency>
                <groupId>org.wso2.carbon.identity.framework</groupId>
                <artifactId>org.wso2.carbon.identity.central.log.mgt</artifactId>
                <version>${carbon.identity.framework.version}</version>
            </dependency>
            <dependency>
                <groupId>org.wso2.carbon.identity.branding.preference.management</groupId>
                <artifactId>org.wso2.carbon.identity.branding.preference.management.core</artifactId>
                <version>${identity.branding.preference.management.version}</version>
            </dependency>
            <dependency>
                <groupId>org.wso2.msf4j</groupId>
                <artifactId>msf4j-core</artifactId>
                <version>${msf4j.version}</version>
            </dependency>
            <dependency>
                <groupId>org.wso2.msf4j</groupId>
                <artifactId>msf4j-microservice</artifactId>
                <version>${msf4j.version}</version>
            </dependency>
            <dependency>
                <groupId>org.apache.velocity</groupId>
                <artifactId>velocity</artifactId>
                <version>${org.apache.velocity.version}</version>
            </dependency>
            <dependency>
                <groupId>io.rest-assured</groupId>
                <artifactId>rest-assured</artifactId>
                <version>${rest.assured.version}</version>
                <scope>test</scope>
            </dependency>
            <dependency>
                <groupId>io.swagger</groupId>
                <artifactId>swagger-annotations</artifactId>
                <version>${swagger-core-version}</version>
                <scope>test</scope>
            </dependency>
            <dependency>
                <groupId>com.atlassian.oai</groupId>
                <artifactId>swagger-request-validator-restassured</artifactId>
                <version>${swagger-request-validator.version}</version>
                <scope>test</scope>
            </dependency>
            <dependency>
                <groupId>org.xmlunit</groupId>
                <artifactId>xmlunit-core</artifactId>
                <version>${org.xmlunit.version}</version>
                <scope>test</scope>
            </dependency>
            <dependency>
                <groupId>org.wso2.identity.apps</groupId>
                <artifactId>identity-apps-cypress-tests</artifactId>
                <version>${identity.apps.version}</version>
            </dependency>
            <dependency>
                <groupId>org.codehaus.jackson</groupId>
                <artifactId>jackson-core-asl</artifactId>
                <version>${jackson-core-asl.version}</version>
                <scope>compile</scope>
            </dependency>
            <dependency>
                <groupId>com.fasterxml.jackson.core</groupId>
                <artifactId>jackson-core</artifactId>
                <version>${com.fasterxml.jackson.version}</version>
            </dependency>
            <dependency>
                <groupId>com.fasterxml.jackson.core</groupId>
                <artifactId>jackson-annotations</artifactId>
                <version>${com.fasterxml.jackson.version}</version>
            </dependency>
            <dependency>
                <groupId>com.fasterxml.jackson.core</groupId>
                <artifactId>jackson-databind</artifactId>
                <version>${com.fasterxml.jackson.databind.version}</version>
            </dependency>
            <dependency>
                <groupId>org.apache.log4j.wso2</groupId>
                <artifactId>log4j</artifactId>
                <version>${org.apache.log4j.wso2.version}</version>
                <exclusions>
                    <exclusion>
                        <groupId>log4j</groupId>
                        <artifactId>log4j</artifactId>
                    </exclusion>
                </exclusions>
            </dependency>
            <!-- Pax Logging -->
            <dependency>
                <groupId>org.wso2.org.ops4j.pax.logging</groupId>
                <artifactId>pax-logging-api</artifactId>
                <version>${pax.logging.api.version}</version>
            </dependency>
            <dependency>
                <groupId>org.apache.logging.log4j</groupId>
                <artifactId>log4j-jul</artifactId>
                <version>${org.apache.logging.log4j.version}</version>
                <scope>test</scope>
            </dependency>
            <dependency>
                <groupId>org.apache.logging.log4j</groupId>
                <artifactId>log4j-core</artifactId>
                <version>${org.apache.logging.log4j.version}</version>
                <scope>test</scope>
            </dependency>
            <dependency>
                <groupId>commons-logging</groupId>
                <artifactId>commons-logging</artifactId>
                <version>1.2</version>
                <scope>test</scope>
            </dependency>
            <dependency>
                <groupId>commons-lang.wso2</groupId>
                <artifactId>commons-lang</artifactId>
                <version>${commons-lang.wso2.version}</version>
                <scope>test</scope>
            </dependency>
            <dependency>
                <groupId>org.wso2.is</groupId>
                <artifactId>org.wso2.carbon.identity.test.integration.service</artifactId>
                <version>${project.version}</version>
            </dependency>
        </dependencies>
    </dependencyManagement>

    <profiles>
        <profile>
            <id>Sign-Artifacts</id>
            <activation>
                <property>
                    <name>sign</name>
                </property>
            </activation>
            <build>
                <plugins>
                    <plugin>
                        <groupId>org.apache.maven.plugins</groupId>
                        <artifactId>maven-gpg-plugin</artifactId>
                        <version>1.0-alpha-3</version>
                        <executions>
                            <execution>
                                <id>sign-artifacts</id>
                                <phase>verify</phase>
                                <goals>
                                    <goal>sign</goal>
                                </goals>
                            </execution>
                        </executions>
                    </plugin>
                </plugins>
            </build>
        </profile>
        <profile>
            <id>wso2-release</id>
            <build>
                <plugins>
                    <plugin>
                        <groupId>org.apache.maven.plugins</groupId>
                        <artifactId>maven-javadoc-plugin</artifactId>
                        <version>2.10.1</version>
                        <executions>
                            <execution>
                                <id>attach-javadocs</id>
                                <goals>
                                    <goal>jar</goal>
                                </goals>
                                <configuration> <!-- add this to disable checking -->
                                    <additionalparam>-Xdoclint:none</additionalparam>
                                </configuration>
                            </execution>
                        </executions>
                    </plugin>
                </plugins>
            </build>
        </profile>

    </profiles>

    <properties>

        <!--Carbon Identity Framework Version-->
        <carbon.identity.framework.version>5.20.424</carbon.identity.framework.version>
        <carbon.identity.framework.version.range>[5.14.67, 6.0.0]</carbon.identity.framework.version.range>

        <!--SAML Common Utils Version-->
        <saml.common.util.version>1.1.1</saml.common.util.version>
        <saml.common.util.version.range>[1.0.0,2.0.0)</saml.common.util.version.range>

        <!--Carbon Consent Version-->
        <carbon.consent.mgt.version>2.3.18</carbon.consent.mgt.version>

        <!--Identity Governance Version-->
        <identity.governance.version>1.5.81</identity.governance.version>

        <!--Identity Carbon Versions-->
        <identity.carbon.auth.saml2.version>5.6.4</identity.carbon.auth.saml2.version>
        <identity.carbon.auth.mutual.ssl.version>5.5.0</identity.carbon.auth.mutual.ssl.version>
        <identity.carbon.auth.iwa.version>5.5.0</identity.carbon.auth.iwa.version>
        <identity.carbon.auth.rest.version>1.5.12</identity.carbon.auth.rest.version>


        <!-- Identity Inbound Versions   -->
        <identity.inbound.auth.saml.version>5.9.10</identity.inbound.auth.saml.version>
        <identity.inbound.auth.oauth.version>6.7.164</identity.inbound.auth.oauth.version>
        <identity.inbound.auth.openid.version>5.7.0</identity.inbound.auth.openid.version>
        <identity.inbound.auth.sts.version>5.7.4</identity.inbound.auth.sts.version>
        <identity.inbound.provisioning.scim.version>5.7.0</identity.inbound.provisioning.scim.version>
        <identity.inbound.provisioning.scim2.version>1.6.14</identity.inbound.provisioning.scim2.version>

        <!-- Identity workflow Versions -->
        <identity.user.workflow.version>5.5.2</identity.user.workflow.version>
        <identity.workflow.impl.bps.version>5.5.0</identity.workflow.impl.bps.version>
        <identity.workflow.template.multisteps.version>5.5.0</identity.workflow.template.multisteps.version>


        <!-- Identity User Versions -->
        <identity.user.account.association.version>5.5.1</identity.user.account.association.version>
        <identity.user.ws.version>5.5.0</identity.user.ws.version>

        <!-- Identity Userstore Versions -->
        <identity.userstore.ldap.version>6.3.4</identity.userstore.ldap.version>
        <identity.userstore.remote.version>5.2.5</identity.userstore.remote.version>

        <!-- Identity Data Publisher Versions -->
        <identity.data.publisher.authentication.version>5.4.4</identity.data.publisher.authentication.version>
        <identity.data.publisher.oauth.version>1.4.0</identity.data.publisher.oauth.version>
        <identity.data.publisher.audit.version>1.4.0</identity.data.publisher.audit.version>

        <!-- Identity Event Handler Versions -->
        <identity.event.handler.account.lock.version>1.5.0</identity.event.handler.account.lock.version>
        <identity.event.handler.notification.version>1.4.2</identity.event.handler.notification.version>

        <!--<identity.agent.entitlement.proxy.version>5.1.1</identity.agent.entitlement.proxy.version>-->
        <!--<identity.carbon.auth.signedjwt.version>5.1.1</identity.carbon.auth.signedjwt.version>-->
        <!--<identity.userstore.cassandra.version>5.1.1</identity.userstore.cassandra.version>-->
        <!--<identity.agent-entitlement-filter.version>5.1.1</identity.agent-entitlement-filter.version>-->
        <org.wso2.carbon.identity.remotefetch.version>0.8.2</org.wso2.carbon.identity.remotefetch.version>

        <!-- CallHome version -->
        <callhome.version>4.5.x_1.0.11</callhome.version>

        <!-- Authenticator Versions -->
<<<<<<< HEAD
        <identity.outbound.auth.oidc.version>5.7.3-SNAPSHOT</identity.outbound.auth.oidc.version>
=======
        <identity.outbound.auth.oidc.version>5.7.3</identity.outbound.auth.oidc.version>
>>>>>>> 580e1d13
        <identity.outbound.auth.passive.sts.version>5.5.0</identity.outbound.auth.passive.sts.version>
        <identity.outbound.auth.samlsso.version>5.4.4</identity.outbound.auth.samlsso.version>
        <identity.outbound.auth.requestpath.basicauth.version>5.5.0</identity.outbound.auth.requestpath.basicauth.version>
        <identity.outbound.auth.requestpath.oauth.version>5.4.0</identity.outbound.auth.requestpath.oauth.version>

        <!-- Social Authenticator Versions -->
        <social.authenticator.facebook.version>5.2.0</social.authenticator.facebook.version>
        <social.authenticator.google.version>5.2.0</social.authenticator.google.version>
        <social.authenticator.windowslive.version>5.2.0</social.authenticator.windowslive.version>
        <social.authenticator.yahoo.version>5.2.0</social.authenticator.yahoo.version>

        <!-- Provisioning connector Versions -->
        <provisioning.connector.google.version>5.2.2</provisioning.connector.google.version>
        <provisioning.connector.salesforce.version>5.2.0</provisioning.connector.salesforce.version>
        <provisioning.connector.scim.version>5.3.0</provisioning.connector.scim.version>

        <!-- Local Authenticator Versions -->
        <identity.local.auth.basicauth.version>6.4.6</identity.local.auth.basicauth.version>
        <identity.local.auth.fido.version>5.3.24</identity.local.auth.fido.version>
        <identity.local.auth.iwa.version>5.4.0</identity.local.auth.iwa.version>

        <!-- Local Authentication API Connector Version -->
        <identity.local.auth.api.version>2.5.5</identity.local.auth.api.version>

        <!-- OAuth2 Grant Type extensions -->
        <identity.oauth2.jwt.bearer.grant.version>2.0.4</identity.oauth2.jwt.bearer.grant.version>

        <!--SAML Metadata-->
        <identity.metadata.saml.version>1.5.3</identity.metadata.saml.version>

        <!-- Connector Versions -->
        <authenticator.totp.version>3.0.26</authenticator.totp.version>
        <authenticator.backupcode.version>0.0.3</authenticator.backupcode.version>
        <authenticator.office365.version>2.1.1</authenticator.office365.version>
        <authenticator.smsotp.version>3.1.9</authenticator.smsotp.version>
        <authenticator.emailotp.version>4.0.8</authenticator.emailotp.version>
        <authenticator.twitter.version>1.1.0</authenticator.twitter.version>
        <authenticator.x509.version>3.1.2</authenticator.x509.version>
        <identity.extension.utils>1.0.8</identity.extension.utils>

        <identity.org.mgt.version>1.0.6-SNAPSHOT</identity.org.mgt.version>

        <!-- Hash Provider Versions-->
        <hashprovider.pbkdf2.version>0.1.4</hashprovider.pbkdf2.version>

        <!-- Identity Branding Preference Management Versions -->
        <identity.branding.preference.management.version>1.0.1</identity.branding.preference.management.version>

        <!-- Identity REST API feature -->
        <identity.api.dispatcher.version>2.0.9</identity.api.dispatcher.version>
        <identity.user.api.version>1.2.6</identity.user.api.version>
        <identity.server.api.version>1.1.15</identity.server.api.version>

        <identity.agent.sso.version>5.5.9</identity.agent.sso.version>
        <identity.tool.samlsso.validator.version>5.5.0</identity.tool.samlsso.validator.version>
        <identity.app.authz.xacml.version>2.3.1</identity.app.authz.xacml.version>
        <identity.oauth.addons.version>2.4.8</identity.oauth.addons.version>
        <org.wso2.carbon.extension.identity.x509certificate.version>1.1.0</org.wso2.carbon.extension.identity.x509certificate.version>
        <conditional.authentication.functions.version>1.2.6</conditional.authentication.functions.version>
        <carbon.identity.oauth.uma.version>1.3.9</carbon.identity.oauth.uma.version>

        <!-- Identity Portal Versions -->
        <identity.apps.version>1.2.996</identity.apps.version>

        <!-- Charon -->
        <charon.version>3.4.1</charon.version>

        <!-- Carbon Kernel -->
        <carbon.kernel.version>4.7.0-beta5</carbon.kernel.version>

        <!-- Carbon Repo Versions -->
        <carbon.deployment.version>4.12.14</carbon.deployment.version>
        <carbon.commons.version>4.8.7</carbon.commons.version>
        <carbon.registry.version>4.8.6</carbon.registry.version>
        <carbon.multitenancy.version>4.10.2</carbon.multitenancy.version>
        <carbon.metrics.version>1.3.12</carbon.metrics.version>
        <carbon.business-process.version>4.5.58</carbon.business-process.version>
        <carbon.analytics-common.version>5.2.42</carbon.analytics-common.version>
        <carbon.dashboards.version>2.0.26</carbon.dashboards.version>
        <carbon.database.utils.version>2.1.4</carbon.database.utils.version>
        <carbon.healthcheck.version>1.2.8</carbon.healthcheck.version>

        <!-- Common tool Versions -->
        <cipher-tool.version>1.1.9</cipher-tool.version>
        <securevault.wso2.version>1.1.4</securevault.wso2.version>
        <forgetme.tool.version>1.3.9</forgetme.tool.version>

        <!-- Feature dependency Versions -->
        <stratos.version.221>2.2.1</stratos.version.221>
        <ehcache.version>1.5.0.wso2v3</ehcache.version>
        <bcel.wso2.version>5.2.0.wso2v1</bcel.wso2.version>
        <asm-all.version>5.2</asm-all.version>
        <cglib.wso2.version>2.2.wso2v1</cglib.wso2.version>
        <jibx.wso2.version>1.2.1.wso2v1</jibx.wso2.version>
        <axis2.jibx.wso2.version>1.6.1.wso2v11</axis2.jibx.wso2.version>
        <axis2.jaxb.wso2.version>${axis2.wso2.version}</axis2.jaxb.wso2.version>
        <axis2-transports.version>2.0.0-wso2v42</axis2-transports.version>
        <h2database.wso2.version>2.1.210.wso2v1</h2database.wso2.version>
        <slf4j.version>1.7.28</slf4j.version>

        <!-- UI styles dependency versions -->
        <equinox.http.servlet.version>2.2.2</equinox.http.servlet.version>
        <equinox.http.helper.version>1.0.0</equinox.http.helper.version>
        <equinox.jsp.jasper.version>1.0.1.R33x_v20070816</equinox.jsp.jasper.version>
        <javax.servlet.jsp.version>2.0.0.v200706191603</javax.servlet.jsp.version>

        <!-- Distribution dependencies ends here -->

        <!-- Build dependency Versions -->
        <wso2.json.merge.plugin.version>5.2.5</wso2.json.merge.plugin.version>
        <carbon.p2.plugin.version>5.1.2</carbon.p2.plugin.version>
        <ds-annotations.version>1.2.10</ds-annotations.version>
        <maven.war.plugin.version>3.2.0</maven.war.plugin.version>
        <maven.checkstyle.plugin.version>3.1.1</maven.checkstyle.plugin.version>

        <!-- Sample dependency Versions -->
        <samples.is.version>4.3.8</samples.is.version>
        <sevlet.api.version>2.5</sevlet.api.version>
        <jsp.api.version>2.0</jsp.api.version>
        <neethi.wso2.version>2.0.4.wso2v5</neethi.wso2.version>
        <axiom.impl.version>1.2.12</axiom.impl.version>
        <axiom.version>1.2.11-wso2v6</axiom.version>
        <gdata.core.wso2.version>1.47.0.wso2v1</gdata.core.wso2.version>
        <json.simple.version>1.1.1</json.simple.version>
        <openid4java.consumer.version>1.0.0</openid4java.consumer.version>
        <opensaml.version>2.6.6</opensaml.version>
        <opensaml2.wso2.version>2.6.6.wso2v3</opensaml2.wso2.version>
        <opensaml3.version>3.3.1</opensaml3.version>
        <shibboleth.version>7.3.0</shibboleth.version>
        <joda.wso2.version>2.9.4.wso2v1</joda.wso2.version>
        <wss4j.wso2.version>1.6.0-wso2v2</wss4j.wso2.version>
        <openws.version>1.5.4</openws.version>
        <xalan.version>2.7.1</xalan.version>
        <xalan.wso2.version>2.7.0.wso2v1</xalan.wso2.version>
        <rampart.wso2.version>1.6.1-wso2v43</rampart.wso2.version>
        <orbit.version.commons.httpclient>4.5.13.wso2v1</orbit.version.commons.httpclient>
        <httpcore.wso2.version>4.4.15.wso2v1</httpcore.wso2.version>
        <httpclient.version>4.5.13</httpclient.version>
        <commons.httpclient.version>3.1</commons.httpclient.version>
        <jstl.version>1.1.2</jstl.version>
        <taglibs.version>1.1.2</taglibs.version>
        <google.collect.wso2.version>1.0.0.wso2v2</google.collect.wso2.version>
        <google.code.gson.version>2.3.1</google.code.gson.version>
        <oauth2.client.version>1.0.0</oauth2.client.version>
        <axiom.wso2.version>1.2.11-wso2v16</axiom.wso2.version>
        <commons.lang.version>2.6</commons.lang.version>
        <charon.orbit.version>2.1.8</charon.orbit.version>
        <commons-collections.version>3.2.2</commons-collections.version>
        <axis2.client.version>${axis2.wso2.version}</axis2.client.version>
        <axis2.wso2.version>1.6.1-wso2v42</axis2.wso2.version>
        <nimbusds.version>7.3.0.wso2v1</nimbusds.version>
        <commons-codec.version>1.14.0.wso2v1</commons-codec.version>
        <eclipse.microprofile.version>1.2</eclipse.microprofile.version>
        <xmltooling.version>1.3.1</xmltooling.version>
        <xercesImpl.version>2.12.2</xercesImpl.version>
        <commons.codec.version>1.8</commons.codec.version>
        <XmlSchema.version>1.4.7-wso2v5</XmlSchema.version>
        <wsdl4j.version>1.6.2.wso2v2</wsdl4j.version>
        <commons.pool.wso2.version>1.5.6.wso2v1</commons.pool.wso2.version>
        <liberty.maven.plugin.version>2.2</liberty.maven.plugin.version>
        <pax.logging.api.version>2.1.0-wso2v4</pax.logging.api.version>
        <org.wso2.orbit.org.apache.velocity.version>1.7.0.wso2v1</org.wso2.orbit.org.apache.velocity.version>

        <osgi.framework.imp.pkg.version.range>[1.7.0, 2.0.0)</osgi.framework.imp.pkg.version.range>
        <osgi.service.component.imp.pkg.version.range>[1.2.0, 2.0.0)</osgi.service.component.imp.pkg.version.range>
        <commons.logging.version.range>[1.2.0,2.0.0)</commons.logging.version.range>
        <commons-lang.wso2.version>2.6.0.wso2v1</commons-lang.wso2.version>

        <!--  Test dependencies -->
        <carbon.automation.version>4.4.3</carbon.automation.version>
        <carbon.automationutils.version>4.5.4</carbon.automationutils.version>
        <selenium.version>2.40.0</selenium.version>
        <testng.version>6.1.1</testng.version>
        <junit.version>4.13.1</junit.version>
        <org.apache.tomcat.wso2.version>7.0.52.wso2v5</org.apache.tomcat.wso2.version>
        <msf4j.version>2.6.2</msf4j.version>
        <jacoco.agent.version>0.8.4</jacoco.agent.version>
        <xml.apis.version>1.4.01</xml.apis.version>
        <emma.version>2.1.5320</emma.version>
        <apache.wink.version>1.1.3-incubating</apache.wink.version>
        <apache.ws.security.version>1.6.9</apache.ws.security.version>
        <apache.openejb.version>4.5.2</apache.openejb.version>
        <nimbus.oidc.sdk.version>6.13</nimbus.oidc.sdk.version>
        <!--Rest API test -->
        <rest.assured.version>4.1.2</rest.assured.version>
        <swagger-core-version>1.5.22</swagger-core-version>
        <swagger-request-validator.version>2.6.0</swagger-request-validator.version>
        <!--UI Cypress test -->
        <com.fasterxml.jackson.version>2.13.2</com.fasterxml.jackson.version>
        <com.fasterxml.jackson.databind.version>2.13.2.2</com.fasterxml.jackson.databind.version>
        <jackson-core-asl.version>1.9.13</jackson-core-asl.version>
        <!--ws-trust-client-->
        <org.apache.velocity.version>1.7</org.apache.velocity.version>
        <org.xmlunit.version>2.6.3</org.xmlunit.version>
        <org.apache.logging.log4j.version>2.17.1</org.apache.logging.log4j.version>
        <org.apache.log4j.wso2.version>1.2.17.wso2v1</org.apache.log4j.wso2.version>

        <project.scm.id>my-scm-server</project.scm.id>

    </properties>

    <repositories>
        <!-- Before adding ANYTHING in here, please start a discussion on the dev list.
	Ideally the Axis2 build should only use Maven central (which is available
	by default) and nothing else. We had troubles with other repositories in
	the past. Therefore configuring additional repositories here should be
	considered very carefully. -->
        <repository>
            <id>wso2-nexus</id>
            <name>WSO2 internal Repository</name>
            <url>https://maven.wso2.org/nexus/content/groups/wso2-public/</url>
            <releases>
                <enabled>true</enabled>
                <updatePolicy>daily</updatePolicy>
                <checksumPolicy>ignore</checksumPolicy>
            </releases>
        </repository>

        <repository>
            <id>wso2.releases</id>
            <name>WSO2 internal Repository</name>
            <url>https://maven.wso2.org/nexus/content/repositories/releases/</url>
            <releases>
                <enabled>true</enabled>
                <updatePolicy>daily</updatePolicy>
                <checksumPolicy>ignore</checksumPolicy>
            </releases>
        </repository>

        <repository>
            <id>wso2.snapshots</id>
            <name>WSO2 Snapshot Repository</name>
            <url>https://maven.wso2.org/nexus/content/repositories/snapshots/</url>
            <snapshots>
                <enabled>true</enabled>
                <updatePolicy>daily</updatePolicy>
            </snapshots>
            <releases>
                <enabled>false</enabled>
            </releases>
        </repository>
    </repositories>

    <scm>
        <url>https://github.com/wso2/product-is.git</url>
        <developerConnection>scm:git:https://github.com/wso2/product-is.git</developerConnection>
        <connection>scm:git:https://github.com/wso2/product-is.git</connection>
        <tag>HEAD</tag>
    </scm>


</project><|MERGE_RESOLUTION|>--- conflicted
+++ resolved
@@ -2157,11 +2157,8 @@
         <callhome.version>4.5.x_1.0.11</callhome.version>
 
         <!-- Authenticator Versions -->
-<<<<<<< HEAD
         <identity.outbound.auth.oidc.version>5.7.3-SNAPSHOT</identity.outbound.auth.oidc.version>
-=======
-        <identity.outbound.auth.oidc.version>5.7.3</identity.outbound.auth.oidc.version>
->>>>>>> 580e1d13
+
         <identity.outbound.auth.passive.sts.version>5.5.0</identity.outbound.auth.passive.sts.version>
         <identity.outbound.auth.samlsso.version>5.4.4</identity.outbound.auth.samlsso.version>
         <identity.outbound.auth.requestpath.basicauth.version>5.5.0</identity.outbound.auth.requestpath.basicauth.version>
