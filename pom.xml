--- conflicted
+++ resolved
@@ -1788,11 +1788,7 @@
 
         <!-- Local Authenticator Properties -->
         <identity.local.auth.basicauth.version>6.0.5</identity.local.auth.basicauth.version>
-<<<<<<< HEAD
         <identity.local.auth.fido.version>5.1.14</identity.local.auth.fido.version>
-=======
-        <identity.local.auth.fido.version>5.1.13</identity.local.auth.fido.version>
->>>>>>> 2c23acf0
         <identity.local.auth.iwa.version>5.3.11</identity.local.auth.iwa.version>
 
         <!-- Local Authentication API Connector Properties -->
