<?xml version="1.0" encoding="utf-8"?>
<!--
  ~ Copyright (c) 2014, WSO2 LLC. (http://www.wso2.org) All Rights Reserved.
  ~
  ~ Licensed under the Apache License, Version 2.0 (the "License");
  ~ you may not use this file except in compliance with the License.
  ~ You may obtain a copy of the License at
  ~
  ~      http://www.apache.org/licenses/LICENSE-2.0
  ~
  ~ Unless required by applicable law or agreed to in writing, software
  ~ distributed under the License is distributed on an "AS IS" BASIS,
  ~ WITHOUT WARRANTIES OR CONDITIONS OF ANY KIND, either express or implied.
  ~ See the License for the specific language governing permissions and
  ~ limitations under the License.
  -->
<project xmlns="http://maven.apache.org/POM/4.0.0" xmlns:xsi="http://www.w3.org/2001/XMLSchema-instance" xsi:schemaLocation="http://maven.apache.org/POM/4.0.0 http://maven.apache.org/maven-v4_0_0.xsd">

    <parent>
        <groupId>org.wso2</groupId>
        <artifactId>wso2</artifactId>
        <version>1.2</version>
    </parent>


    <modelVersion>4.0.0</modelVersion>
    <groupId>org.wso2.is</groupId>
    <artifactId>identity-server-parent</artifactId>
    <packaging>pom</packaging>
    <description>WSO2 Identity Server</description>
    <version>7.0.0-m4-SNAPSHOT</version>
    <name>WSO2 Identity Server</name>
    <url>http://wso2.org/projects/identity</url>

    <modules>
        <module>modules/features</module>
        <module>modules/p2-profile-gen</module>
        <module>modules/callhome</module>
        <module>modules/connectors</module>
        <module>modules/api-resources</module>
        <module>modules/authenticators</module>
        <module>modules/social-authenticators</module>
        <module>modules/provisioning-connectors</module>
        <module>modules/local-authenticators</module>
        <module>modules/oauth2-grant-types</module>
        <module>modules/distribution</module>
        <module>modules/styles</module>
        <module>modules/tests-utils</module>
        <module>modules/integration</module>
    </modules>

    <licenses>
        <license>
            <name>Apache License Version 2.0</name>
            <url>http://www.apache.org/licenses/LICENSE-2.0</url>
        </license>
    </licenses>

    <organization>
        <name>WSO2</name>
        <url>http://www.wso2.org</url>
    </organization>

    <issueManagement>
        <system>JIRA</system>
        <url>http://www.wso2.org/jira/browse/IDENTITY</url>
    </issueManagement>
    <mailingLists>
        <mailingList>
            <name>Identity Server Developers</name>
            <subscribe>identity-dev-subscribe@wso2.org</subscribe>
            <unsubscribe>identity-dev-unsubscribe@wso2.org</unsubscribe>
            <post>identity-dev@wso2.org</post>
            <archive>http://wso2.org/mailarchive/identity-dev/</archive>
        </mailingList>
    </mailingLists>

    <inceptionYear>2007</inceptionYear>

    <developers>
        <developer>
            <name>Ruchith Fernando</name>
            <id>ruchith</id>
            <email>ruchith AT wso2.com</email>
            <organization>WSO2</organization>
        </developer>
        <developer>
            <name>Dimuthu Leelaratne</name>
            <id>dimuthul</id>
            <email>dimuthul AT wso2.com</email>
            <organization>WSO2</organization>
        </developer>
        <developer>
            <name>Dumindu Perera</name>
            <id>dumindu</id>
            <email>dumindu AT wso2.com</email>
            <organization>WSO2</organization>
        </developer>
        <developer>
            <name>Saminda Abeyruwan</name>
            <id>saminda</id>
            <email>saminda AT wso2.com</email>
            <organization>WSO2</organization>
        </developer>
        <developer>
            <name>Nandana Mihindukulasooriya</name>
            <id>nandana</id>
            <email>nandana AT wso2.com</email>
            <organization>WSO2</organization>
        </developer>
        <developer>
            <name>Prabath Siriwardena</name>
            <id>prabath</id>
            <email>prabath AT wso2.com</email>
            <organization>WSO2</organization>
        </developer>
        <developer>
            <name>Thilina Buddhika</name>
            <id>thilina</id>
            <email>thilinab AT wso2.com</email>
            <organization>WSO2</organization>
        </developer>
        <developer>
            <name>Amila Jayasekara</name>
            <id>amilaj</id>
            <email>amilaj AT wso2.com</email>
            <organization>WSO2</organization>
        </developer>
        <developer>
            <name>Asela Pathberiya</name>
            <id>asela</id>
            <email>asela AT wso2.com</email>
            <organization>WSO2</organization>
        </developer>
        <developer>
            <name>Hasini Gunasinghe</name>
            <id>hasini</id>
            <email>hasini AT wso2.com</email>
            <organization>WSO2</organization>
        </developer>
        <developer>
            <name>Manjula Rathnayake</name>
            <id>manjula</id>
            <email>manjular AT wso2.com</email>
            <organization>WSO2</organization>
        </developer>
        <developer>
            <name>Suresh Attanayake</name>
            <id>suresh</id>
            <email>suresh AT wso2.com</email>
            <organization>WSO2</organization>
        </developer>
        <developer>
            <name>Johann Nallathamby</name>
            <id>johann</id>
            <email>johann AT wso2.com</email>
            <organization>WSO2</organization>
        </developer>
        <developer>
            <name>Dulanja Liyanage</name>
            <id>dulanja</id>
            <email>dulanja AT wso2.com</email>
            <organization>WSO2</organization>
        </developer>
        <developer>
            <name>Ishara Karunarathna</name>
            <id>ishara</id>
            <email>isharak AT wso2.com</email>
            <organization>WSO2</organization>
        </developer>
        <developer>
            <name>Darshana Gunawardana</name>
            <id>darshana</id>
            <email>darshana AT wso2.com</email>
            <organization>WSO2</organization>
        </developer>
        <developer>
            <name>Pushpalanka Jayawardana</name>
            <id>pushpalanka</id>
            <email>lanka AT wso2.com</email>
            <organization>WSO2</organization>
        </developer>
        <developer>
            <name>Chamath Gunawardana</name>
            <id>chamath</id>
            <email>chamathg AT wso2.com</email>
            <organization>WSO2</organization>
        </developer>
        <developer>
            <name>Thanuja Jayasinghe</name>
            <id>thanuja</id>
            <email>thanuja AT wso2.com</email>
            <organization>WSO2</organization>
        </developer>
        <developer>
            <name>Isura Karunarathna</name>
            <id>isura</id>
            <email>isura AT wso2.com</email>
            <organization>WSO2</organization>
        </developer>
        <developer>
            <name>Prasad Tissera</name>
            <id>prasad</id>
            <email>prasadt AT wso2.com</email>
            <organization>WSO2</organization>
        </developer>
        <developer>
            <name>Pulasthi Mahawithana</name>
            <id>pulasthi</id>
            <email>pulasthim AT wso2.com</email>
            <organization>WSO2</organization>
        </developer>
        <developer>
            <name>Hasintha Indrajee</name>
            <id>hasintha</id>
            <email>hasintha AT wso2.com</email>
            <organization>WSO2</organization>
        </developer>
        <developer>
            <name>Gayan Gunawardana</name>
            <id>gayan</id>
            <email>gayan AT wso2.com</email>
            <organization>WSO2</organization>
        </developer>
        <developer>
            <name>Tharindu Edirisinghe</name>
            <id>tharindue</id>
            <email>tharindue AT wso2.com</email>
            <organization>WSO2</organization>
        </developer>
        <developer>
            <name>Malithi Edirisinghe</name>
            <id>malithim</id>
            <email>malithim AT wso2.com</email>
            <organization>WSO2</organization>
        </developer>
        <developer>
            <name>Godwin Shrimal</name>
            <id>godwin</id>
            <email>godwin AT wso2.com</email>
            <organization>WSO2</organization>
        </developer>
        <developer>
            <name>Omindu Rathnaweera</name>
            <id>omindu</id>
            <email>omindu AT wso2.com</email>
            <organization>WSO2</organization>
        </developer>
        <developer>
            <name>Nuwandi Wickramasinghe</name>
            <id>nuwandiw</id>
            <email>nuwandiw AT wso2.com</email>
            <organization>WSO2</organization>
        </developer>
        <developer>
            <name>Kasun Bandara</name>
            <id>kasunb</id>
            <email>kasunb AT wso2.com</email>
            <organization>WSO2</organization>
        </developer>
        <developer>
            <name>Indunil Upeksha</name>
            <id>indunil</id>
            <email>indunil AT wso2.com</email>
            <organization>WSO2</organization>
        </developer>
        <developer>
            <name>Hasanthi Dissanayake</name>
            <id>hasanthi</id>
            <email>hasanthi AT wso2.com</email>
            <organization>WSO2</organization>
        </developer>
        <developer>
            <name>Maduranga Siriwardena</name>
            <id>maduranga</id>
            <email>maduranga AT wso2.com</email>
            <organization>WSO2</organization>
        </developer>
        <developer>
            <name>Chamila Wijayarathna</name>
            <id>chamila</id>
            <email>chamila AT wso2.com</email>
            <organization>WSO2</organization>
        </developer>
        <developer>
            <name>Chanaka Jayasena</name>
            <id>chanaka</id>
            <email>chanaka AT wso2.com</email>
            <organization>WSO2</organization>
        </developer>
        <developer>
            <name>Chamara Philips</name>
            <id>chamarap</id>
            <email>chamarap AT wso2.com</email>
            <organization>WSO2</organization>
        </developer>
        <developer>
            <name>Damith Senanayake</name>
            <id>damiths</id>
            <email>damiths AT wso2.com</email>
            <organization>WSO2</organization>
        </developer>
        <developer>
            <name>Jayanga Kaushalya</name>
            <id>jayangak</id>
            <email>jayangak AT wso2.com</email>
            <organization>WSO2</organization>
        </developer>
        <developer>
            <name>Farasath Ahamed</name>
            <id>farasatha</id>
            <email>farasatha AT wso2.com</email>
            <organization>WSO2</organization>
        </developer>
        <developer>
            <name>Dharshana Kasun Warusavitharana</name>
            <id>dharshanaw</id>
            <email>dharshanaw AT wso2.com</email>
            <organization>WSO2</organization>
        </developer>
        <developer>
            <name>Ayesha Dissanayaka</name>
            <id>ayesha</id>
            <email>ayesha AT wso2.com</email>
            <organization>WSO2</organization>
        </developer>
        <developer>
            <name>Ashen Weerathunga</name>
            <id>ashen</id>
            <email>ashen AT wso2.com</email>
            <organization>WSO2</organization>
        </developer>
        <developer>
            <name>Dimuthu De Lanerolle</name>
            <id>dimuthud</id>
            <email>dimuthud AT wso2.com</email>
            <organization>WSO2</organization>
        </developer>
        <developer>
            <name>Ruwan Abeykoon</name>
            <id>ruwana</id>
            <email>ruwana AT wso2.com</email>
            <organization>WSO2</organization>
        </developer>
        <developer>
            <name>Kasun Gajasinghe</name>
            <id>kasung</id>
            <email>kasung AT wso2.com</email>
            <organization>WSO2</organization>
        </developer>
        <developer>
            <name>Dinusha Senanayaka</name>
            <id>dinusha</id>
            <email>dinusha AT wso2.com</email>
            <organization>WSO2</organization>
        </developer>
        <developer>
            <name>Lahiru Manohara</name>
            <id>lahiruma</id>
            <email>lahiruma AT wso2.com</email>
            <organization>WSO2</organization>
        </developer>
        <developer>
            <name>Rushmin Fernando</name>
            <id>rushmin</id>
            <email>rushmin AT wso2.com</email>
            <organization>WSO2</organization>
        </developer>
        <developer>
            <name>Lahiru Ekanayake</name>
            <id>lahirue</id>
            <email>lahirue AT wso2.com</email>
            <organization>WSO2</organization>
        </developer>
        <developer>
            <name>Lahiru Cooray</name>
            <id>lahiruc</id>
            <email>lahiruc AT wso2.com</email>
            <organization>WSO2</organization>
        </developer>
        <developer>
            <name>Dinali Dabarera</name>
            <id>Dinali</id>
            <email>dinali AT wso2.com</email>
            <organization>WSO2</organization>
        </developer>
        <developer>
            <name>Nilasini Thirunavukaarasu</name>
            <id>Nilasini</id>
            <email>nilasini AT wso2.com</email>
            <organization>WSO2</organization>
        </developer>
        <developer>
            <name>Sathya Bandara</name>
            <id>Sathya</id>
            <email>sathya AT wso2.com</email>
            <organization>WSO2</organization>
        </developer>
        <developer>
            <name>Supun Priyadarshana</name>
            <id>Supun</id>
            <email>supunp AT wso2.com</email>
            <organization>WSO2</organization>
        </developer>
        <developer>
            <name>Thilina Madumal</name>
            <id>Thilina</id>
            <email>thilinamad AT wso2.com</email>
            <organization>WSO2</organization>
        </developer>
        <developer>
            <name>Madawa Soysa</name>
            <id>madawas</id>
            <email>madawas AT wso2.com</email>
            <organization>WSO2</organization>
        </developer>
    </developers>


    <pluginRepositories>
        <pluginRepository>
            <id>wso2-maven2-repository</id>
            <url>https://dist.wso2.org/maven2</url>
        </pluginRepository>
        <pluginRepository>
            <id>wso2.releases</id>
            <name>WSO2 internal Repository</name>
            <url>https://maven.wso2.org/nexus/content/repositories/releases/</url>
            <releases>
                <enabled>true</enabled>
                <updatePolicy>daily</updatePolicy>
                <checksumPolicy>ignore</checksumPolicy>
            </releases>
        </pluginRepository>
        <pluginRepository>
            <id>wso2.snapshots</id>
            <name>Apache Snapshot Repository</name>
            <url>https://maven.wso2.org/nexus/content/repositories/snapshots/</url>
            <snapshots>
                <enabled>true</enabled>
                <updatePolicy>daily</updatePolicy>
            </snapshots>
            <releases>
                <enabled>false</enabled>
            </releases>
        </pluginRepository>
        <pluginRepository>
            <id>wso2-nexus</id>
            <name>WSO2 internal Repository</name>
            <url>https://maven.wso2.org/nexus/content/groups/wso2-public/</url>
            <releases>
                <enabled>true</enabled>
                <updatePolicy>daily</updatePolicy>
                <checksumPolicy>ignore</checksumPolicy>
            </releases>
        </pluginRepository>
    </pluginRepositories>

    <build>
        <plugins>
            <plugin>
                <groupId>org.apache.maven.plugins</groupId>
                <artifactId>maven-release-plugin</artifactId>
                <configuration>
                    <preparationGoals>clean install</preparationGoals>
                    <autoVersionSubmodules>true</autoVersionSubmodules>
                </configuration>
            </plugin>
            <plugin>
                <groupId>org.apache.maven.plugins</groupId>
                <artifactId>maven-deploy-plugin</artifactId>
            </plugin>
            <plugin>
                <groupId>org.apache.maven.plugins</groupId>
                <artifactId>maven-compiler-plugin</artifactId>
                <configuration>
                    <encoding>UTF-8</encoding>
                    <source>1.8</source>
                    <target>1.8</target>
                </configuration>
            </plugin>
            <plugin>
                <groupId>org.apache.maven.plugins</groupId>
                <artifactId>maven-surefire-plugin</artifactId>
                <version>2.22.1</version>
            </plugin>
            <plugin>
                <inherited>false</inherited>
                <artifactId>maven-clean-plugin</artifactId>
                <version>2.1</version>
            </plugin>
        </plugins>

        <pluginManagement>
            <plugins>
                <plugin>
                    <groupId>org.apache.felix</groupId>
                    <artifactId>maven-bundle-plugin</artifactId>
                    <version>3.2.0</version>
                    <extensions>true</extensions>
                    <configuration>
                        <obrRepository>NONE</obrRepository>
                    </configuration>
                </plugin>
                <plugin>
                    <groupId>org.apache.maven.plugins</groupId>
                    <artifactId>maven-source-plugin</artifactId>
                    <version>3.0.1</version>
                    <executions>
                        <execution>
                            <id>attach-sources</id>
                            <phase>verify</phase>
                            <goals>
                                <goal>jar-no-fork</goal>
                            </goals>
                        </execution>
                    </executions>
                </plugin>
                <plugin>
                    <groupId>org.apache.maven.plugins</groupId>
                    <artifactId>maven-project-info-reports-plugin</artifactId>
                    <version>2.4</version>
                </plugin>
                <plugin>
                    <groupId>org.apache.maven.plugins</groupId>
                    <artifactId>maven-war-plugin</artifactId>
                    <version>${maven.war.plugin.version}</version>
                </plugin>
                <plugin>
                    <groupId>org.codehaus.mojo</groupId>
                    <artifactId>build-helper-maven-plugin</artifactId>
                    <version>3.0.0</version>
                </plugin>
                <plugin>
                    <groupId>net.wasdev.wlp.maven.plugins</groupId>
                    <artifactId>liberty-maven-plugin</artifactId>
                    <version>${liberty.maven.plugin.version}</version>
                </plugin>
                <plugin>
                    <groupId>org.wso2.maven</groupId>
                    <artifactId>wso2-maven-json-merge-plugin</artifactId>
                    <version>${wso2.json.merge.plugin.version}</version>
                </plugin>
                <plugin>
                    <groupId>org.apache.maven.plugins</groupId>
                    <artifactId>maven-checkstyle-plugin</artifactId>
                    <version>${maven.checkstyle.plugin.version}</version>
                </plugin>
            </plugins>
        </pluginManagement>

    </build>

    <dependencyManagement>
        <dependencies>
            <dependency>
                <groupId>org.wso2.carbon</groupId>
                <artifactId>org.wso2.carbon.ui</artifactId>
                <version>${carbon.kernel.version}</version>
            </dependency>
            <dependency>
                <groupId>org.eclipse.equinox</groupId>
                <artifactId>org.eclipse.equinox.http.servlet</artifactId>
                <version>${equinox.http.servlet.version}</version>
            </dependency>
            <dependency>
                <groupId>org.eclipse.equinox</groupId>
                <artifactId>org.eclipse.equinox.http.helper</artifactId>
                <version>${equinox.http.helper.version}</version>
            </dependency>
            <dependency>
                <groupId>org.eclipse.equinox</groupId>
                <artifactId>org.eclipse.equinox.jsp.jasper</artifactId>
                <version>${equinox.jsp.jasper.version}</version>
            </dependency>
            <dependency>
                <groupId>org.eclipse.equinox</groupId>
                <artifactId>javax.servlet.jsp</artifactId>
                <version>${javax.servlet.jsp.version}</version>
            </dependency>
            <dependency>
                <groupId>org.eclipse.microprofile</groupId>
                <artifactId>microprofile</artifactId>
                <version>${eclipse.microprofile.version}</version>
                <type>pom</type>
            </dependency>
            <dependency>
                <groupId>net.sf.ehcache.wso2</groupId>
                <artifactId>ehcache</artifactId>
                <version>${ehcache.version}</version>
            </dependency>
            <dependency>
                <groupId>org.apache.bcel.wso2</groupId>
                <artifactId>bcel</artifactId>
                <version>${bcel.wso2.version}</version>
            </dependency>
            <dependency>
                <groupId>org.ow2.asm</groupId>
                <artifactId>asm-all</artifactId>
                <version>${asm-all.version}</version>
            </dependency>
            <dependency>
                <groupId>cglib.wso2</groupId>
                <artifactId>cglib</artifactId>
                <version>${cglib.wso2.version}</version>
            </dependency>
            <dependency>
                <groupId>com.google.gdata.wso2</groupId>
                <artifactId>gdata-core</artifactId>
                <version>${gdata.core.wso2.version}</version>
            </dependency>
            <dependency>
                <groupId>com.google.code.gson</groupId>
                <artifactId>gson</artifactId>
                <version>${google.code.gson.version}</version>
            </dependency>
            <dependency>
                <groupId>org.apache.axis2.wso2</groupId>
                <artifactId>axis2-jibx</artifactId>
                <version>${axis2.jibx.wso2.version}</version>
            </dependency>
            <dependency>
                <groupId>org.jibx.wso2</groupId>
                <artifactId>jibx</artifactId>
                <version>${jibx.wso2.version}</version>
            </dependency>
            <dependency>
                <groupId>org.apache.axis2.wso2</groupId>
                <artifactId>axis2-jaxbri</artifactId>
                <version>${axis2.jaxb.wso2.version}</version>
            </dependency>
            <dependency>
                <groupId>org.wso2.carbon</groupId>
                <artifactId>org.wso2.carbon.core</artifactId>
                <version>${carbon.kernel.version}</version>
            </dependency>
            <dependency>
                <groupId>org.wso2.carbon</groupId>
                <artifactId>org.wso2.carbon.registry.core</artifactId>
                <version>${carbon.kernel.version}</version>
            </dependency>
            <dependency>
                <groupId>org.wso2.carbon</groupId>
                <artifactId>org.wso2.carbon.user.api</artifactId>
                <version>${carbon.kernel.version}</version>
            </dependency>
            <dependency>
                <groupId>org.apache.axis2.wso2</groupId>
                <artifactId>axis2</artifactId>
                <version>${axis2.wso2.version}</version>
            </dependency>
            <dependency>
                <groupId>org.apache.ws.commons.axiom.wso2</groupId>
                <artifactId>axiom</artifactId>
                <version>${axiom.wso2.version}</version>
            </dependency>
            <dependency>
                <groupId>org.wso2.carbon.identity.framework</groupId>
                <artifactId>org.wso2.carbon.identity.core</artifactId>
                <version>${carbon.identity.framework.version}</version>
            </dependency>
            <dependency>
                <groupId>org.wso2.carbon.identity.framework</groupId>
                <artifactId>org.wso2.carbon.identity.application.common</artifactId>
                <version>${carbon.identity.framework.version}</version>
            </dependency>
            <dependency>
                <groupId>org.wso2.carbon.registry</groupId>
                <artifactId>org.wso2.carbon.registry.resource.stub</artifactId>
                <version>${carbon.registry.version}</version>
            </dependency>
            <dependency>
                <groupId>org.wso2.identity</groupId>
                <artifactId>org.wso2.identity.integration.ui.pages</artifactId>
                <version>${project.version}</version>
                <scope>test</scope>
            </dependency>
            <dependency>
                <groupId>org.wso2.carbon</groupId>
                <artifactId>org.wso2.carbon.authenticator.stub</artifactId>
                <version>${carbon.kernel.version}</version>
            </dependency>
            <dependency>
                <groupId>org.wso2.carbon.identity.inbound.auth.oauth2</groupId>
                <artifactId>org.wso2.carbon.identity.oauth</artifactId>
                <version>${identity.inbound.auth.oauth.version}</version>
            </dependency>
            <dependency>
                <groupId>org.wso2.carbon.identity.inbound.auth.oauth2</groupId>
                <artifactId>org.wso2.carbon.identity.oauth.stub</artifactId>
                <version>${identity.inbound.auth.oauth.version}</version>
            </dependency>
            <dependency>
                <groupId>junit</groupId>
                <artifactId>junit</artifactId>
                <version>${junit.version}</version>
                <scope>test</scope>
            </dependency>
            <dependency>
                <groupId>javax.servlet</groupId>
                <artifactId>servlet-api</artifactId>
                <version>${sevlet.api.version}</version>
            </dependency>
            <dependency>
                <groupId>javax.servlet</groupId>
                <artifactId>jsp-api</artifactId>
                <version>${jsp.api.version}</version>
            </dependency>
            <dependency>
                <groupId>com.google.common.wso2</groupId>
                <artifactId>google-collect</artifactId>
                <version>${google.collect.wso2.version}</version>
            </dependency>
            <dependency>
                <groupId>org.apache.oltu.oauth2</groupId>
                <artifactId>org.apache.oltu.oauth2.client</artifactId>
                <version>${oauth2.client.version}</version>
            </dependency>
            <dependency>
                <groupId>org.wso2.carbon</groupId>
                <artifactId>org.wso2.carbon.utils</artifactId>
                <version>${carbon.kernel.version}</version>
                <exclusions>
                    <exclusion>
                        <groupId>org.yaml</groupId>
                        <artifactId>snakeyaml</artifactId>
                    </exclusion>
                </exclusions>
            </dependency>
            <dependency>
                <groupId>com.googlecode.json-simple</groupId>
                <artifactId>json-simple</artifactId>
                <version>${json.simple.version}</version>
            </dependency>
            <dependency>
                <groupId>org.openid4java</groupId>
                <artifactId>openid4java-consumer</artifactId>
                <version>${openid4java.consumer.version}</version>
            </dependency>
            <dependency>
                <groupId>javax.servlet</groupId>
                <artifactId>jstl</artifactId>
                <version>${jstl.version}</version>
            </dependency>
            <dependency>
                <groupId>taglibs</groupId>
                <artifactId>standard</artifactId>
                <version>${taglibs.version}</version>
            </dependency>
            <dependency>
                <groupId>commons-lang</groupId>
                <artifactId>commons-lang</artifactId>
                <version>${commons.lang.version}</version>
            </dependency>
            <dependency>
                <groupId>org.wso2.is</groupId>
                <artifactId>org.wso2.identity.passivests.filter</artifactId>
                <version>${project.version}</version>
            </dependency>
            <dependency>
                <groupId>org.apache.ws.commons.axiom</groupId>
                <artifactId>axiom-impl</artifactId>
                <version>${axiom.impl.version}</version>
            </dependency>
            <dependency>
                <groupId>org.apache.ws.commons.axiom</groupId>
                <artifactId>axiom-api</artifactId>
                <version>${axiom.version}</version>
            </dependency>
            <dependency>
                <groupId>org.opensaml</groupId>
                <artifactId>opensaml</artifactId>
                <version>${opensaml.version}</version>
            </dependency>
            <!--OpenSAML3 dependencies-->
            <dependency>
                <groupId>org.opensaml</groupId>
                <artifactId>opensaml-core</artifactId>
                <version>${opensaml3.version}</version>
            </dependency>
            <dependency>
                <groupId>org.opensaml</groupId>
                <artifactId>opensaml-soap-api</artifactId>
                <version>${opensaml3.version}</version>
            </dependency>
            <dependency>
                <groupId>org.opensaml</groupId>
                <artifactId>opensaml-soap-impl</artifactId>
                <version>${opensaml3.version}</version>
            </dependency>
            <dependency>
                <groupId>org.opensaml</groupId>
                <artifactId>opensaml-profile-api</artifactId>
                <version>${opensaml3.version}</version>
            </dependency>
            <dependency>
                <groupId>org.opensaml</groupId>
                <artifactId>opensaml-profile-impl</artifactId>
                <version>${opensaml3.version}</version>
            </dependency>
            <dependency>
                <groupId>org.opensaml</groupId>
                <artifactId>opensaml-saml-api</artifactId>
                <version>${opensaml3.version}</version>
            </dependency>
            <dependency>
                <groupId>org.opensaml</groupId>
                <artifactId>opensaml-saml-impl</artifactId>
                <version>${opensaml3.version}</version>
            </dependency>
            <dependency>
                <groupId>org.opensaml</groupId>
                <artifactId>opensaml-messaging-api</artifactId>
                <version>${opensaml3.version}</version>
            </dependency>
            <dependency>
                <groupId>org.opensaml</groupId>
                <artifactId>opensaml-messaging-impl</artifactId>
                <version>${opensaml3.version}</version>
            </dependency>
            <dependency>
                <groupId>org.opensaml</groupId>
                <artifactId>opensaml-security-api</artifactId>
                <version>${opensaml3.version}</version>
            </dependency>
            <dependency>
                <groupId>org.opensaml</groupId>
                <artifactId>opensaml-security-impl</artifactId>
                <version>${opensaml3.version}</version>
            </dependency>
            <dependency>
                <groupId>org.opensaml</groupId>
                <artifactId>opensaml-storage-api</artifactId>
                <version>${opensaml3.version}</version>
            </dependency>
            <dependency>
                <groupId>org.opensaml</groupId>
                <artifactId>opensaml-storage-impl</artifactId>
                <version>${opensaml3.version}</version>
            </dependency>
            <dependency>
                <groupId>org.opensaml</groupId>
                <artifactId>opensaml-xacml-api</artifactId>
                <version>${opensaml3.version}</version>
            </dependency>
            <dependency>
                <groupId>org.opensaml</groupId>
                <artifactId>opensaml-xacml-impl</artifactId>
                <version>${opensaml3.version}</version>
            </dependency>
            <dependency>
                <groupId>org.opensaml</groupId>
                <artifactId>opensaml-xacml-saml-api</artifactId>
                <version>${opensaml3.version}</version>
            </dependency>
            <dependency>
                <groupId>org.opensaml</groupId>
                <artifactId>opensaml-xacml-saml-impl</artifactId>
                <version>${opensaml3.version}</version>
            </dependency>
            <dependency>
                <groupId>org.opensaml</groupId>
                <artifactId>opensaml-xmlsec-api</artifactId>
                <version>${opensaml3.version}</version>
            </dependency>
            <dependency>
                <groupId>org.opensaml</groupId>
                <artifactId>opensaml-xmlsec-impl</artifactId>
                <version>${opensaml3.version}</version>
            </dependency>
            <dependency>
                <groupId>net.shibboleth.utilities</groupId>
                <artifactId>java-support</artifactId>
                <version>${shibboleth.version}</version>
            </dependency>
            <!--End of OpenSAML3 dependencies-->
            <dependency>
                <groupId>org.wso2.orbit.joda-time</groupId>
                <artifactId>joda-time</artifactId>
                <version>${joda.wso2.version}</version>
            </dependency>
            <dependency>
                <groupId>xalan</groupId>
                <artifactId>xalan</artifactId>
                <version>${xalan.version}</version>
            </dependency>
            <dependency>
                <groupId>xalan.wso2</groupId>
                <artifactId>xalan</artifactId>
                <version>${xalan.wso2.version}</version>
            </dependency>
            <dependency>
                <groupId>xml-apis</groupId>
                <artifactId>xml-apis</artifactId>
                <version>${xml.apis.version}</version>
            </dependency>
            <dependency>
                <groupId>org.wso2.carbon.identity.agent.sso.java</groupId>
                <artifactId>org.wso2.carbon.identity.sso.agent</artifactId>
                <version>${identity.agent.sso.version}</version>
            </dependency>
            <dependency>
                <groupId>org.wso2.orbit.org.apache.neethi</groupId>
                <artifactId>neethi</artifactId>
                <version>${neethi.wso2.version}</version>
            </dependency>
            <dependency>
                <groupId>org.wso2.orbit.org.opensaml</groupId>
                <artifactId>opensaml</artifactId>
                <version>${opensaml2.wso2.version}</version>
            </dependency>
            <dependency>
                <groupId>org.wso2.carbon</groupId>
                <artifactId>org.wso2.carbon.addressing</artifactId>
                <version>${carbon.kernel.version}</version>
            </dependency>
            <dependency>
                <groupId>org.apache.rampart.wso2</groupId>
                <artifactId>rampart-core</artifactId>
                <version>${rampart.wso2.version}</version>
            </dependency>
            <dependency>
                <groupId>org.apache.rampart.wso2</groupId>
                <artifactId>rampart-policy</artifactId>
                <version>${rampart.wso2.version}</version>
            </dependency>
            <dependency>
                <groupId>org.apache.rampart.wso2</groupId>
                <artifactId>rampart-trust</artifactId>
                <version>${rampart.wso2.version}</version>
            </dependency>
            <dependency>
                <groupId>org.apache.ws.security.wso2</groupId>
                <artifactId>wss4j</artifactId>
                <version>${wss4j.wso2.version}</version>
            </dependency>
            <dependency>
                <groupId>org.apache.httpcomponents.wso2</groupId>
                <artifactId>httpcore</artifactId>
                <version>${httpcore.wso2.version}</version>
            </dependency>
            <dependency>
                <groupId>org.wso2.carbon.identity.user.ws</groupId>
                <artifactId>org.wso2.carbon.um.ws.api.stub</artifactId>
                <version>${identity.user.ws.version}</version>
            </dependency>
            <dependency>
                <groupId>org.wso2.carbon.identity.user.ws</groupId>
                <artifactId>org.wso2.carbon.um.ws.api</artifactId>
                <version>${identity.user.ws.version}</version>
            </dependency>
            <dependency>
                <groupId>org.wso2.carbon.identity</groupId>
                <artifactId>org.wso2.carbon.authenticator.stub</artifactId>
                <version>${carbon.kernel.version}</version>
            </dependency>
            <dependency>
                <groupId>org.wso2.carbon.identity.framework</groupId>
                <artifactId>org.wso2.carbon.identity.entitlement</artifactId>
                <version>${carbon.identity.framework.version}</version>
            </dependency>
            <dependency>
                <groupId>org.wso2.carbon.identity.framework</groupId>
                <artifactId>org.wso2.carbon.identity.entitlement.stub</artifactId>
                <version>${carbon.identity.framework.version}</version>
            </dependency>
            <dependency>
                <groupId>org.wso2.securevault</groupId>
                <artifactId>org.wso2.securevault</artifactId>
                <version>${securevault.wso2.version}</version>
            </dependency>
            <dependency>
                <groupId>org.apache.httpcomponents</groupId>
                <artifactId>httpclient</artifactId>
                <version>${httpclient.version}</version>
            </dependency>
            <dependency>
                <groupId>commons-httpclient</groupId>
                <artifactId>commons-httpclient</artifactId>
                <version>${commons.httpclient.version}</version>
            </dependency>
            <dependency>
                <groupId>org.wso2.is</groupId>
                <artifactId>org.wso2.identity.styles</artifactId>
                <version>${project.version}</version>
            </dependency>
            <dependency>
                <groupId>org.wso2.carbon</groupId>
                <artifactId>org.wso2.carbon.core.ui.feature</artifactId>
                <version>${carbon.kernel.version}</version>
                <type>zip</type>
            </dependency>
            <dependency>
                <groupId>org.wso2.carbon</groupId>
                <artifactId>org.wso2.carbon.core.ui.feature</artifactId>
                <version>${carbon.kernel.version}</version>
            </dependency>
            <dependency>
                <groupId>org.wso2.identity</groupId>
                <artifactId>org.wso2.stratos.identity.dashboard.ui</artifactId>
                <version>${stratos.version.221}</version>
            </dependency>
            <dependency>
                <groupId>org.testng</groupId>
                <artifactId>testng</artifactId>
                <version>${testng.version}</version>
                <scope>test</scope>
            </dependency>
            <dependency>
                <groupId>org.wso2.carbon.identity.framework</groupId>
                <artifactId>org.wso2.carbon.user.mgt.stub</artifactId>
                <version>${carbon.identity.framework.version}</version>
            </dependency>
            <dependency>
                <groupId>org.wso2.carbon.identity.inbound.auth.sts</groupId>
                <artifactId>org.wso2.carbon.identity.sts.passive.stub</artifactId>
                <version>${identity.inbound.auth.sts.version}</version>
            </dependency>
            <dependency>
                <groupId>org.wso2.carbon</groupId>
                <artifactId>SecVerifier</artifactId>
                <version>${carbon.kernel.version}</version>
                <type>aar</type>
            </dependency>
            <dependency>
                <groupId>emma</groupId>
                <artifactId>emma</artifactId>
                <version>${emma.version}</version>
            </dependency>
            <dependency>
                <groupId>org.wso2.orbit.com.h2database</groupId>
                <artifactId>h2-engine</artifactId>
                <version>${h2database.wso2.version}</version>
            </dependency>
            <dependency>
                <groupId>org.apache.rampart</groupId>
                <artifactId>rampart</artifactId>
                <type>mar</type>
                <version>${rampart.wso2.version}</version>
            </dependency>
            <dependency>
                <groupId>org.wso2.carbon.identity.framework</groupId>
                <artifactId>org.wso2.carbon.identity.application.mgt.stub</artifactId>
                <version>${carbon.identity.framework.version}</version>
                <scope>compile</scope>
            </dependency>
            <dependency>
                <groupId>org.wso2.carbon.identity.framework</groupId>
                <artifactId>org.wso2.carbon.identity.application.default.auth.sequence.mgt.stub</artifactId>
                <version>${carbon.identity.framework.version}</version>
                <scope>compile</scope>
            </dependency>
            <dependency>
                <groupId>org.wso2.carbon.identity.framework</groupId>
                <artifactId>org.wso2.carbon.identity.functions.library.mgt.stub</artifactId>
                <version>${carbon.identity.framework.version}</version>
                <scope>compile</scope>
            </dependency>
            <dependency>
                <groupId>org.wso2.carbon.identity.framework</groupId>
                <artifactId>org.wso2.carbon.idp.mgt.stub</artifactId>
                <version>${carbon.identity.framework.version}</version>
                <scope>compile</scope>
            </dependency>
            <dependency>
                <groupId>org.wso2.identity</groupId>
                <artifactId>org.wso2.identity.integration.common.clients</artifactId>
                <version>${project.version}</version>
                <scope>compile</scope>
            </dependency>
            <dependency>
                <groupId>org.wso2.identity</groupId>
                <artifactId>org.wso2.identity.integration.common.utils</artifactId>
                <version>${project.version}</version>
                <scope>compile</scope>
            </dependency>
            <dependency>
                <groupId>org.wso2.carbon.identity.inbound.provisioning.scim</groupId>
                <artifactId>org.wso2.carbon.identity.scim.common.stub</artifactId>
                <version>${identity.inbound.provisioning.scim.version}</version>
                <scope>compile</scope>
            </dependency>
            <dependency>
                <groupId>org.wso2.carbon.identity.inbound.provisioning.scim2</groupId>
                <artifactId>org.wso2.carbon.identity.scim2.common</artifactId>
                <version>${identity.inbound.provisioning.scim2.version}</version>
                <scope>compile</scope>
            </dependency>
            <dependency>
                <groupId>org.wso2.carbon.identity.framework</groupId>
                <artifactId>org.wso2.carbon.identity.user.store.configuration.stub</artifactId>
                <version>${carbon.identity.framework.version}</version>
                <scope>compile</scope>
            </dependency>
            <dependency>
                <groupId>org.wso2.carbon.identity.framework</groupId>
                <artifactId>org.wso2.carbon.identity.user.store.count.stub</artifactId>
                <version>${carbon.identity.framework.version}</version>
                <scope>compile</scope>
            </dependency>
            <dependency>
                <groupId>org.wso2.carbon</groupId>
                <artifactId>org.wso2.carbon.user.core</artifactId>
                <version>${carbon.kernel.version}</version>
                <scope>compile</scope>
            </dependency>
            <dependency>
                <groupId>org.wso2.carbon.identity.framework</groupId>
                <artifactId>org.wso2.carbon.identity.mgt</artifactId>
                <version>${carbon.identity.framework.version}</version>
            </dependency>
            <dependency>
                <groupId>org.wso2.carbon.identity.framework</groupId>
                <artifactId>org.wso2.carbon.identity.mgt.stub</artifactId>
                <version>${carbon.identity.framework.version}</version>
                <scope>compile</scope>
            </dependency>
            <dependency>
                <groupId>org.wso2.carbon.identity.framework</groupId>
                <artifactId>org.wso2.carbon.identity.template.mgt</artifactId>
                <version>${carbon.identity.framework.version}</version>
            </dependency>
            <dependency>
                <groupId>org.wso2.carbon.identity.framework</groupId>
                <artifactId>org.wso2.carbon.identity.template.mgt.ui</artifactId>
                <version>${carbon.identity.framework.version}</version>
            </dependency>
            <dependency>
                <groupId>org.wso2.carbon.identity.framework</groupId>
                <artifactId>org.wso2.carbon.identity.template.mgt.endpoint</artifactId>
                <version>${carbon.identity.framework.version}</version>
            </dependency>
            <dependency>
                <groupId>org.wso2.carbon.identity.inbound.auth.saml2</groupId>
                <artifactId>org.wso2.carbon.identity.sso.saml.stub</artifactId>
                <version>${identity.inbound.auth.saml.version}</version>
                <scope>compile</scope>
            </dependency>
            <dependency>
                <groupId>org.wso2.carbon.identity.framework</groupId>
                <artifactId>org.wso2.carbon.claim.mgt.stub</artifactId>
                <version>${carbon.identity.framework.version}</version>
                <scope>compile</scope>
            </dependency>
            <dependency>
                <groupId>org.wso2.carbon.identity.framework</groupId>
                <artifactId>org.wso2.carbon.identity.claim.metadata.mgt.stub</artifactId>
                <version>${carbon.identity.framework.version}</version>
                <scope>compile</scope>
            </dependency>
            <dependency>
                <groupId>org.wso2.carbon.identity.framework</groupId>
                <artifactId>org.wso2.carbon.identity.claim.metadata.mgt</artifactId>
                <version>${carbon.identity.framework.version}</version>
                <scope>compile</scope>
            </dependency>
            <dependency>
                <groupId>org.wso2.carbon.identity.inbound.auth.openid</groupId>
                <artifactId>org.wso2.carbon.identity.provider.openid.stub</artifactId>
                <version>${identity.inbound.auth.openid.version}</version>
                <scope>compile</scope>
            </dependency>
            <dependency>
                <groupId>org.wso2.carbon.identity.association.account</groupId>
                <artifactId>org.wso2.carbon.identity.user.account.association.stub</artifactId>
                <version>${identity.user.account.association.version}</version>
            </dependency>
            <dependency>
                <groupId>org.wso2.carbon.identity.framework</groupId>
                <artifactId>org.wso2.carbon.identity.governance.stub</artifactId>
                <version>${carbon.identity.framework.version}</version>
            </dependency>
            <dependency>
                <groupId>org.wso2.carbon.identity.governance</groupId>
                <artifactId>org.wso2.carbon.identity.recovery</artifactId>
                <version>${identity.governance.version}</version>
            </dependency>
            <dependency>
                <groupId>org.wso2.carbon.identity.governance</groupId>
                <artifactId>org.wso2.carbon.identity.recovery.stub</artifactId>
                <version>${identity.governance.version}</version>
            </dependency>
            <dependency>
                <groupId>org.wso2.carbon.deployment</groupId>
                <artifactId>org.wso2.carbon.service.mgt.stub</artifactId>
                <version>${carbon.deployment.version}</version>
                <scope>test</scope>
            </dependency>
            <dependency>
                <groupId>org.wso2.carbon.deployment</groupId>
                <artifactId>org.wso2.carbon.webapp.mgt.stub</artifactId>
                <version>${carbon.deployment.version}</version>
                <scope>test</scope>
            </dependency>
            <dependency>
                <groupId>org.wso2.carbon.automation</groupId>
                <artifactId>org.wso2.carbon.automation.test.utils</artifactId>
                <version>${carbon.automation.version}</version>
            </dependency>
            <dependency>
                <groupId>org.wso2.carbon.automation</groupId>
                <artifactId>org.wso2.carbon.automation.engine</artifactId>
                <version>${carbon.automation.version}</version>
            </dependency>
            <dependency>
                <groupId>org.wso2.carbon.automation</groupId>
                <artifactId>org.wso2.carbon.automation.extensions</artifactId>
                <version>${carbon.automation.version}</version>
                <exclusions>
                    <exclusion>
                        <groupId>com.saucelabs.selenium</groupId> <!-- Exclude Project-E from Project-B -->
                        <artifactId>sauce-ondemand-driver</artifactId>
                    </exclusion>
                    <exclusion>
                        <groupId>com.saucelabs.selenium</groupId> <!-- Exclude Project-E from Project-B -->
                        <artifactId>selenium-client-factory</artifactId>
                    </exclusion>
                </exclusions>
            </dependency>
            <dependency>
                <groupId>org.wso2.carbon.automationutils</groupId>
                <artifactId>org.wso2.carbon.integration.common.extensions</artifactId>
                <version>${carbon.automationutils.version}</version>
            </dependency>
            <dependency>
                <groupId>org.wso2.carbon.automationutils</groupId>
                <artifactId>org.wso2.carbon.integration.common.utils</artifactId>
                <version>${carbon.automationutils.version}</version>
            </dependency>
            <dependency>
                <groupId>org.wso2.carbon.automationutils</groupId>
                <artifactId>org.wso2.carbon.integration.common.admin.client</artifactId>
                <version>${carbon.automationutils.version}</version>
            </dependency>
            <dependency>
                <groupId>org.wso2.is</groupId>
                <artifactId>org.wso2.identity.integration.common.clients</artifactId>
                <version>${project.version}</version>
                <scope>compile</scope>
            </dependency>
            <dependency>
                <groupId>org.wso2.is</groupId>
                <artifactId>org.wso2.identity.integration.common.utils</artifactId>
                <version>${project.version}</version>
                <scope>compile</scope>
            </dependency>
            <dependency>
                <groupId>org.wso2.charon</groupId>
                <artifactId>org.wso2.charon.core</artifactId>
                <version>${charon.orbit.version}</version>
            </dependency>
            <dependency>
                <groupId>org.apache.wink</groupId>
                <artifactId>wink-client</artifactId>
                <version>${apache.wink.version}</version>
            </dependency>
            <dependency>
                <groupId>org.apache.ws.security</groupId>
                <artifactId>wss4j</artifactId>
                <version>${apache.ws.security.version}</version>
            </dependency>
            <dependency>
                <groupId>commons-collections</groupId>
                <artifactId>commons-collections</artifactId>
                <version>${commons-collections.version}</version>
            </dependency>
            <dependency>
                <groupId>org.slf4j</groupId>
                <artifactId>slf4j-simple</artifactId>
                <version>${slf4j.version}</version>
            </dependency>

            <dependency>
                <groupId>org.slf4j</groupId>
                <artifactId>slf4j-log4j12</artifactId>
                <version>${slf4j.version}</version>
            </dependency>
            <dependency>
                <groupId>org.apache.openejb</groupId>
                <artifactId>openejb-core</artifactId>
                <version>${apache.openejb.version}</version>
                <scope>test</scope>
            </dependency>
            <dependency>
                <groupId>org.wso2.orbit.org.apache.httpcomponents</groupId>
                <artifactId>httpclient</artifactId>
                <version>${orbit.version.commons.httpclient}</version>
            </dependency>
            <dependency>
                <groupId>org.apache.axis2.wso2</groupId>
                <artifactId>axis2-client</artifactId>
                <version>${axis2.client.version}</version>
            </dependency>
            <dependency>
                <groupId>org.wso2.orbit.com.nimbusds</groupId>
                <artifactId>nimbus-jose-jwt</artifactId>
                <version>${nimbusds.version}</version>
            </dependency>
            <dependency>
                <groupId>com.nimbusds</groupId>
                <artifactId>oauth2-oidc-sdk</artifactId>
                <version>${nimbus.oidc.sdk.version}</version>
            </dependency>
            <dependency>
                <groupId>org.wso2.orbit.commons-codec</groupId>
                <artifactId>commons-codec</artifactId>
                <version>${commons-codec.version}</version>
            </dependency>
            <dependency>
                <groupId>org.wso2.carbon.identity.framework</groupId>
                <artifactId>org.wso2.carbon.identity.user.registration.stub</artifactId>
                <version>${carbon.identity.framework.version}</version>
            </dependency>
            <dependency>
                <groupId>org.wso2.carbon.identity.framework</groupId>
                <artifactId>org.wso2.carbon.identity.user.profile.stub</artifactId>
                <version>${carbon.identity.framework.version}</version>
            </dependency>
            <dependency>
                <groupId>org.wso2.carbon.identity.fetch.remote</groupId>
                <artifactId>org.wso2.carbon.identity.remotefetch.common</artifactId>
                <version>${org.wso2.carbon.identity.remotefetch.version}</version>
            </dependency>
            <dependency>
                <groupId>org.wso2.carbon.identity.fetch.remote</groupId>
                <artifactId>org.wso2.carbon.identity.remotefetch.core</artifactId>
                <version>${org.wso2.carbon.identity.remotefetch.version}</version>
            </dependency>
            <dependency>
                <groupId>org.wso2.carbon.identity.fetch.remote</groupId>
                <artifactId>org.wso2.carbon.identity.remotefetch.core.ui</artifactId>
                <version>${org.wso2.carbon.identity.remotefetch.version}</version>
            </dependency>
            <dependency>
                <groupId>org.wso2.carbon.identity.fetch.remote</groupId>
                <artifactId>org.wso2.carbon.identity.remotefetch.feature</artifactId>
                <version>${org.wso2.carbon.identity.remotefetch.version}</version>
            </dependency>
            <dependency>
                <groupId>org.eclipse.jgit</groupId>
                <artifactId>org.eclipse.jgit</artifactId>
                <version>${org.jgit.version}</version>
            </dependency>
            <dependency>
                <groupId>com.googlecode.javaewah</groupId>
                <artifactId>JavaEWAH</artifactId>
                <version>${javaewah.version}</version>
            </dependency>
            <dependency>
                <groupId>org.wso2.is</groupId>
                <artifactId>org.wso2.carbon.identity.test.integration.service.stubs</artifactId>
                <version>${project.version}</version>
            </dependency>
            <dependency>
                <groupId>org.wso2.carbon.identity.framework</groupId>
                <artifactId>org.wso2.carbon.identity.workflow.mgt.stub</artifactId>
                <version>${carbon.identity.framework.version}</version>
            </dependency>
            <dependency>
                <groupId>org.wso2.carbon.identity.framework</groupId>
                <artifactId>org.wso2.carbon.security.mgt.stub</artifactId>
                <version>${carbon.identity.framework.version}</version>
            </dependency>
            <dependency>
                <groupId>org.wso2.carbon.identity.workflow.impl.bps</groupId>
                <artifactId>org.wso2.carbon.identity.workflow.impl.stub</artifactId>
                <version>${identity.workflow.impl.bps.version}</version>
            </dependency>
            <dependency>
                <groupId>org.jacoco</groupId>
                <artifactId>org.jacoco.agent</artifactId>
                <version>${jacoco.agent.version}</version>
            </dependency>
            <dependency>
                <groupId>org.wso2.carbon</groupId>
                <artifactId>org.wso2.carbon.core.services</artifactId>
                <version>${carbon.kernel.version}</version>
            </dependency>
            <dependency>
                <groupId>org.apache.tomcat.wso2</groupId>
                <artifactId>tomcat</artifactId>
                <version>${org.apache.tomcat.wso2.version}</version>
            </dependency>
            <dependency>
                <groupId>org.opensaml</groupId>
                <artifactId>xmltooling</artifactId>
                <version>${xmltooling.version}</version>
            </dependency>
            <dependency>
                <groupId>org.opensaml</groupId>
                <artifactId>openws</artifactId>
                <version>${openws.version}</version>
            </dependency>
            <dependency>
                <groupId>org.wso2.carbon.identity.framework</groupId>
                <artifactId>org.wso2.carbon.identity.application.mgt</artifactId>
                <version>${carbon.identity.framework.version}</version>
            </dependency>
            <dependency>
                <groupId>org.wso2.carbon.identity.framework</groupId>
                <artifactId>org.wso2.carbon.identity.functions.library.mgt</artifactId>
                <version>${carbon.identity.framework.version}</version>
            </dependency>
            <dependency>
                <groupId>org.wso2.carbon.identity.framework</groupId>
                <artifactId>org.wso2.carbon.identity.user.functionality.mgt</artifactId>
                <version>${carbon.identity.framework.version}</version>
            </dependency>
            <dependency>
                <groupId>xerces</groupId>
                <artifactId>xercesImpl</artifactId>
                <version>${xercesImpl.version}</version>
            </dependency>
            <dependency>
                <groupId>org.wso2.carbon.identity.framework</groupId>
                <artifactId>org.wso2.carbon.identity.workflow.mgt</artifactId>
                <version>${carbon.identity.framework.version}</version>
            </dependency>
            <dependency>
                <groupId>org.wso2.carbon.identity.workflow.impl.bps</groupId>
                <artifactId>org.wso2.carbon.identity.workflow.impl</artifactId>
                <version>${identity.workflow.impl.bps.version}</version>
            </dependency>
            <dependency>
                <groupId>org.wso2.carbon.identity.framework</groupId>
                <artifactId>org.wso2.carbon.identity.application.authentication.framework</artifactId>
                <version>${carbon.identity.framework.version}</version>
            </dependency>
            <dependency>
                <groupId>org.wso2.carbon.identity.framework</groupId>
                <artifactId>org.wso2.carbon.user.mgt.common</artifactId>
                <version>${carbon.identity.framework.version}</version>
            </dependency>
            <dependency>
                <groupId>org.wso2.carbon.identity.framework</groupId>
                <artifactId>org.wso2.carbon.identity.role.mgt.core</artifactId>
                <version>${carbon.identity.framework.version}</version>
            </dependency>
            <dependency>
                <groupId>org.wso2.carbon.identity.framework</groupId>
                <artifactId>org.wso2.carbon.identity.secret.mgt.core</artifactId>
                <version>${carbon.identity.framework.version}</version>
            </dependency>
            <dependency>
                <groupId>org.wso2.carbon.identity.framework</groupId>
                <artifactId>org.wso2.carbon.identity.api.resource.mgt</artifactId>
                <version>${carbon.identity.framework.version}</version>
            </dependency>
            <dependency>
                <groupId>org.wso2.carbon.identity.saml.common</groupId>
                <artifactId>org.wso2.carbon.identity.saml.common.util</artifactId>
                <version>${saml.common.util.version}</version>
            </dependency>
            <dependency>
                <groupId>commons-codec</groupId>
                <artifactId>commons-codec</artifactId>
                <version>${commons.codec.version}</version>
            </dependency>
            <dependency>
                <groupId>org.apache.ws.commons.schema.wso2</groupId>
                <artifactId>XmlSchema</artifactId>
                <version>${XmlSchema.version}</version>
            </dependency>
            <dependency>
                <groupId>wsdl4j.wso2</groupId>
                <artifactId>wsdl4j</artifactId>
                <version>${wsdl4j.version}</version>
            </dependency>
            <dependency>
                <groupId>org.wso2.carbon.analytics-common</groupId>
                <artifactId>org.wso2.carbon.databridge.commons</artifactId>
                <scope>test</scope>
                <version>${carbon.analytics-common.version}</version>
            </dependency>
            <dependency>
                <groupId>org.wso2.carbon.analytics-common</groupId>
                <artifactId>org.wso2.carbon.databridge.core</artifactId>
                <scope>test</scope>
                <version>${carbon.analytics-common.version}</version>
            </dependency>
            <dependency>
                <groupId>org.wso2.carbon.analytics-common</groupId>
                <artifactId>org.wso2.carbon.databridge.receiver.thrift</artifactId>
                <scope>test</scope>
                <version>${carbon.analytics-common.version}</version>
            </dependency>
            <dependency>
                <groupId>org.wso2.carbon.multitenancy</groupId>
                <artifactId>org.wso2.carbon.tenant.mgt.stub</artifactId>
                <version>${carbon.multitenancy.version}</version>
            </dependency>
            <dependency>
                <groupId>commons-pool.wso2</groupId>
                <artifactId>commons-pool</artifactId>
                <version>${commons.pool.wso2.version}</version>
            </dependency>

            <!-- Outbound Authenticators -->
            <dependency>
                <groupId>org.wso2.carbon.identity.outbound.auth.oidc</groupId>
                <artifactId>org.wso2.carbon.identity.application.authenticator.oidc</artifactId>
                <version>${identity.outbound.auth.oidc.version}</version>
            </dependency>
            <dependency>
                <groupId>org.wso2.carbon.identity.outbound.auth.oauth2</groupId>
                <artifactId>org.wso2.carbon.identity.application.authenticator.oauth2</artifactId>
                <version>${identity.outbound.auth.oauth2.version}</version>
            </dependency>
            <dependency>
                <groupId>org.wso2.carbon.identity.outbound.auth.sts.passive</groupId>
                <artifactId>org.wso2.carbon.identity.application.authenticator.passive.sts</artifactId>
                <version>${identity.outbound.auth.passive.sts.version}</version>
            </dependency>
            <dependency>
                <groupId>org.wso2.carbon.identity.outbound.auth.saml2</groupId>
                <artifactId>org.wso2.carbon.identity.application.authenticator.samlsso</artifactId>
                <version>${identity.outbound.auth.samlsso.version}</version>
            </dependency>

            <!-- Social Authenticators -->
            <dependency>
                <groupId>org.wso2.carbon.identity.outbound.auth.facebook</groupId>
                <artifactId>org.wso2.carbon.identity.application.authenticator.facebook</artifactId>
                <version>${social.authenticator.facebook.version}</version>
            </dependency>
            <dependency>
                <groupId>org.wso2.carbon.identity.outbound.auth.google</groupId>
                <artifactId>org.wso2.carbon.identity.application.authenticator.google</artifactId>
                <version>${social.authenticator.google.version}</version>
            </dependency>
            <dependency>
                <groupId>org.wso2.carbon.identity.outbound.auth.live</groupId>
                <artifactId>org.wso2.carbon.identity.application.authenticator.live</artifactId>
                <version>${social.authenticator.windowslive.version}</version>
            </dependency>
            <dependency>
                <groupId>org.wso2.carbon.identity.outbound.auth.apple</groupId>
                <artifactId>org.wso2.carbon.identity.application.authenticator.apple</artifactId>
                <version>${social.authenticator.apple.version}</version>
            </dependency>

            <!-- Provisioning Connectors -->
            <dependency>
                <groupId>org.wso2.carbon.identity.outbound.provisioning.google</groupId>
                <artifactId>org.wso2.carbon.identity.provisioning.connector.google</artifactId>
                <version>${provisioning.connector.google.version}</version>
            </dependency>
            <dependency>
                <groupId>org.wso2.carbon.identity.outbound.provisioning.salesforce</groupId>
                <artifactId>org.wso2.carbon.identity.provisioning.connector.salesforce</artifactId>
                <version>${provisioning.connector.salesforce.version}</version>
            </dependency>
            <dependency>
                <groupId>org.wso2.carbon.identity.outbound.provisioning.scim</groupId>
                <artifactId>org.wso2.carbon.identity.provisioning.connector.scim</artifactId>
                <version>${provisioning.connector.scim.version}</version>
            </dependency>
            <dependency>
                <groupId>org.wso2.carbon.identity.outbound.provisioning.scim2</groupId>
                <artifactId>org.wso2.carbon.identity.provisioning.connector.scim2</artifactId>
                <version>${provisioning.connector.scim2.version}</version>
            </dependency>
            <dependency>
                <groupId>org.wso2.carbon.extension.identity.verification</groupId>
                <artifactId>org.wso2.carbon.extension.identity.verification.mgt.feature</artifactId>
                <version>${identity.verification.version}</version>
            </dependency>
            <dependency>
                <groupId>org.wso2.carbon.extension.identity.verification</groupId>
                <artifactId>org.wso2.carbon.extension.identity.verification.provider.feature</artifactId>
                <version>${identity.verification.version}</version>
            </dependency>
            <dependency>
                <groupId>org.wso2.carbon.extension.identity.verification</groupId>
                <artifactId>org.wso2.carbon.extension.identity.verification.ui.feature</artifactId>
                <version>${identity.verification.version}</version>
            </dependency>

            <!-- Local Authenticators -->
            <dependency>
                <groupId>org.wso2.carbon.identity.application.auth.basic</groupId>
                <artifactId>org.wso2.carbon.identity.application.authenticator.basicauth</artifactId>
                <version>${identity.local.auth.basicauth.version}</version>
            </dependency>
            <dependency>
                <groupId>org.wso2.carbon.identity.local.auth.iwa</groupId>
                <artifactId>org.wso2.carbon.identity.application.authenticator.iwa</artifactId>
                <version>${identity.local.auth.iwa.version}</version>
            </dependency>
            <dependency>
                <groupId>org.wso2.carbon.identity.local.auth.fido</groupId>
                <artifactId>org.wso2.carbon.identity.application.authenticator.fido</artifactId>
                <version>${identity.local.auth.fido.version}</version>
            </dependency>
            <dependency>
                <groupId>org.wso2.carbon.identity.local.auth.fido</groupId>
                <artifactId>org.wso2.carbon.identity.application.authenticator.fido2</artifactId>
                <version>${identity.local.auth.fido.version}</version>
            </dependency>
            <dependency>
                <groupId>org.wso2.carbon.identity.local.auth.fido</groupId>
                <artifactId>org.wso2.carbon.identity.application.authenticator.fido2.server.feature</artifactId>
                <version>${identity.local.auth.fido.version}</version>
            </dependency>
            <dependency>
                <groupId>org.wso2.carbon.identity.application.auth.basic</groupId>
                <artifactId>org.wso2.carbon.identity.application.authenticator.basicauth.jwt</artifactId>
                <version>${identity.local.auth.basicauth.version}</version>
            </dependency>
            <dependency>
                <groupId>org.wso2.carbon.identity.application.auth.basic</groupId>
                <artifactId>org.wso2.carbon.identity.application.authentication.handler.identifier</artifactId>
                <version>${identity.local.auth.basicauth.version}</version>
            </dependency>
            <dependency>
                <groupId>org.wso2.carbon.identity.application.auth.basic</groupId>
                <artifactId>org.wso2.carbon.identity.application.authentication.handler.session</artifactId>
                <version>${identity.local.auth.basicauth.version}</version>
            </dependency>
            <dependency>
                <groupId>org.wso2.carbon.extension.identity.oauth.addons</groupId>
                <artifactId>org.wso2.carbon.identity.oauth2.token.handler.clientauth.mutualtls</artifactId>
                <version>${identity.oauth.addons.version}</version>
            </dependency>

            <!-- Local Authentication API Connector -->
            <dependency>
                <groupId>org.wso2.carbon.identity.local.auth.api</groupId>
                <artifactId>org.wso2.carbon.identity.local.auth.api.core</artifactId>
                <version>${identity.local.auth.api.version}</version>
            </dependency>

            <!-- OAuth2 Grant Type extensions -->
            <dependency>
                <groupId>org.wso2.carbon.extension.identity.oauth2.grantType.jwt</groupId>
                <artifactId>org.wso2.carbon.identity.oauth2.grant.jwt</artifactId>
                <version>${identity.oauth2.jwt.bearer.grant.version}</version>
            </dependency>
            <dependency>
                <groupId>org.wso2.carbon.extension.identity.oauth2.grantType.token.exchange</groupId>
                <artifactId>org.wso2.carbon.identity.oauth2.grant.token.exchange</artifactId>
                <version>${identity.oauth2.token.exchange.grant.version}</version>
            </dependency>

            <!--Conditional authenticator functions-->
            <dependency>
                <groupId>org.wso2.carbon.identity.conditional.auth.functions</groupId>
                <artifactId>org.wso2.carbon.identity.conditional.auth.functions.user</artifactId>
                <version>${conditional.authentication.functions.version}</version>
            </dependency>
            <dependency>
                <groupId>org.wso2.carbon.identity.conditional.auth.functions</groupId>
                <artifactId>org.wso2.carbon.identity.conditional.auth.functions.notification</artifactId>
                <version>${conditional.authentication.functions.version}</version>
            </dependency>
            <dependency>
                <groupId>org.wso2.carbon.identity.conditional.auth.functions</groupId>
                <artifactId>org.wso2.carbon.identity.conditional.auth.functions.cookie</artifactId>
                <version>${conditional.authentication.functions.version}</version>
            </dependency>
            <dependency>
                <groupId>org.wso2.carbon.identity.conditional.auth.functions</groupId>
                <artifactId>org.wso2.carbon.identity.conditional.auth.functions.analytics</artifactId>
                <version>${conditional.authentication.functions.version}</version>
            </dependency>
            <dependency>
                <groupId>org.wso2.carbon.identity.conditional.auth.functions</groupId>
                <artifactId>org.wso2.carbon.identity.conditional.auth.functions.choreo</artifactId>
                <version>${conditional.authentication.functions.version}</version>
            </dependency>
            <!-- Other Connectors packed with IS -->
            <dependency>
                <groupId>org.wso2.carbon.extension.identity.authenticator.outbound.emailotp</groupId>
                <artifactId>org.wso2.carbon.identity.authenticator.emailotp</artifactId>
                <version>${authenticator.emailotp.version}</version>
            </dependency>
            <dependency>
                <groupId>org.wso2.carbon.extension.identity.authenticator.outbound.smsotp</groupId>
                <artifactId>org.wso2.carbon.extension.identity.authenticator.smsotp.connector</artifactId>
                <version>${authenticator.smsotp.version}</version>
            </dependency>
            <dependency>
                <groupId>org.wso2.carbon.identity.local.auth.magiclink</groupId>
                <artifactId>org.wso2.carbon.identity.application.authenticator.magiclink</artifactId>
                <version>${authenticator.magiclink.version}</version>
            </dependency>
            <dependency>
                <groupId>org.wso2.carbon.identity.local.auth.magiclink</groupId>
                <artifactId>org.wso2.carbon.identity.local.auth.magiclink.server.feature</artifactId>
                <version>${authenticator.magiclink.version}</version>
            </dependency>
            <dependency>
                <groupId>org.wso2.carbon.identity.local.auth.emailotp</groupId>
                <artifactId>org.wso2.carbon.identity.local.auth.emailotp</artifactId>
                <version>${authenticator.local.auth.emailotp.version}</version>
            </dependency>
            <dependency>
                <groupId>org.wso2.carbon.identity.local.auth.emailotp</groupId>
                <artifactId>org.wso2.carbon.identity.local.auth.emailotp.server.feature</artifactId>
                <version>${authenticator.local.auth.emailotp.version}</version>
            </dependency>
            <dependency>
                <groupId>org.wso2.carbon.identity.auth.otp.commons</groupId>
                <artifactId>org.wso2.carbon.identity.auth.otp.core</artifactId>
                <version>${authenticator.auth.otp.commons.version}</version>
            </dependency>
            <dependency>
                <groupId>org.wso2.carbon.identity.auth.otp.commons</groupId>
                <artifactId>org.wso2.carbon.identity.auth.otp.core.server.feature</artifactId>
                <version>${authenticator.auth.otp.commons.version}</version>
            </dependency>
            <dependency>
                <groupId>org.wso2.carbon.extension.identity.authenticator.outbound.twitter</groupId>
                <artifactId>org.wso2.carbon.extension.identity.authenticator.twitter.connector</artifactId>
                <version>${authenticator.twitter.version}</version>
            </dependency>
            <dependency>
                <groupId>org.wso2.carbon.extension.identity.authenticator.outbound.office365</groupId>
                <artifactId>org.wso2.carbon.extension.identity.authenticator.office3620connector</artifactId>
                <version>${authenticator.office365.version}</version>
            </dependency>
            <dependency>
                <groupId>org.wso2.carbon.extension.identity.authenticator.outbound.totp</groupId>
                <artifactId>org.wso2.carbon.extension.identity.authenticator.totp.connector</artifactId>
                <version>${authenticator.totp.version}</version>
            </dependency>
            <dependency>
                <groupId>org.wso2.carbon.extension.identity.authenticator.outbound.backupcode</groupId>
                <artifactId>org.wso2.carbon.extension.identity.authenticator.backupcode.connector</artifactId>
                <version>${authenticator.backupcode.version}</version>
            </dependency>
            <dependency>
                <groupId>org.wso2.carbon.extension.identity.authenticator.outbound.x509Certificate</groupId>
                <artifactId>org.wso2.carbon.extension.identity.authenticator.x509Certificate.connector</artifactId>
                <version>${authenticator.x509.version}</version>
            </dependency>

            <!--Hash providers-->
            <dependency>
                <groupId>org.wso2.carbon.identity.hash.provider.pbkdf2</groupId>
                <artifactId>org.wso2.carbon.identity.hash.provider.pbkdf2.server.feature</artifactId>
                <version>${hashprovider.pbkdf2.version}</version>
            </dependency>

            <!-- API server and API user common dependencies -->
            <dependency>
                <groupId>org.wso2.carbon.identity.server.api</groupId>
                <artifactId>org.wso2.carbon.identity.api.server.common</artifactId>
                <version>${identity.server.api.version}</version>
            </dependency>
            <dependency>
                <groupId>org.wso2.carbon.identity.user.api</groupId>
                <artifactId>org.wso2.carbon.identity.api.user.common</artifactId>
                <version>${identity.user.api.version}</version>
            </dependency>

            <!--
                Dependencies from this point is used in p2 profile gen, added here to get them updated along with
                versions plugin (version plugin only reads the dependencies in dependencyManagement,
                and dependencies section)
            -->
            <dependency>
                <groupId>org.wso2.carbon.healthcheck</groupId>
                <artifactId>org.wso2.carbon.healthcheck.server.feature</artifactId>
                <version>${carbon.healthcheck.version}</version>
            </dependency>
            <dependency>
                <groupId>org.wso2.carbon.identity.carbon.auth.saml2</groupId>
                <artifactId>org.wso2.carbon.identity.authenticator.saml2.sso.feature</artifactId>
                <version>${identity.carbon.auth.saml2.version}</version>
                <type>zip</type>
            </dependency>
            <dependency>
                <groupId>org.wso2.carbon.identity.local.auth.requestpath.basic</groupId>
                <artifactId>org.wso2.carbon.identity.application.authenticator.requestpath.basicauth.server.feature
                </artifactId>
                <version>${identity.outbound.auth.requestpath.basicauth.version}</version>
            </dependency>
            <dependency>
                <groupId>org.wso2.carbon.identity.carbon.auth.mutualssl</groupId>
                <artifactId>org.wso2.carbon.identity.authenticator.mutualssl.feature</artifactId>
                <version>${identity.carbon.auth.mutual.ssl.version}</version>
            </dependency>
            <dependency>
                <groupId>org.wso2.carbon.identity.workflow.user</groupId>
                <artifactId>org.wso2.carbon.user.mgt.workflow.feature</artifactId>
                <version>${identity.user.workflow.version}</version>
            </dependency>
            <dependency>
                <groupId>org.wso2.carbon.identity.userstore.remote</groupId>
                <artifactId>org.wso2.carbon.identity.user.store.remote.feature</artifactId>
                <version>${identity.userstore.remote.version}</version>
            </dependency>
            <dependency>
                <groupId>org.wso2.carbon.identity.carbon.auth.iwa</groupId>
                <artifactId>org.wso2.carbon.identity.authenticator.iwa.feature</artifactId>
                <version>${identity.carbon.auth.iwa.version}</version>
            </dependency>
            <dependency>
                <groupId>org.wso2.carbon.identity.workflow.template.multisteps</groupId>
                <artifactId>org.wso2.carbon.identity.workflow.template.server.feature</artifactId>
                <version>${identity.workflow.template.multisteps.version}</version>
            </dependency>
            <dependency>
                <groupId>org.wso2.carbon.identity.local.auth.requestpath.oauth</groupId>
                <artifactId>org.wso2.carbon.identity.application.authenticator.requestpath.oauth.server.feature
                </artifactId>
                <version>${identity.outbound.auth.requestpath.oauth.version}</version>
            </dependency>
            <dependency>
                <groupId>org.wso2.carbon.identity.tool.validator.sso.saml2</groupId>
                <artifactId>org.wso2.carbon.identity.tools.saml.validator.feature</artifactId>
                <version>${identity.tool.samlsso.validator.version}</version>
            </dependency>
            <dependency>
                <groupId>org.wso2.carbon.identity.datapublisher.authentication</groupId>
                <artifactId>org.wso2.carbon.identity.data.publisher.application.authentication.server.feature
                </artifactId>
                <version>${identity.data.publisher.authentication.version}</version>
            </dependency>
            <dependency>
                <groupId>org.wso2.carbon.identity.data.publisher.oauth</groupId>
                <artifactId>org.wso2.carbon.identity.data.publisher.oauth.server.feature</artifactId>
                <version>${identity.data.publisher.oauth.version}</version>
            </dependency>
            <dependency>
                <groupId>org.wso2.carbon.identity.data.publisher.audit</groupId>
                <artifactId>org.wso2.carbon.identity.data.publisher.audit.user.operation.server.feature</artifactId>
                <version>${identity.data.publisher.audit.version}</version>
            </dependency>
            <dependency>
                <groupId>org.wso2.carbon.identity.auth.rest</groupId>
                <artifactId>org.wso2.carbon.identity.auth.server.feature</artifactId>
                <version>${identity.carbon.auth.rest.version}</version>
            </dependency>
            <dependency>
                <groupId>org.wso2.carbon.identity.auth.rest</groupId>
                <artifactId>org.wso2.carbon.identity.cors.server.feature</artifactId>
                <version>${identity.carbon.auth.rest.version}</version>
            </dependency>
            <dependency>
                <groupId>org.wso2.carbon.identity.event.handler.accountlock</groupId>
                <artifactId>org.wso2.carbon.identity.handler.event.account.lock.feature</artifactId>
                <version>${identity.event.handler.account.lock.version}</version>
            </dependency>
            <dependency>
                <groupId>org.wso2.carbon.identity.event.handler.notification</groupId>
                <artifactId>org.wso2.carbon.email.mgt.feature</artifactId>
                <version>${identity.event.handler.notification.version}</version>
            </dependency>
            <dependency>
                <groupId>org.wso2.carbon.identity.metadata.saml2</groupId>
                <artifactId>org.wso2.carbon.identity.idp.metadata.saml2.server.feature</artifactId>
                <version>${identity.metadata.saml.version}</version>
            </dependency>
            <dependency>
                <groupId>org.wso2.carbon.identity.saml.common</groupId>
                <artifactId>org.wso2.carbon.identity.saml.common.util.feature</artifactId>
                <version>${saml.common.util.version}</version>
            </dependency>
            <dependency>
                <groupId>org.wso2.identity.apps</groupId>
                <artifactId>org.wso2.identity.apps.common.server.feature</artifactId>
                <version>${identity.apps.core.version}</version>
            </dependency>
            <dependency>
                <groupId>org.wso2.identity.apps</groupId>
                <artifactId>org.wso2.identity.apps.console.server.feature</artifactId>
                <version>${identity.apps.console.version}</version>
            </dependency>
            <dependency>
                <groupId>org.wso2.identity.apps</groupId>
                <artifactId>org.wso2.identity.apps.myaccount.server.feature</artifactId>
                <version>${identity.apps.myaccount.version}</version>
            </dependency>
            <dependency>
                <groupId>org.wso2.identity.apps</groupId>
                <artifactId>org.wso2.identity.apps.authentication.portal.server.feature</artifactId>
                <version>${identity.apps.core.version}</version>
            </dependency>
            <dependency>
                <groupId>org.wso2.identity.apps</groupId>
                <artifactId>org.wso2.identity.apps.recovery.portal.server.feature</artifactId>
                <version>${identity.apps.core.version}</version>
            </dependency>

            <dependency>
                <groupId>org.wso2.carbon.identity.application.authz.xacml</groupId>
                <artifactId>org.wso2.carbon.identity.application.authz.xacml.server.feature</artifactId>
                <version>${identity.app.authz.xacml.version}</version>
            </dependency>
            <dependency>
                <groupId>org.wso2.carbon.extension.identity.oauth.addons</groupId>
                <artifactId>org.wso2.carbon.identity.oauth2.validators.xacml.server.feature</artifactId>
                <version>${identity.oauth.addons.version}</version>
            </dependency>
            <dependency>
                <groupId>org.wso2.carbon.identity.outbound.auth.oauth2</groupId>
                <artifactId>org.wso2.carbon.identity.outbound.auth.oauth2.server.feature</artifactId>
                <version>${identity.outbound.auth.oauth2.version}</version>
            </dependency>
            <dependency>
                <groupId>org.apache.felix</groupId>
                <artifactId>org.apache.felix.scr.ds-annotations</artifactId>
                <version>${ds-annotations.version}</version>
            </dependency>
            <dependency>
                <groupId>org.wso2.carbon.consent.mgt</groupId>
                <artifactId>org.wso2.carbon.consent.mgt.feature</artifactId>
                <version>${carbon.consent.mgt.version}</version>
            </dependency>
            <dependency>
                <groupId>org.wso2.carbon.identity.framework</groupId>
                <artifactId>org.wso2.carbon.identity.consent.mgt</artifactId>
                <version>${carbon.identity.framework.version}</version>
            </dependency>
            <dependency>
                <groupId>org.wso2.carbon.utils</groupId>
                <artifactId>org.wso2.carbon.database.utils</artifactId>
                <version>${carbon.database.utils.version}</version>
            </dependency>
            <dependency>
                <groupId>org.wso2.carbon.registry</groupId>
                <artifactId>org.wso2.carbon.registry.properties.stub</artifactId>
                <version>${carbon.registry.version}</version>
            </dependency>
            <dependency>
                <groupId>org.wso2.carbon.extension.identity.x509certificate</groupId>
                <artifactId>org.wso2.carbon.extension.identity.x509Certificate.validation.server.feature</artifactId>
                <version>${org.wso2.carbon.extension.identity.x509certificate.version}</version>
            </dependency>
            <dependency>
                <groupId>org.wso2.carbon.identity.conditional.auth.functions</groupId>
                <artifactId>org.wso2.carbon.identity.conditional.auth.functions.server.feature</artifactId>
                <version>${conditional.authentication.functions.version}</version>
            </dependency>
            <dependency>
                <groupId>org.wso2.carbon.identity.framework</groupId>
                <artifactId>org.wso2.carbon.identity.template.mgt.server.feature</artifactId>
                <version>${carbon.identity.framework.version}</version>
            </dependency>
            <dependency>
                <groupId>org.wso2.carbon.identity.framework</groupId>
                <artifactId>org.wso2.carbon.identity.template.mgt.feature</artifactId>
                <version>${carbon.identity.framework.version}</version>
            </dependency>
            <dependency>
                <groupId>org.wso2.carbon.identity.framework</groupId>
                <artifactId>org.wso2.carbon.identity.cors.mgt.server.feature</artifactId>
                <version>${carbon.identity.framework.version}</version>
            </dependency>
            <dependency>
                <groupId>org.wso2.carbon.identity.framework</groupId>
                <artifactId>org.wso2.carbon.identity.user.functionality.mgt.feature</artifactId>
                <version>${carbon.identity.framework.version}</version>
            </dependency>
            <dependency>
                <groupId>org.wso2.carbon.identity.framework</groupId>
                <artifactId>org.wso2.carbon.identity.multi.attribute.login.mgt.server.feature</artifactId>
                <version>${carbon.identity.framework.version}</version>
            </dependency>
            <dependency>
                <groupId>org.wso2.carbon.identity.framework</groupId>
                <artifactId>org.wso2.carbon.identity.unique.claim.mgt.server.feature</artifactId>
                <version>${carbon.identity.framework.version}</version>
            </dependency>
            <dependency>
                <groupId>org.wso2.carbon.identity.framework</groupId>
                <artifactId>org.wso2.carbon.identity.userstore.configuration.server.feature</artifactId>
                <version>${carbon.identity.framework.version}</version>
            </dependency>
            <dependency>
                <groupId>org.wso2.carbon.identity.framework</groupId>
                <artifactId>org.wso2.carbon.identity.api.resource.mgt.server.feature</artifactId>
                <version>${carbon.identity.framework.version}</version>
            </dependency>
            <dependency>
                <groupId>org.wso2.carbon.identity.governance</groupId>
                <artifactId>org.wso2.carbon.identity.multi.attribute.login.service.server.feature</artifactId>
                <version>${identity.governance.version}</version>
            </dependency>
            <dependency>
                <groupId>org.wso2.carbon.identity.framework</groupId>
                <artifactId>org.wso2.carbon.identity.central.log.mgt</artifactId>
                <version>${carbon.identity.framework.version}</version>
            </dependency>
            <dependency>
                <groupId>org.wso2.carbon.identity.branding.preference.management</groupId>
                <artifactId>org.wso2.carbon.identity.branding.preference.management.core</artifactId>
                <version>${identity.branding.preference.management.version}</version>
            </dependency>
            <dependency>
                <groupId>org.wso2.carbon.identity.framework</groupId>
                <artifactId>org.wso2.carbon.identity.input.validation.mgt</artifactId>
                <version>${carbon.identity.framework.version}</version>
            </dependency>
            <dependency>
                <groupId>org.wso2.carbon.identity.framework</groupId>
                <artifactId>org.wso2.carbon.identity.input.validation.mgt.server.feature</artifactId>
                <version>${carbon.identity.framework.version}</version>
            </dependency>
            <dependency>
                <groupId>org.wso2.carbon.identity.framework</groupId>
                <artifactId>org.wso2.carbon.identity.consent.server.configs.mgt</artifactId>
                <version>${carbon.identity.framework.version}</version>
            </dependency>
            <dependency>
                <groupId>org.wso2.carbon.identity.framework</groupId>
                <artifactId>org.wso2.carbon.identity.consent.server.configs.mgt.server.feature</artifactId>
                <version>${carbon.identity.framework.version}</version>
            </dependency>
            <dependency>
                <groupId>org.wso2.carbon.identity.organization.management</groupId>
                <artifactId>org.wso2.carbon.identity.organization.management.server.feature</artifactId>
                <version>${identity.org.mgt.version}</version>
            </dependency>
            <dependency>
                <groupId>org.wso2.carbon.identity.organization.management.core</groupId>
                <artifactId>org.wso2.carbon.identity.organization.management.core.server.feature</artifactId>
                <version>${identity.org.mgt.core.version}</version>
            </dependency>
            <dependency>
                <groupId>org.wso2.carbon.identity.auth.organization.login</groupId>
                <artifactId>org.wso2.carbon.identity.auth.organization.login.server.feature</artifactId>
                <version>${identity.organization.login.version}</version>
            </dependency>
            <dependency>
                <groupId>org.wso2.carbon.extension.identity.oauth2.grantType.organizationswitch</groupId>
                <artifactId>org.wso2.carbon.identity.oauth2.grant.organizationswitch.server.feature</artifactId>
                <version>${identity.oauth2.grant.organizationswitch.version}</version>
            </dependency>
            <dependency>
                <groupId>org.wso2.carbon.identity.outbound.provisioning.scim2</groupId>
                <artifactId>org.wso2.carbon.identity.provisioning.connector.scim2.server.feature</artifactId>
                <version>${provisioning.connector.scim2.version}</version>
            </dependency>
            <dependency>
                <groupId>org.wso2.carbon.extension.identity.verification</groupId>
                <artifactId>org.wso2.carbon.extension.identity.verification.mgt</artifactId>
                <version>${identity.verification.version}</version>
            </dependency>
            <dependency>
                <groupId>org.wso2.carbon.extension.identity.verification</groupId>
                <artifactId>org.wso2.carbon.extension.identity.verification.provider</artifactId>
                <version>${identity.verification.version}</version>
            </dependency>
            <dependency>
                <groupId>org.wso2.carbon.extension.identity.verification</groupId>
                <artifactId>org.wso2.carbon.extension.identity.verification.ui</artifactId>
                <version>${identity.verification.version}</version>
            </dependency>
            <dependency>
                <groupId>org.wso2.carbon.extension.identity.oauth.addons</groupId>
                <artifactId>org.wso2.carbon.identity.oauth2.token.handler.clientauth.jwt</artifactId>
                <version>${identity.oauth.addons.version}</version>
            </dependency>

            <dependency>
                <groupId>org.wso2.msf4j</groupId>
                <artifactId>msf4j-core</artifactId>
                <version>${msf4j.version}</version>
            </dependency>
            <dependency>
                <groupId>org.wso2.msf4j</groupId>
                <artifactId>msf4j-microservice</artifactId>
                <version>${msf4j.version}</version>
            </dependency>
            <dependency>
                <groupId>org.apache.velocity</groupId>
                <artifactId>velocity</artifactId>
                <version>${org.apache.velocity.version}</version>
            </dependency>
            <dependency>
                <groupId>io.rest-assured</groupId>
                <artifactId>rest-assured</artifactId>
                <version>${rest.assured.version}</version>
                <scope>test</scope>
            </dependency>
            <dependency>
                <groupId>io.rest-assured</groupId>
                <artifactId>json-path</artifactId>
                <version>${rest.assured.version}</version>
                <scope>test</scope>
            </dependency>
            <dependency>
                <groupId>io.rest-assured</groupId>
                <artifactId>xml-path</artifactId>
                <version>${rest.assured.version}</version>
                <scope>test</scope>
            </dependency>
            <dependency>
                <groupId>io.rest-assured</groupId>
                <artifactId>rest-assured-all</artifactId>
                <version>${rest.assured.version}</version>
                <scope>test</scope>
            </dependency>
            <dependency>
                <groupId>io.swagger</groupId>
                <artifactId>swagger-annotations</artifactId>
                <version>${swagger-core-version}</version>
                <scope>test</scope>
            </dependency>
            <dependency>
                <groupId>com.atlassian.oai</groupId>
                <artifactId>swagger-request-validator-restassured</artifactId>
                <version>${swagger-request-validator.version}</version>
                <scope>test</scope>
            </dependency>
            <dependency>
                <groupId>org.xmlunit</groupId>
                <artifactId>xmlunit-core</artifactId>
                <version>${org.xmlunit.version}</version>
                <scope>test</scope>
            </dependency>
            <dependency>
                <groupId>org.wso2.identity.apps</groupId>
                <artifactId>identity-apps-cypress-tests</artifactId>
                <version>${identity.apps.tests.version}</version>
            </dependency>
            <dependency>
                <groupId>org.codehaus.jackson</groupId>
                <artifactId>jackson-core-asl</artifactId>
                <version>${jackson-core-asl.version}</version>
                <scope>compile</scope>
            </dependency>
            <dependency>
                <groupId>com.fasterxml.jackson.core</groupId>
                <artifactId>jackson-core</artifactId>
                <version>${com.fasterxml.jackson.version}</version>
            </dependency>
            <dependency>
                <groupId>com.fasterxml.jackson.core</groupId>
                <artifactId>jackson-annotations</artifactId>
                <version>${com.fasterxml.jackson.version}</version>
            </dependency>
            <dependency>
                <groupId>com.fasterxml.jackson.core</groupId>
                <artifactId>jackson-databind</artifactId>
                <version>${com.fasterxml.jackson.databind.version}</version>
            </dependency>
            <dependency>
                <groupId>org.apache.log4j.wso2</groupId>
                <artifactId>log4j</artifactId>
                <version>${org.apache.log4j.wso2.version}</version>
                <exclusions>
                    <exclusion>
                        <groupId>log4j</groupId>
                        <artifactId>log4j</artifactId>
                    </exclusion>
                </exclusions>
            </dependency>
            <!-- Pax Logging -->
            <dependency>
                <groupId>org.wso2.org.ops4j.pax.logging</groupId>
                <artifactId>pax-logging-api</artifactId>
                <version>${pax.logging.api.version}</version>
            </dependency>
            <dependency>
                <groupId>org.apache.logging.log4j</groupId>
                <artifactId>log4j-jul</artifactId>
                <version>${org.apache.logging.log4j.version}</version>
                <scope>test</scope>
            </dependency>
            <dependency>
                <groupId>org.apache.logging.log4j</groupId>
                <artifactId>log4j-core</artifactId>
                <version>${org.apache.logging.log4j.version}</version>
                <scope>test</scope>
            </dependency>
            <dependency>
                <groupId>commons-logging</groupId>
                <artifactId>commons-logging</artifactId>
                <version>1.2</version>
                <scope>test</scope>
            </dependency>
            <dependency>
                <groupId>commons-lang.wso2</groupId>
                <artifactId>commons-lang</artifactId>
                <version>${commons-lang.wso2.version}</version>
                <scope>test</scope>
            </dependency>
            <dependency>
                <groupId>org.wso2.is</groupId>
                <artifactId>org.wso2.carbon.identity.test.integration.service</artifactId>
                <version>${project.version}</version>
            </dependency>
            <dependency>
                <groupId>org.apache.directory.server</groupId>
                <artifactId>apacheds-core-constants</artifactId>
                <version>${apacheds.core.version}</version>
                <scope>test</scope>
            </dependency>
            <dependency>
                <groupId>org.apache.directory.server</groupId>
                <artifactId>apacheds-core</artifactId>
                <version>${apacheds.core.version}</version>
                <scope>test</scope>
            </dependency>
            <dependency>
                <groupId>org.apache.directory.server</groupId>
                <artifactId>apacheds-core-api</artifactId>
                <version>${apacheds.core.version}</version>
                <scope>test</scope>
            </dependency>
            <dependency>
                <groupId>org.apache.directory.server</groupId>
                <artifactId>apacheds-jdbm-partition</artifactId>
                <version>${apacheds.core.version}</version>
                <scope>test</scope>
            </dependency>
            <dependency>
                <groupId>org.apache.directory.server</groupId>
                <artifactId>apacheds-ldif-partition</artifactId>
                <version>${apacheds.core.version}</version>
                <scope>test</scope>
            </dependency>
            <dependency>
                <groupId>org.apache.directory.server</groupId>
                <artifactId>apacheds-protocol-ldap</artifactId>
                <version>${apacheds.core.version}</version>
                <scope>test</scope>
            </dependency>
            <dependency>
                <groupId>org.apache.directory.server</groupId>
                <artifactId>apacheds-protocol-shared</artifactId>
                <version>${apacheds.core.version}</version>
                <scope>test</scope>
            </dependency>
            <dependency>
                <groupId>org.apache.directory.server</groupId>
                <artifactId>apacheds-xdbm-partition</artifactId>
                <version>${apacheds.core.version}</version>
                <scope>test</scope>
            </dependency>
            <dependency>
                <groupId>org.apache.directory.api</groupId>
                <artifactId>api-all</artifactId>
                <version>${apacheds.api.version}</version>
                <scope>test</scope>
            </dependency>
        </dependencies>
    </dependencyManagement>

    <profiles>
        <profile>
            <id>Sign-Artifacts</id>
            <activation>
                <property>
                    <name>sign</name>
                </property>
            </activation>
            <build>
                <plugins>
                    <plugin>
                        <groupId>org.apache.maven.plugins</groupId>
                        <artifactId>maven-gpg-plugin</artifactId>
                        <version>1.0-alpha-3</version>
                        <executions>
                            <execution>
                                <id>sign-artifacts</id>
                                <phase>verify</phase>
                                <goals>
                                    <goal>sign</goal>
                                </goals>
                            </execution>
                        </executions>
                    </plugin>
                </plugins>
            </build>
        </profile>
        <profile>
            <id>wso2-release</id>
            <build>
                <plugins>
                    <plugin>
                        <groupId>org.apache.maven.plugins</groupId>
                        <artifactId>maven-javadoc-plugin</artifactId>
                        <version>2.10.1</version>
                        <executions>
                            <execution>
                                <id>attach-javadocs</id>
                                <goals>
                                    <goal>jar</goal>
                                </goals>
                                <configuration> <!-- add this to disable checking -->
                                    <additionalparam>-Xdoclint:none</additionalparam>
                                    <source>8</source>
                                </configuration>
                            </execution>
                        </executions>
                    </plugin>
                </plugins>
            </build>
        </profile>

    </profiles>

    <properties>

        <!--Carbon Identity Framework Version-->
<<<<<<< HEAD
        <carbon.identity.framework.version>5.25.442</carbon.identity.framework.version>
=======
        <carbon.identity.framework.version>5.25.444</carbon.identity.framework.version>
>>>>>>> b0b57625
        <carbon.identity.framework.version.range>[5.14.67, 6.0.0]</carbon.identity.framework.version.range>

        <!--SAML Common Utils Version-->
        <saml.common.util.version>1.3.0</saml.common.util.version>
        <saml.common.util.version.range>[1.0.0,2.0.0)</saml.common.util.version.range>

        <!--Carbon Consent Version-->
        <carbon.consent.mgt.version>2.5.2</carbon.consent.mgt.version>

        <!--Identity Governance Version-->
        <identity.governance.version>1.8.82</identity.governance.version>

        <!--Identity Carbon Versions-->
        <identity.carbon.auth.saml2.version>5.8.5</identity.carbon.auth.saml2.version>
        <identity.carbon.auth.mutual.ssl.version>5.5.0</identity.carbon.auth.mutual.ssl.version>
        <identity.carbon.auth.iwa.version>5.5.0</identity.carbon.auth.iwa.version>
        <identity.carbon.auth.rest.version>1.8.26</identity.carbon.auth.rest.version>


        <!-- Identity Inbound Versions   -->
        <identity.inbound.auth.saml.version>5.11.26</identity.inbound.auth.saml.version>
        <identity.inbound.auth.oauth.version>6.11.164</identity.inbound.auth.oauth.version>
        <identity.inbound.auth.openid.version>5.9.5</identity.inbound.auth.openid.version>
        <identity.inbound.auth.sts.version>5.10.17</identity.inbound.auth.sts.version>
        <identity.inbound.provisioning.scim.version>5.7.4</identity.inbound.provisioning.scim.version>
        <identity.inbound.provisioning.scim2.version>3.4.34</identity.inbound.provisioning.scim2.version>
      
        <!-- Identity workflow Versions -->
        <identity.user.workflow.version>5.6.0</identity.user.workflow.version>
        <identity.workflow.impl.bps.version>5.5.5</identity.workflow.impl.bps.version>
        <identity.workflow.template.multisteps.version>5.5.0</identity.workflow.template.multisteps.version>


        <!-- Identity User Versions -->
        <identity.user.account.association.version>5.5.6</identity.user.account.association.version>
        <identity.user.ws.version>5.7.4</identity.user.ws.version>

        <!-- Identity Userstore Versions -->
        <identity.userstore.remote.version>5.2.5</identity.userstore.remote.version>

        <!-- Identity Data Publisher Versions -->
        <identity.data.publisher.authentication.version>5.6.6</identity.data.publisher.authentication.version>
        <identity.data.publisher.oauth.version>1.6.7</identity.data.publisher.oauth.version>
        <identity.data.publisher.audit.version>1.4.3</identity.data.publisher.audit.version>

        <!-- Identity Event Handler Versions -->
        <identity.event.handler.account.lock.version>1.8.13</identity.event.handler.account.lock.version>
        <identity.event.handler.notification.version>1.7.21</identity.event.handler.notification.version>

        <!--<identity.agent.entitlement.proxy.version>5.1.1</identity.agent.entitlement.proxy.version>-->
        <!--<identity.carbon.auth.signedjwt.version>5.1.1</identity.carbon.auth.signedjwt.version>-->
        <!--<identity.userstore.cassandra.version>5.1.1</identity.userstore.cassandra.version>-->
        <!--<identity.agent-entitlement-filter.version>5.1.1</identity.agent-entitlement-filter.version>-->
        <org.wso2.carbon.identity.remotefetch.version>0.8.4</org.wso2.carbon.identity.remotefetch.version>

        <!-- CallHome version -->
        <callhome.version>4.5.x_1.0.14</callhome.version>

        <!-- Authenticator Versions -->
        <identity.outbound.auth.oidc.version>5.11.24</identity.outbound.auth.oidc.version>
        <identity.outbound.auth.oauth2.version>1.0.11</identity.outbound.auth.oauth2.version>
        <identity.outbound.auth.passive.sts.version>5.5.0</identity.outbound.auth.passive.sts.version>
        <identity.outbound.auth.samlsso.version>5.8.6</identity.outbound.auth.samlsso.version>
        <identity.outbound.auth.requestpath.basicauth.version>5.5.4</identity.outbound.auth.requestpath.basicauth.version>
        <identity.outbound.auth.requestpath.oauth.version>5.5.4</identity.outbound.auth.requestpath.oauth.version>

        <!-- Social Authenticator Versions -->
        <social.authenticator.facebook.version>5.2.5</social.authenticator.facebook.version>
        <social.authenticator.google.version>5.2.13</social.authenticator.google.version>
        <social.authenticator.windowslive.version>5.2.2</social.authenticator.windowslive.version>
        <social.authenticator.apple.version>1.0.4</social.authenticator.apple.version>

        <!-- Provisioning connector Versions -->
        <provisioning.connector.google.version>5.2.3</provisioning.connector.google.version>
        <provisioning.connector.salesforce.version>5.2.3</provisioning.connector.salesforce.version>
        <provisioning.connector.scim.version>5.3.1</provisioning.connector.scim.version>
        <provisioning.connector.scim2.version>2.0.3</provisioning.connector.scim2.version>

        <!-- Local Authenticator Versions -->
        <identity.local.auth.basicauth.version>6.7.28</identity.local.auth.basicauth.version>
        <identity.local.auth.fido.version>5.3.41</identity.local.auth.fido.version>
        <identity.local.auth.iwa.version>5.4.3</identity.local.auth.iwa.version>

        <!-- Local Authentication API Connector Version -->
        <identity.local.auth.api.version>2.5.8</identity.local.auth.api.version>

        <!-- OAuth2 Grant Type extensions -->
        <identity.oauth2.jwt.bearer.grant.version>2.2.1</identity.oauth2.jwt.bearer.grant.version>
        <identity.oauth2.token.exchange.grant.version>1.1.4</identity.oauth2.token.exchange.grant.version>

        <!--SAML Metadata-->
        <identity.metadata.saml.version>1.7.7</identity.metadata.saml.version>

        <!-- Connector Versions -->
        <authenticator.totp.version>3.3.18</authenticator.totp.version>
        <authenticator.backupcode.version>0.0.15</authenticator.backupcode.version>
        <authenticator.office365.version>2.1.2</authenticator.office365.version>
        <authenticator.smsotp.version>3.3.12</authenticator.smsotp.version>
        <authenticator.magiclink.version>1.1.12</authenticator.magiclink.version>
        <authenticator.emailotp.version>4.1.19</authenticator.emailotp.version>
        <authenticator.local.auth.emailotp.version>1.0.6</authenticator.local.auth.emailotp.version>
        <authenticator.twitter.version>1.1.1</authenticator.twitter.version>
        <authenticator.x509.version>3.1.12</authenticator.x509.version>
        <identity.extension.utils>1.0.14</identity.extension.utils>
        <authenticator.auth.otp.commons.version>1.0.0</authenticator.auth.otp.commons.version>

        <identity.org.mgt.version>1.3.96</identity.org.mgt.version>
        <identity.org.mgt.core.version>1.0.78</identity.org.mgt.core.version>
        <identity.organization.login.version>1.1.24</identity.organization.login.version>
        <identity.oauth2.grant.organizationswitch.version>1.1.15</identity.oauth2.grant.organizationswitch.version>

        <!-- Hash Provider Versions-->
        <hashprovider.pbkdf2.version>0.1.4</hashprovider.pbkdf2.version>

        <!-- Identity Branding Preference Management Versions -->
        <identity.branding.preference.management.version>1.0.12</identity.branding.preference.management.version>

        <!-- Identity REST API feature -->
        <identity.api.dispatcher.version>2.0.13</identity.api.dispatcher.version>
        <identity.user.api.version>1.3.23</identity.user.api.version>
        <identity.server.api.version>1.2.104</identity.server.api.version>

        <identity.agent.sso.version>5.5.9</identity.agent.sso.version>
        <identity.tool.samlsso.validator.version>5.5.7</identity.tool.samlsso.validator.version>
        <identity.app.authz.xacml.version>2.3.1</identity.app.authz.xacml.version>
        <identity.oauth.addons.version>2.4.30</identity.oauth.addons.version>
        <org.wso2.carbon.extension.identity.x509certificate.version>1.1.3</org.wso2.carbon.extension.identity.x509certificate.version>
        <conditional.authentication.functions.version>1.2.36</conditional.authentication.functions.version>

        <!-- Identity Portal Versions -->
        <identity.apps.console.version>2.2.3</identity.apps.console.version>
        <identity.apps.myaccount.version>2.1.9</identity.apps.myaccount.version>
        <identity.apps.core.version>2.0.26</identity.apps.core.version>
        <identity.apps.tests.version>1.6.373</identity.apps.tests.version>

        <!-- Charon -->
        <charon.version>3.4.1</charon.version>

        <!-- Carbon Kernel -->
        <carbon.kernel.version>4.9.16</carbon.kernel.version>

        <!-- Identity Verification -->
        <identity.verification.version>1.0.6</identity.verification.version>

        <!-- Carbon Repo Versions -->
        <carbon.deployment.version>4.12.20</carbon.deployment.version>
        <carbon.commons.version>4.10.7</carbon.commons.version>
        <carbon.registry.version>4.8.15</carbon.registry.version>
        <carbon.multitenancy.version>4.11.12</carbon.multitenancy.version>
        <carbon.metrics.version>1.3.12</carbon.metrics.version>
        <carbon.business-process.version>4.5.66</carbon.business-process.version>
        <carbon.analytics-common.version>5.2.53</carbon.analytics-common.version>
        <carbon.dashboards.version>2.0.27</carbon.dashboards.version>
        <carbon.database.utils.version>2.1.6</carbon.database.utils.version>
        <carbon.healthcheck.version>1.3.0</carbon.healthcheck.version>

        <!-- Common tool Versions -->
        <cipher-tool.version>1.2.4</cipher-tool.version>
        <securevault.wso2.version>1.1.7</securevault.wso2.version>

        <!-- Feature dependency Versions -->
        <stratos.version.221>2.2.1</stratos.version.221>
        <ehcache.version>1.5.0.wso2v3</ehcache.version>
        <bcel.wso2.version>6.7.0.wso2v1</bcel.wso2.version>
        <asm-all.version>5.2</asm-all.version>
        <cglib.wso2.version>2.2.wso2v1</cglib.wso2.version>
        <jibx.wso2.version>1.2.1.wso2v1</jibx.wso2.version>
        <axis2.jibx.wso2.version>1.6.1.wso2v11</axis2.jibx.wso2.version>
        <axis2.jaxb.wso2.version>${axis2.wso2.version}</axis2.jaxb.wso2.version>
        <axis2-transports.version>2.0.0-wso2v42</axis2-transports.version>
        <h2database.wso2.version>2.2.220.wso2v1</h2database.wso2.version>
        <slf4j.version>1.7.28</slf4j.version>

        <!-- UI styles dependency versions -->
        <equinox.http.servlet.version>2.2.2</equinox.http.servlet.version>
        <equinox.http.helper.version>1.0.0</equinox.http.helper.version>
        <equinox.jsp.jasper.version>1.0.1.R33x_v20070816</equinox.jsp.jasper.version>
        <javax.servlet.jsp.version>2.0.0.v200706191603</javax.servlet.jsp.version>

        <!-- Distribution dependencies ends here -->

        <!-- Build dependency Versions -->
        <wso2.json.merge.plugin.version>5.2.5</wso2.json.merge.plugin.version>
        <carbon.p2.plugin.version>5.1.2</carbon.p2.plugin.version>
        <ds-annotations.version>1.2.10</ds-annotations.version>
        <maven.war.plugin.version>3.2.0</maven.war.plugin.version>
        <maven.checkstyle.plugin.version>3.1.1</maven.checkstyle.plugin.version>

        <!-- Sample dependency Versions -->
        <samples.is.version>4.3.10</samples.is.version>
        <sevlet.api.version>2.5</sevlet.api.version>
        <jsp.api.version>2.0</jsp.api.version>
        <neethi.wso2.version>2.0.4.wso2v5</neethi.wso2.version>
        <axiom.impl.version>1.2.12</axiom.impl.version>
        <axiom.version>1.2.11-wso2v6</axiom.version>
        <gdata.core.wso2.version>1.47.0.wso2v1</gdata.core.wso2.version>
        <json.simple.version>1.1.1</json.simple.version>
        <openid4java.consumer.version>1.0.0</openid4java.consumer.version>
        <opensaml.version>2.6.6</opensaml.version>
        <opensaml2.wso2.version>2.6.6.wso2v3</opensaml2.wso2.version>
        <opensaml3.version>3.3.1</opensaml3.version>
        <shibboleth.version>7.3.0</shibboleth.version>
        <joda.wso2.version>2.9.4.wso2v1</joda.wso2.version>
        <wss4j.wso2.version>1.6.0-wso2v7</wss4j.wso2.version>
        <openws.version>1.5.4</openws.version>
        <xalan.version>2.7.2</xalan.version>
        <xalan.wso2.version>2.7.0.wso2v1</xalan.wso2.version>
        <rampart.wso2.version>1.6.1-wso2v43</rampart.wso2.version>
        <orbit.version.commons.httpclient>4.5.13.wso2v1</orbit.version.commons.httpclient>
        <httpcore.wso2.version>4.4.15.wso2v1</httpcore.wso2.version>
        <httpclient.version>4.5.13</httpclient.version>
        <commons.httpclient.version>3.1</commons.httpclient.version>
        <jstl.version>1.1.2</jstl.version>
        <taglibs.version>1.1.2</taglibs.version>
        <google.collect.wso2.version>1.0.0.wso2v2</google.collect.wso2.version>
        <google.code.gson.version>2.9.0</google.code.gson.version>
        <oauth2.client.version>1.0.0</oauth2.client.version>
        <axiom.wso2.version>1.2.11-wso2v16</axiom.wso2.version>
        <commons.lang.version>2.6</commons.lang.version>
        <charon.orbit.version>2.1.8</charon.orbit.version>
        <commons-collections.version>3.2.2</commons-collections.version>
        <axis2.client.version>${axis2.wso2.version}</axis2.client.version>
        <axis2.wso2.version>1.6.1-wso2v42</axis2.wso2.version>
        <nimbusds.version>7.3.0.wso2v1</nimbusds.version>
        <commons-codec.version>1.14.0.wso2v1</commons-codec.version>
        <eclipse.microprofile.version>1.2</eclipse.microprofile.version>
        <xmltooling.version>1.3.1</xmltooling.version>
        <xercesImpl.version>2.12.2</xercesImpl.version>
        <commons.codec.version>1.8</commons.codec.version>
        <XmlSchema.version>1.4.7-wso2v5</XmlSchema.version>
        <wsdl4j.version>1.6.2.wso2v2</wsdl4j.version>
        <commons.pool.wso2.version>1.5.6.wso2v1</commons.pool.wso2.version>
        <liberty.maven.plugin.version>2.2</liberty.maven.plugin.version>
        <pax.logging.api.version>2.1.0-wso2v4</pax.logging.api.version>
        <org.wso2.orbit.org.apache.velocity.version>1.7.0.wso2v1</org.wso2.orbit.org.apache.velocity.version>

        <osgi.framework.imp.pkg.version.range>[1.7.0, 2.0.0)</osgi.framework.imp.pkg.version.range>
        <osgi.service.component.imp.pkg.version.range>[1.2.0, 2.0.0)</osgi.service.component.imp.pkg.version.range>
        <commons.logging.version.range>[1.2.0,2.0.0)</commons.logging.version.range>
        <commons-lang.wso2.version>2.6.0.wso2v1</commons-lang.wso2.version>

        <!--  Test dependencies -->
        <carbon.automation.version>4.4.3</carbon.automation.version>
        <carbon.automationutils.version>4.5.4</carbon.automationutils.version>
        <selenium.version>2.40.0</selenium.version>
        <testng.version>6.1.1</testng.version>
        <junit.version>4.13.1</junit.version>
        <org.apache.tomcat.wso2.version>7.0.52.wso2v5</org.apache.tomcat.wso2.version>
        <msf4j.version>2.6.2</msf4j.version>
        <jacoco.agent.version>0.8.4</jacoco.agent.version>
        <xml.apis.version>1.4.01</xml.apis.version>
        <emma.version>2.1.5320</emma.version>
        <apache.wink.version>1.1.3-incubating</apache.wink.version>
        <apache.ws.security.version>1.6.9</apache.ws.security.version>
        <apache.openejb.version>4.5.2</apache.openejb.version>
        <nimbus.oidc.sdk.version>6.13</nimbus.oidc.sdk.version>
        <apacheds.core.version>2.0.0.AM26</apacheds.core.version>
        <apacheds.api.version>2.0.0.AM4</apacheds.api.version>
        <!--Rest API test -->
        <rest.assured.version>5.0.0</rest.assured.version>
        <swagger-core-version>1.5.22</swagger-core-version>
        <swagger-request-validator.version>2.6.0</swagger-request-validator.version>
        <!--UI Cypress test -->
        <com.fasterxml.jackson.version>2.13.2</com.fasterxml.jackson.version>
        <com.fasterxml.jackson.databind.version>2.13.4.2</com.fasterxml.jackson.databind.version>
        <jackson-core-asl.version>1.9.13</jackson-core-asl.version>
        <!--ws-trust-client-->
        <org.apache.velocity.version>1.7</org.apache.velocity.version>
        <org.xmlunit.version>2.6.3</org.xmlunit.version>
        <org.apache.logging.log4j.version>2.17.1</org.apache.logging.log4j.version>
        <org.apache.log4j.wso2.version>1.2.17.wso2v1</org.apache.log4j.wso2.version>

        <project.scm.id>my-scm-server</project.scm.id>

    </properties>

    <repositories>
        <!-- Before adding ANYTHING in here, please start a discussion on the dev list.
	Ideally the Axis2 build should only use Maven central (which is available
	by default) and nothing else. We had troubles with other repositories in
	the past. Therefore configuring additional repositories here should be
	considered very carefully. -->
        <repository>
            <id>wso2-nexus</id>
            <name>WSO2 internal Repository</name>
            <url>https://maven.wso2.org/nexus/content/groups/wso2-public/</url>
            <releases>
                <enabled>true</enabled>
                <updatePolicy>daily</updatePolicy>
                <checksumPolicy>ignore</checksumPolicy>
            </releases>
        </repository>

        <repository>
            <id>wso2.releases</id>
            <name>WSO2 internal Repository</name>
            <url>https://maven.wso2.org/nexus/content/repositories/releases/</url>
            <releases>
                <enabled>true</enabled>
                <updatePolicy>daily</updatePolicy>
                <checksumPolicy>ignore</checksumPolicy>
            </releases>
        </repository>

        <repository>
            <id>wso2.snapshots</id>
            <name>WSO2 Snapshot Repository</name>
            <url>https://maven.wso2.org/nexus/content/repositories/snapshots/</url>
            <snapshots>
                <enabled>true</enabled>
                <updatePolicy>daily</updatePolicy>
            </snapshots>
            <releases>
                <enabled>false</enabled>
            </releases>
        </repository>
    </repositories>

    <scm>
        <url>https://github.com/wso2/product-is.git</url>
        <developerConnection>scm:git:https://github.com/wso2/product-is.git</developerConnection>
        <connection>scm:git:https://github.com/wso2/product-is.git</connection>
        <tag>HEAD</tag>
    </scm>


</project><|MERGE_RESOLUTION|>--- conflicted
+++ resolved
@@ -2298,11 +2298,7 @@
     <properties>
 
         <!--Carbon Identity Framework Version-->
-<<<<<<< HEAD
-        <carbon.identity.framework.version>5.25.442</carbon.identity.framework.version>
-=======
         <carbon.identity.framework.version>5.25.444</carbon.identity.framework.version>
->>>>>>> b0b57625
         <carbon.identity.framework.version.range>[5.14.67, 6.0.0]</carbon.identity.framework.version.range>
 
         <!--SAML Common Utils Version-->
