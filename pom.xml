<?xml version="1.0" encoding="utf-8"?>
<!--
  ~ Copyright (c) 2014, WSO2 Inc. (http://www.wso2.org) All Rights Reserved.
  ~
  ~ Licensed under the Apache License, Version 2.0 (the "License");
  ~ you may not use this file except in compliance with the License.
  ~ You may obtain a copy of the License at
  ~
  ~      http://www.apache.org/licenses/LICENSE-2.0
  ~
  ~ Unless required by applicable law or agreed to in writing, software
  ~ distributed under the License is distributed on an "AS IS" BASIS,
  ~ WITHOUT WARRANTIES OR CONDITIONS OF ANY KIND, either express or implied.
  ~ See the License for the specific language governing permissions and
  ~ limitations under the License.
  -->
<project xmlns="http://maven.apache.org/POM/4.0.0" xmlns:xsi="http://www.w3.org/2001/XMLSchema-instance" xsi:schemaLocation="http://maven.apache.org/POM/4.0.0 http://maven.apache.org/maven-v4_0_0.xsd">

    <parent>
        <groupId>org.wso2</groupId>
        <artifactId>wso2</artifactId>
        <version>1</version>
    </parent>


    <modelVersion>4.0.0</modelVersion>
    <groupId>org.wso2.is</groupId>
    <artifactId>identity-server-parent</artifactId>
    <packaging>pom</packaging>
    <description>WSO2 Identity Server</description>
    <version>5.10.0-m8-SNAPSHOT</version>
    <name>WSO2 Identity Server</name>
    <url>http://wso2.org/projects/identity</url>

    <modules>
        <module>modules/features</module>
        <module>modules/p2-profile-gen</module>
        <module>modules/connectors</module>
        <module>modules/authenticators</module>
        <module>modules/social-authenticators</module>
        <module>modules/provisioning-connectors</module>
        <module>modules/local-authenticators</module>
        <module>modules/oauth2-grant-types</module>
        <module>modules/distribution</module>
        <module>modules/styles</module>
        <module>modules/samples</module>
        <module>modules/integration</module>
    </modules>

    <licenses>
        <license>
            <name>Apache License Version 2.0</name>
            <url>http://www.apache.org/licenses/LICENSE-2.0</url>
        </license>
    </licenses>

    <organization>
        <name>WSO2</name>
        <url>http://www.wso2.org</url>
    </organization>

    <issueManagement>
        <system>JIRA</system>
        <url>http://www.wso2.org/jira/browse/IDENTITY</url>
    </issueManagement>
    <mailingLists>
        <mailingList>
            <name>Identity Server Developers</name>
            <subscribe>identity-dev-subscribe@wso2.org</subscribe>
            <unsubscribe>identity-dev-unsubscribe@wso2.org</unsubscribe>
            <post>identity-dev@wso2.org</post>
            <archive>http://wso2.org/mailarchive/identity-dev/</archive>
        </mailingList>
    </mailingLists>

    <inceptionYear>2007</inceptionYear>

    <developers>
        <developer>
            <name>Ruchith Fernando</name>
            <id>ruchith</id>
            <email>ruchith AT wso2.com</email>
            <organization>WSO2</organization>
        </developer>
        <developer>
            <name>Dimuthu Leelaratne</name>
            <id>dimuthul</id>
            <email>dimuthul AT wso2.com</email>
            <organization>WSO2</organization>
        </developer>
        <developer>
            <name>Dumindu Perera</name>
            <id>dumindu</id>
            <email>dumindu AT wso2.com</email>
            <organization>WSO2</organization>
        </developer>
        <developer>
            <name>Saminda Abeyruwan</name>
            <id>saminda</id>
            <email>saminda AT wso2.com</email>
            <organization>WSO2</organization>
        </developer>
        <developer>
            <name>Nandana Mihindukulasooriya</name>
            <id>nandana</id>
            <email>nandana AT wso2.com</email>
            <organization>WSO2</organization>
        </developer>
        <developer>
            <name>Prabath Siriwardena</name>
            <id>prabath</id>
            <email>prabath AT wso2.com</email>
            <organization>WSO2</organization>
        </developer>
        <developer>
            <name>Thilina Buddhika</name>
            <id>thilina</id>
            <email>thilinab AT wso2.com</email>
            <organization>WSO2</organization>
        </developer>
        <developer>
            <name>Amila Jayasekara</name>
            <id>amilaj</id>
            <email>amilaj AT wso2.com</email>
            <organization>WSO2</organization>
        </developer>
        <developer>
            <name>Asela Pathberiya</name>
            <id>asela</id>
            <email>asela AT wso2.com</email>
            <organization>WSO2</organization>
        </developer>
        <developer>
            <name>Hasini Gunasinghe</name>
            <id>hasini</id>
            <email>hasini AT wso2.com</email>
            <organization>WSO2</organization>
        </developer>
        <developer>
            <name>Manjula Rathnayake</name>
            <id>manjula</id>
            <email>manjular AT wso2.com</email>
            <organization>WSO2</organization>
        </developer>
        <developer>
            <name>Suresh Attanayake</name>
            <id>suresh</id>
            <email>suresh AT wso2.com</email>
            <organization>WSO2</organization>
        </developer>
        <developer>
            <name>Johann Nallathamby</name>
            <id>johann</id>
            <email>johann AT wso2.com</email>
            <organization>WSO2</organization>
        </developer>
        <developer>
            <name>Dulanja Liyanage</name>
            <id>dulanja</id>
            <email>dulanja AT wso2.com</email>
            <organization>WSO2</organization>
        </developer>
        <developer>
            <name>Ishara Karunarathna</name>
            <id>ishara</id>
            <email>isharak AT wso2.com</email>
            <organization>WSO2</organization>
        </developer>
        <developer>
            <name>Darshana Gunawardana</name>
            <id>darshana</id>
            <email>darshana AT wso2.com</email>
            <organization>WSO2</organization>
        </developer>
        <developer>
            <name>Pushpalanka Jayawardana</name>
            <id>pushpalanka</id>
            <email>lanka AT wso2.com</email>
            <organization>WSO2</organization>
        </developer>
        <developer>
            <name>Chamath Gunawardana</name>
            <id>chamath</id>
            <email>chamathg AT wso2.com</email>
            <organization>WSO2</organization>
        </developer>
        <developer>
            <name>Thanuja Jayasinghe</name>
            <id>thanuja</id>
            <email>thanuja AT wso2.com</email>
            <organization>WSO2</organization>
        </developer>
        <developer>
            <name>Isura Karunarathna</name>
            <id>isura</id>
            <email>isura AT wso2.com</email>
            <organization>WSO2</organization>
        </developer>
        <developer>
            <name>Prasad Tissera</name>
            <id>prasad</id>
            <email>prasadt AT wso2.com</email>
            <organization>WSO2</organization>
        </developer>
        <developer>
            <name>Pulasthi Mahawithana</name>
            <id>pulasthi</id>
            <email>pulasthim AT wso2.com</email>
            <organization>WSO2</organization>
        </developer>
        <developer>
            <name>Hasintha Indrajee</name>
            <id>hasintha</id>
            <email>hasintha AT wso2.com</email>
            <organization>WSO2</organization>
        </developer>
        <developer>
            <name>Gayan Gunawardana</name>
            <id>gayan</id>
            <email>gayan AT wso2.com</email>
            <organization>WSO2</organization>
        </developer>
        <developer>
            <name>Tharindu Edirisinghe</name>
            <id>tharindue</id>
            <email>tharindue AT wso2.com</email>
            <organization>WSO2</organization>
        </developer>
        <developer>
            <name>Malithi Edirisinghe</name>
            <id>malithim</id>
            <email>malithim AT wso2.com</email>
            <organization>WSO2</organization>
        </developer>
        <developer>
            <name>Godwin Shrimal</name>
            <id>godwin</id>
            <email>godwin AT wso2.com</email>
            <organization>WSO2</organization>
        </developer>
        <developer>
            <name>Omindu Rathnaweera</name>
            <id>omindu</id>
            <email>omindu AT wso2.com</email>
            <organization>WSO2</organization>
        </developer>
        <developer>
            <name>Nuwandi Wickramasinghe</name>
            <id>nuwandiw</id>
            <email>nuwandiw AT wso2.com</email>
            <organization>WSO2</organization>
        </developer>
        <developer>
            <name>Kasun Bandara</name>
            <id>kasunb</id>
            <email>kasunb AT wso2.com</email>
            <organization>WSO2</organization>
        </developer>
        <developer>
            <name>Indunil Upeksha</name>
            <id>indunil</id>
            <email>indunil AT wso2.com</email>
            <organization>WSO2</organization>
        </developer>
        <developer>
            <name>Hasanthi Dissanayake</name>
            <id>hasanthi</id>
            <email>hasanthi AT wso2.com</email>
            <organization>WSO2</organization>
        </developer>
        <developer>
            <name>Maduranga Siriwardena</name>
            <id>maduranga</id>
            <email>maduranga AT wso2.com</email>
            <organization>WSO2</organization>
        </developer>
        <developer>
            <name>Chamila Wijayarathna</name>
            <id>chamila</id>
            <email>chamila AT wso2.com</email>
            <organization>WSO2</organization>
        </developer>
        <developer>
            <name>Chanaka Jayasena</name>
            <id>chanaka</id>
            <email>chanaka AT wso2.com</email>
            <organization>WSO2</organization>
        </developer>
        <developer>
            <name>Chamara Philips</name>
            <id>chamarap</id>
            <email>chamarap AT wso2.com</email>
            <organization>WSO2</organization>
        </developer>
        <developer>
            <name>Damith Senanayake</name>
            <id>damiths</id>
            <email>damiths AT wso2.com</email>
            <organization>WSO2</organization>
        </developer>
        <developer>
            <name>Jayanga Kaushalya</name>
            <id>jayangak</id>
            <email>jayangak AT wso2.com</email>
            <organization>WSO2</organization>
        </developer>
        <developer>
            <name>Farasath Ahamed</name>
            <id>farasatha</id>
            <email>farasatha AT wso2.com</email>
            <organization>WSO2</organization>
        </developer>
        <developer>
            <name>Dharshana Kasun Warusavitharana</name>
            <id>dharshanaw</id>
            <email>dharshanaw AT wso2.com</email>
            <organization>WSO2</organization>
        </developer>
        <developer>
            <name>Ayesha Dissanayaka</name>
            <id>ayesha</id>
            <email>ayesha AT wso2.com</email>
            <organization>WSO2</organization>
        </developer>
        <developer>
            <name>Ashen Weerathunga</name>
            <id>ashen</id>
            <email>ashen AT wso2.com</email>
            <organization>WSO2</organization>
        </developer>
        <developer>
            <name>Dimuthu De Lanerolle</name>
            <id>dimuthud</id>
            <email>dimuthud AT wso2.com</email>
            <organization>WSO2</organization>
        </developer>
        <developer>
            <name>Ruwan Abeykoon</name>
            <id>ruwana</id>
            <email>ruwana AT wso2.com</email>
            <organization>WSO2</organization>
        </developer>
        <developer>
            <name>Kasun Gajasinghe</name>
            <id>kasung</id>
            <email>kasung AT wso2.com</email>
            <organization>WSO2</organization>
        </developer>
        <developer>
            <name>Dinusha Senanayaka</name>
            <id>dinusha</id>
            <email>dinusha AT wso2.com</email>
            <organization>WSO2</organization>
        </developer>
        <developer>
            <name>Lahiru Manohara</name>
            <id>lahiruma</id>
            <email>lahiruma AT wso2.com</email>
            <organization>WSO2</organization>
        </developer>
        <developer>
            <name>Rushmin Fernando</name>
            <id>rushmin</id>
            <email>rushmin AT wso2.com</email>
            <organization>WSO2</organization>
        </developer>
        <developer>
            <name>Lahiru Ekanayake</name>
            <id>lahirue</id>
            <email>lahirue AT wso2.com</email>
            <organization>WSO2</organization>
        </developer>
        <developer>
            <name>Lahiru Cooray</name>
            <id>lahiruc</id>
            <email>lahiruc AT wso2.com</email>
            <organization>WSO2</organization>
        </developer>
        <developer>
            <name>Dinali Dabarera</name>
            <id>Dinali</id>
            <email>dinali AT wso2.com</email>
            <organization>WSO2</organization>
        </developer>
        <developer>
            <name>Nilasini Thirunavukaarasu</name>
            <id>Nilasini</id>
            <email>nilasini AT wso2.com</email>
            <organization>WSO2</organization>
        </developer>
        <developer>
            <name>Sathya Bandara</name>
            <id>Sathya</id>
            <email>sathya AT wso2.com</email>
            <organization>WSO2</organization>
        </developer>
        <developer>
            <name>Supun Priyadarshana</name>
            <id>Supun</id>
            <email>supunp AT wso2.com</email>
            <organization>WSO2</organization>
        </developer>
        <developer>
            <name>Thilina Madumal</name>
            <id>Thilina</id>
            <email>thilinamad AT wso2.com</email>
            <organization>WSO2</organization>
        </developer>
        <developer>
            <name>Madawa Soysa</name>
            <id>madawas</id>
            <email>madawas AT wso2.com</email>
            <organization>WSO2</organization>
        </developer>
    </developers>


    <pluginRepositories>
        <pluginRepository>
            <id>wso2-maven2-repository</id>
            <url>http://dist.wso2.org/maven2</url>
        </pluginRepository>
        <pluginRepository>
            <id>wso2.releases</id>
            <name>WSO2 internal Repository</name>
            <url>http://maven.wso2.org/nexus/content/repositories/releases/</url>
            <releases>
                <enabled>true</enabled>
                <updatePolicy>daily</updatePolicy>
                <checksumPolicy>ignore</checksumPolicy>
            </releases>
        </pluginRepository>
        <pluginRepository>
            <id>wso2.snapshots</id>
            <name>Apache Snapshot Repository</name>
            <url>http://maven.wso2.org/nexus/content/repositories/snapshots/</url>
            <snapshots>
                <enabled>true</enabled>
                <updatePolicy>daily</updatePolicy>
            </snapshots>
            <releases>
                <enabled>false</enabled>
            </releases>
        </pluginRepository>
        <pluginRepository>
            <id>wso2-nexus</id>
            <name>WSO2 internal Repository</name>
            <url>http://maven.wso2.org/nexus/content/groups/wso2-public/</url>
            <releases>
                <enabled>true</enabled>
                <updatePolicy>daily</updatePolicy>
                <checksumPolicy>ignore</checksumPolicy>
            </releases>
        </pluginRepository>
    </pluginRepositories>

    <build>
        <plugins>
            <plugin>
                <groupId>org.apache.maven.plugins</groupId>
                <artifactId>maven-release-plugin</artifactId>
                <configuration>
                    <preparationGoals>clean install</preparationGoals>
                    <autoVersionSubmodules>true</autoVersionSubmodules>
                </configuration>
            </plugin>
            <plugin>
                <groupId>org.apache.maven.plugins</groupId>
                <artifactId>maven-deploy-plugin</artifactId>
            </plugin>
            <plugin>
                <groupId>org.apache.maven.plugins</groupId>
                <artifactId>maven-compiler-plugin</artifactId>
                <configuration>
                    <encoding>UTF-8</encoding>
                    <source>1.8</source>
                    <target>1.8</target>
                </configuration>
            </plugin>
            <plugin>
                <groupId>org.apache.maven.plugins</groupId>
                <artifactId>maven-surefire-plugin</artifactId>
                <version>2.22.1</version>
            </plugin>
            <plugin>
                <inherited>false</inherited>
                <artifactId>maven-clean-plugin</artifactId>
                <version>2.1</version>
            </plugin>
        </plugins>

        <pluginManagement>
            <plugins>
                <plugin>
                    <groupId>org.apache.felix</groupId>
                    <artifactId>maven-bundle-plugin</artifactId>
                    <version>3.2.0</version>
                    <extensions>true</extensions>
                    <configuration>
                        <obrRepository>NONE</obrRepository>
                    </configuration>
                </plugin>
                <plugin>
                    <groupId>org.apache.maven.plugins</groupId>
                    <artifactId>maven-source-plugin</artifactId>
                    <version>3.0.1</version>
                    <executions>
                        <execution>
                            <id>attach-sources</id>
                            <phase>verify</phase>
                            <goals>
                                <goal>jar-no-fork</goal>
                            </goals>
                        </execution>
                    </executions>
                </plugin>
                <plugin>
                    <groupId>org.apache.maven.plugins</groupId>
                    <artifactId>maven-project-info-reports-plugin</artifactId>
                    <version>2.4</version>
                </plugin>
                <plugin>
                    <groupId>org.apache.maven.plugins</groupId>
                    <artifactId>maven-war-plugin</artifactId>
                    <version>${maven.war.plugin.version}</version>
                </plugin>
                <plugin>
                    <groupId>org.codehaus.mojo</groupId>
                    <artifactId>build-helper-maven-plugin</artifactId>
                    <version>3.0.0</version>
                </plugin>
                <plugin>
                    <groupId>net.wasdev.wlp.maven.plugins</groupId>
                    <artifactId>liberty-maven-plugin</artifactId>
                    <version>${liberty.maven.plugin.version}</version>
                </plugin>
                <plugin>
                    <groupId>org.wso2.maven</groupId>
                    <artifactId>wso2-maven-json-merge-plugin</artifactId>
                    <version>${wso2.json.merge.plugin.version}</version>
                </plugin>
            </plugins>
        </pluginManagement>

    </build>

    <dependencyManagement>
        <dependencies>
            <dependency>
                <groupId>org.wso2.carbon.identity.rest.dispatcher</groupId>
                <artifactId>org.wso2.carbon.identity.rest.api.dispatcher.feature</artifactId>
                <version>${identity.api.dispatcher.version}</version>
            </dependency>
            <dependency>
                <groupId>org.wso2.carbon</groupId>
                <artifactId>org.wso2.carbon.ui</artifactId>
                <version>${carbon.kernel.version}</version>
            </dependency>
            <dependency>
                <groupId>org.eclipse.equinox</groupId>
                <artifactId>org.eclipse.equinox.http.servlet</artifactId>
                <version>${equinox.http.servlet.version}</version>
            </dependency>
            <dependency>
                <groupId>org.eclipse.equinox</groupId>
                <artifactId>org.eclipse.equinox.http.helper</artifactId>
                <version>${equinox.http.helper.version}</version>
            </dependency>
            <dependency>
                <groupId>org.eclipse.equinox</groupId>
                <artifactId>org.eclipse.equinox.jsp.jasper</artifactId>
                <version>${equinox.jsp.jasper.version}</version>
            </dependency>
            <dependency>
                <groupId>org.eclipse.equinox</groupId>
                <artifactId>javax.servlet.jsp</artifactId>
                <version>${javax.servlet.jsp.version}</version>
            </dependency>
            <dependency>
                <groupId>org.eclipse.microprofile</groupId>
                <artifactId>microprofile</artifactId>
                <version>${eclipse.microprofile.version}</version>
                <type>pom</type>
            </dependency>
            <dependency>
                <groupId>net.sf.ehcache.wso2</groupId>
                <artifactId>ehcache</artifactId>
                <version>${ehcache.version}</version>
            </dependency>
            <dependency>
                <groupId>org.apache.bcel.wso2</groupId>
                <artifactId>bcel</artifactId>
                <version>${bcel.wso2.version}</version>
            </dependency>
            <dependency>
                <groupId>org.ow2.asm</groupId>
                <artifactId>asm-all</artifactId>
                <version>${asm-all.version}</version>
            </dependency>
            <dependency>
                <groupId>cglib.wso2</groupId>
                <artifactId>cglib</artifactId>
                <version>${cglib.wso2.version}</version>
            </dependency>
            <dependency>
                <groupId>com.google.gdata.wso2</groupId>
                <artifactId>gdata-core</artifactId>
                <version>${gdata.core.wso2.version}</version>
            </dependency>
            <dependency>
                <groupId>org.apache.axis2.wso2</groupId>
                <artifactId>axis2-jibx</artifactId>
                <version>${axis2.jibx.wso2.version}</version>
            </dependency>
            <dependency>
                <groupId>org.jibx.wso2</groupId>
                <artifactId>jibx</artifactId>
                <version>${jibx.wso2.version}</version>
            </dependency>
            <dependency>
                <groupId>org.apache.axis2.wso2</groupId>
                <artifactId>axis2-jaxbri</artifactId>
                <version>${axis2.jaxb.wso2.version}</version>
            </dependency>
            <dependency>
                <groupId>org.wso2.carbon</groupId>
                <artifactId>org.wso2.carbon.core</artifactId>
                <version>${carbon.kernel.version}</version>
            </dependency>
            <dependency>
                <groupId>org.wso2.carbon</groupId>
                <artifactId>org.wso2.carbon.user.api</artifactId>
                <version>${carbon.kernel.version}</version>
            </dependency>
            <dependency>
                <groupId>org.apache.axis2.wso2</groupId>
                <artifactId>axis2</artifactId>
                <version>${axis2.wso2.version}</version>
            </dependency>
            <dependency>
                <groupId>org.apache.ws.commons.axiom.wso2</groupId>
                <artifactId>axiom</artifactId>
                <version>${axiom.wso2.version}</version>
            </dependency>
            <dependency>
                <groupId>org.wso2.carbon.identity.framework</groupId>
                <artifactId>org.wso2.carbon.identity.core</artifactId>
                <version>${carbon.identity.framework.version}</version>
            </dependency>
            <dependency>
                <groupId>org.wso2.carbon.identity.framework</groupId>
                <artifactId>org.wso2.carbon.identity.application.common</artifactId>
                <version>${carbon.identity.framework.version}</version>
            </dependency>
            <dependency>
                <groupId>org.wso2.carbon</groupId>
                <artifactId>org.wso2.carbon.registry.resource.stub</artifactId>
                <version>${carbon.registry.version}</version>
                <scope>test</scope>
            </dependency>
            <dependency>
                <groupId>org.wso2.carbon.registry</groupId>
                <artifactId>org.wso2.carbon.registry.resource.stub</artifactId>
                <version>${carbon.registry.version}</version>
            </dependency>
            <dependency>
                <groupId>org.wso2.identity</groupId>
                <artifactId>org.wso2.identity.integration.ui.pages</artifactId>
                <version>${project.version}</version>
                <scope>test</scope>
            </dependency>
            <dependency>
                <groupId>org.wso2.carbon</groupId>
                <artifactId>org.wso2.carbon.authenticator.stub</artifactId>
                <version>${carbon.kernel.version}</version>
            </dependency>
            <dependency>
                <groupId>org.wso2.carbon.identity.inbound.auth.oauth2</groupId>
                <artifactId>org.wso2.carbon.identity.oauth</artifactId>
                <version>${identity.inbound.auth.oauth.version}</version>
            </dependency>
            <dependency>
                <groupId>org.wso2.carbon.identity.inbound.auth.oauth2</groupId>
                <artifactId>org.wso2.carbon.identity.oauth.stub</artifactId>
                <version>${identity.inbound.auth.oauth.version}</version>
            </dependency>
            <dependency>
                <groupId>junit</groupId>
                <artifactId>junit</artifactId>
                <version>${junit.version}</version>
                <scope>test</scope>
            </dependency>
            <dependency>
                <groupId>javax.servlet</groupId>
                <artifactId>servlet-api</artifactId>
                <version>${sevlet.api.version}</version>
            </dependency>
            <dependency>
                <groupId>javax.servlet</groupId>
                <artifactId>jsp-api</artifactId>
                <version>${jsp.api.version}</version>
            </dependency>
            <dependency>
                <groupId>com.google.common.wso2</groupId>
                <artifactId>google-collect</artifactId>
                <version>${google.collect.wso2.version}</version>
            </dependency>
            <dependency>
                <groupId>org.apache.oltu.oauth2</groupId>
                <artifactId>org.apache.oltu.oauth2.client</artifactId>
                <version>${oauth2.client.version}</version>
            </dependency>
            <dependency>
                <groupId>org.wso2.carbon</groupId>
                <artifactId>org.wso2.carbon.utils</artifactId>
                <version>${carbon.kernel.version}</version>
                <exclusions>
                    <exclusion>
                        <groupId>org.yaml</groupId>
                        <artifactId>snakeyaml</artifactId>
                    </exclusion>
                </exclusions>
            </dependency>
            <dependency>
                <groupId>com.googlecode.json-simple</groupId>
                <artifactId>json-simple</artifactId>
                <version>${json.simple.version}</version>
            </dependency>
            <dependency>
                <groupId>org.openid4java</groupId>
                <artifactId>openid4java-consumer</artifactId>
                <version>${openid4java.consumer.version}</version>
            </dependency>
            <dependency>
                <groupId>javax.servlet</groupId>
                <artifactId>jstl</artifactId>
                <version>${jstl.version}</version>
            </dependency>
            <dependency>
                <groupId>taglibs</groupId>
                <artifactId>standard</artifactId>
                <version>${taglibs.version}</version>
            </dependency>
            <dependency>
                <groupId>commons-lang</groupId>
                <artifactId>commons-lang</artifactId>
                <version>${commons.lang.version}</version>
            </dependency>
            <dependency>
                <groupId>org.wso2.is</groupId>
                <artifactId>org.wso2.identity.passivests.filter</artifactId>
                <version>${project.version}</version>
            </dependency>
            <dependency>
                <groupId>org.apache.ws.commons.axiom</groupId>
                <artifactId>axiom-impl</artifactId>
                <version>${axiom.impl.version}</version>
            </dependency>
            <dependency>
                <groupId>org.apache.ws.commons.axiom</groupId>
                <artifactId>axiom-api</artifactId>
                <version>${axiom.version}</version>
            </dependency>
            <dependency>
                <groupId>org.opensaml</groupId>
                <artifactId>opensaml</artifactId>
                <version>${opensaml.version}</version>
            </dependency>
            <!--OpenSAML3 dependencies-->
            <dependency>
                <groupId>org.opensaml</groupId>
                <artifactId>opensaml-core</artifactId>
                <version>${opensaml3.version}</version>
            </dependency>
            <dependency>
                <groupId>org.opensaml</groupId>
                <artifactId>opensaml-soap-api</artifactId>
                <version>${opensaml3.version}</version>
            </dependency>
            <dependency>
                <groupId>org.opensaml</groupId>
                <artifactId>opensaml-soap-impl</artifactId>
                <version>${opensaml3.version}</version>
            </dependency>
            <dependency>
                <groupId>org.opensaml</groupId>
                <artifactId>opensaml-profile-api</artifactId>
                <version>${opensaml3.version}</version>
            </dependency>
            <dependency>
                <groupId>org.opensaml</groupId>
                <artifactId>opensaml-profile-impl</artifactId>
                <version>${opensaml3.version}</version>
            </dependency>
            <dependency>
                <groupId>org.opensaml</groupId>
                <artifactId>opensaml-saml-api</artifactId>
                <version>${opensaml3.version}</version>
            </dependency>
            <dependency>
                <groupId>org.opensaml</groupId>
                <artifactId>opensaml-saml-impl</artifactId>
                <version>${opensaml3.version}</version>
            </dependency>
            <dependency>
                <groupId>org.opensaml</groupId>
                <artifactId>opensaml-messaging-api</artifactId>
                <version>${opensaml3.version}</version>
            </dependency>
            <dependency>
                <groupId>org.opensaml</groupId>
                <artifactId>opensaml-messaging-impl</artifactId>
                <version>${opensaml3.version}</version>
            </dependency>
            <dependency>
                <groupId>org.opensaml</groupId>
                <artifactId>opensaml-security-api</artifactId>
                <version>${opensaml3.version}</version>
            </dependency>
            <dependency>
                <groupId>org.opensaml</groupId>
                <artifactId>opensaml-security-impl</artifactId>
                <version>${opensaml3.version}</version>
            </dependency>
            <dependency>
                <groupId>org.opensaml</groupId>
                <artifactId>opensaml-storage-api</artifactId>
                <version>${opensaml3.version}</version>
            </dependency>
            <dependency>
                <groupId>org.opensaml</groupId>
                <artifactId>opensaml-storage-impl</artifactId>
                <version>${opensaml3.version}</version>
            </dependency>
            <dependency>
                <groupId>org.opensaml</groupId>
                <artifactId>opensaml-xacml-api</artifactId>
                <version>${opensaml3.version}</version>
            </dependency>
            <dependency>
                <groupId>org.opensaml</groupId>
                <artifactId>opensaml-xacml-impl</artifactId>
                <version>${opensaml3.version}</version>
            </dependency>
            <dependency>
                <groupId>org.opensaml</groupId>
                <artifactId>opensaml-xacml-saml-api</artifactId>
                <version>${opensaml3.version}</version>
            </dependency>
            <dependency>
                <groupId>org.opensaml</groupId>
                <artifactId>opensaml-xacml-saml-impl</artifactId>
                <version>${opensaml3.version}</version>
            </dependency>
            <dependency>
                <groupId>org.opensaml</groupId>
                <artifactId>opensaml-xmlsec-api</artifactId>
                <version>${opensaml3.version}</version>
            </dependency>
            <dependency>
                <groupId>org.opensaml</groupId>
                <artifactId>opensaml-xmlsec-impl</artifactId>
                <version>${opensaml3.version}</version>
            </dependency>
            <dependency>
                <groupId>net.shibboleth.utilities</groupId>
                <artifactId>java-support</artifactId>
                <version>${shibboleth.version}</version>
            </dependency>
            <!--End of OpenSAML3 dependencies-->
            <dependency>
                <groupId>org.wso2.orbit.joda-time</groupId>
                <artifactId>joda-time</artifactId>
                <version>${joda.wso2.version}</version>
            </dependency>
            <dependency>
                <groupId>xalan</groupId>
                <artifactId>xalan</artifactId>
                <version>${xalan.version}</version>
            </dependency>
            <dependency>
                <groupId>xalan.wso2</groupId>
                <artifactId>xalan</artifactId>
                <version>${xalan.wso2.version}</version>
            </dependency>
            <dependency>
                <groupId>xml-apis</groupId>
                <artifactId>xml-apis</artifactId>
                <version>${xml.apis.version}</version>
            </dependency>
            <dependency>
                <groupId>org.wso2.carbon.identity.agent.sso.java</groupId>
                <artifactId>org.wso2.carbon.identity.sso.agent</artifactId>
                <version>${identity.agent.sso.version}</version>
            </dependency>
            <dependency>
                <groupId>org.wso2.orbit.org.apache.neethi</groupId>
                <artifactId>neethi</artifactId>
                <version>${neethi.wso2.version}</version>
            </dependency>
            <dependency>
                <groupId>org.wso2.orbit.org.opensaml</groupId>
                <artifactId>opensaml</artifactId>
                <version>${opensaml2.wso2.version}</version>
            </dependency>
            <dependency>
                <groupId>org.wso2.carbon</groupId>
                <artifactId>org.wso2.carbon.addressing</artifactId>
                <version>${carbon.kernel.version}</version>
            </dependency>
            <dependency>
                <groupId>org.apache.rampart.wso2</groupId>
                <artifactId>rampart-core</artifactId>
                <version>${rampart.wso2.version}</version>
            </dependency>
            <dependency>
                <groupId>org.apache.rampart.wso2</groupId>
                <artifactId>rampart-policy</artifactId>
                <version>${rampart.wso2.version}</version>
            </dependency>
            <dependency>
                <groupId>org.apache.rampart.wso2</groupId>
                <artifactId>rampart-trust</artifactId>
                <version>${rampart.wso2.version}</version>
            </dependency>
            <dependency>
                <groupId>org.apache.ws.security.wso2</groupId>
                <artifactId>wss4j</artifactId>
                <version>${wss4j.wso2.version}</version>
            </dependency>
            <dependency>
                <groupId>org.apache.httpcomponents.wso2</groupId>
                <artifactId>httpcore</artifactId>
                <version>${httpcore.wso2.version}</version>
            </dependency>
            <dependency>
                <groupId>org.wso2.carbon.identity.user.ws</groupId>
                <artifactId>org.wso2.carbon.um.ws.api.stub</artifactId>
                <version>${identity.user.ws.version}</version>
            </dependency>
            <dependency>
                <groupId>org.wso2.carbon.identity.user.ws</groupId>
                <artifactId>org.wso2.carbon.um.ws.api</artifactId>
                <version>${identity.user.ws.version}</version>
            </dependency>
            <dependency>
                <groupId>org.wso2.carbon.identity</groupId>
                <artifactId>org.wso2.carbon.authenticator.stub</artifactId>
                <version>${carbon.kernel.version}</version>
            </dependency>
            <dependency>
                <groupId>org.wso2.carbon.identity.framework</groupId>
                <artifactId>org.wso2.carbon.identity.entitlement</artifactId>
                <version>${carbon.identity.framework.version}</version>
            </dependency>
            <dependency>
                <groupId>org.wso2.carbon.identity.framework</groupId>
                <artifactId>org.wso2.carbon.identity.entitlement.stub</artifactId>
                <version>${carbon.identity.framework.version}</version>
            </dependency>
            <dependency>
                <groupId>org.wso2.securevault</groupId>
                <artifactId>org.wso2.securevault</artifactId>
                <version>${securevault.wso2.version}</version>
            </dependency>
            <dependency>
                <groupId>org.apache.httpcomponents</groupId>
                <artifactId>httpclient</artifactId>
                <version>${httpclient.version}</version>
            </dependency>
            <dependency>
                <groupId>commons-httpclient</groupId>
                <artifactId>commons-httpclient</artifactId>
                <version>${commons.httpclient.version}</version>
            </dependency>
            <dependency>
                <groupId>org.wso2.is</groupId>
                <artifactId>org.wso2.identity.styles</artifactId>
                <version>${project.version}</version>
            </dependency>
            <dependency>
                <groupId>org.wso2.carbon</groupId>
                <artifactId>org.wso2.carbon.core.ui.feature</artifactId>
                <version>${carbon.kernel.version}</version>
                <type>zip</type>
            </dependency>
            <dependency>
                <groupId>org.wso2.carbon</groupId>
                <artifactId>org.wso2.carbon.core.ui.feature</artifactId>
                <version>${carbon.kernel.version}</version>
            </dependency>
            <dependency>
                <groupId>org.wso2.identity</groupId>
                <artifactId>org.wso2.stratos.identity.dashboard.ui</artifactId>
                <version>${stratos.version.221}</version>
            </dependency>
            <dependency>
                <groupId>org.testng</groupId>
                <artifactId>testng</artifactId>
                <version>${testng.version}</version>
                <scope>test</scope>
            </dependency>
            <dependency>
                <groupId>org.wso2.carbon.identity.framework</groupId>
                <artifactId>org.wso2.carbon.user.mgt.stub</artifactId>
                <version>${carbon.identity.framework.version}</version>
            </dependency>
            <dependency>
                <groupId>org.wso2.carbon.identity.inbound.auth.sts</groupId>
                <artifactId>org.wso2.carbon.identity.sts.passive.stub</artifactId>
                <version>${identity.inbound.auth.sts.version}</version>
            </dependency>
            <dependency>
                <groupId>org.wso2.carbon</groupId>
                <artifactId>SecVerifier</artifactId>
                <version>${carbon.kernel.version}</version>
                <type>aar</type>
            </dependency>
            <dependency>
                <groupId>emma</groupId>
                <artifactId>emma</artifactId>
                <version>${emma.version}</version>
            </dependency>
            <dependency>
                <groupId>org.wso2.orbit.com.h2database</groupId>
                <artifactId>h2</artifactId>
                <version>${h2database.wso2.version}</version>
            </dependency>
            <dependency>
                <groupId>org.apache.rampart</groupId>
                <artifactId>rampart</artifactId>
                <type>mar</type>
                <version>${rampart.wso2.version}</version>
            </dependency>
            <dependency>
                <groupId>org.wso2.carbon.identity.framework</groupId>
                <artifactId>org.wso2.carbon.identity.application.mgt.stub</artifactId>
                <version>${carbon.identity.framework.version}</version>
                <scope>compile</scope>
            </dependency>
            <dependency>
                <groupId>org.wso2.carbon.identity.framework</groupId>
                <artifactId>org.wso2.carbon.identity.functions.library.mgt.stub</artifactId>
                <version>${carbon.identity.framework.version}</version>
                <scope>compile</scope>
            </dependency>
            <dependency>
                <groupId>org.wso2.carbon.identity.framework</groupId>
                <artifactId>org.wso2.carbon.idp.mgt.stub</artifactId>
                <version>${carbon.identity.framework.version}</version>
                <scope>compile</scope>
            </dependency>
            <dependency>
                <groupId>org.wso2.identity</groupId>
                <artifactId>org.wso2.identity.integration.common.clients</artifactId>
                <version>${project.version}</version>
                <scope>compile</scope>
            </dependency>
            <dependency>
                <groupId>org.wso2.identity</groupId>
                <artifactId>org.wso2.identity.integration.common.utils</artifactId>
                <version>${project.version}</version>
                <scope>compile</scope>
            </dependency>
            <dependency>
                <groupId>org.wso2.carbon.identity.inbound.provisioning.scim</groupId>
                <artifactId>org.wso2.carbon.identity.scim.common.stub</artifactId>
                <version>${identity.inbound.provisioning.scim.version}</version>
                <scope>compile</scope>
            </dependency>
            <dependency>
                <groupId>org.wso2.carbon.identity.inbound.provisioning.scim2</groupId>
                <artifactId>org.wso2.carbon.identity.scim2.common</artifactId>
                <version>${identity.inbound.provisioning.scim2.version}</version>
                <scope>compile</scope>
            </dependency>
            <dependency>
                <groupId>org.wso2.carbon.identity.framework</groupId>
                <artifactId>org.wso2.carbon.identity.user.store.configuration.stub</artifactId>
                <version>${carbon.identity.framework.version}</version>
                <scope>compile</scope>
            </dependency>
            <dependency>
                <groupId>org.wso2.carbon.identity.framework</groupId>
                <artifactId>org.wso2.carbon.identity.user.store.count.stub</artifactId>
                <version>${carbon.identity.framework.version}</version>
                <scope>compile</scope>
            </dependency>
            <dependency>
                <groupId>org.wso2.carbon</groupId>
                <artifactId>org.wso2.carbon.user.core</artifactId>
                <version>${carbon.kernel.version}</version>
                <scope>compile</scope>
            </dependency>
            <dependency>
                <groupId>org.wso2.carbon.identity.framework</groupId>
                <artifactId>org.wso2.carbon.identity.mgt</artifactId>
                <version>${carbon.identity.framework.version}</version>
            </dependency>
            <dependency>
                <groupId>org.wso2.carbon.identity.framework</groupId>
                <artifactId>org.wso2.carbon.identity.mgt.stub</artifactId>
                <version>${carbon.identity.framework.version}</version>
                <scope>compile</scope>
            </dependency>
            <dependency>
                <groupId>org.wso2.carbon.identity.framework</groupId>
                <artifactId>org.wso2.carbon.identity.template.mgt</artifactId>
                <version>${carbon.identity.framework.version}</version>
            </dependency>
            <dependency>
                <groupId>org.wso2.carbon.identity.framework</groupId>
                <artifactId>org.wso2.carbon.identity.template.mgt.ui</artifactId>
                <version>${carbon.identity.framework.version}</version>
            </dependency>
            <dependency>
                <groupId>org.wso2.carbon.identity.framework</groupId>
                <artifactId>org.wso2.carbon.identity.template.mgt.endpoint</artifactId>
                <version>${carbon.identity.framework.version}</version>
            </dependency>
            <dependency>
                <groupId>org.wso2.carbon.identity.inbound.auth.saml2</groupId>
                <artifactId>org.wso2.carbon.identity.sso.saml.stub</artifactId>
                <version>${identity.inbound.auth.saml.version}</version>
                <scope>compile</scope>
            </dependency>
            <dependency>
                <groupId>org.wso2.carbon.identity.framework</groupId>
                <artifactId>org.wso2.carbon.claim.mgt.stub</artifactId>
                <version>${carbon.identity.framework.version}</version>
                <scope>compile</scope>
            </dependency>
            <dependency>
                <groupId>org.wso2.carbon.identity.framework</groupId>
                <artifactId>org.wso2.carbon.identity.claim.metadata.mgt.stub</artifactId>
                <version>${carbon.identity.framework.version}</version>
                <scope>compile</scope>
            </dependency>
            <dependency>
                <groupId>org.wso2.carbon.identity.framework</groupId>
                <artifactId>org.wso2.carbon.identity.claim.metadata.mgt</artifactId>
                <version>${carbon.identity.framework.version}</version>
                <scope>compile</scope>
            </dependency>
            <dependency>
                <groupId>org.wso2.carbon.identity.inbound.auth.openid</groupId>
                <artifactId>org.wso2.carbon.identity.provider.openid.stub</artifactId>
                <version>${identity.inbound.auth.openid.version}</version>
                <scope>compile</scope>
            </dependency>
            <dependency>
                <groupId>org.wso2.carbon.identity.association.account</groupId>
                <artifactId>org.wso2.carbon.identity.user.account.association.stub</artifactId>
                <version>${identity.user.account.association.version}</version>
            </dependency>
            <dependency>
                <groupId>org.wso2.carbon.identity.framework</groupId>
                <artifactId>org.wso2.carbon.identity.governance.stub</artifactId>
                <version>${carbon.identity.framework.version}</version>
            </dependency>
            <dependency>
                <groupId>org.wso2.carbon.identity.governance</groupId>
                <artifactId>org.wso2.carbon.identity.recovery</artifactId>
                <version>${identity.governance.version}</version>
            </dependency>
            <dependency>
                <groupId>org.wso2.carbon.identity.governance</groupId>
                <artifactId>org.wso2.carbon.identity.recovery.stub</artifactId>
                <version>${identity.governance.version}</version>
            </dependency>
            <dependency>
                <groupId>org.wso2.carbon.deployment</groupId>
                <artifactId>org.wso2.carbon.service.mgt.stub</artifactId>
                <version>${carbon.deployment.version}</version>
                <scope>test</scope>
            </dependency>
            <dependency>
                <groupId>org.wso2.carbon.deployment</groupId>
                <artifactId>org.wso2.carbon.webapp.mgt.stub</artifactId>
                <version>${carbon.deployment.version}</version>
                <scope>test</scope>
            </dependency>
            <dependency>
                <groupId>org.wso2.carbon.automation</groupId>
                <artifactId>org.wso2.carbon.automation.test.utils</artifactId>
                <version>${carbon.automation.version}</version>
            </dependency>
            <dependency>
                <groupId>org.wso2.carbon.automation</groupId>
                <artifactId>org.wso2.carbon.automation.engine</artifactId>
                <version>${carbon.automation.version}</version>
            </dependency>
            <dependency>
                <groupId>org.wso2.carbon.automation</groupId>
                <artifactId>org.wso2.carbon.automation.extensions</artifactId>
                <version>${carbon.automation.version}</version>
                <exclusions>
                    <exclusion>
                        <groupId>com.saucelabs.selenium</groupId> <!-- Exclude Project-E from Project-B -->
                        <artifactId>sauce-ondemand-driver</artifactId>
                    </exclusion>
                    <exclusion>
                        <groupId>com.saucelabs.selenium</groupId> <!-- Exclude Project-E from Project-B -->
                        <artifactId>selenium-client-factory</artifactId>
                    </exclusion>
                </exclusions>
            </dependency>
            <dependency>
                <groupId>org.wso2.carbon.automationutils</groupId>
                <artifactId>org.wso2.carbon.integration.common.extensions</artifactId>
                <version>${carbon.automationutils.version}</version>
            </dependency>
            <dependency>
                <groupId>org.wso2.carbon.automationutils</groupId>
                <artifactId>org.wso2.carbon.integration.common.utils</artifactId>
                <version>${carbon.automationutils.version}</version>
            </dependency>
            <dependency>
                <groupId>org.wso2.carbon.automationutils</groupId>
                <artifactId>org.wso2.carbon.integration.common.admin.client</artifactId>
                <version>${carbon.automationutils.version}</version>
            </dependency>
            <dependency>
                <groupId>org.wso2.is</groupId>
                <artifactId>org.wso2.identity.integration.common.clients</artifactId>
                <version>${project.version}</version>
                <scope>compile</scope>
            </dependency>
            <dependency>
                <groupId>org.wso2.is</groupId>
                <artifactId>org.wso2.identity.integration.common.utils</artifactId>
                <version>${project.version}</version>
                <scope>compile</scope>
            </dependency>
            <dependency>
                <groupId>org.wso2.charon</groupId>
                <artifactId>org.wso2.charon.core</artifactId>
                <version>${charon.orbit.version}</version>
            </dependency>
            <dependency>
                <groupId>org.apache.wink</groupId>
                <artifactId>wink-client</artifactId>
                <version>${apache.wink.version}</version>
            </dependency>
            <dependency>
                <groupId>org.apache.ws.security</groupId>
                <artifactId>wss4j</artifactId>
                <version>${apache.ws.security.version}</version>
            </dependency>
            <dependency>
                <groupId>commons-collections</groupId>
                <artifactId>commons-collections</artifactId>
                <version>${commons-collections.version}</version>
            </dependency>
            <dependency>
                <groupId>org.slf4j</groupId>
                <artifactId>slf4j-simple</artifactId>
                <version>${slf4j.version}</version>
            </dependency>

            <dependency>
                <groupId>org.slf4j</groupId>
                <artifactId>slf4j-log4j12</artifactId>
                <version>${slf4j.version}</version>
            </dependency>
            <dependency>
                <groupId>org.apache.openejb</groupId>
                <artifactId>openejb-core</artifactId>
                <version>${apache.openejb.version}</version>
                <scope>test</scope>
            </dependency>
            <dependency>
                <groupId>org.apache.httpcomponents.wso2</groupId>
                <artifactId>httpclient</artifactId>
                <version>${orbit.version.commons.httpclient}</version>
            </dependency>
            <dependency>
                <groupId>org.apache.axis2.wso2</groupId>
                <artifactId>axis2-client</artifactId>
                <version>${axis2.client.version}</version>
            </dependency>
            <dependency>
                <groupId>org.wso2.orbit.com.nimbusds</groupId>
                <artifactId>nimbus-jose-jwt</artifactId>
                <version>${nimbusds.version}</version>
            </dependency>
            <dependency>
                <groupId>com.nimbusds</groupId>
                <artifactId>oauth2-oidc-sdk</artifactId>
                <version>${nimbus.oidc.sdk.version}</version>
            </dependency>
            <dependency>
                <groupId>net.minidev</groupId>
                <artifactId>json-smart</artifactId>
                <version>${json-smart.version}</version>
            </dependency>
            <dependency>
                <groupId>commons-codec.wso2</groupId>
                <artifactId>commons-codec</artifactId>
                <version>${commons-codec.version}</version>
            </dependency>
            <dependency>
                <groupId>org.wso2.carbon.identity.framework</groupId>
                <artifactId>org.wso2.carbon.identity.user.registration.stub</artifactId>
                <version>${carbon.identity.framework.version}</version>
            </dependency>
            <dependency>
                <groupId>org.wso2.carbon.identity.framework</groupId>
                <artifactId>org.wso2.carbon.identity.user.profile.stub</artifactId>
                <version>${carbon.identity.framework.version}</version>
            </dependency>
            <dependency>
                <groupId>org.wso2.carbon.identity.framework</groupId>
                <artifactId>org.wso2.carbon.identity.workflow.mgt.stub</artifactId>
                <version>${carbon.identity.framework.version}</version>
            </dependency>
            <dependency>
                <groupId>org.wso2.carbon.identity.framework</groupId>
                <artifactId>org.wso2.carbon.security.mgt.stub</artifactId>
                <version>${carbon.identity.framework.version}</version>
            </dependency>
            <dependency>
                <groupId>org.wso2.carbon.identity.workflow.impl.bps</groupId>
                <artifactId>org.wso2.carbon.identity.workflow.impl.stub</artifactId>
                <version>${identity.workflow.impl.bps.version}</version>
            </dependency>
            <dependency>
                <groupId>org.jacoco</groupId>
                <artifactId>org.jacoco.agent</artifactId>
                <version>${jacoco.agent.version}</version>
            </dependency>
            <dependency>
                <groupId>org.wso2.carbon</groupId>
                <artifactId>org.wso2.carbon.core.services</artifactId>
                <version>${carbon.kernel.version}</version>
            </dependency>
            <dependency>
                <groupId>org.apache.tomcat.wso2</groupId>
                <artifactId>tomcat</artifactId>
                <version>${org.apache.tomcat.wso2.version}</version>
            </dependency>
            <dependency>
                <groupId>org.apache.santuario</groupId>
                <artifactId>xmlsec</artifactId>
                <version>${xmlsec.version}</version>
            </dependency>
            <dependency>
                <groupId>org.opensaml</groupId>
                <artifactId>xmltooling</artifactId>
                <version>${xmltooling.version}</version>
            </dependency>
            <dependency>
                <groupId>org.opensaml</groupId>
                <artifactId>openws</artifactId>
                <version>${openws.version}</version>
            </dependency>
            <dependency>
                <groupId>org.wso2.carbon.identity.framework</groupId>
                <artifactId>org.wso2.carbon.identity.application.mgt</artifactId>
                <version>${carbon.identity.framework.version}</version>
            </dependency>
            <dependency>
                <groupId>org.wso2.carbon.identity.framework</groupId>
                <artifactId>org.wso2.carbon.identity.functions.library.mgt</artifactId>
                <version>${carbon.identity.framework.version}</version>
            </dependency>
            <dependency>
                <groupId>xerces</groupId>
                <artifactId>xercesImpl</artifactId>
                <version>${xercesImpl.version}</version>
            </dependency>
            <dependency>
                <groupId>org.wso2.carbon.identity.framework</groupId>
                <artifactId>org.wso2.carbon.identity.workflow.mgt</artifactId>
                <version>${carbon.identity.framework.version}</version>
            </dependency>
            <dependency>
                <groupId>org.wso2.carbon.identity.workflow.impl.bps</groupId>
                <artifactId>org.wso2.carbon.identity.workflow.impl</artifactId>
                <version>${identity.workflow.impl.bps.version}</version>
            </dependency>
            <dependency>
                <groupId>org.wso2.carbon.identity.framework</groupId>
                <artifactId>org.wso2.carbon.identity.application.authentication.framework</artifactId>
                <version>${carbon.identity.framework.version}</version>
            </dependency>
            <dependency>
                <groupId>org.wso2.carbon.identity.saml.common</groupId>
                <artifactId>org.wso2.carbon.identity.saml.common.util</artifactId>
                <version>${saml.common.util.version}</version>
            </dependency>
            <dependency>
                <groupId>commons-codec</groupId>
                <artifactId>commons-codec</artifactId>
                <version>${commons.codec.version}</version>
            </dependency>
            <dependency>
                <groupId>org.apache.ws.commons.schema.wso2</groupId>
                <artifactId>XmlSchema</artifactId>
                <version>${XmlSchema.version}</version>
            </dependency>
            <dependency>
                <groupId>wsdl4j.wso2</groupId>
                <artifactId>wsdl4j</artifactId>
                <version>${wsdl4j.version}</version>
            </dependency>
            <dependency>
                <groupId>org.wso2.carbon.analytics-common</groupId>
                <artifactId>org.wso2.carbon.databridge.commons</artifactId>
                <scope>test</scope>
                <version>${carbon.analytics-common.version}</version>
            </dependency>
            <dependency>
                <groupId>org.wso2.carbon.analytics-common</groupId>
                <artifactId>org.wso2.carbon.databridge.core</artifactId>
                <scope>test</scope>
                <version>${carbon.analytics-common.version}</version>
            </dependency>
            <dependency>
                <groupId>org.wso2.carbon.analytics-common</groupId>
                <artifactId>org.wso2.carbon.databridge.receiver.thrift</artifactId>
                <scope>test</scope>
                <version>${carbon.analytics-common.version}</version>
            </dependency>
            <dependency>
                <groupId>org.wso2.carbon.multitenancy</groupId>
                <artifactId>org.wso2.carbon.tenant.mgt.stub</artifactId>
                <version>${carbon.multitenancy.version}</version>
            </dependency>
            <dependency>
                <groupId>commons-pool.wso2</groupId>
                <artifactId>commons-pool</artifactId>
                <version>${commons.pool.wso2.version}</version>
            </dependency>

            <!-- Outbound Authenticators -->
            <dependency>
                <groupId>org.wso2.carbon.identity.outbound.auth.oidc</groupId>
                <artifactId>org.wso2.carbon.identity.application.authenticator.oidc</artifactId>
                <version>${identity.outbound.auth.oidc.version}</version>
            </dependency>
            <dependency>
                <groupId>org.wso2.carbon.identity.outbound.auth.sts.passive</groupId>
                <artifactId>org.wso2.carbon.identity.application.authenticator.passive.sts</artifactId>
                <version>${identity.outbound.auth.passive.sts.version}</version>
            </dependency>
            <dependency>
                <groupId>org.wso2.carbon.identity.outbound.auth.saml2</groupId>
                <artifactId>org.wso2.carbon.identity.application.authenticator.samlsso</artifactId>
                <version>${identity.outbound.auth.samlsso.version}</version>
            </dependency>

            <!-- Social Authenticators -->
            <dependency>
                <groupId>org.wso2.carbon.identity.outbound.auth.facebook</groupId>
                <artifactId>org.wso2.carbon.identity.application.authenticator.facebook</artifactId>
                <version>${social.authenticator.facebook.version}</version>
            </dependency>
            <dependency>
                <groupId>org.wso2.carbon.identity.outbound.auth.google</groupId>
                <artifactId>org.wso2.carbon.identity.application.authenticator.google</artifactId>
                <version>${social.authenticator.google.version}</version>
            </dependency>
            <dependency>
                <groupId>org.wso2.carbon.identity.outbound.auth.live</groupId>
                <artifactId>org.wso2.carbon.identity.application.authenticator.live</artifactId>
                <version>${social.authenticator.windowslive.version}</version>
            </dependency>
            <dependency>
                <groupId>org.wso2.carbon.identity.outbound.auth.yahoo</groupId>
                <artifactId>org.wso2.carbon.identity.application.authenticator.yahoo</artifactId>
                <version>${social.authenticator.yahoo.version}</version>
            </dependency>

            <!-- Provisioning Connectors -->
            <dependency>
                <groupId>org.wso2.carbon.identity.outbound.provisioning.spml</groupId>
                <artifactId>org.wso2.carbon.identity.provisioning.connector.spml</artifactId>
                <version>${provisioning.connector.spml.version}</version>
            </dependency>
            <dependency>
                <groupId>org.wso2.carbon.identity.outbound.provisioning.google</groupId>
                <artifactId>org.wso2.carbon.identity.provisioning.connector.google</artifactId>
                <version>${provisioning.connector.google.version}</version>
            </dependency>
            <dependency>
                <groupId>org.wso2.carbon.identity.outbound.provisioning.salesforce</groupId>
                <artifactId>org.wso2.carbon.identity.provisioning.connector.salesforce</artifactId>
                <version>${provisioning.connector.salesforce.version}</version>
            </dependency>
            <dependency>
                <groupId>org.wso2.carbon.identity.outbound.provisioning.scim</groupId>
                <artifactId>org.wso2.carbon.identity.provisioning.connector.scim</artifactId>
                <version>${provisioning.connector.scim.version}</version>
            </dependency>

            <!-- Local Authenticators -->
            <dependency>
                <groupId>org.wso2.carbon.identity.application.auth.basic</groupId>
                <artifactId>org.wso2.carbon.identity.application.authenticator.basicauth</artifactId>
                <version>${identity.local.auth.basicauth.version}</version>
            </dependency>
            <dependency>
                <groupId>org.wso2.carbon.identity.local.auth.iwa</groupId>
                <artifactId>org.wso2.carbon.identity.application.authenticator.iwa</artifactId>
                <version>${identity.local.auth.iwa.version}</version>
            </dependency>
            <dependency>
                <groupId>org.wso2.carbon.identity.local.auth.fido</groupId>
                <artifactId>org.wso2.carbon.identity.application.authenticator.fido</artifactId>
                <version>${identity.local.auth.fido.version}</version>
            </dependency>
            <dependency>
                <groupId>org.wso2.carbon.identity.local.auth.fido</groupId>
                <artifactId>org.wso2.carbon.identity.application.authenticator.fido2</artifactId>
                <version>${identity.local.auth.fido.version}</version>
            </dependency>
            <dependency>
                <groupId>org.wso2.carbon.identity.local.auth.fido</groupId>
                <artifactId>org.wso2.carbon.identity.application.authenticator.fido2.server.feature</artifactId>
                <version>${identity.local.auth.fido.version}</version>
            </dependency>
            <dependency>
                <groupId>org.wso2.carbon.identity.application.auth.basic</groupId>
                <artifactId>org.wso2.carbon.identity.application.authenticator.basicauth.jwt</artifactId>
                <version>${identity.local.auth.basicauth.version}</version>
            </dependency>
            <dependency>
                <groupId>org.wso2.carbon.identity.application.auth.basic</groupId>
                <artifactId>org.wso2.carbon.identity.application.authentication.handler.identifier</artifactId>
                <version>${identity.local.auth.basicauth.version}</version>
            </dependency>
            <dependency>
                <groupId>org.wso2.carbon.identity.application.auth.basic</groupId>
                <artifactId>org.wso2.carbon.identity.application.authentication.handler.session</artifactId>
                <version>${identity.local.auth.basicauth.version}</version>
            </dependency>
            <dependency>
                <groupId>org.wso2.carbon.extension.identity.oauth.addons</groupId>
                <artifactId>org.wso2.carbon.identity.oauth2.token.handler.clientauth.mutualtls</artifactId>
                <version>${identity.local.auth.clientauth.mutualtls.version}</version>
            </dependency>

            <!-- Local Authentication API Connector -->
            <dependency>
                <groupId>org.wso2.carbon.identity.local.auth.api</groupId>
                <artifactId>org.wso2.carbon.identity.local.auth.api.core</artifactId>
                <version>${identity.local.auth.api.version}</version>
            </dependency>
            <dependency>
                <groupId>org.wso2.carbon.identity.local.auth.api</groupId>
                <artifactId>org.wso2.carbon.identity.local.auth.api.endpoint</artifactId>
                <version>${identity.local.auth.api.version}</version>
            </dependency>

            <!-- OAuth2 Grant Type extensions -->
            <dependency>
                <groupId>org.wso2.carbon.extension.identity.oauth2.grantType.jwt</groupId>
                <artifactId>org.wso2.carbon.identity.oauth2.grant.jwt</artifactId>
                <version>${identity.oauth2.jwt.bearer.grant.version}</version>
            </dependency>

            <!-- Forget-me tool. -->
            <dependency>
                <groupId>org.wso2.carbon.privacy</groupId>
                <artifactId>org.wso2.carbon.privacy.forgetme.conf</artifactId>
                <version>${forgetme.tool.version}</version>
            </dependency>
            <dependency>
                <groupId>org.wso2.carbon.privacy</groupId>
                <artifactId>org.wso2.carbon.privacy.forgetme.tool</artifactId>
                <version>${forgetme.tool.version}</version>
            </dependency>

            <!--Conditional authenticator functions-->
            <dependency>
                <groupId>org.wso2.carbon.identity.conditional.auth.functions</groupId>
                <artifactId>org.wso2.carbon.identity.conditional.auth.functions.user</artifactId>
                <version>${conditional.authentication.functions.version}</version>
            </dependency>
            <dependency>
                <groupId>org.wso2.carbon.identity.conditional.auth.functions</groupId>
                <artifactId>org.wso2.carbon.identity.conditional.auth.functions.notification</artifactId>
                <version>${conditional.authentication.functions.version}</version>
            </dependency>
            <dependency>
                <groupId>org.wso2.carbon.identity.conditional.auth.functions</groupId>
                <artifactId>org.wso2.carbon.identity.conditional.auth.functions.cookie</artifactId>
                <version>${conditional.authentication.functions.version}</version>
            </dependency>
            <dependency>
                <groupId>org.wso2.carbon.identity.conditional.auth.functions</groupId>
                <artifactId>org.wso2.carbon.identity.conditional.auth.functions.analytics</artifactId>
                <version>${conditional.authentication.functions.version}</version>
            </dependency>
            <!-- Other Connectors packed with IS -->
            <dependency>
                <groupId>org.wso2.carbon.extension.identity.authenticator.outbound.emailotp</groupId>
                <artifactId>org.wso2.carbon.extension.identity.authenticator.emailotp.connector</artifactId>
                <version>${authenticator.emailotp.version}</version>
            </dependency>
            <dependency>
                <groupId>org.wso2.carbon.extension.identity.authenticator.outbound.smsotp</groupId>
                <artifactId>org.wso2.carbon.extension.identity.authenticator.smsotp.connector</artifactId>
                <version>${authenticator.smsotp.version}</version>
            </dependency>
            <dependency>
                <groupId>org.wso2.carbon.extension.identity.authenticator.outbound.twitter</groupId>
                <artifactId>org.wso2.carbon.extension.identity.authenticator.twitter.connector</artifactId>
                <version>${authenticator.twitter.version}</version>
            </dependency>
            <dependency>
                <groupId>org.wso2.carbon.extension.identity.authenticator</groupId>
                <artifactId>org.wso2.carbon.extension.identity.authenticator.office365.connector</artifactId>
                <version>${authenticator.office365.version}</version>
            </dependency>
            <dependency>
                <groupId>org.wso2.carbon.extension.identity.authenticator.outbound.totp</groupId>
                <artifactId>org.wso2.carbon.extension.identity.authenticator.totp.connector</artifactId>
                <version>${authenticator.totp.version}</version>
            </dependency>
            <dependency>
                <groupId>org.wso2.carbon.extension.identity.authenticator</groupId>
                <artifactId>org.wso2.carbon.extension.identity.authenticator.x509Certificate.connector</artifactId>
                <version>${authenticator.x509.version}</version>
            </dependency>

            <!--
                Dependencies from this point is used in p2 profile gen, added here to get them updated along with
                versions plugin (version plugin only reads the dependencies in dependencyManagement,
                and dependencies section)
            -->
            <dependency>
                <groupId>org.wso2.carbon.healthcheck</groupId>
                <artifactId>org.wso2.carbon.healthcheck.server.feature</artifactId>
                <version>${carbon.healthcheck.version}</version>
            </dependency>
            <dependency>
                <groupId>org.wso2.carbon.identity.carbon.auth.saml2</groupId>
                <artifactId>org.wso2.carbon.identity.authenticator.saml2.sso.feature</artifactId>
                <version>${identity.carbon.auth.saml2.version}</version>
                <type>zip</type>
            </dependency>
            <dependency>
                <groupId>org.wso2.carbon.identity.local.auth.requestpath.basic</groupId>
                <artifactId>org.wso2.carbon.identity.application.authenticator.requestpath.basicauth.server.feature
                </artifactId>
                <version>${identity.outbound.auth.requestpath.basicauth.version}</version>
            </dependency>
            <dependency>
                <groupId>org.wso2.carbon.identity.carbon.auth.mutualssl</groupId>
                <artifactId>org.wso2.carbon.identity.authenticator.mutualssl.feature</artifactId>
                <version>${identity.carbon.auth.mutual.ssl.version}</version>
            </dependency>
            <dependency>
                <groupId>org.wso2.carbon.identity.workflow.user</groupId>
                <artifactId>org.wso2.carbon.user.mgt.workflow.feature</artifactId>
                <version>${identity.user.workflow.version}</version>
            </dependency>
            <dependency>
                <groupId>org.wso2.carbon.identity.userstore.ldap</groupId>
                <artifactId>org.wso2.carbon.ldap.server.feature</artifactId>
                <version>${identity.userstore.ldap.version}</version>
            </dependency>
            <dependency>
                <groupId>org.wso2.carbon.identity.userstore.remote</groupId>
                <artifactId>org.wso2.carbon.identity.user.store.remote.feature</artifactId>
                <version>${identity.userstore.remote.version}</version>
            </dependency>
            <dependency>
                <groupId>org.wso2.carbon.identity.carbon.auth.iwa</groupId>
                <artifactId>org.wso2.carbon.identity.authenticator.iwa.feature</artifactId>
                <version>${identity.carbon.auth.iwa.version}</version>
            </dependency>
            <dependency>
                <groupId>org.wso2.carbon.identity.workflow.template.multisteps</groupId>
                <artifactId>org.wso2.carbon.identity.workflow.template.server.feature</artifactId>
                <version>${identity.workflow.template.multisteps.version}</version>
            </dependency>
            <dependency>
                <groupId>org.wso2.carbon.identity.local.auth.requestpath.oauth</groupId>
                <artifactId>org.wso2.carbon.identity.application.authenticator.requestpath.oauth.server.feature
                </artifactId>
                <version>${identity.outbound.auth.requestpath.oauth.version}</version>
            </dependency>
            <dependency>
                <groupId>org.wso2.carbon.identity.tool.validator.sso.saml2</groupId>
                <artifactId>org.wso2.carbon.identity.tools.saml.validator.feature</artifactId>
                <version>${identity.tool.samlsso.validator.version}</version>
            </dependency>
            <dependency>
                <groupId>org.wso2.carbon.identity.datapublisher.authentication</groupId>
                <artifactId>org.wso2.carbon.identity.data.publisher.application.authentication.server.feature
                </artifactId>
                <version>${identity.data.publisher.authentication.version}</version>
            </dependency>
            <dependency>
                <groupId>org.wso2.carbon.identity.data.publisher.oauth</groupId>
                <artifactId>org.wso2.carbon.identity.data.publisher.oauth.server.feature</artifactId>
                <version>${identity.data.publisher.oauth.version}</version>
            </dependency>
            <dependency>
                <groupId>org.wso2.carbon.identity.data.publisher.audit</groupId>
                <artifactId>org.wso2.carbon.identity.data.publisher.audit.user.operation.server.feature</artifactId>
                <version>${identity.data.publisher.audit.version}</version>
            </dependency>
            <dependency>
                <groupId>org.wso2.carbon.identity.auth.rest</groupId>
                <artifactId>org.wso2.carbon.identity.auth.server.feature</artifactId>
                <version>${identity.carbon.auth.rest.version}</version>
            </dependency>
            <dependency>
                <groupId>org.wso2.carbon.identity.event.handler.accountlock</groupId>
                <artifactId>org.wso2.carbon.identity.handler.event.account.lock.feature</artifactId>
                <version>${identity.event.handler.account.lock.version}</version>
            </dependency>
            <dependency>
                <groupId>org.wso2.carbon.identity.event.handler.notification</groupId>
                <artifactId>org.wso2.carbon.email.mgt.feature</artifactId>
                <version>${identity.event.handler.notification.version}</version>
            </dependency>
            <dependency>
                <groupId>org.wso2.carbon.identity.metadata.saml2</groupId>
                <artifactId>org.wso2.carbon.identity.idp.metadata.saml2.server.feature</artifactId>
                <version>${identity.metadata.saml.version}</version>
            </dependency>
            <dependency>
                <groupId>org.wso2.carbon.identity.saml.common</groupId>
                <artifactId>org.wso2.carbon.identity.saml.common.util.feature</artifactId>
                <version>${saml.common.util.version}</version>
            </dependency>

            <dependency>
                <groupId>org.wso2.carbon.identity.application.authz.xacml</groupId>
                <artifactId>org.wso2.carbon.identity.application.authz.xacml.server.feature</artifactId>
                <version>${identity.app.authz.xacml.version}</version>
            </dependency>
            <dependency>
                <groupId>org.wso2.carbon.extension.identity.oauth.addons</groupId>
                <artifactId>org.wso2.carbon.identity.oauth2.validators.xacml.server.feature</artifactId>
                <version>${identity.oauth2.validators.xacml.version}</version>
            </dependency>
            <dependency>
                <groupId>org.apache.felix</groupId>
                <artifactId>org.apache.felix.scr.ds-annotations</artifactId>
                <version>${ds-annotations.version}</version>
            </dependency>
            <dependency>
                <groupId>org.wso2.carbon.consent.mgt</groupId>
                <artifactId>org.wso2.carbon.consent.mgt.server.feature</artifactId>
                <version>${carbon.consent.mgt.version}</version>
            </dependency>
            <dependency>
                <groupId>org.wso2.carbon.identity.framework</groupId>
                <artifactId>org.wso2.carbon.identity.consent.mgt</artifactId>
                <version>${carbon.identity.framework.version}</version>
            </dependency>
            <dependency>
                <groupId>org.wso2.carbon.utils</groupId>
                <artifactId>org.wso2.carbon.database.utils</artifactId>
                <version>${carbon.database.utils.version}</version>
            </dependency>
            <dependency>
                <groupId>org.wso2.carbon.registry</groupId>
                <artifactId>org.wso2.carbon.registry.properties.stub</artifactId>
                <version>${carbon.registry.version}</version>
            </dependency>
            <dependency>
                <groupId>org.wso2.carbon.identity.oauth.uma</groupId>
                <artifactId>org.wso2.carbon.identity.oauth.uma.server.feature</artifactId>
                <version>${carbon.identity.oauth.uma.version}</version>
            </dependency>
            <dependency>
                <groupId>org.wso2.carbon.extension.identity.x509certificate</groupId>
                <artifactId>org.wso2.carbon.extension.identity.x509Certificate.validation.server.feature</artifactId>
                <version>${org.wso2.carbon.extension.identity.x509certificate.version}</version>
            </dependency>
            <dependency>
                <groupId>org.wso2.carbon.identity.conditional.auth.functions</groupId>
                <artifactId>org.wso2.carbon.identity.conditional.auth.functions.server.feature</artifactId>
                <version>${conditional.authentication.functions.version}</version>
            </dependency>
            <dependency>
                <groupId>org.wso2.carbon.identity.framework</groupId>
                <artifactId>org.wso2.carbon.identity.template.mgt.server.feature</artifactId>
                <version>${carbon.identity.framework.version}</version>
            </dependency>
            <dependency>
                <groupId>org.wso2.carbon.identity.framework</groupId>
                <artifactId>org.wso2.carbon.identity.template.mgt.feature</artifactId>
                <version>${carbon.identity.framework.version}</version>
            </dependency>
            <dependency>
                <groupId>org.wso2.msf4j</groupId>
                <artifactId>msf4j-core</artifactId>
                <version>${msf4j.version}</version>
            </dependency>
            <dependency>
                <groupId>org.wso2.msf4j</groupId>
                <artifactId>msf4j-microservice</artifactId>
                <version>${msf4j.version}</version>
            </dependency>
            <dependency>
                <groupId>org.wso2.org.apache.shindig</groupId>
                <artifactId>wso2-extensions</artifactId>
                <version>${wso2.shindig.version}</version>
            </dependency>
            <dependency>
                <groupId>io.rest-assured</groupId>
                <artifactId>rest-assured</artifactId>
                <version>${rest.assured.version}</version>
                <scope>test</scope>
            </dependency>
            <dependency>
                <groupId>io.swagger</groupId>
                <artifactId>swagger-annotations</artifactId>
                <version>${swagger-core-version}</version>
                <scope>test</scope>
            </dependency>
            <dependency>
                <groupId>com.atlassian.oai</groupId>
                <artifactId>swagger-request-validator-restassured</artifactId>
                <version>${swagger-request-validator.version}</version>
                <scope>test</scope>
            </dependency>
            <dependency>
                <groupId>org.wso2.is</groupId>
                <artifactId>org.wso2.identity.jaggery.apps.feature</artifactId>
                <version>${project.version}</version>
            </dependency>
            <!-- Pax Logging -->
            <dependency>
                <groupId>org.ops4j.pax.logging</groupId>
                <artifactId>pax-logging-api</artifactId>
                <version>${pax.logging.api.version}</version>
            </dependency>
            <dependency>
                <groupId>org.apache.logging.log4j</groupId>
                <artifactId>log4j-jul</artifactId>
                <version>2.8.2</version>
                <scope>test</scope>
            </dependency>
            <dependency>
                <groupId>org.apache.logging.log4j</groupId>
                <artifactId>log4j-core</artifactId>
                <version>2.8.2</version>
                <scope>test</scope>
            </dependency>
            <dependency>
                <groupId>commons-logging</groupId>
                <artifactId>commons-logging</artifactId>
                <version>1.2</version>
                <scope>test</scope>
            </dependency>
            <dependency>
                <artifactId>guava</artifactId>
                <groupId>com.google.guava</groupId>
                <type>jar</type>
                <version>${google.guava.version}</version>
            </dependency>
        </dependencies>
    </dependencyManagement>

    <profiles>
        <profile>
            <id>Sign-Artifacts</id>
            <activation>
                <property>
                    <name>sign</name>
                </property>
            </activation>
            <build>
                <plugins>
                    <plugin>
                        <groupId>org.apache.maven.plugins</groupId>
                        <artifactId>maven-gpg-plugin</artifactId>
                        <version>1.0-alpha-3</version>
                        <executions>
                            <execution>
                                <id>sign-artifacts</id>
                                <phase>verify</phase>
                                <goals>
                                    <goal>sign</goal>
                                </goals>
                            </execution>
                        </executions>
                    </plugin>
                </plugins>
            </build>
        </profile>
        <profile>
            <id>wso2-release</id>
            <build>
                <plugins>
                    <plugin>
                        <groupId>org.apache.maven.plugins</groupId>
                        <artifactId>maven-javadoc-plugin</artifactId>
                        <version>2.10.1</version>
                        <executions>
                            <execution>
                                <id>attach-javadocs</id>
                                <goals>
                                    <goal>jar</goal>
                                </goals>
                                <configuration> <!-- add this to disable checking -->
                                    <additionalparam>-Xdoclint:none</additionalparam>
                                </configuration>
                            </execution>
                        </executions>
                    </plugin>
                </plugins>
            </build>
        </profile>

    </profiles>

    <properties>

        <!--Carbon Identity Framework Version-->
        <carbon.identity.framework.version>5.15.11</carbon.identity.framework.version>
        <carbon.identity.framework.version.range>[5.14.67, 6.0.0]</carbon.identity.framework.version.range>

        <!--SAML Common Utils Version-->
        <saml.common.util.version>1.0.3</saml.common.util.version>
        <saml.common.util.version.range>[1.0.0,2.0.0)</saml.common.util.version.range>

        <!--Carbon Consent Version-->
        <carbon.consent.mgt.version>2.2.4</carbon.consent.mgt.version>

        <!--Identity Governance Version-->
        <identity.governance.version>1.3.21</identity.governance.version>


        <!--Identity Carbon Versions-->
        <identity.carbon.auth.saml2.version>5.4.5</identity.carbon.auth.saml2.version>
        <identity.carbon.auth.mutual.ssl.version>5.3.3</identity.carbon.auth.mutual.ssl.version>
        <identity.carbon.auth.iwa.version>5.3.4</identity.carbon.auth.iwa.version>
        <identity.carbon.auth.rest.version>1.3.11</identity.carbon.auth.rest.version>


        <!-- Identity Inbound Versions   -->
        <identity.inbound.auth.saml.version>5.7.4</identity.inbound.auth.saml.version>
        <identity.inbound.auth.oauth.version>6.2.64</identity.inbound.auth.oauth.version>
        <identity.inbound.auth.openid.version>5.4.3</identity.inbound.auth.openid.version>
        <identity.inbound.auth.sts.version>5.4.3</identity.inbound.auth.sts.version>
        <identity.inbound.provisioning.scim.version>5.5.3</identity.inbound.provisioning.scim.version>
        <identity.inbound.provisioning.scim2.version>1.4.18</identity.inbound.provisioning.scim2.version>

        <!-- Identity workflow Versions -->
        <identity.user.workflow.version>5.3.3</identity.user.workflow.version>
        <identity.workflow.impl.bps.version>5.3.5</identity.workflow.impl.bps.version>
        <identity.workflow.template.multisteps.version>5.3.4</identity.workflow.template.multisteps.version>


        <!-- Identity User Versions -->
        <identity.user.account.association.version>5.3.7</identity.user.account.association.version>
        <identity.user.ws.version>5.3.3</identity.user.ws.version>

        <!-- Identity Userstore Versions -->
        <identity.userstore.ldap.version>6.1.7</identity.userstore.ldap.version>
        <identity.userstore.remote.version>5.2.5</identity.userstore.remote.version>

        <!-- Identity Data Publisher Versions -->
        <identity.data.publisher.authentication.version>5.3.8</identity.data.publisher.authentication.version>
        <identity.data.publisher.oauth.version>1.2.7</identity.data.publisher.oauth.version>
        <identity.data.publisher.audit.version>1.2.4</identity.data.publisher.audit.version>

        <!-- Identity Event Handler Versions -->
        <identity.event.handler.account.lock.version>1.3.4</identity.event.handler.account.lock.version>
        <identity.event.handler.notification.version>1.2.10</identity.event.handler.notification.version>

        <!--<identity.agent.entitlement.proxy.version>5.1.1</identity.agent.entitlement.proxy.version>-->
        <!--<identity.carbon.auth.signedjwt.version>5.1.1</identity.carbon.auth.signedjwt.version>-->
        <!--<identity.userstore.cassandra.version>5.1.1</identity.userstore.cassandra.version>-->
        <!--<identity.agent-entitlement-filter.version>5.1.1</identity.agent-entitlement-filter.version>-->

        <!-- Authenticator Versions -->
        <identity.outbound.auth.oidc.version>5.3.6</identity.outbound.auth.oidc.version>
        <identity.outbound.auth.passive.sts.version>5.3.3</identity.outbound.auth.passive.sts.version>
        <identity.outbound.auth.samlsso.version>5.2.8</identity.outbound.auth.samlsso.version>
        <identity.outbound.auth.requestpath.basicauth.version>5.3.4</identity.outbound.auth.requestpath.basicauth.version>
        <identity.outbound.auth.requestpath.oauth.version>5.2.3</identity.outbound.auth.requestpath.oauth.version>

        <!-- Social Authenticator Versions -->
        <social.authenticator.facebook.version>5.1.14</social.authenticator.facebook.version>
        <social.authenticator.google.version>5.1.8</social.authenticator.google.version>
        <social.authenticator.windowslive.version>5.1.4</social.authenticator.windowslive.version>
        <social.authenticator.yahoo.version>5.1.6</social.authenticator.yahoo.version>

        <!-- Provisioning connector Versions -->
        <provisioning.connector.spml.version>5.1.2</provisioning.connector.spml.version>
        <provisioning.connector.google.version>5.1.6</provisioning.connector.google.version>
        <provisioning.connector.salesforce.version>5.1.4</provisioning.connector.salesforce.version>
        <provisioning.connector.scim.version>5.1.13</provisioning.connector.scim.version>

        <!-- Local Authenticator Versions -->
        <identity.local.auth.basicauth.version>6.2.5</identity.local.auth.basicauth.version>
        <identity.local.auth.fido.version>5.1.21</identity.local.auth.fido.version>
        <identity.local.auth.iwa.version>5.3.13</identity.local.auth.iwa.version>
        <identity.local.auth.clientauth.mutualtls.version>2.2.0</identity.local.auth.clientauth.mutualtls.version>

        <!-- Local Authentication API Connector Version -->
        <identity.local.auth.api.version>2.3.1</identity.local.auth.api.version>

        <!-- OAuth2 Grant Type extensions -->
        <identity.oauth2.jwt.bearer.grant.version>1.0.23</identity.oauth2.jwt.bearer.grant.version>

        <!--SAML Metadata-->
        <identity.metadata.saml.version>1.3.0</identity.metadata.saml.version>

        <!-- Connector Versions -->
        <authenticator.totp.version>2.1.5</authenticator.totp.version>
        <authenticator.office365.version>1.0.6</authenticator.office365.version>
        <authenticator.smsotp.version>2.0.28</authenticator.smsotp.version>
        <authenticator.emailotp.version>2.0.31</authenticator.emailotp.version>
        <authenticator.twitter.version>1.0.10</authenticator.twitter.version>
        <authenticator.x509.version>2.0.13</authenticator.x509.version>
        <identity.extension.utils>1.0.8</identity.extension.utils>

        <!-- Identity REST API feature -->
<<<<<<< HEAD
        <identity.api.dispatcher.version>1.0.33</identity.api.dispatcher.version>
=======
        <identity.api.dispatcher.version>1.0.34</identity.api.dispatcher.version>
>>>>>>> 8c857918

        <identity.agent.sso.version>5.3.4</identity.agent.sso.version>
        <identity.tool.samlsso.validator.version>5.3.3</identity.tool.samlsso.validator.version>
        <identity.app.authz.xacml.version>2.1.3</identity.app.authz.xacml.version>
        <identity.oauth2.validators.xacml.version>2.2.0</identity.oauth2.validators.xacml.version>
        <org.wso2.carbon.extension.identity.x509certificate.version>1.0.5</org.wso2.carbon.extension.identity.x509certificate.version>
        <conditional.authentication.functions.version>0.1.40</conditional.authentication.functions.version>
        <carbon.identity.oauth.uma.version>1.1.6</carbon.identity.oauth.uma.version>

        <!-- Identity Portal Versions -->
        <identity.apps.version>0.1.106</identity.apps.version>

        <!-- Charon -->
        <charon.version>3.3.0</charon.version>

        <!-- Carbon Kernel -->
        <carbon.kernel.version>4.5.2</carbon.kernel.version>

        <!-- Carbon Repo Versions -->
        <carbon.commons.version>4.7.17</carbon.commons.version>
        <carbon.deployment.version>4.9.11</carbon.deployment.version>
        <carbon.registry.version>4.7.19</carbon.registry.version>
        <carbon.multitenancy.version>4.7.11</carbon.multitenancy.version>
        <carbon.metrics.version>1.3.3</carbon.metrics.version>
        <carbon.business-process.version>4.5.20</carbon.business-process.version>
        <carbon.analytics-common.version>5.2.10</carbon.analytics-common.version>
        <carbon.dashboards.version>2.0.26</carbon.dashboards.version>
        <carbon.database.utils.version>2.0.10</carbon.database.utils.version>
        <carbon.healthcheck.version>1.2.1</carbon.healthcheck.version>

        <!-- Common tool Versions -->
        <cipher-tool.version>1.1.5</cipher-tool.version>
        <securevault.wso2.version>1.1.3</securevault.wso2.version>
        <forgetme.tool.version>1.2.1</forgetme.tool.version>


        <!-- Jaggeryjs Repo Versions -->
        <jaggeryjs.version>0.14.11</jaggeryjs.version>
        <jaggery.extensions.version>1.6.2</jaggery.extensions.version>
        <ws.module.version>${jaggery.extensions.version}</ws.module.version>
        <oauth.module.version>${jaggery.extensions.version}</oauth.module.version>
        <email.module.version>${jaggery.extensions.version}</email.module.version>
        <uuid.module.version>${jaggery.extensions.version}</uuid.module.version>
        <process.module.version>${jaggery.extensions.version}</process.module.version>
        <caramel.module.version>${jaggery.extensions.version}</caramel.module.version>
        <carbon.module.version>${jaggery.extensions.version}</carbon.module.version>
        <handlebars.module.version>${jaggery.extensions.version}</handlebars.module.version>
        <markdown.module.verion>${jaggery.extensions.version}</markdown.module.verion>
        <gadget.module.version>${jaggery.extensions.version}</gadget.module.version>
        <i18n.module.version>${jaggery.extensions.version}</i18n.module.version>

        <!-- Feature dependency Versions -->
        <stratos.version.221>2.2.1</stratos.version.221>
        <ehcache.version>1.5.0.wso2v3</ehcache.version>
        <bcel.wso2.version>5.2.0.wso2v1</bcel.wso2.version>
        <asm-all.version>5.2</asm-all.version>
        <cglib.wso2.version>2.2.wso2v1</cglib.wso2.version>
        <jibx.wso2.version>1.2.1.wso2v1</jibx.wso2.version>
        <axis2.jibx.wso2.version>1.6.1.wso2v11</axis2.jibx.wso2.version>
        <axis2.jaxb.wso2.version>${axis2.wso2.version}</axis2.jaxb.wso2.version>
        <axis2-transports.version>2.0.0-wso2v38</axis2-transports.version>
        <h2database.wso2.version>1.4.199.wso2v1</h2database.wso2.version>
        <wso2.shindig.version>2.5.2-wso2v14</wso2.shindig.version>
        <slf4j.version>1.7.28</slf4j.version>

        <!-- UI styles dependency versions -->
        <equinox.http.servlet.version>2.2.2</equinox.http.servlet.version>
        <equinox.http.helper.version>1.0.0</equinox.http.helper.version>
        <equinox.jsp.jasper.version>1.0.1.R33x_v20070816</equinox.jsp.jasper.version>
        <javax.servlet.jsp.version>2.0.0.v200706191603</javax.servlet.jsp.version>

        <!-- Distribution dependencies ends here -->

        <!-- Build dependency Versions -->
        <wso2.json.merge.plugin.version>5.2.5</wso2.json.merge.plugin.version>
        <carbon.p2.plugin.version>5.1.2</carbon.p2.plugin.version>
        <ds-annotations.version>1.2.10</ds-annotations.version>
        <maven.war.plugin.version>3.2.0</maven.war.plugin.version>

        <!-- Sample dependency Versions -->
        <sevlet.api.version>2.5</sevlet.api.version>
        <jsp.api.version>2.0</jsp.api.version>
        <neethi.wso2.version>2.0.4.wso2v5</neethi.wso2.version>
        <axiom.impl.version>1.2.12</axiom.impl.version>
        <axiom.version>1.2.11-wso2v6</axiom.version>
        <gdata.core.wso2.version>1.47.0.wso2v1</gdata.core.wso2.version>
        <json.simple.version>1.1.1</json.simple.version>
        <openid4java.consumer.version>1.0.0</openid4java.consumer.version>
        <opensaml.version>2.6.6</opensaml.version>
        <opensaml2.wso2.version>2.6.6.wso2v3</opensaml2.wso2.version>
        <opensaml3.version>3.3.1</opensaml3.version>
        <shibboleth.version>7.3.0</shibboleth.version>
        <google.guava.version>27.0.1-jre</google.guava.version>
        <joda.wso2.version>2.9.4.wso2v1</joda.wso2.version>
        <wss4j.wso2.version>1.5.11-wso2v18</wss4j.wso2.version>
        <openws.version>1.5.4</openws.version>
        <xalan.version>2.7.1</xalan.version>
        <xalan.wso2.version>2.7.0.wso2v1</xalan.wso2.version>
        <rampart.wso2.version>1.6.1-wso2v40</rampart.wso2.version>
        <orbit.version.commons.httpclient>4.2.5.wso2v1</orbit.version.commons.httpclient>
        <httpcore.wso2.version>4.3.3.wso2v1</httpcore.wso2.version>
        <httpclient.version>4.5.8</httpclient.version>
        <commons.httpclient.version>3.1</commons.httpclient.version>
        <jstl.version>1.1.2</jstl.version>
        <taglibs.version>1.1.2</taglibs.version>
        <google.collect.wso2.version>1.0.0.wso2v2</google.collect.wso2.version>
        <oauth2.client.version>1.0.0</oauth2.client.version>
        <axiom.wso2.version>1.2.11.wso2v10</axiom.wso2.version>
        <commons.lang.version>2.6</commons.lang.version>
        <charon.orbit.version>2.1.7</charon.orbit.version>
        <commons-collections.version>3.2.2</commons-collections.version>
        <axis2.client.version>${axis2.wso2.version}</axis2.client.version>
        <axis2.wso2.version>1.6.1-wso2v38</axis2.wso2.version>
        <json-smart.version>1.3</json-smart.version>
        <nimbusds.version>7.3.0.wso2v1</nimbusds.version>
        <commons-codec.version>1.4.0.wso2v1</commons-codec.version>
        <eclipse.microprofile.version>1.2</eclipse.microprofile.version>
        <xmlsec.version>2.1.3</xmlsec.version>
        <xmltooling.version>1.3.1</xmltooling.version>
        <xercesImpl.version>2.12.0</xercesImpl.version>
        <commons.codec.version>1.8</commons.codec.version>
        <XmlSchema.version>1.4.7-wso2v5</XmlSchema.version>
        <wsdl4j.version>1.6.2.wso2v2</wsdl4j.version>
        <commons.pool.wso2.version>1.5.6.wso2v1</commons.pool.wso2.version>
        <liberty.maven.plugin.version>2.2</liberty.maven.plugin.version>
        <pax.logging.api.version>1.10.1</pax.logging.api.version>

        <osgi.framework.imp.pkg.version.range>[1.7.0, 2.0.0)</osgi.framework.imp.pkg.version.range>
        <osgi.service.component.imp.pkg.version.range>[1.2.0, 2.0.0)</osgi.service.component.imp.pkg.version.range>
        <commons.logging.version.range>[1.2.0,2.0.0)</commons.logging.version.range>

        <!--  Test dependencies -->
        <carbon.automation.version>4.4.3</carbon.automation.version>
        <carbon.automationutils.version>4.5.1</carbon.automationutils.version>
        <selenium.version>2.40.0</selenium.version>
        <testng.version>6.1.1</testng.version>
        <junit.version>4.12</junit.version>
        <org.apache.tomcat.wso2.version>7.0.52.wso2v5</org.apache.tomcat.wso2.version>
        <msf4j.version>2.6.2</msf4j.version>
        <jacoco.agent.version>0.8.4</jacoco.agent.version>
        <xml.apis.version>1.4.01</xml.apis.version>
        <emma.version>2.1.5320</emma.version>
        <apache.wink.version>1.1.3-incubating</apache.wink.version>
        <apache.ws.security.version>1.6.9</apache.ws.security.version>
        <apache.openejb.version>4.5.2</apache.openejb.version>
        <nimbus.oidc.sdk.version>6.13</nimbus.oidc.sdk.version>
        <!--Rest API test -->
        <rest.assured.version>4.1.2</rest.assured.version>
        <swagger-core-version>1.5.22</swagger-core-version>
        <swagger-request-validator.version>2.6.0</swagger-request-validator.version>

        <project.scm.id>my-scm-server</project.scm.id>

    </properties>

    <repositories>
        <!-- Before adding ANYTHING in here, please start a discussion on the dev list.
	Ideally the Axis2 build should only use Maven central (which is available
	by default) and nothing else. We had troubles with other repositories in
	the past. Therefore configuring additional repositories here should be
	considered very carefully. -->
        <repository>
            <id>wso2-nexus</id>
            <name>WSO2 internal Repository</name>
            <url>http://maven.wso2.org/nexus/content/groups/wso2-public/</url>
            <releases>
                <enabled>true</enabled>
                <updatePolicy>daily</updatePolicy>
                <checksumPolicy>ignore</checksumPolicy>
            </releases>
        </repository>

        <repository>
            <id>wso2.releases</id>
            <name>WSO2 internal Repository</name>
            <url>http://maven.wso2.org/nexus/content/repositories/releases/</url>
            <releases>
                <enabled>true</enabled>
                <updatePolicy>daily</updatePolicy>
                <checksumPolicy>ignore</checksumPolicy>
            </releases>
        </repository>

        <repository>
            <id>wso2.snapshots</id>
            <name>WSO2 Snapshot Repository</name>
            <url>http://maven.wso2.org/nexus/content/repositories/snapshots/</url>
            <snapshots>
                <enabled>true</enabled>
                <updatePolicy>daily</updatePolicy>
            </snapshots>
            <releases>
                <enabled>false</enabled>
            </releases>
        </repository>
    </repositories>

    <scm>
        <url>https://github.com/wso2/product-is.git</url>
        <developerConnection>scm:git:https://github.com/wso2/product-is.git</developerConnection>
        <connection>scm:git:https://github.com/wso2/product-is.git</connection>
        <tag>HEAD</tag>
    </scm>


</project><|MERGE_RESOLUTION|>--- conflicted
+++ resolved
@@ -1917,7 +1917,7 @@
     <properties>
 
         <!--Carbon Identity Framework Version-->
-        <carbon.identity.framework.version>5.15.11</carbon.identity.framework.version>
+        <carbon.identity.framework.version>5.15.5</carbon.identity.framework.version>
         <carbon.identity.framework.version.range>[5.14.67, 6.0.0]</carbon.identity.framework.version.range>
 
         <!--SAML Common Utils Version-->
@@ -1939,12 +1939,12 @@
 
 
         <!-- Identity Inbound Versions   -->
-        <identity.inbound.auth.saml.version>5.7.4</identity.inbound.auth.saml.version>
-        <identity.inbound.auth.oauth.version>6.2.64</identity.inbound.auth.oauth.version>
+        <identity.inbound.auth.saml.version>5.7.0</identity.inbound.auth.saml.version>
+        <identity.inbound.auth.oauth.version>6.2.51</identity.inbound.auth.oauth.version>
         <identity.inbound.auth.openid.version>5.4.3</identity.inbound.auth.openid.version>
         <identity.inbound.auth.sts.version>5.4.3</identity.inbound.auth.sts.version>
         <identity.inbound.provisioning.scim.version>5.5.3</identity.inbound.provisioning.scim.version>
-        <identity.inbound.provisioning.scim2.version>1.4.18</identity.inbound.provisioning.scim2.version>
+        <identity.inbound.provisioning.scim2.version>1.4.17</identity.inbound.provisioning.scim2.version>
 
         <!-- Identity workflow Versions -->
         <identity.user.workflow.version>5.3.3</identity.user.workflow.version>
@@ -1953,7 +1953,7 @@
 
 
         <!-- Identity User Versions -->
-        <identity.user.account.association.version>5.3.7</identity.user.account.association.version>
+        <identity.user.account.association.version>5.3.5</identity.user.account.association.version>
         <identity.user.ws.version>5.3.3</identity.user.ws.version>
 
         <!-- Identity Userstore Versions -->
@@ -1962,12 +1962,12 @@
 
         <!-- Identity Data Publisher Versions -->
         <identity.data.publisher.authentication.version>5.3.8</identity.data.publisher.authentication.version>
-        <identity.data.publisher.oauth.version>1.2.7</identity.data.publisher.oauth.version>
+        <identity.data.publisher.oauth.version>1.2.6</identity.data.publisher.oauth.version>
         <identity.data.publisher.audit.version>1.2.4</identity.data.publisher.audit.version>
 
         <!-- Identity Event Handler Versions -->
-        <identity.event.handler.account.lock.version>1.3.4</identity.event.handler.account.lock.version>
-        <identity.event.handler.notification.version>1.2.10</identity.event.handler.notification.version>
+        <identity.event.handler.account.lock.version>1.3.3</identity.event.handler.account.lock.version>
+        <identity.event.handler.notification.version>1.2.9</identity.event.handler.notification.version>
 
         <!--<identity.agent.entitlement.proxy.version>5.1.1</identity.agent.entitlement.proxy.version>-->
         <!--<identity.carbon.auth.signedjwt.version>5.1.1</identity.carbon.auth.signedjwt.version>-->
@@ -2018,11 +2018,7 @@
         <identity.extension.utils>1.0.8</identity.extension.utils>
 
         <!-- Identity REST API feature -->
-<<<<<<< HEAD
-        <identity.api.dispatcher.version>1.0.33</identity.api.dispatcher.version>
-=======
         <identity.api.dispatcher.version>1.0.34</identity.api.dispatcher.version>
->>>>>>> 8c857918
 
         <identity.agent.sso.version>5.3.4</identity.agent.sso.version>
         <identity.tool.samlsso.validator.version>5.3.3</identity.tool.samlsso.validator.version>
