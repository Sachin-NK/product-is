<?xml version="1.0" encoding="utf-8"?>
<!--
  ~ Copyright (c) 2014, WSO2 LLC. (http://www.wso2.org) All Rights Reserved.
  ~
  ~ Licensed under the Apache License, Version 2.0 (the "License");
  ~ you may not use this file except in compliance with the License.
  ~ You may obtain a copy of the License at
  ~
  ~      http://www.apache.org/licenses/LICENSE-2.0
  ~
  ~ Unless required by applicable law or agreed to in writing, software
  ~ distributed under the License is distributed on an "AS IS" BASIS,
  ~ WITHOUT WARRANTIES OR CONDITIONS OF ANY KIND, either express or implied.
  ~ See the License for the specific language governing permissions and
  ~ limitations under the License.
  -->
<project xmlns="http://maven.apache.org/POM/4.0.0" xmlns:xsi="http://www.w3.org/2001/XMLSchema-instance" xsi:schemaLocation="http://maven.apache.org/POM/4.0.0 http://maven.apache.org/maven-v4_0_0.xsd">

    <parent>
        <groupId>org.wso2</groupId>
        <artifactId>wso2</artifactId>
        <version>1.2</version>
    </parent>


    <modelVersion>4.0.0</modelVersion>
    <groupId>org.wso2.is</groupId>
    <artifactId>identity-server-parent</artifactId>
    <packaging>pom</packaging>
    <description>WSO2 Identity Server</description>
    <version>7.0.1-SNAPSHOT</version>
    <name>WSO2 Identity Server</name>
    <url>http://wso2.org/projects/identity</url>

    <modules>
        <module>modules/features</module>
        <module>modules/p2-profile-gen</module>
        <module>modules/connectors</module>
        <module>modules/api-resources</module>
        <module>modules/authenticators</module>
        <module>modules/social-authenticators</module>
        <module>modules/provisioning-connectors</module>
        <module>modules/local-authenticators</module>
        <module>modules/oauth2-grant-types</module>
        <module>modules/distribution</module>
        <module>modules/styles</module>
        <module>modules/tests-utils</module>
        <module>modules/integration</module>
    </modules>

    <licenses>
        <license>
            <name>Apache License Version 2.0</name>
            <url>http://www.apache.org/licenses/LICENSE-2.0</url>
        </license>
    </licenses>

    <organization>
        <name>WSO2</name>
        <url>http://www.wso2.org</url>
    </organization>

    <issueManagement>
        <system>JIRA</system>
        <url>http://www.wso2.org/jira/browse/IDENTITY</url>
    </issueManagement>
    <mailingLists>
        <mailingList>
            <name>Identity Server Developers</name>
            <subscribe>identity-dev-subscribe@wso2.org</subscribe>
            <unsubscribe>identity-dev-unsubscribe@wso2.org</unsubscribe>
            <post>identity-dev@wso2.org</post>
            <archive>http://wso2.org/mailarchive/identity-dev/</archive>
        </mailingList>
    </mailingLists>

    <inceptionYear>2007</inceptionYear>

    <developers>
        <developer>
            <name>Ruchith Fernando</name>
            <id>ruchith</id>
            <email>ruchith AT wso2.com</email>
            <organization>WSO2</organization>
        </developer>
        <developer>
            <name>Dimuthu Leelaratne</name>
            <id>dimuthul</id>
            <email>dimuthul AT wso2.com</email>
            <organization>WSO2</organization>
        </developer>
        <developer>
            <name>Dumindu Perera</name>
            <id>dumindu</id>
            <email>dumindu AT wso2.com</email>
            <organization>WSO2</organization>
        </developer>
        <developer>
            <name>Saminda Abeyruwan</name>
            <id>saminda</id>
            <email>saminda AT wso2.com</email>
            <organization>WSO2</organization>
        </developer>
        <developer>
            <name>Nandana Mihindukulasooriya</name>
            <id>nandana</id>
            <email>nandana AT wso2.com</email>
            <organization>WSO2</organization>
        </developer>
        <developer>
            <name>Prabath Siriwardena</name>
            <id>prabath</id>
            <email>prabath AT wso2.com</email>
            <organization>WSO2</organization>
        </developer>
        <developer>
            <name>Thilina Buddhika</name>
            <id>thilina</id>
            <email>thilinab AT wso2.com</email>
            <organization>WSO2</organization>
        </developer>
        <developer>
            <name>Amila Jayasekara</name>
            <id>amilaj</id>
            <email>amilaj AT wso2.com</email>
            <organization>WSO2</organization>
        </developer>
        <developer>
            <name>Asela Pathberiya</name>
            <id>asela</id>
            <email>asela AT wso2.com</email>
            <organization>WSO2</organization>
        </developer>
        <developer>
            <name>Hasini Gunasinghe</name>
            <id>hasini</id>
            <email>hasini AT wso2.com</email>
            <organization>WSO2</organization>
        </developer>
        <developer>
            <name>Manjula Rathnayake</name>
            <id>manjula</id>
            <email>manjular AT wso2.com</email>
            <organization>WSO2</organization>
        </developer>
        <developer>
            <name>Suresh Attanayake</name>
            <id>suresh</id>
            <email>suresh AT wso2.com</email>
            <organization>WSO2</organization>
        </developer>
        <developer>
            <name>Johann Nallathamby</name>
            <id>johann</id>
            <email>johann AT wso2.com</email>
            <organization>WSO2</organization>
        </developer>
        <developer>
            <name>Dulanja Liyanage</name>
            <id>dulanja</id>
            <email>dulanja AT wso2.com</email>
            <organization>WSO2</organization>
        </developer>
        <developer>
            <name>Ishara Karunarathna</name>
            <id>ishara</id>
            <email>isharak AT wso2.com</email>
            <organization>WSO2</organization>
        </developer>
        <developer>
            <name>Darshana Gunawardana</name>
            <id>darshana</id>
            <email>darshana AT wso2.com</email>
            <organization>WSO2</organization>
        </developer>
        <developer>
            <name>Pushpalanka Jayawardana</name>
            <id>pushpalanka</id>
            <email>lanka AT wso2.com</email>
            <organization>WSO2</organization>
        </developer>
        <developer>
            <name>Chamath Gunawardana</name>
            <id>chamath</id>
            <email>chamathg AT wso2.com</email>
            <organization>WSO2</organization>
        </developer>
        <developer>
            <name>Thanuja Jayasinghe</name>
            <id>thanuja</id>
            <email>thanuja AT wso2.com</email>
            <organization>WSO2</organization>
        </developer>
        <developer>
            <name>Isura Karunarathna</name>
            <id>isura</id>
            <email>isura AT wso2.com</email>
            <organization>WSO2</organization>
        </developer>
        <developer>
            <name>Prasad Tissera</name>
            <id>prasad</id>
            <email>prasadt AT wso2.com</email>
            <organization>WSO2</organization>
        </developer>
        <developer>
            <name>Pulasthi Mahawithana</name>
            <id>pulasthi</id>
            <email>pulasthim AT wso2.com</email>
            <organization>WSO2</organization>
        </developer>
        <developer>
            <name>Hasintha Indrajee</name>
            <id>hasintha</id>
            <email>hasintha AT wso2.com</email>
            <organization>WSO2</organization>
        </developer>
        <developer>
            <name>Gayan Gunawardana</name>
            <id>gayan</id>
            <email>gayan AT wso2.com</email>
            <organization>WSO2</organization>
        </developer>
        <developer>
            <name>Tharindu Edirisinghe</name>
            <id>tharindue</id>
            <email>tharindue AT wso2.com</email>
            <organization>WSO2</organization>
        </developer>
        <developer>
            <name>Malithi Edirisinghe</name>
            <id>malithim</id>
            <email>malithim AT wso2.com</email>
            <organization>WSO2</organization>
        </developer>
        <developer>
            <name>Godwin Shrimal</name>
            <id>godwin</id>
            <email>godwin AT wso2.com</email>
            <organization>WSO2</organization>
        </developer>
        <developer>
            <name>Omindu Rathnaweera</name>
            <id>omindu</id>
            <email>omindu AT wso2.com</email>
            <organization>WSO2</organization>
        </developer>
        <developer>
            <name>Nuwandi Wickramasinghe</name>
            <id>nuwandiw</id>
            <email>nuwandiw AT wso2.com</email>
            <organization>WSO2</organization>
        </developer>
        <developer>
            <name>Kasun Bandara</name>
            <id>kasunb</id>
            <email>kasunb AT wso2.com</email>
            <organization>WSO2</organization>
        </developer>
        <developer>
            <name>Indunil Upeksha</name>
            <id>indunil</id>
            <email>indunil AT wso2.com</email>
            <organization>WSO2</organization>
        </developer>
        <developer>
            <name>Hasanthi Dissanayake</name>
            <id>hasanthi</id>
            <email>hasanthi AT wso2.com</email>
            <organization>WSO2</organization>
        </developer>
        <developer>
            <name>Maduranga Siriwardena</name>
            <id>maduranga</id>
            <email>maduranga AT wso2.com</email>
            <organization>WSO2</organization>
        </developer>
        <developer>
            <name>Chamila Wijayarathna</name>
            <id>chamila</id>
            <email>chamila AT wso2.com</email>
            <organization>WSO2</organization>
        </developer>
        <developer>
            <name>Chanaka Jayasena</name>
            <id>chanaka</id>
            <email>chanaka AT wso2.com</email>
            <organization>WSO2</organization>
        </developer>
        <developer>
            <name>Chamara Philips</name>
            <id>chamarap</id>
            <email>chamarap AT wso2.com</email>
            <organization>WSO2</organization>
        </developer>
        <developer>
            <name>Damith Senanayake</name>
            <id>damiths</id>
            <email>damiths AT wso2.com</email>
            <organization>WSO2</organization>
        </developer>
        <developer>
            <name>Jayanga Kaushalya</name>
            <id>jayangak</id>
            <email>jayangak AT wso2.com</email>
            <organization>WSO2</organization>
        </developer>
        <developer>
            <name>Farasath Ahamed</name>
            <id>farasatha</id>
            <email>farasatha AT wso2.com</email>
            <organization>WSO2</organization>
        </developer>
        <developer>
            <name>Dharshana Kasun Warusavitharana</name>
            <id>dharshanaw</id>
            <email>dharshanaw AT wso2.com</email>
            <organization>WSO2</organization>
        </developer>
        <developer>
            <name>Ayesha Dissanayaka</name>
            <id>ayesha</id>
            <email>ayesha AT wso2.com</email>
            <organization>WSO2</organization>
        </developer>
        <developer>
            <name>Ashen Weerathunga</name>
            <id>ashen</id>
            <email>ashen AT wso2.com</email>
            <organization>WSO2</organization>
        </developer>
        <developer>
            <name>Dimuthu De Lanerolle</name>
            <id>dimuthud</id>
            <email>dimuthud AT wso2.com</email>
            <organization>WSO2</organization>
        </developer>
        <developer>
            <name>Ruwan Abeykoon</name>
            <id>ruwana</id>
            <email>ruwana AT wso2.com</email>
            <organization>WSO2</organization>
        </developer>
        <developer>
            <name>Kasun Gajasinghe</name>
            <id>kasung</id>
            <email>kasung AT wso2.com</email>
            <organization>WSO2</organization>
        </developer>
        <developer>
            <name>Dinusha Senanayaka</name>
            <id>dinusha</id>
            <email>dinusha AT wso2.com</email>
            <organization>WSO2</organization>
        </developer>
        <developer>
            <name>Lahiru Manohara</name>
            <id>lahiruma</id>
            <email>lahiruma AT wso2.com</email>
            <organization>WSO2</organization>
        </developer>
        <developer>
            <name>Rushmin Fernando</name>
            <id>rushmin</id>
            <email>rushmin AT wso2.com</email>
            <organization>WSO2</organization>
        </developer>
        <developer>
            <name>Lahiru Ekanayake</name>
            <id>lahirue</id>
            <email>lahirue AT wso2.com</email>
            <organization>WSO2</organization>
        </developer>
        <developer>
            <name>Lahiru Cooray</name>
            <id>lahiruc</id>
            <email>lahiruc AT wso2.com</email>
            <organization>WSO2</organization>
        </developer>
        <developer>
            <name>Dinali Dabarera</name>
            <id>Dinali</id>
            <email>dinali AT wso2.com</email>
            <organization>WSO2</organization>
        </developer>
        <developer>
            <name>Nilasini Thirunavukaarasu</name>
            <id>Nilasini</id>
            <email>nilasini AT wso2.com</email>
            <organization>WSO2</organization>
        </developer>
        <developer>
            <name>Sathya Bandara</name>
            <id>Sathya</id>
            <email>sathya AT wso2.com</email>
            <organization>WSO2</organization>
        </developer>
        <developer>
            <name>Supun Priyadarshana</name>
            <id>Supun</id>
            <email>supunp AT wso2.com</email>
            <organization>WSO2</organization>
        </developer>
        <developer>
            <name>Thilina Madumal</name>
            <id>Thilina</id>
            <email>thilinamad AT wso2.com</email>
            <organization>WSO2</organization>
        </developer>
        <developer>
            <name>Madawa Soysa</name>
            <id>madawas</id>
            <email>madawas AT wso2.com</email>
            <organization>WSO2</organization>
        </developer>
    </developers>


    <pluginRepositories>
        <pluginRepository>
            <id>wso2-maven2-repository</id>
            <url>https://dist.wso2.org/maven2</url>
        </pluginRepository>
        <pluginRepository>
            <id>wso2.releases</id>
            <name>WSO2 internal Repository</name>
            <url>https://maven.wso2.org/nexus/content/repositories/releases/</url>
            <releases>
                <enabled>true</enabled>
                <updatePolicy>daily</updatePolicy>
                <checksumPolicy>ignore</checksumPolicy>
            </releases>
        </pluginRepository>
        <pluginRepository>
            <id>wso2.snapshots</id>
            <name>Apache Snapshot Repository</name>
            <url>https://maven.wso2.org/nexus/content/repositories/snapshots/</url>
            <snapshots>
                <enabled>true</enabled>
                <updatePolicy>daily</updatePolicy>
            </snapshots>
            <releases>
                <enabled>false</enabled>
            </releases>
        </pluginRepository>
        <pluginRepository>
            <id>wso2-nexus</id>
            <name>WSO2 internal Repository</name>
            <url>https://maven.wso2.org/nexus/content/groups/wso2-public/</url>
            <releases>
                <enabled>true</enabled>
                <updatePolicy>daily</updatePolicy>
                <checksumPolicy>ignore</checksumPolicy>
            </releases>
        </pluginRepository>
    </pluginRepositories>

    <build>
        <plugins>
            <plugin>
                <groupId>org.apache.maven.plugins</groupId>
                <artifactId>maven-release-plugin</artifactId>
                <configuration>
                    <preparationGoals>clean install</preparationGoals>
                    <autoVersionSubmodules>true</autoVersionSubmodules>
                </configuration>
            </plugin>
            <plugin>
                <groupId>org.apache.maven.plugins</groupId>
                <artifactId>maven-deploy-plugin</artifactId>
            </plugin>
            <plugin>
                <groupId>org.apache.maven.plugins</groupId>
                <artifactId>maven-compiler-plugin</artifactId>
                <configuration>
                    <encoding>UTF-8</encoding>
                    <source>1.8</source>
                    <target>1.8</target>
                </configuration>
            </plugin>
            <plugin>
                <groupId>org.apache.maven.plugins</groupId>
                <artifactId>maven-surefire-plugin</artifactId>
                <version>2.22.1</version>
            </plugin>
            <plugin>
                <inherited>false</inherited>
                <artifactId>maven-clean-plugin</artifactId>
                <version>2.1</version>
            </plugin>
        </plugins>

        <pluginManagement>
            <plugins>
                <plugin>
                    <groupId>org.apache.felix</groupId>
                    <artifactId>maven-bundle-plugin</artifactId>
                    <version>3.2.0</version>
                    <extensions>true</extensions>
                    <configuration>
                        <obrRepository>NONE</obrRepository>
                    </configuration>
                </plugin>
                <plugin>
                    <groupId>org.apache.maven.plugins</groupId>
                    <artifactId>maven-source-plugin</artifactId>
                    <version>3.0.1</version>
                    <executions>
                        <execution>
                            <id>attach-sources</id>
                            <phase>verify</phase>
                            <goals>
                                <goal>jar-no-fork</goal>
                            </goals>
                        </execution>
                    </executions>
                </plugin>
                <plugin>
                    <groupId>org.apache.maven.plugins</groupId>
                    <artifactId>maven-project-info-reports-plugin</artifactId>
                    <version>2.4</version>
                </plugin>
                <plugin>
                    <groupId>org.apache.maven.plugins</groupId>
                    <artifactId>maven-war-plugin</artifactId>
                    <version>${maven.war.plugin.version}</version>
                </plugin>
                <plugin>
                    <groupId>org.codehaus.mojo</groupId>
                    <artifactId>build-helper-maven-plugin</artifactId>
                    <version>3.0.0</version>
                </plugin>
                <plugin>
                    <groupId>net.wasdev.wlp.maven.plugins</groupId>
                    <artifactId>liberty-maven-plugin</artifactId>
                    <version>${liberty.maven.plugin.version}</version>
                </plugin>
                <plugin>
                    <groupId>org.wso2.maven</groupId>
                    <artifactId>wso2-maven-json-merge-plugin</artifactId>
                    <version>${wso2.json.merge.plugin.version}</version>
                </plugin>
                <plugin>
                    <groupId>org.apache.maven.plugins</groupId>
                    <artifactId>maven-checkstyle-plugin</artifactId>
                    <version>${maven.checkstyle.plugin.version}</version>
                </plugin>
            </plugins>
        </pluginManagement>

    </build>

    <dependencyManagement>
        <dependencies>
            <dependency>
                <groupId>org.wso2.carbon</groupId>
                <artifactId>org.wso2.carbon.ui</artifactId>
                <version>${carbon.kernel.version}</version>
            </dependency>
            <dependency>
                <groupId>org.eclipse.equinox</groupId>
                <artifactId>org.eclipse.equinox.http.servlet</artifactId>
                <version>${equinox.http.servlet.version}</version>
            </dependency>
            <dependency>
                <groupId>org.eclipse.equinox</groupId>
                <artifactId>org.eclipse.equinox.http.helper</artifactId>
                <version>${equinox.http.helper.version}</version>
            </dependency>
            <dependency>
                <groupId>org.eclipse.equinox</groupId>
                <artifactId>org.eclipse.equinox.jsp.jasper</artifactId>
                <version>${equinox.jsp.jasper.version}</version>
            </dependency>
            <dependency>
                <groupId>org.eclipse.equinox</groupId>
                <artifactId>javax.servlet.jsp</artifactId>
                <version>${javax.servlet.jsp.version}</version>
            </dependency>
            <dependency>
                <groupId>org.eclipse.microprofile</groupId>
                <artifactId>microprofile</artifactId>
                <version>${eclipse.microprofile.version}</version>
                <type>pom</type>
            </dependency>
            <dependency>
                <groupId>net.sf.ehcache.wso2</groupId>
                <artifactId>ehcache</artifactId>
                <version>${ehcache.version}</version>
            </dependency>
            <dependency>
                <groupId>org.apache.bcel.wso2</groupId>
                <artifactId>bcel</artifactId>
                <version>${bcel.wso2.version}</version>
            </dependency>
            <dependency>
                <groupId>org.ow2.asm</groupId>
                <artifactId>asm-all</artifactId>
                <version>${asm-all.version}</version>
            </dependency>
            <dependency>
                <groupId>cglib.wso2</groupId>
                <artifactId>cglib</artifactId>
                <version>${cglib.wso2.version}</version>
            </dependency>
            <dependency>
                <groupId>com.google.gdata.wso2</groupId>
                <artifactId>gdata-core</artifactId>
                <version>${gdata.core.wso2.version}</version>
            </dependency>
            <dependency>
                <groupId>com.google.code.gson</groupId>
                <artifactId>gson</artifactId>
                <version>${google.code.gson.version}</version>
            </dependency>
            <dependency>
                <groupId>org.apache.axis2.wso2</groupId>
                <artifactId>axis2-jibx</artifactId>
                <version>${axis2.jibx.wso2.version}</version>
            </dependency>
            <dependency>
                <groupId>org.jibx.wso2</groupId>
                <artifactId>jibx</artifactId>
                <version>${jibx.wso2.version}</version>
            </dependency>
            <dependency>
                <groupId>org.apache.axis2.wso2</groupId>
                <artifactId>axis2-jaxbri</artifactId>
                <version>${axis2.jaxb.wso2.version}</version>
            </dependency>
            <dependency>
                <groupId>org.wso2.carbon</groupId>
                <artifactId>org.wso2.carbon.core</artifactId>
                <version>${carbon.kernel.version}</version>
            </dependency>
            <dependency>
                <groupId>org.wso2.carbon</groupId>
                <artifactId>org.wso2.carbon.registry.core</artifactId>
                <version>${carbon.kernel.version}</version>
            </dependency>
            <dependency>
                <groupId>org.wso2.carbon</groupId>
                <artifactId>org.wso2.carbon.user.api</artifactId>
                <version>${carbon.kernel.version}</version>
            </dependency>
            <dependency>
                <groupId>org.apache.axis2.wso2</groupId>
                <artifactId>axis2</artifactId>
                <version>${axis2.wso2.version}</version>
            </dependency>
            <dependency>
                <groupId>org.apache.ws.commons.axiom.wso2</groupId>
                <artifactId>axiom</artifactId>
                <version>${axiom.wso2.version}</version>
            </dependency>
            <dependency>
                <groupId>org.wso2.carbon.identity.framework</groupId>
                <artifactId>org.wso2.carbon.identity.core</artifactId>
                <version>${carbon.identity.framework.version}</version>
            </dependency>
            <dependency>
                <groupId>org.wso2.carbon.identity.framework</groupId>
                <artifactId>org.wso2.carbon.identity.application.common</artifactId>
                <version>${carbon.identity.framework.version}</version>
            </dependency>
            <dependency>
                <groupId>org.wso2.carbon.registry</groupId>
                <artifactId>org.wso2.carbon.registry.resource.stub</artifactId>
                <version>${carbon.registry.version}</version>
            </dependency>
            <dependency>
                <groupId>org.wso2.identity</groupId>
                <artifactId>org.wso2.identity.integration.ui.pages</artifactId>
                <version>${project.version}</version>
                <scope>test</scope>
            </dependency>
            <dependency>
                <groupId>org.wso2.carbon</groupId>
                <artifactId>org.wso2.carbon.authenticator.stub</artifactId>
                <version>${carbon.kernel.version}</version>
            </dependency>
            <dependency>
                <groupId>org.wso2.carbon.identity.inbound.auth.oauth2</groupId>
                <artifactId>org.wso2.carbon.identity.oauth</artifactId>
                <version>${identity.inbound.auth.oauth.version}</version>
            </dependency>
            <dependency>
                <groupId>org.wso2.carbon.identity.inbound.auth.oauth2</groupId>
                <artifactId>org.wso2.carbon.identity.oauth.stub</artifactId>
                <version>${identity.inbound.auth.oauth.version}</version>
            </dependency>
            <dependency>
                <groupId>junit</groupId>
                <artifactId>junit</artifactId>
                <version>${junit.version}</version>
                <scope>test</scope>
            </dependency>
            <dependency>
                <groupId>javax.servlet</groupId>
                <artifactId>servlet-api</artifactId>
                <version>${sevlet.api.version}</version>
            </dependency>
            <dependency>
                <groupId>javax.servlet</groupId>
                <artifactId>jsp-api</artifactId>
                <version>${jsp.api.version}</version>
            </dependency>
            <dependency>
                <groupId>com.google.common.wso2</groupId>
                <artifactId>google-collect</artifactId>
                <version>${google.collect.wso2.version}</version>
            </dependency>
            <dependency>
                <groupId>org.apache.oltu.oauth2</groupId>
                <artifactId>org.apache.oltu.oauth2.client</artifactId>
                <version>${oauth2.client.version}</version>
            </dependency>
            <dependency>
                <groupId>org.wso2.carbon</groupId>
                <artifactId>org.wso2.carbon.utils</artifactId>
                <version>${carbon.kernel.version}</version>
                <exclusions>
                    <exclusion>
                        <groupId>org.yaml</groupId>
                        <artifactId>snakeyaml</artifactId>
                    </exclusion>
                </exclusions>
            </dependency>
            <dependency>
                <groupId>com.googlecode.json-simple</groupId>
                <artifactId>json-simple</artifactId>
                <version>${json.simple.version}</version>
            </dependency>
            <dependency>
                <groupId>org.openid4java</groupId>
                <artifactId>openid4java-consumer</artifactId>
                <version>${openid4java.consumer.version}</version>
            </dependency>
            <dependency>
                <groupId>javax.servlet</groupId>
                <artifactId>jstl</artifactId>
                <version>${jstl.version}</version>
            </dependency>
            <dependency>
                <groupId>taglibs</groupId>
                <artifactId>standard</artifactId>
                <version>${taglibs.version}</version>
            </dependency>
            <dependency>
                <groupId>commons-lang</groupId>
                <artifactId>commons-lang</artifactId>
                <version>${commons.lang.version}</version>
            </dependency>
            <dependency>
                <groupId>org.wso2.is</groupId>
                <artifactId>org.wso2.identity.passivests.filter</artifactId>
                <version>${project.version}</version>
            </dependency>
            <dependency>
                <groupId>org.apache.ws.commons.axiom</groupId>
                <artifactId>axiom-impl</artifactId>
                <version>${axiom.impl.version}</version>
            </dependency>
            <dependency>
                <groupId>org.apache.ws.commons.axiom</groupId>
                <artifactId>axiom-api</artifactId>
                <version>${axiom.version}</version>
            </dependency>
            <dependency>
                <groupId>org.opensaml</groupId>
                <artifactId>opensaml</artifactId>
                <version>${opensaml.version}</version>
            </dependency>
            <!--OpenSAML3 dependencies-->
            <dependency>
                <groupId>org.opensaml</groupId>
                <artifactId>opensaml-core</artifactId>
                <version>${opensaml3.version}</version>
            </dependency>
            <dependency>
                <groupId>org.opensaml</groupId>
                <artifactId>opensaml-soap-api</artifactId>
                <version>${opensaml3.version}</version>
            </dependency>
            <dependency>
                <groupId>org.opensaml</groupId>
                <artifactId>opensaml-soap-impl</artifactId>
                <version>${opensaml3.version}</version>
            </dependency>
            <dependency>
                <groupId>org.opensaml</groupId>
                <artifactId>opensaml-profile-api</artifactId>
                <version>${opensaml3.version}</version>
            </dependency>
            <dependency>
                <groupId>org.opensaml</groupId>
                <artifactId>opensaml-profile-impl</artifactId>
                <version>${opensaml3.version}</version>
            </dependency>
            <dependency>
                <groupId>org.opensaml</groupId>
                <artifactId>opensaml-saml-api</artifactId>
                <version>${opensaml3.version}</version>
            </dependency>
            <dependency>
                <groupId>org.opensaml</groupId>
                <artifactId>opensaml-saml-impl</artifactId>
                <version>${opensaml3.version}</version>
            </dependency>
            <dependency>
                <groupId>org.opensaml</groupId>
                <artifactId>opensaml-messaging-api</artifactId>
                <version>${opensaml3.version}</version>
            </dependency>
            <dependency>
                <groupId>org.opensaml</groupId>
                <artifactId>opensaml-messaging-impl</artifactId>
                <version>${opensaml3.version}</version>
            </dependency>
            <dependency>
                <groupId>org.opensaml</groupId>
                <artifactId>opensaml-security-api</artifactId>
                <version>${opensaml3.version}</version>
            </dependency>
            <dependency>
                <groupId>org.opensaml</groupId>
                <artifactId>opensaml-security-impl</artifactId>
                <version>${opensaml3.version}</version>
            </dependency>
            <dependency>
                <groupId>org.opensaml</groupId>
                <artifactId>opensaml-storage-api</artifactId>
                <version>${opensaml3.version}</version>
            </dependency>
            <dependency>
                <groupId>org.opensaml</groupId>
                <artifactId>opensaml-storage-impl</artifactId>
                <version>${opensaml3.version}</version>
            </dependency>
            <dependency>
                <groupId>org.opensaml</groupId>
                <artifactId>opensaml-xacml-api</artifactId>
                <version>${opensaml3.version}</version>
            </dependency>
            <dependency>
                <groupId>org.opensaml</groupId>
                <artifactId>opensaml-xacml-impl</artifactId>
                <version>${opensaml3.version}</version>
            </dependency>
            <dependency>
                <groupId>org.opensaml</groupId>
                <artifactId>opensaml-xacml-saml-api</artifactId>
                <version>${opensaml3.version}</version>
            </dependency>
            <dependency>
                <groupId>org.opensaml</groupId>
                <artifactId>opensaml-xacml-saml-impl</artifactId>
                <version>${opensaml3.version}</version>
            </dependency>
            <dependency>
                <groupId>org.opensaml</groupId>
                <artifactId>opensaml-xmlsec-api</artifactId>
                <version>${opensaml3.version}</version>
            </dependency>
            <dependency>
                <groupId>org.opensaml</groupId>
                <artifactId>opensaml-xmlsec-impl</artifactId>
                <version>${opensaml3.version}</version>
            </dependency>
            <dependency>
                <groupId>net.shibboleth.utilities</groupId>
                <artifactId>java-support</artifactId>
                <version>${shibboleth.version}</version>
            </dependency>
            <!--End of OpenSAML3 dependencies-->
            <dependency>
                <groupId>org.wso2.orbit.joda-time</groupId>
                <artifactId>joda-time</artifactId>
                <version>${joda.wso2.version}</version>
            </dependency>
            <dependency>
                <groupId>xalan</groupId>
                <artifactId>xalan</artifactId>
                <version>${xalan.version}</version>
            </dependency>
            <dependency>
                <groupId>xalan.wso2</groupId>
                <artifactId>xalan</artifactId>
                <version>${xalan.wso2.version}</version>
            </dependency>
            <dependency>
                <groupId>xml-apis</groupId>
                <artifactId>xml-apis</artifactId>
                <version>${xml.apis.version}</version>
            </dependency>
            <dependency>
                <groupId>org.wso2.carbon.identity.agent.sso.java</groupId>
                <artifactId>org.wso2.carbon.identity.sso.agent</artifactId>
                <version>${identity.agent.sso.version}</version>
            </dependency>
            <dependency>
                <groupId>org.wso2.orbit.org.apache.neethi</groupId>
                <artifactId>neethi</artifactId>
                <version>${neethi.wso2.version}</version>
            </dependency>
            <dependency>
                <groupId>org.wso2.orbit.org.opensaml</groupId>
                <artifactId>opensaml</artifactId>
                <version>${opensaml2.wso2.version}</version>
            </dependency>
            <dependency>
                <groupId>org.wso2.carbon</groupId>
                <artifactId>org.wso2.carbon.addressing</artifactId>
                <version>${carbon.kernel.version}</version>
            </dependency>
            <dependency>
                <groupId>org.apache.rampart.wso2</groupId>
                <artifactId>rampart-core</artifactId>
                <version>${rampart.wso2.version}</version>
            </dependency>
            <dependency>
                <groupId>org.apache.rampart.wso2</groupId>
                <artifactId>rampart-policy</artifactId>
                <version>${rampart.wso2.version}</version>
            </dependency>
            <dependency>
                <groupId>org.apache.rampart.wso2</groupId>
                <artifactId>rampart-trust</artifactId>
                <version>${rampart.wso2.version}</version>
            </dependency>
            <dependency>
                <groupId>org.apache.ws.security.wso2</groupId>
                <artifactId>wss4j</artifactId>
                <version>${wss4j.wso2.version}</version>
            </dependency>
            <dependency>
                <groupId>org.apache.httpcomponents.wso2</groupId>
                <artifactId>httpcore</artifactId>
                <version>${httpcore.wso2.version}</version>
            </dependency>
            <dependency>
                <groupId>org.wso2.carbon.identity.user.ws</groupId>
                <artifactId>org.wso2.carbon.um.ws.api.stub</artifactId>
                <version>${identity.user.ws.version}</version>
            </dependency>
            <dependency>
                <groupId>org.wso2.carbon.identity.user.ws</groupId>
                <artifactId>org.wso2.carbon.um.ws.api</artifactId>
                <version>${identity.user.ws.version}</version>
            </dependency>
            <dependency>
                <groupId>org.wso2.carbon.identity</groupId>
                <artifactId>org.wso2.carbon.authenticator.stub</artifactId>
                <version>${carbon.kernel.version}</version>
            </dependency>
            <dependency>
                <groupId>org.wso2.carbon.identity.framework</groupId>
                <artifactId>org.wso2.carbon.identity.entitlement</artifactId>
                <version>${carbon.identity.framework.version}</version>
            </dependency>
            <dependency>
                <groupId>org.wso2.carbon.identity.framework</groupId>
                <artifactId>org.wso2.carbon.identity.entitlement.stub</artifactId>
                <version>${carbon.identity.framework.version}</version>
            </dependency>
            <dependency>
                <groupId>org.wso2.securevault</groupId>
                <artifactId>org.wso2.securevault</artifactId>
                <version>${securevault.wso2.version}</version>
            </dependency>
            <dependency>
                <groupId>org.apache.httpcomponents</groupId>
                <artifactId>httpclient</artifactId>
                <version>${httpclient.version}</version>
            </dependency>
            <dependency>
                <groupId>commons-httpclient</groupId>
                <artifactId>commons-httpclient</artifactId>
                <version>${commons.httpclient.version}</version>
            </dependency>
            <dependency>
                <groupId>org.wso2.is</groupId>
                <artifactId>org.wso2.identity.styles</artifactId>
                <version>${project.version}</version>
            </dependency>
            <dependency>
                <groupId>org.wso2.carbon</groupId>
                <artifactId>org.wso2.carbon.core.ui.feature</artifactId>
                <version>${carbon.kernel.version}</version>
                <type>zip</type>
            </dependency>
            <dependency>
                <groupId>org.wso2.carbon</groupId>
                <artifactId>org.wso2.carbon.core.ui.feature</artifactId>
                <version>${carbon.kernel.version}</version>
            </dependency>
            <dependency>
                <groupId>org.wso2.carbon</groupId>
                <artifactId>org.wso2.carbon.hazelcast</artifactId>
                <version>${carbon.kernel.version}</version>
            </dependency>
            <dependency>
                <groupId>org.wso2.identity</groupId>
                <artifactId>org.wso2.stratos.identity.dashboard.ui</artifactId>
                <version>${stratos.version.221}</version>
            </dependency>
            <dependency>
                <groupId>org.testng</groupId>
                <artifactId>testng</artifactId>
                <version>${testng.version}</version>
                <scope>test</scope>
            </dependency>
            <dependency>
                <groupId>org.wso2.carbon.identity.framework</groupId>
                <artifactId>org.wso2.carbon.user.mgt.stub</artifactId>
                <version>${carbon.identity.framework.version}</version>
            </dependency>
            <dependency>
                <groupId>org.wso2.carbon.identity.inbound.auth.sts</groupId>
                <artifactId>org.wso2.carbon.identity.sts.passive.stub</artifactId>
                <version>${identity.inbound.auth.sts.version}</version>
            </dependency>
            <dependency>
                <groupId>org.wso2.carbon</groupId>
                <artifactId>SecVerifier</artifactId>
                <version>${carbon.kernel.version}</version>
                <type>aar</type>
            </dependency>
            <dependency>
                <groupId>emma</groupId>
                <artifactId>emma</artifactId>
                <version>${emma.version}</version>
            </dependency>
            <dependency>
                <groupId>org.wso2.orbit.com.h2database</groupId>
                <artifactId>h2-engine</artifactId>
                <version>${h2database.wso2.version}</version>
            </dependency>
            <dependency>
                <groupId>org.apache.rampart</groupId>
                <artifactId>rampart</artifactId>
                <type>mar</type>
                <version>${rampart.wso2.version}</version>
            </dependency>
            <dependency>
                <groupId>org.wso2.carbon.identity.framework</groupId>
                <artifactId>org.wso2.carbon.identity.application.mgt.stub</artifactId>
                <version>${carbon.identity.framework.version}</version>
                <scope>compile</scope>
            </dependency>
            <dependency>
                <groupId>org.wso2.carbon.identity.framework</groupId>
                <artifactId>org.wso2.carbon.identity.application.default.auth.sequence.mgt.stub</artifactId>
                <version>${carbon.identity.framework.version}</version>
                <scope>compile</scope>
            </dependency>
            <dependency>
                <groupId>org.wso2.carbon.identity.framework</groupId>
                <artifactId>org.wso2.carbon.identity.functions.library.mgt.stub</artifactId>
                <version>${carbon.identity.framework.version}</version>
                <scope>compile</scope>
            </dependency>
            <dependency>
                <groupId>org.wso2.carbon.identity.framework</groupId>
                <artifactId>org.wso2.carbon.idp.mgt.stub</artifactId>
                <version>${carbon.identity.framework.version}</version>
                <scope>compile</scope>
            </dependency>
            <dependency>
                <groupId>org.wso2.identity</groupId>
                <artifactId>org.wso2.identity.integration.common.clients</artifactId>
                <version>${project.version}</version>
                <scope>compile</scope>
            </dependency>
            <dependency>
                <groupId>org.wso2.identity</groupId>
                <artifactId>org.wso2.identity.integration.common.utils</artifactId>
                <version>${project.version}</version>
                <scope>compile</scope>
            </dependency>
            <dependency>
                <groupId>org.wso2.carbon.identity.inbound.provisioning.scim</groupId>
                <artifactId>org.wso2.carbon.identity.scim.common.stub</artifactId>
                <version>${identity.inbound.provisioning.scim.version}</version>
                <scope>compile</scope>
            </dependency>
            <dependency>
                <groupId>org.wso2.carbon.identity.inbound.provisioning.scim2</groupId>
                <artifactId>org.wso2.carbon.identity.scim2.common</artifactId>
                <version>${identity.inbound.provisioning.scim2.version}</version>
                <scope>compile</scope>
            </dependency>
            <dependency>
                <groupId>org.wso2.carbon.identity.framework</groupId>
                <artifactId>org.wso2.carbon.identity.user.store.configuration.stub</artifactId>
                <version>${carbon.identity.framework.version}</version>
                <scope>compile</scope>
            </dependency>
            <dependency>
                <groupId>org.wso2.carbon.identity.framework</groupId>
                <artifactId>org.wso2.carbon.identity.user.store.count.stub</artifactId>
                <version>${carbon.identity.framework.version}</version>
                <scope>compile</scope>
            </dependency>
            <dependency>
                <groupId>org.wso2.carbon</groupId>
                <artifactId>org.wso2.carbon.user.core</artifactId>
                <version>${carbon.kernel.version}</version>
                <scope>compile</scope>
            </dependency>
            <dependency>
                <groupId>org.wso2.carbon.identity.framework</groupId>
                <artifactId>org.wso2.carbon.identity.mgt</artifactId>
                <version>${carbon.identity.framework.version}</version>
            </dependency>
            <dependency>
                <groupId>org.wso2.carbon.identity.framework</groupId>
                <artifactId>org.wso2.carbon.identity.mgt.stub</artifactId>
                <version>${carbon.identity.framework.version}</version>
                <scope>compile</scope>
            </dependency>
            <dependency>
                <groupId>org.wso2.carbon.identity.framework</groupId>
                <artifactId>org.wso2.carbon.identity.template.mgt</artifactId>
                <version>${carbon.identity.framework.version}</version>
            </dependency>
            <dependency>
                <groupId>org.wso2.carbon.identity.framework</groupId>
                <artifactId>org.wso2.carbon.identity.template.mgt.ui</artifactId>
                <version>${carbon.identity.framework.version}</version>
            </dependency>
            <dependency>
                <groupId>org.wso2.carbon.identity.inbound.auth.saml2</groupId>
                <artifactId>org.wso2.carbon.identity.sso.saml.stub</artifactId>
                <version>${identity.inbound.auth.saml.version}</version>
                <scope>compile</scope>
            </dependency>
            <dependency>
                <groupId>org.wso2.carbon.identity.framework</groupId>
                <artifactId>org.wso2.carbon.claim.mgt.stub</artifactId>
                <version>${carbon.identity.framework.version}</version>
                <scope>compile</scope>
            </dependency>
            <dependency>
                <groupId>org.wso2.carbon.identity.framework</groupId>
                <artifactId>org.wso2.carbon.identity.claim.metadata.mgt.stub</artifactId>
                <version>${carbon.identity.framework.version}</version>
                <scope>compile</scope>
            </dependency>
            <dependency>
                <groupId>org.wso2.carbon.identity.framework</groupId>
                <artifactId>org.wso2.carbon.identity.claim.metadata.mgt</artifactId>
                <version>${carbon.identity.framework.version}</version>
                <scope>compile</scope>
            </dependency>
            <dependency>
                <groupId>org.wso2.carbon.identity.inbound.auth.openid</groupId>
                <artifactId>org.wso2.carbon.identity.provider.openid.stub</artifactId>
                <version>${identity.inbound.auth.openid.version}</version>
                <scope>compile</scope>
            </dependency>
            <dependency>
                <groupId>org.wso2.carbon.identity.association.account</groupId>
                <artifactId>org.wso2.carbon.identity.user.account.association.stub</artifactId>
                <version>${identity.user.account.association.version}</version>
            </dependency>
            <dependency>
                <groupId>org.wso2.carbon.identity.framework</groupId>
                <artifactId>org.wso2.carbon.identity.governance.stub</artifactId>
                <version>${carbon.identity.framework.version}</version>
            </dependency>
            <dependency>
                <groupId>org.wso2.carbon.identity.governance</groupId>
                <artifactId>org.wso2.carbon.identity.recovery</artifactId>
                <version>${identity.governance.version}</version>
            </dependency>
            <dependency>
                <groupId>org.wso2.carbon.deployment</groupId>
                <artifactId>org.wso2.carbon.service.mgt.stub</artifactId>
                <version>${carbon.deployment.version}</version>
                <scope>test</scope>
            </dependency>
            <dependency>
                <groupId>org.wso2.carbon.deployment</groupId>
                <artifactId>org.wso2.carbon.webapp.mgt.stub</artifactId>
                <version>${carbon.deployment.version}</version>
                <scope>test</scope>
            </dependency>
            <dependency>
                <groupId>org.wso2.carbon.automation</groupId>
                <artifactId>org.wso2.carbon.automation.test.utils</artifactId>
                <version>${carbon.automation.version}</version>
            </dependency>
            <dependency>
                <groupId>org.wso2.carbon.automation</groupId>
                <artifactId>org.wso2.carbon.automation.engine</artifactId>
                <version>${carbon.automation.version}</version>
            </dependency>
            <dependency>
                <groupId>org.wso2.carbon.automation</groupId>
                <artifactId>org.wso2.carbon.automation.extensions</artifactId>
                <version>${carbon.automation.version}</version>
                <exclusions>
                    <exclusion>
                        <groupId>com.saucelabs.selenium</groupId> <!-- Exclude Project-E from Project-B -->
                        <artifactId>sauce-ondemand-driver</artifactId>
                    </exclusion>
                    <exclusion>
                        <groupId>com.saucelabs.selenium</groupId> <!-- Exclude Project-E from Project-B -->
                        <artifactId>selenium-client-factory</artifactId>
                    </exclusion>
                </exclusions>
            </dependency>
            <dependency>
                <groupId>org.wso2.carbon.automationutils</groupId>
                <artifactId>org.wso2.carbon.integration.common.extensions</artifactId>
                <version>${carbon.automationutils.version}</version>
            </dependency>
            <dependency>
                <groupId>org.wso2.carbon.automationutils</groupId>
                <artifactId>org.wso2.carbon.integration.common.utils</artifactId>
                <version>${carbon.automationutils.version}</version>
            </dependency>
            <dependency>
                <groupId>org.wso2.carbon.automationutils</groupId>
                <artifactId>org.wso2.carbon.integration.common.admin.client</artifactId>
                <version>${carbon.automationutils.version}</version>
            </dependency>
            <dependency>
                <groupId>org.wso2.is</groupId>
                <artifactId>org.wso2.identity.integration.common.clients</artifactId>
                <version>${project.version}</version>
                <scope>compile</scope>
            </dependency>
            <dependency>
                <groupId>org.wso2.is</groupId>
                <artifactId>org.wso2.identity.integration.common.utils</artifactId>
                <version>${project.version}</version>
                <scope>compile</scope>
            </dependency>
            <dependency>
                <groupId>org.wso2.charon</groupId>
                <artifactId>org.wso2.charon.core</artifactId>
                <version>${charon.orbit.version}</version>
            </dependency>
            <dependency>
                <groupId>org.apache.wink</groupId>
                <artifactId>wink-client</artifactId>
                <version>${apache.wink.version}</version>
            </dependency>
            <dependency>
                <groupId>org.apache.ws.security</groupId>
                <artifactId>wss4j</artifactId>
                <version>${apache.ws.security.version}</version>
            </dependency>
            <dependency>
                <groupId>commons-collections</groupId>
                <artifactId>commons-collections</artifactId>
                <version>${commons-collections.version}</version>
            </dependency>
            <dependency>
                <groupId>org.slf4j</groupId>
                <artifactId>slf4j-simple</artifactId>
                <version>${slf4j.version}</version>
            </dependency>

            <dependency>
                <groupId>org.slf4j</groupId>
                <artifactId>slf4j-log4j12</artifactId>
                <version>${slf4j.version}</version>
            </dependency>
            <dependency>
                <groupId>org.apache.openejb</groupId>
                <artifactId>openejb-core</artifactId>
                <version>${apache.openejb.version}</version>
                <scope>test</scope>
            </dependency>
            <dependency>
                <groupId>org.wso2.orbit.org.apache.httpcomponents</groupId>
                <artifactId>httpclient</artifactId>
                <version>${orbit.version.commons.httpclient}</version>
            </dependency>
            <dependency>
                <groupId>org.apache.axis2.wso2</groupId>
                <artifactId>axis2-client</artifactId>
                <version>${axis2.client.version}</version>
            </dependency>
            <dependency>
                <groupId>org.wso2.orbit.com.nimbusds</groupId>
                <artifactId>nimbus-jose-jwt</artifactId>
                <version>${nimbusds.version}</version>
            </dependency>
            <dependency>
                <groupId>com.nimbusds</groupId>
                <artifactId>oauth2-oidc-sdk</artifactId>
                <version>${nimbus.oidc.sdk.version}</version>
            </dependency>
            <dependency>
                <groupId>org.wso2.orbit.commons-codec</groupId>
                <artifactId>commons-codec</artifactId>
                <version>${commons-codec.version}</version>
            </dependency>
            <dependency>
                <groupId>org.wso2.carbon.identity.framework</groupId>
                <artifactId>org.wso2.carbon.identity.user.registration.stub</artifactId>
                <version>${carbon.identity.framework.version}</version>
            </dependency>
            <dependency>
                <groupId>org.wso2.carbon.identity.framework</groupId>
                <artifactId>org.wso2.carbon.identity.user.profile.stub</artifactId>
                <version>${carbon.identity.framework.version}</version>
            </dependency>
            <dependency>
                <groupId>com.googlecode.javaewah</groupId>
                <artifactId>JavaEWAH</artifactId>
                <version>${javaewah.version}</version>
            </dependency>
            <dependency>
                <groupId>org.wso2.is</groupId>
                <artifactId>org.wso2.carbon.identity.test.integration.service.stubs</artifactId>
                <version>${project.version}</version>
            </dependency>
            <dependency>
                <groupId>org.wso2.carbon.identity.framework</groupId>
                <artifactId>org.wso2.carbon.security.mgt.stub</artifactId>
                <version>${carbon.identity.framework.version}</version>
            </dependency>
            <dependency>
                <groupId>org.jacoco</groupId>
                <artifactId>org.jacoco.agent</artifactId>
                <version>${jacoco.agent.version}</version>
            </dependency>
            <dependency>
                <groupId>org.wso2.carbon</groupId>
                <artifactId>org.wso2.carbon.core.services</artifactId>
                <version>${carbon.kernel.version}</version>
            </dependency>
            <dependency>
                <groupId>org.apache.tomcat.wso2</groupId>
                <artifactId>tomcat</artifactId>
                <version>${org.apache.tomcat.wso2.version}</version>
            </dependency>
            <dependency>
                <groupId>org.opensaml</groupId>
                <artifactId>xmltooling</artifactId>
                <version>${xmltooling.version}</version>
            </dependency>
            <dependency>
                <groupId>org.opensaml</groupId>
                <artifactId>openws</artifactId>
                <version>${openws.version}</version>
            </dependency>
            <dependency>
                <groupId>org.wso2.carbon.identity.framework</groupId>
                <artifactId>org.wso2.carbon.identity.application.mgt</artifactId>
                <version>${carbon.identity.framework.version}</version>
            </dependency>
            <dependency>
                <groupId>org.wso2.carbon.identity.framework</groupId>
                <artifactId>org.wso2.carbon.identity.functions.library.mgt</artifactId>
                <version>${carbon.identity.framework.version}</version>
            </dependency>
            <dependency>
                <groupId>org.wso2.carbon.identity.framework</groupId>
                <artifactId>org.wso2.carbon.identity.user.functionality.mgt</artifactId>
                <version>${carbon.identity.framework.version}</version>
            </dependency>
            <dependency>
                <groupId>xerces</groupId>
                <artifactId>xercesImpl</artifactId>
                <version>${xercesImpl.version}</version>
            </dependency>
            <dependency>
                <groupId>org.wso2.carbon.identity.framework</groupId>
                <artifactId>org.wso2.carbon.identity.application.authentication.framework</artifactId>
                <version>${carbon.identity.framework.version}</version>
            </dependency>
            <dependency>
                <groupId>org.wso2.carbon.identity.framework</groupId>
                <artifactId>org.wso2.carbon.user.mgt.common</artifactId>
                <version>${carbon.identity.framework.version}</version>
            </dependency>
            <dependency>
                <groupId>org.wso2.carbon.identity.framework</groupId>
                <artifactId>org.wso2.carbon.identity.role.mgt.core</artifactId>
                <version>${carbon.identity.framework.version}</version>
            </dependency>
            <dependency>
                <groupId>org.wso2.carbon.identity.framework</groupId>
                <artifactId>org.wso2.carbon.identity.secret.mgt.core</artifactId>
                <version>${carbon.identity.framework.version}</version>
            </dependency>
            <dependency>
                <groupId>org.wso2.carbon.identity.framework</groupId>
                <artifactId>org.wso2.carbon.identity.api.resource.mgt</artifactId>
                <version>${carbon.identity.framework.version}</version>
            </dependency>
            <dependency>
                <groupId>org.wso2.carbon.identity.saml.common</groupId>
                <artifactId>org.wso2.carbon.identity.saml.common.util</artifactId>
                <version>${saml.common.util.version}</version>
            </dependency>
            <dependency>
                <groupId>commons-codec</groupId>
                <artifactId>commons-codec</artifactId>
                <version>${commons.codec.version}</version>
            </dependency>
            <dependency>
                <groupId>org.apache.ws.commons.schema.wso2</groupId>
                <artifactId>XmlSchema</artifactId>
                <version>${XmlSchema.version}</version>
            </dependency>
            <dependency>
                <groupId>wsdl4j.wso2</groupId>
                <artifactId>wsdl4j</artifactId>
                <version>${wsdl4j.version}</version>
            </dependency>
            <dependency>
                <groupId>org.wso2.carbon.analytics-common</groupId>
                <artifactId>org.wso2.carbon.databridge.commons</artifactId>
                <scope>test</scope>
                <version>${carbon.analytics-common.version}</version>
            </dependency>
            <dependency>
                <groupId>org.wso2.carbon.analytics-common</groupId>
                <artifactId>org.wso2.carbon.databridge.core</artifactId>
                <scope>test</scope>
                <version>${carbon.analytics-common.version}</version>
            </dependency>
            <dependency>
                <groupId>org.wso2.carbon.analytics-common</groupId>
                <artifactId>org.wso2.carbon.databridge.receiver.thrift</artifactId>
                <scope>test</scope>
                <version>${carbon.analytics-common.version}</version>
            </dependency>
            <dependency>
                <groupId>org.wso2.carbon.multitenancy</groupId>
                <artifactId>org.wso2.carbon.tenant.mgt.stub</artifactId>
                <version>${carbon.multitenancy.version}</version>
            </dependency>
            <dependency>
                <groupId>commons-pool.wso2</groupId>
                <artifactId>commons-pool</artifactId>
                <version>${commons.pool.wso2.version}</version>
            </dependency>

            <!-- Outbound Authenticators -->
            <dependency>
                <groupId>org.wso2.carbon.identity.outbound.auth.oidc</groupId>
                <artifactId>org.wso2.carbon.identity.application.authenticator.oidc</artifactId>
                <version>${identity.outbound.auth.oidc.version}</version>
            </dependency>
            <dependency>
                <groupId>org.wso2.carbon.identity.outbound.auth.oauth2</groupId>
                <artifactId>org.wso2.carbon.identity.application.authenticator.oauth2</artifactId>
                <version>${identity.outbound.auth.oauth2.version}</version>
            </dependency>
            <dependency>
                <groupId>org.wso2.carbon.identity.outbound.auth.sts.passive</groupId>
                <artifactId>org.wso2.carbon.identity.application.authenticator.passive.sts</artifactId>
                <version>${identity.outbound.auth.passive.sts.version}</version>
            </dependency>
            <dependency>
                <groupId>org.wso2.carbon.identity.outbound.auth.saml2</groupId>
                <artifactId>org.wso2.carbon.identity.application.authenticator.samlsso</artifactId>
                <version>${identity.outbound.auth.samlsso.version}</version>
            </dependency>

            <!-- Social Authenticators -->
            <dependency>
                <groupId>org.wso2.carbon.identity.outbound.auth.facebook</groupId>
                <artifactId>org.wso2.carbon.identity.application.authenticator.facebook</artifactId>
                <version>${social.authenticator.facebook.version}</version>
            </dependency>
            <dependency>
                <groupId>org.wso2.carbon.identity.outbound.auth.google</groupId>
                <artifactId>org.wso2.carbon.identity.application.authenticator.google</artifactId>
                <version>${social.authenticator.google.version}</version>
            </dependency>
            <dependency>
                <groupId>org.wso2.carbon.identity.outbound.auth.live</groupId>
                <artifactId>org.wso2.carbon.identity.application.authenticator.live</artifactId>
                <version>${social.authenticator.windowslive.version}</version>
            </dependency>
            <dependency>
                <groupId>org.wso2.carbon.identity.outbound.auth.apple</groupId>
                <artifactId>org.wso2.carbon.identity.application.authenticator.apple</artifactId>
                <version>${social.authenticator.apple.version}</version>
            </dependency>

            <!-- Provisioning Connectors -->
            <dependency>
                <groupId>org.wso2.carbon.identity.outbound.provisioning.google</groupId>
                <artifactId>org.wso2.carbon.identity.provisioning.connector.google</artifactId>
                <version>${provisioning.connector.google.version}</version>
            </dependency>
            <dependency>
                <groupId>org.wso2.carbon.identity.outbound.provisioning.salesforce</groupId>
                <artifactId>org.wso2.carbon.identity.provisioning.connector.salesforce</artifactId>
                <version>${provisioning.connector.salesforce.version}</version>
            </dependency>
            <dependency>
                <groupId>org.wso2.carbon.identity.outbound.provisioning.scim</groupId>
                <artifactId>org.wso2.carbon.identity.provisioning.connector.scim</artifactId>
                <version>${provisioning.connector.scim.version}</version>
            </dependency>
            <dependency>
                <groupId>org.wso2.carbon.identity.outbound.provisioning.scim2</groupId>
                <artifactId>org.wso2.carbon.identity.provisioning.connector.scim2</artifactId>
                <version>${provisioning.connector.scim2.version}</version>
            </dependency>
            <dependency>
                <groupId>org.wso2.carbon.extension.identity.verification</groupId>
                <artifactId>org.wso2.carbon.extension.identity.verification.mgt.feature</artifactId>
                <version>${identity.verification.version}</version>
            </dependency>
            <dependency>
                <groupId>org.wso2.carbon.extension.identity.verification</groupId>
                <artifactId>org.wso2.carbon.extension.identity.verification.provider.feature</artifactId>
                <version>${identity.verification.version}</version>
            </dependency>
            <dependency>
                <groupId>org.wso2.carbon.extension.identity.verification</groupId>
                <artifactId>org.wso2.carbon.extension.identity.verification.ui.feature</artifactId>
                <version>${identity.verification.version}</version>
            </dependency>

            <!-- Local Authenticators -->
            <dependency>
                <groupId>org.wso2.carbon.identity.application.auth.basic</groupId>
                <artifactId>org.wso2.carbon.identity.application.authenticator.basicauth</artifactId>
                <version>${identity.local.auth.basicauth.version}</version>
            </dependency>
            <dependency>
                <groupId>org.wso2.carbon.identity.local.auth.iwa</groupId>
                <artifactId>org.wso2.carbon.identity.application.authenticator.iwa</artifactId>
                <version>${identity.local.auth.iwa.version}</version>
            </dependency>
            <dependency>
                <groupId>org.wso2.carbon.identity.local.auth.fido</groupId>
                <artifactId>org.wso2.carbon.identity.application.authenticator.fido</artifactId>
                <version>${identity.local.auth.fido.version}</version>
            </dependency>
            <dependency>
                <groupId>org.wso2.carbon.identity.local.auth.fido</groupId>
                <artifactId>org.wso2.carbon.identity.application.authenticator.fido2</artifactId>
                <version>${identity.local.auth.fido.version}</version>
            </dependency>
            <dependency>
                <groupId>org.wso2.carbon.identity.local.auth.fido</groupId>
                <artifactId>org.wso2.carbon.identity.application.authenticator.fido2.server.feature</artifactId>
                <version>${identity.local.auth.fido.version}</version>
            </dependency>
            <dependency>
                <groupId>org.wso2.carbon.identity.application.auth.basic</groupId>
                <artifactId>org.wso2.carbon.identity.application.authenticator.basicauth.jwt</artifactId>
                <version>${identity.local.auth.basicauth.version}</version>
            </dependency>
            <dependency>
                <groupId>org.wso2.carbon.identity.application.auth.basic</groupId>
                <artifactId>org.wso2.carbon.identity.application.authentication.handler.identifier</artifactId>
                <version>${identity.local.auth.basicauth.version}</version>
            </dependency>
            <dependency>
                <groupId>org.wso2.carbon.identity.application.auth.basic</groupId>
                <artifactId>org.wso2.carbon.identity.application.authentication.handler.session</artifactId>
                <version>${identity.local.auth.basicauth.version}</version>
            </dependency>
            <dependency>
                <groupId>org.wso2.carbon.extension.identity.oauth.addons</groupId>
                <artifactId>org.wso2.carbon.identity.oauth2.token.handler.clientauth.mutualtls</artifactId>
                <version>${identity.oauth.addons.version}</version>
            </dependency>

            <!-- Local Authentication API Connector -->
            <dependency>
                <groupId>org.wso2.carbon.identity.local.auth.api</groupId>
                <artifactId>org.wso2.carbon.identity.local.auth.api.core</artifactId>
                <version>${identity.local.auth.api.version}</version>
            </dependency>

            <!-- OAuth2 Grant Type extensions -->
            <dependency>
                <groupId>org.wso2.carbon.extension.identity.oauth2.grantType.jwt</groupId>
                <artifactId>org.wso2.carbon.identity.oauth2.grant.jwt</artifactId>
                <version>${identity.oauth2.jwt.bearer.grant.version}</version>
            </dependency>
            <dependency>
                <groupId>org.wso2.carbon.extension.identity.oauth2.grantType.token.exchange</groupId>
                <artifactId>org.wso2.carbon.identity.oauth2.grant.token.exchange</artifactId>
                <version>${identity.oauth2.token.exchange.grant.version}</version>
            </dependency>

            <!--Conditional authenticator functions-->
            <dependency>
                <groupId>org.wso2.carbon.identity.conditional.auth.functions</groupId>
                <artifactId>org.wso2.carbon.identity.conditional.auth.functions.user</artifactId>
                <version>${conditional.authentication.functions.version}</version>
            </dependency>
            <dependency>
                <groupId>org.wso2.carbon.identity.conditional.auth.functions</groupId>
                <artifactId>org.wso2.carbon.identity.conditional.auth.functions.notification</artifactId>
                <version>${conditional.authentication.functions.version}</version>
            </dependency>
            <dependency>
                <groupId>org.wso2.carbon.identity.conditional.auth.functions</groupId>
                <artifactId>org.wso2.carbon.identity.conditional.auth.functions.analytics</artifactId>
                <version>${conditional.authentication.functions.version}</version>
            </dependency>
            <dependency>
                <groupId>org.wso2.carbon.identity.conditional.auth.functions</groupId>
                <artifactId>org.wso2.carbon.identity.conditional.auth.functions.choreo</artifactId>
                <version>${conditional.authentication.functions.version}</version>
            </dependency>
            <!-- Other Connectors packed with IS -->
            <dependency>
                <groupId>org.wso2.carbon.extension.identity.authenticator.outbound.emailotp</groupId>
                <artifactId>org.wso2.carbon.identity.authenticator.emailotp</artifactId>
                <version>${authenticator.emailotp.version}</version>
            </dependency>
            <dependency>
                <groupId>org.wso2.carbon.extension.identity.authenticator.outbound.smsotp</groupId>
                <artifactId>org.wso2.carbon.extension.identity.authenticator.smsotp.connector</artifactId>
                <version>${authenticator.smsotp.version}</version>
            </dependency>
            <dependency>
                <groupId>org.wso2.carbon.identity.local.auth.magiclink</groupId>
                <artifactId>org.wso2.carbon.identity.application.authenticator.magiclink</artifactId>
                <version>${authenticator.magiclink.version}</version>
            </dependency>
            <dependency>
                <groupId>org.wso2.carbon.identity.local.auth.magiclink</groupId>
                <artifactId>org.wso2.carbon.identity.local.auth.magiclink.server.feature</artifactId>
                <version>${authenticator.magiclink.version}</version>
            </dependency>
            <dependency>
                <groupId>org.wso2.carbon.identity.local.auth.emailotp</groupId>
                <artifactId>org.wso2.carbon.identity.local.auth.emailotp</artifactId>
                <version>${authenticator.local.auth.emailotp.version}</version>
            </dependency>
            <dependency>
                <groupId>org.wso2.carbon.identity.local.auth.smsotp</groupId>
                <artifactId>org.wso2.carbon.identity.local.auth.smsotp.feature</artifactId>
                <version>${authenticator.local.auth.smsotp.version}</version>
            </dependency>
            <dependency>
                <groupId>org.wso2.carbon.identity.local.auth.emailotp</groupId>
                <artifactId>org.wso2.carbon.identity.local.auth.emailotp.server.feature</artifactId>
                <version>${authenticator.local.auth.emailotp.version}</version>
            </dependency>
            <dependency>
                <groupId>org.wso2.carbon.identity.auth.otp.commons</groupId>
                <artifactId>org.wso2.carbon.identity.auth.otp.core</artifactId>
                <version>${authenticator.auth.otp.commons.version}</version>
            </dependency>
            <dependency>
                <groupId>org.wso2.carbon.identity.auth.otp.commons</groupId>
                <artifactId>org.wso2.carbon.identity.auth.otp.core.server.feature</artifactId>
                <version>${authenticator.auth.otp.commons.version}</version>
            </dependency>
            <dependency>
                <groupId>org.wso2.carbon.extension.identity.authenticator.outbound.twitter</groupId>
                <artifactId>org.wso2.carbon.extension.identity.authenticator.twitter.connector</artifactId>
                <version>${authenticator.twitter.version}</version>
            </dependency>
            <dependency>
                <groupId>org.wso2.carbon.extension.identity.authenticator.outbound.office365</groupId>
                <artifactId>org.wso2.carbon.extension.identity.authenticator.office3620connector</artifactId>
                <version>${authenticator.office365.version}</version>
            </dependency>
            <dependency>
                <groupId>org.wso2.carbon.extension.identity.authenticator.outbound.totp</groupId>
                <artifactId>org.wso2.carbon.extension.identity.authenticator.totp.connector</artifactId>
                <version>${authenticator.totp.version}</version>
            </dependency>
            <dependency>
                <groupId>org.wso2.carbon.extension.identity.authenticator.outbound.backupcode</groupId>
                <artifactId>org.wso2.carbon.extension.identity.authenticator.backupcode.connector</artifactId>
                <version>${authenticator.backupcode.version}</version>
            </dependency>
            <dependency>
                <groupId>org.wso2.carbon.extension.identity.authenticator.outbound.x509Certificate</groupId>
                <artifactId>org.wso2.carbon.extension.identity.authenticator.x509Certificate.connector</artifactId>
                <version>${authenticator.x509.version}</version>
            </dependency>

            <!--Hash providers-->
            <dependency>
                <groupId>org.wso2.carbon.identity.hash.provider.pbkdf2</groupId>
                <artifactId>org.wso2.carbon.identity.hash.provider.pbkdf2.server.feature</artifactId>
                <version>${hashprovider.pbkdf2.version}</version>
            </dependency>

            <!-- API server and API user common dependencies -->
            <dependency>
                <groupId>org.wso2.carbon.identity.server.api</groupId>
                <artifactId>org.wso2.carbon.identity.api.server.common</artifactId>
                <version>${identity.server.api.version}</version>
            </dependency>
            <dependency>
                <groupId>org.wso2.carbon.identity.user.api</groupId>
                <artifactId>org.wso2.carbon.identity.api.user.common</artifactId>
                <version>${identity.user.api.version}</version>
            </dependency>

            <!--
                Dependencies from this point is used in p2 profile gen, added here to get them updated along with
                versions plugin (version plugin only reads the dependencies in dependencyManagement,
                and dependencies section)
            -->
            <dependency>
                <groupId>org.wso2.carbon.healthcheck</groupId>
                <artifactId>org.wso2.carbon.healthcheck.server.feature</artifactId>
                <version>${carbon.healthcheck.version}</version>
            </dependency>
            <dependency>
                <groupId>org.wso2.carbon.identity.carbon.auth.saml2</groupId>
                <artifactId>org.wso2.carbon.identity.authenticator.saml2.sso.feature</artifactId>
                <version>${identity.carbon.auth.saml2.version}</version>
                <type>zip</type>
            </dependency>
            <dependency>
                <groupId>org.wso2.carbon.identity.local.auth.requestpath.basic</groupId>
                <artifactId>org.wso2.carbon.identity.application.authenticator.requestpath.basicauth.server.feature
                </artifactId>
                <version>${identity.outbound.auth.requestpath.basicauth.version}</version>
            </dependency>
            <dependency>
                <groupId>org.wso2.carbon.identity.carbon.auth.mutualssl</groupId>
                <artifactId>org.wso2.carbon.identity.authenticator.mutualssl.feature</artifactId>
                <version>${identity.carbon.auth.mutual.ssl.version}</version>
            </dependency>
            <dependency>
                <groupId>org.wso2.carbon.identity.userstore.remote</groupId>
                <artifactId>org.wso2.carbon.identity.user.store.remote.feature</artifactId>
                <version>${identity.userstore.remote.version}</version>
            </dependency>
            <dependency>
                <groupId>org.wso2.carbon.identity.carbon.auth.iwa</groupId>
                <artifactId>org.wso2.carbon.identity.authenticator.iwa.feature</artifactId>
                <version>${identity.carbon.auth.iwa.version}</version>
            </dependency>
            <dependency>
                <groupId>org.wso2.carbon.identity.local.auth.requestpath.oauth</groupId>
                <artifactId>org.wso2.carbon.identity.application.authenticator.requestpath.oauth.server.feature
                </artifactId>
                <version>${identity.outbound.auth.requestpath.oauth.version}</version>
            </dependency>
            <dependency>
                <groupId>org.wso2.carbon.identity.tool.validator.sso.saml2</groupId>
                <artifactId>org.wso2.carbon.identity.tools.saml.validator.feature</artifactId>
                <version>${identity.tool.samlsso.validator.version}</version>
            </dependency>
            <dependency>
                <groupId>org.wso2.carbon.identity.datapublisher.authentication</groupId>
                <artifactId>org.wso2.carbon.identity.data.publisher.application.authentication.server.feature
                </artifactId>
                <version>${identity.data.publisher.authentication.version}</version>
            </dependency>
            <dependency>
                <groupId>org.wso2.carbon.identity.data.publisher.oauth</groupId>
                <artifactId>org.wso2.carbon.identity.data.publisher.oauth.server.feature</artifactId>
                <version>${identity.data.publisher.oauth.version}</version>
            </dependency>
            <dependency>
                <groupId>org.wso2.carbon.identity.data.publisher.audit</groupId>
                <artifactId>org.wso2.carbon.identity.data.publisher.audit.user.operation.server.feature</artifactId>
                <version>${identity.data.publisher.audit.version}</version>
            </dependency>
            <dependency>
                <groupId>org.wso2.carbon.identity.auth.rest</groupId>
                <artifactId>org.wso2.carbon.identity.auth.server.feature</artifactId>
                <version>${identity.carbon.auth.rest.version}</version>
            </dependency>
            <dependency>
                <groupId>org.wso2.carbon.identity.auth.rest</groupId>
                <artifactId>org.wso2.carbon.identity.cors.server.feature</artifactId>
                <version>${identity.carbon.auth.rest.version}</version>
            </dependency>
            <dependency>
                <groupId>org.wso2.carbon.identity.event.handler.accountlock</groupId>
                <artifactId>org.wso2.carbon.identity.handler.event.account.lock.feature</artifactId>
                <version>${identity.event.handler.account.lock.version}</version>
            </dependency>
            <dependency>
                <groupId>org.wso2.carbon.identity.event.handler.notification</groupId>
                <artifactId>org.wso2.carbon.email.mgt.feature</artifactId>
                <version>${identity.event.handler.notification.version}</version>
            </dependency>
            <dependency>
                <groupId>org.wso2.carbon.identity.metadata.saml2</groupId>
                <artifactId>org.wso2.carbon.identity.idp.metadata.saml2.server.feature</artifactId>
                <version>${identity.metadata.saml.version}</version>
            </dependency>
            <dependency>
                <groupId>org.wso2.carbon.identity.saml.common</groupId>
                <artifactId>org.wso2.carbon.identity.saml.common.util.feature</artifactId>
                <version>${saml.common.util.version}</version>
            </dependency>
            <dependency>
                <groupId>org.wso2.identity.apps</groupId>
                <artifactId>org.wso2.identity.apps.common.server.feature</artifactId>
                <version>${identity.apps.core.version}</version>
            </dependency>
            <dependency>
                <groupId>org.wso2.identity.apps</groupId>
                <artifactId>org.wso2.identity.apps.console.server.feature</artifactId>
                <version>${identity.apps.console.version}</version>
            </dependency>
            <dependency>
                <groupId>org.wso2.identity.apps</groupId>
                <artifactId>org.wso2.identity.apps.myaccount.server.feature</artifactId>
                <version>${identity.apps.myaccount.version}</version>
            </dependency>
            <dependency>
                <groupId>org.wso2.identity.apps</groupId>
                <artifactId>org.wso2.identity.apps.authentication.portal.server.feature</artifactId>
                <version>${identity.apps.core.version}</version>
            </dependency>
            <dependency>
                <groupId>org.wso2.identity.apps</groupId>
                <artifactId>org.wso2.identity.apps.recovery.portal.server.feature</artifactId>
                <version>${identity.apps.core.version}</version>
            </dependency>
            <dependency>
                <groupId>org.wso2.identity.apps</groupId>
                <artifactId>org.wso2.identity.apps.x509certificate.portal.server.feature</artifactId>
                <version>${identity.apps.core.version}</version>
            </dependency>

            <dependency>
                <groupId>org.wso2.carbon.identity.application.authz.xacml</groupId>
                <artifactId>org.wso2.carbon.identity.application.authz.xacml.server.feature</artifactId>
                <version>${identity.app.authz.xacml.version}</version>
            </dependency>
            <dependency>
                <groupId>org.wso2.carbon.extension.identity.oauth.addons</groupId>
                <artifactId>org.wso2.carbon.identity.oauth2.validators.xacml.server.feature</artifactId>
                <version>${identity.oauth.addons.version}</version>
            </dependency>
            <dependency>
                <groupId>org.wso2.carbon.identity.outbound.auth.oauth2</groupId>
                <artifactId>org.wso2.carbon.identity.outbound.auth.oauth2.server.feature</artifactId>
                <version>${identity.outbound.auth.oauth2.version}</version>
            </dependency>
            <dependency>
                <groupId>org.apache.felix</groupId>
                <artifactId>org.apache.felix.scr.ds-annotations</artifactId>
                <version>${ds-annotations.version}</version>
            </dependency>
            <dependency>
                <groupId>org.wso2.carbon.consent.mgt</groupId>
                <artifactId>org.wso2.carbon.consent.mgt.feature</artifactId>
                <version>${carbon.consent.mgt.version}</version>
            </dependency>
            <dependency>
                <groupId>org.wso2.carbon.identity.framework</groupId>
                <artifactId>org.wso2.carbon.identity.consent.mgt</artifactId>
                <version>${carbon.identity.framework.version}</version>
            </dependency>
            <dependency>
                <groupId>org.wso2.carbon.utils</groupId>
                <artifactId>org.wso2.carbon.database.utils</artifactId>
                <version>${carbon.database.utils.version}</version>
            </dependency>
            <dependency>
                <groupId>org.wso2.carbon.registry</groupId>
                <artifactId>org.wso2.carbon.registry.properties.stub</artifactId>
                <version>${carbon.registry.version}</version>
            </dependency>
            <dependency>
                <groupId>org.wso2.carbon.extension.identity.x509certificate</groupId>
                <artifactId>org.wso2.carbon.extension.identity.x509Certificate.validation.server.feature</artifactId>
                <version>${org.wso2.carbon.extension.identity.x509certificate.version}</version>
            </dependency>
            <dependency>
                <groupId>org.wso2.carbon.extension.identity.x509certificate</groupId>
                <artifactId>org.wso2.carbon.extension.identity.x509Certificate.valve</artifactId>
                <version>${org.wso2.carbon.extension.identity.x509certificate.version}</version>
            </dependency>
            <dependency>
                <groupId>org.wso2.carbon.identity.conditional.auth.functions</groupId>
                <artifactId>org.wso2.carbon.identity.conditional.auth.functions.server.feature</artifactId>
                <version>${conditional.authentication.functions.version}</version>
            </dependency>
            <dependency>
                <groupId>org.wso2.carbon.identity.framework</groupId>
                <artifactId>org.wso2.carbon.identity.template.mgt.server.feature</artifactId>
                <version>${carbon.identity.framework.version}</version>
            </dependency>
            <dependency>
                <groupId>org.wso2.carbon.identity.framework</groupId>
                <artifactId>org.wso2.carbon.identity.template.mgt.feature</artifactId>
                <version>${carbon.identity.framework.version}</version>
            </dependency>
            <dependency>
                <groupId>org.wso2.carbon.identity.framework</groupId>
                <artifactId>org.wso2.carbon.identity.cors.mgt.server.feature</artifactId>
                <version>${carbon.identity.framework.version}</version>
            </dependency>
            <dependency>
                <groupId>org.wso2.carbon.identity.framework</groupId>
                <artifactId>org.wso2.carbon.identity.user.functionality.mgt.feature</artifactId>
                <version>${carbon.identity.framework.version}</version>
            </dependency>
            <dependency>
                <groupId>org.wso2.carbon.identity.framework</groupId>
                <artifactId>org.wso2.carbon.identity.multi.attribute.login.mgt.server.feature</artifactId>
                <version>${carbon.identity.framework.version}</version>
            </dependency>
            <dependency>
                <groupId>org.wso2.carbon.identity.framework</groupId>
                <artifactId>org.wso2.carbon.identity.unique.claim.mgt.server.feature</artifactId>
                <version>${carbon.identity.framework.version}</version>
            </dependency>
            <dependency>
                <groupId>org.wso2.carbon.identity.framework</groupId>
                <artifactId>org.wso2.carbon.identity.api.resource.mgt.server.feature</artifactId>
                <version>${carbon.identity.framework.version}</version>
            </dependency>
            <dependency>
                <groupId>org.wso2.carbon.identity.governance</groupId>
                <artifactId>org.wso2.carbon.identity.multi.attribute.login.service.server.feature</artifactId>
                <version>${identity.governance.version}</version>
            </dependency>
            <dependency>
                <groupId>org.wso2.carbon.identity.framework</groupId>
                <artifactId>org.wso2.carbon.identity.central.log.mgt</artifactId>
                <version>${carbon.identity.framework.version}</version>
            </dependency>
            <dependency>
                <groupId>org.wso2.carbon.identity.branding.preference.management</groupId>
                <artifactId>org.wso2.carbon.identity.branding.preference.management.core</artifactId>
                <version>${identity.branding.preference.management.version}</version>
            </dependency>
            <dependency>
                <groupId>org.wso2.carbon.identity.framework</groupId>
                <artifactId>org.wso2.carbon.identity.input.validation.mgt</artifactId>
                <version>${carbon.identity.framework.version}</version>
            </dependency>
            <dependency>
                <groupId>org.wso2.carbon.identity.framework</groupId>
                <artifactId>org.wso2.carbon.identity.input.validation.mgt.server.feature</artifactId>
                <version>${carbon.identity.framework.version}</version>
            </dependency>
            <dependency>
                <groupId>org.wso2.carbon.identity.framework</groupId>
                <artifactId>org.wso2.carbon.identity.client.attestation.mgt</artifactId>
                <version>${carbon.identity.framework.version}</version>
            </dependency>
            <dependency>
                <groupId>org.wso2.carbon.identity.framework</groupId>
                <artifactId>org.wso2.carbon.identity.client.attestation.mgt.server.feature</artifactId>
                <version>${carbon.identity.framework.version}</version>
            </dependency>
            <dependency>
                <groupId>org.wso2.carbon.identity.framework</groupId>
                <artifactId>org.wso2.carbon.identity.consent.server.configs.mgt</artifactId>
                <version>${carbon.identity.framework.version}</version>
            </dependency>
            <dependency>
                <groupId>org.wso2.carbon.identity.framework</groupId>
                <artifactId>org.wso2.carbon.identity.consent.server.configs.mgt.server.feature</artifactId>
                <version>${carbon.identity.framework.version}</version>
            </dependency>
            <dependency>
                <groupId>org.wso2.carbon.identity.organization.management</groupId>
                <artifactId>org.wso2.carbon.identity.organization.management.server.feature</artifactId>
                <version>${identity.org.mgt.version}</version>
            </dependency>
            <dependency>
                <groupId>org.wso2.carbon.identity.organization.management.core</groupId>
                <artifactId>org.wso2.carbon.identity.organization.management.core.server.feature</artifactId>
                <version>${identity.org.mgt.core.version}</version>
            </dependency>
            <dependency>
                <groupId>org.wso2.carbon.identity.auth.organization.login</groupId>
                <artifactId>org.wso2.carbon.identity.auth.organization.login.server.feature</artifactId>
                <version>${identity.organization.login.version}</version>
            </dependency>
            <dependency>
                <groupId>org.wso2.carbon.extension.identity.oauth2.grantType.organizationswitch</groupId>
                <artifactId>org.wso2.carbon.identity.oauth2.grant.organizationswitch.server.feature</artifactId>
                <version>${identity.oauth2.grant.organizationswitch.version}</version>
            </dependency>
            <dependency>
                <groupId>org.wso2.carbon.identity.outbound.provisioning.scim2</groupId>
                <artifactId>org.wso2.carbon.identity.provisioning.connector.scim2.server.feature</artifactId>
                <version>${provisioning.connector.scim2.version}</version>
            </dependency>
            <dependency>
                <groupId>org.wso2.carbon.extension.identity.verification</groupId>
                <artifactId>org.wso2.carbon.extension.identity.verification.mgt</artifactId>
                <version>${identity.verification.version}</version>
            </dependency>
            <dependency>
                <groupId>org.wso2.carbon.extension.identity.verification</groupId>
                <artifactId>org.wso2.carbon.extension.identity.verification.provider</artifactId>
                <version>${identity.verification.version}</version>
            </dependency>
            <dependency>
                <groupId>org.wso2.carbon.extension.identity.verification</groupId>
                <artifactId>org.wso2.carbon.extension.identity.verification.ui</artifactId>
                <version>${identity.verification.version}</version>
            </dependency>
            <dependency>
                <groupId>org.wso2.carbon.extension.identity.oauth.addons</groupId>
                <artifactId>org.wso2.carbon.identity.oauth2.token.handler.clientauth.jwt</artifactId>
                <version>${identity.oauth.addons.version}</version>
            </dependency>

            <dependency>
                <groupId>org.wso2.msf4j</groupId>
                <artifactId>msf4j-core</artifactId>
                <version>${msf4j.version}</version>
            </dependency>
            <dependency>
                <groupId>org.wso2.msf4j</groupId>
                <artifactId>msf4j-microservice</artifactId>
                <version>${msf4j.version}</version>
            </dependency>
            <dependency>
                <groupId>org.apache.velocity</groupId>
                <artifactId>velocity</artifactId>
                <version>${org.apache.velocity.version}</version>
            </dependency>
            <dependency>
                <groupId>io.rest-assured</groupId>
                <artifactId>rest-assured</artifactId>
                <version>${rest.assured.version}</version>
                <scope>test</scope>
            </dependency>
            <dependency>
                <groupId>io.rest-assured</groupId>
                <artifactId>json-path</artifactId>
                <version>${rest.assured.version}</version>
                <scope>test</scope>
            </dependency>
            <dependency>
                <groupId>io.rest-assured</groupId>
                <artifactId>xml-path</artifactId>
                <version>${rest.assured.version}</version>
                <scope>test</scope>
            </dependency>
            <dependency>
                <groupId>io.rest-assured</groupId>
                <artifactId>rest-assured-all</artifactId>
                <version>${rest.assured.version}</version>
                <scope>test</scope>
            </dependency>
            <dependency>
                <groupId>io.swagger</groupId>
                <artifactId>swagger-annotations</artifactId>
                <version>${swagger-core-version}</version>
                <scope>test</scope>
            </dependency>
            <dependency>
                <groupId>com.atlassian.oai</groupId>
                <artifactId>swagger-request-validator-restassured</artifactId>
                <version>${swagger-request-validator.version}</version>
                <scope>test</scope>
            </dependency>
            <dependency>
                <groupId>org.xmlunit</groupId>
                <artifactId>xmlunit-core</artifactId>
                <version>${org.xmlunit.version}</version>
                <scope>test</scope>
            </dependency>
            <dependency>
                <groupId>org.wso2.identity.apps</groupId>
                <artifactId>identity-apps-cypress-tests</artifactId>
                <version>${identity.apps.tests.version}</version>
            </dependency>
            <dependency>
                <groupId>org.codehaus.jackson</groupId>
                <artifactId>jackson-core-asl</artifactId>
                <version>${jackson-core-asl.version}</version>
                <scope>compile</scope>
            </dependency>
            <dependency>
                <groupId>com.fasterxml.jackson.core</groupId>
                <artifactId>jackson-core</artifactId>
                <version>${com.fasterxml.jackson.version}</version>
            </dependency>
            <dependency>
                <groupId>com.fasterxml.jackson.core</groupId>
                <artifactId>jackson-annotations</artifactId>
                <version>${com.fasterxml.jackson.version}</version>
            </dependency>
            <dependency>
                <groupId>com.fasterxml.jackson.core</groupId>
                <artifactId>jackson-databind</artifactId>
                <version>${com.fasterxml.jackson.databind.version}</version>
            </dependency>
            <dependency>
                <groupId>org.apache.log4j.wso2</groupId>
                <artifactId>log4j</artifactId>
                <version>${org.apache.log4j.wso2.version}</version>
                <exclusions>
                    <exclusion>
                        <groupId>log4j</groupId>
                        <artifactId>log4j</artifactId>
                    </exclusion>
                </exclusions>
            </dependency>
            <!-- Pax Logging -->
            <dependency>
                <groupId>org.wso2.org.ops4j.pax.logging</groupId>
                <artifactId>pax-logging-api</artifactId>
                <version>${pax.logging.api.version}</version>
            </dependency>
            <dependency>
                <groupId>org.apache.logging.log4j</groupId>
                <artifactId>log4j-jul</artifactId>
                <version>${org.apache.logging.log4j.version}</version>
                <scope>test</scope>
            </dependency>
            <dependency>
                <groupId>org.apache.logging.log4j</groupId>
                <artifactId>log4j-core</artifactId>
                <version>${org.apache.logging.log4j.version}</version>
                <scope>test</scope>
            </dependency>
            <dependency>
                <groupId>commons-logging</groupId>
                <artifactId>commons-logging</artifactId>
                <version>1.2</version>
                <scope>test</scope>
            </dependency>
            <dependency>
                <groupId>commons-lang.wso2</groupId>
                <artifactId>commons-lang</artifactId>
                <version>${commons-lang.wso2.version}</version>
                <scope>test</scope>
            </dependency>
            <dependency>
                <groupId>org.wso2.is</groupId>
                <artifactId>org.wso2.carbon.identity.test.integration.service</artifactId>
                <version>${project.version}</version>
            </dependency>
            <dependency>
                <groupId>org.apache.directory.server</groupId>
                <artifactId>apacheds-core-constants</artifactId>
                <version>${apacheds.core.version}</version>
                <scope>test</scope>
            </dependency>
            <dependency>
                <groupId>org.apache.directory.server</groupId>
                <artifactId>apacheds-core</artifactId>
                <version>${apacheds.core.version}</version>
                <scope>test</scope>
            </dependency>
            <dependency>
                <groupId>org.apache.directory.server</groupId>
                <artifactId>apacheds-core-api</artifactId>
                <version>${apacheds.core.version}</version>
                <scope>test</scope>
            </dependency>
            <dependency>
                <groupId>org.apache.directory.server</groupId>
                <artifactId>apacheds-jdbm-partition</artifactId>
                <version>${apacheds.core.version}</version>
                <scope>test</scope>
            </dependency>
            <dependency>
                <groupId>org.apache.directory.server</groupId>
                <artifactId>apacheds-ldif-partition</artifactId>
                <version>${apacheds.core.version}</version>
                <scope>test</scope>
            </dependency>
            <dependency>
                <groupId>org.apache.directory.server</groupId>
                <artifactId>apacheds-protocol-ldap</artifactId>
                <version>${apacheds.core.version}</version>
                <scope>test</scope>
            </dependency>
            <dependency>
                <groupId>org.apache.directory.server</groupId>
                <artifactId>apacheds-protocol-shared</artifactId>
                <version>${apacheds.core.version}</version>
                <scope>test</scope>
            </dependency>
            <dependency>
                <groupId>org.apache.directory.server</groupId>
                <artifactId>apacheds-xdbm-partition</artifactId>
                <version>${apacheds.core.version}</version>
                <scope>test</scope>
            </dependency>
            <dependency>
                <groupId>org.apache.directory.api</groupId>
                <artifactId>api-all</artifactId>
                <version>${apacheds.api.version}</version>
                <scope>test</scope>
            </dependency>
            <dependency>
                <groupId>org.wso2.carbon.identity.governance</groupId>
                <artifactId>org.wso2.carbon.identity.user.onboard.core.service</artifactId>
                <version>${identity.governance.version}</version>
            </dependency>
            <dependency>
                <groupId>org.wso2.carbon.extension.identity.authenticator.utils</groupId>
                <artifactId>org.wso2.carbon.extension.identity.helper</artifactId>
                <version>${identity.extension.utils}</version>
            </dependency>
        </dependencies>
    </dependencyManagement>

    <profiles>
        <profile>
            <id>Sign-Artifacts</id>
            <activation>
                <property>
                    <name>sign</name>
                </property>
            </activation>
            <build>
                <plugins>
                    <plugin>
                        <groupId>org.apache.maven.plugins</groupId>
                        <artifactId>maven-gpg-plugin</artifactId>
                        <version>1.0-alpha-3</version>
                        <executions>
                            <execution>
                                <id>sign-artifacts</id>
                                <phase>verify</phase>
                                <goals>
                                    <goal>sign</goal>
                                </goals>
                            </execution>
                        </executions>
                    </plugin>
                </plugins>
            </build>
        </profile>
        <profile>
            <id>wso2-release</id>
            <build>
                <plugins>
                    <plugin>
                        <groupId>org.apache.maven.plugins</groupId>
                        <artifactId>maven-javadoc-plugin</artifactId>
                        <version>2.10.1</version>
                        <executions>
                            <execution>
                                <id>attach-javadocs</id>
                                <goals>
                                    <goal>jar</goal>
                                </goals>
                                <configuration> <!-- add this to disable checking -->
                                    <additionalparam>-Xdoclint:none</additionalparam>
                                    <source>8</source>
                                </configuration>
                            </execution>
                        </executions>
                    </plugin>
                </plugins>
            </build>
        </profile>

    </profiles>

    <properties>

        <!--Carbon Identity Framework Version-->
<<<<<<< HEAD
        <carbon.identity.framework.version>7.3.17</carbon.identity.framework.version>
=======
        <carbon.identity.framework.version>7.3.14</carbon.identity.framework.version>
>>>>>>> 7188e0e5
        <carbon.identity.framework.version.range>[5.14.67, 8.0.0)</carbon.identity.framework.version.range>

        <!--SAML Common Utils Version-->
        <saml.common.util.version>1.4.0</saml.common.util.version>
        <saml.common.util.version.range>[1.0.0,2.0.0)</saml.common.util.version.range>

        <!--Carbon Consent Version-->
        <carbon.consent.mgt.version>2.6.2</carbon.consent.mgt.version>

        <!--Identity Governance Version-->
        <identity.governance.version>1.9.17</identity.governance.version>

        <!--Identity Carbon Versions-->
        <identity.carbon.auth.saml2.version>5.9.4</identity.carbon.auth.saml2.version>
        <identity.carbon.auth.mutual.ssl.version>5.5.0</identity.carbon.auth.mutual.ssl.version>
        <identity.carbon.auth.iwa.version>5.5.0</identity.carbon.auth.iwa.version>
        <identity.carbon.auth.rest.version>1.9.10</identity.carbon.auth.rest.version>


        <!-- Identity Inbound Versions   -->
        <identity.inbound.auth.saml.version>5.11.41</identity.inbound.auth.saml.version>
        <identity.inbound.auth.oauth.version>7.0.102</identity.inbound.auth.oauth.version>
        <identity.inbound.auth.openid.version>5.10.2</identity.inbound.auth.openid.version>
        <identity.inbound.auth.sts.version>5.11.5</identity.inbound.auth.sts.version>
        <identity.inbound.provisioning.scim.version>5.7.7</identity.inbound.provisioning.scim.version>
        <identity.inbound.provisioning.scim2.version>3.4.83</identity.inbound.provisioning.scim2.version>

        <!-- Identity User Versions -->
        <identity.user.account.association.version>5.5.8</identity.user.account.association.version>
        <identity.user.ws.version>5.8.3</identity.user.ws.version>

        <!-- Identity Userstore Versions -->
        <identity.userstore.remote.version>5.2.5</identity.userstore.remote.version>

        <!-- Identity Data Publisher Versions -->
        <identity.data.publisher.authentication.version>5.7.1</identity.data.publisher.authentication.version>
        <identity.data.publisher.oauth.version>1.7.2</identity.data.publisher.oauth.version>
        <identity.data.publisher.audit.version>1.4.4</identity.data.publisher.audit.version>

        <!-- Identity Event Handler Versions -->
        <identity.event.handler.account.lock.version>1.9.9</identity.event.handler.account.lock.version>
        <identity.event.handler.notification.version>1.8.19</identity.event.handler.notification.version>

        <!--<identity.agent.entitlement.proxy.version>5.1.1</identity.agent.entitlement.proxy.version>-->
        <!--<identity.carbon.auth.signedjwt.version>5.1.1</identity.carbon.auth.signedjwt.version>-->
        <!--<identity.userstore.cassandra.version>5.1.1</identity.userstore.cassandra.version>-->
        <!--<identity.agent-entitlement-filter.version>5.1.1</identity.agent-entitlement-filter.version>-->

        <!-- Authenticator Versions -->
        <identity.outbound.auth.oidc.version>5.12.10</identity.outbound.auth.oidc.version>
        <identity.outbound.auth.oauth2.version>1.0.12</identity.outbound.auth.oauth2.version>
        <identity.outbound.auth.passive.sts.version>5.5.1</identity.outbound.auth.passive.sts.version>
        <identity.outbound.auth.samlsso.version>5.9.3</identity.outbound.auth.samlsso.version>
        <identity.outbound.auth.requestpath.basicauth.version>5.5.5</identity.outbound.auth.requestpath.basicauth.version>
        <identity.outbound.auth.requestpath.oauth.version>5.5.6</identity.outbound.auth.requestpath.oauth.version>

        <!-- Social Authenticator Versions -->
        <social.authenticator.facebook.version>5.2.14</social.authenticator.facebook.version>
        <social.authenticator.google.version>5.2.15</social.authenticator.google.version>
        <social.authenticator.windowslive.version>5.2.3</social.authenticator.windowslive.version>
        <social.authenticator.apple.version>1.0.5</social.authenticator.apple.version>
        <social.authenticator.github.version>1.1.14</social.authenticator.github.version>

        <!-- Provisioning connector Versions -->
        <provisioning.connector.google.version>5.2.4</provisioning.connector.google.version>
        <provisioning.connector.salesforce.version>5.2.6</provisioning.connector.salesforce.version>
        <provisioning.connector.scim.version>5.3.2</provisioning.connector.scim.version>
        <provisioning.connector.scim2.version>2.0.6</provisioning.connector.scim2.version>

        <!-- Local Authenticator Versions -->
        <identity.local.auth.basicauth.version>6.8.10</identity.local.auth.basicauth.version>
        <identity.local.auth.fido.version>5.4.13</identity.local.auth.fido.version>
        <identity.local.auth.iwa.version>5.4.4</identity.local.auth.iwa.version>

        <!-- Local Authentication API Connector Version -->
        <identity.local.auth.api.version>3.0.0</identity.local.auth.api.version>

        <!-- OAuth2 Grant Type extensions -->
        <identity.oauth2.jwt.bearer.grant.version>2.3.1</identity.oauth2.jwt.bearer.grant.version>
        <identity.oauth2.token.exchange.grant.version>1.1.9</identity.oauth2.token.exchange.grant.version>

        <!--SAML Metadata-->
        <identity.metadata.saml.version>1.8.3</identity.metadata.saml.version>

        <!-- Connector Versions -->
        <authenticator.totp.version>3.3.27</authenticator.totp.version>
        <authenticator.backupcode.version>0.0.20</authenticator.backupcode.version>
        <authenticator.office365.version>2.1.3</authenticator.office365.version>
        <authenticator.smsotp.version>3.3.28</authenticator.smsotp.version>
        <authenticator.magiclink.version>1.1.25</authenticator.magiclink.version>
        <authenticator.emailotp.version>4.1.28</authenticator.emailotp.version>
        <authenticator.local.auth.emailotp.version>1.0.24</authenticator.local.auth.emailotp.version>
        <authenticator.local.auth.smsotp.version>1.0.8</authenticator.local.auth.smsotp.version>
        <authenticator.twitter.version>1.1.2</authenticator.twitter.version>
        <authenticator.x509.version>3.1.17</authenticator.x509.version>
        <identity.extension.utils>1.0.18</identity.extension.utils>
        <authenticator.auth.otp.commons.version>1.0.7</authenticator.auth.otp.commons.version>

        <identity.org.mgt.version>1.4.40</identity.org.mgt.version>
        <identity.org.mgt.core.version>1.1.8</identity.org.mgt.core.version>
        <identity.organization.login.version>1.1.33</identity.organization.login.version>
        <identity.oauth2.grant.organizationswitch.version>1.1.25</identity.oauth2.grant.organizationswitch.version>

        <!-- Hash Provider Versions-->
        <hashprovider.pbkdf2.version>0.1.4</hashprovider.pbkdf2.version>

        <!-- Identity Branding Preference Management Versions -->
        <identity.branding.preference.management.version>1.1.12</identity.branding.preference.management.version>

        <!-- Identity REST API feature -->
        <identity.api.dispatcher.version>2.0.17</identity.api.dispatcher.version>
        <identity.user.api.version>1.3.37</identity.user.api.version>
<<<<<<< HEAD
        <identity.server.api.version>1.2.201</identity.server.api.version>
=======
        <identity.server.api.version>1.2.200</identity.server.api.version>
>>>>>>> 7188e0e5

        <identity.agent.sso.version>5.5.9</identity.agent.sso.version>
        <identity.tool.samlsso.validator.version>5.5.8</identity.tool.samlsso.validator.version>
        <identity.app.authz.xacml.version>2.3.2</identity.app.authz.xacml.version>
        <identity.oauth.addons.version>2.5.9</identity.oauth.addons.version>
        <org.wso2.carbon.extension.identity.x509certificate.version>1.1.11</org.wso2.carbon.extension.identity.x509certificate.version>
        <conditional.authentication.functions.version>1.2.56</conditional.authentication.functions.version>

        <!-- Identity Portal Versions -->
<<<<<<< HEAD
        <identity.apps.console.version>2.20.0</identity.apps.console.version>
        <identity.apps.myaccount.version>2.7.29</identity.apps.myaccount.version>
        <identity.apps.core.version>2.4.1</identity.apps.core.version>
=======
        <identity.apps.console.version>2.19.30</identity.apps.console.version>
        <identity.apps.myaccount.version>2.7.28</identity.apps.myaccount.version>
        <identity.apps.core.version>2.3.8</identity.apps.core.version>
>>>>>>> 7188e0e5
        <identity.apps.tests.version>1.6.378</identity.apps.tests.version>

        <!-- Charon -->
        <charon.version>3.4.1</charon.version>

        <!-- Carbon Kernel -->
        <carbon.kernel.version>4.10.15</carbon.kernel.version>

        <!-- Identity Verification -->
        <identity.verification.version>1.0.7</identity.verification.version>

        <!-- Carbon Repo Versions -->
        <carbon.deployment.version>4.12.26</carbon.deployment.version>
        <carbon.commons.version>4.10.9</carbon.commons.version>
        <carbon.registry.version>4.8.35</carbon.registry.version>
        <carbon.multitenancy.version>4.11.22</carbon.multitenancy.version>
        <carbon.metrics.version>1.3.12</carbon.metrics.version>
        <carbon.analytics-common.version>5.2.58</carbon.analytics-common.version>
        <carbon.dashboards.version>2.0.27</carbon.dashboards.version>
        <carbon.database.utils.version>2.1.7</carbon.database.utils.version>
        <carbon.healthcheck.version>1.3.0</carbon.healthcheck.version>

        <!-- Common tool Versions -->
        <cipher-tool.version>1.1.21</cipher-tool.version>
        <securevault.wso2.version>1.1.7</securevault.wso2.version>

        <!-- Feature dependency Versions -->
        <stratos.version.221>2.2.1</stratos.version.221>
        <ehcache.version>1.5.0.wso2v3</ehcache.version>
        <bcel.wso2.version>6.7.0.wso2v1</bcel.wso2.version>
        <asm-all.version>5.2</asm-all.version>
        <cglib.wso2.version>2.2.wso2v1</cglib.wso2.version>
        <jibx.wso2.version>1.2.1.wso2v1</jibx.wso2.version>
        <axis2.jibx.wso2.version>1.6.1.wso2v11</axis2.jibx.wso2.version>
        <axis2.jaxb.wso2.version>${axis2.wso2.version}</axis2.jaxb.wso2.version>
        <axis2-transports.version>2.0.0-wso2v42</axis2-transports.version>
        <h2database.wso2.version>2.2.224.wso2v2</h2database.wso2.version>
        <slf4j.version>1.7.28</slf4j.version>

        <!-- UI styles dependency versions -->
        <equinox.http.servlet.version>2.2.2</equinox.http.servlet.version>
        <equinox.http.helper.version>1.0.0</equinox.http.helper.version>
        <equinox.jsp.jasper.version>1.0.1.R33x_v20070816</equinox.jsp.jasper.version>
        <javax.servlet.jsp.version>2.0.0.v200706191603</javax.servlet.jsp.version>

        <!-- Distribution dependencies ends here -->

        <!-- Build dependency Versions -->
        <wso2.json.merge.plugin.version>5.2.5</wso2.json.merge.plugin.version>
        <carbon.p2.plugin.version>5.1.2</carbon.p2.plugin.version>
        <ds-annotations.version>1.2.10</ds-annotations.version>
        <maven.war.plugin.version>3.2.0</maven.war.plugin.version>
        <maven.checkstyle.plugin.version>3.1.1</maven.checkstyle.plugin.version>

        <!-- Sample dependency Versions -->
        <samples.is.version>4.3.12</samples.is.version>
        <sevlet.api.version>2.5</sevlet.api.version>
        <jsp.api.version>2.0</jsp.api.version>
        <neethi.wso2.version>2.0.4.wso2v5</neethi.wso2.version>
        <axiom.impl.version>1.2.12</axiom.impl.version>
        <axiom.version>1.2.11-wso2v6</axiom.version>
        <gdata.core.wso2.version>1.47.0.wso2v1</gdata.core.wso2.version>
        <json.simple.version>1.1.1</json.simple.version>
        <openid4java.consumer.version>1.0.0</openid4java.consumer.version>
        <opensaml.version>2.6.6</opensaml.version>
        <opensaml2.wso2.version>2.6.6.wso2v3</opensaml2.wso2.version>
        <opensaml3.version>3.3.1</opensaml3.version>
        <shibboleth.version>7.3.0</shibboleth.version>
        <joda.wso2.version>2.9.4.wso2v1</joda.wso2.version>
        <wss4j.wso2.version>1.6.0-wso2v7</wss4j.wso2.version>
        <openws.version>1.5.4</openws.version>
        <xalan.version>2.7.2</xalan.version>
        <xalan.wso2.version>2.7.0.wso2v1</xalan.wso2.version>
        <rampart.wso2.version>1.6.1-wso2v43</rampart.wso2.version>
        <orbit.version.commons.httpclient>4.5.13.wso2v1</orbit.version.commons.httpclient>
        <httpcore.wso2.version>4.4.15.wso2v1</httpcore.wso2.version>
        <httpclient.version>4.5.13</httpclient.version>
        <commons.httpclient.version>3.1</commons.httpclient.version>
        <jstl.version>1.1.2</jstl.version>
        <taglibs.version>1.1.2</taglibs.version>
        <google.collect.wso2.version>1.0.0.wso2v2</google.collect.wso2.version>
        <google.code.gson.version>2.9.0</google.code.gson.version>
        <oauth2.client.version>1.0.0</oauth2.client.version>
        <axiom.wso2.version>1.2.11-wso2v16</axiom.wso2.version>
        <commons.lang.version>2.6</commons.lang.version>
        <charon.orbit.version>2.1.8</charon.orbit.version>
        <commons-collections.version>3.2.2</commons-collections.version>
        <axis2.client.version>${axis2.wso2.version}</axis2.client.version>
        <axis2.wso2.version>1.6.1-wso2v42</axis2.wso2.version>
        <nimbusds.version>7.3.0.wso2v1</nimbusds.version>
        <commons-codec.version>1.14.0.wso2v1</commons-codec.version>
        <eclipse.microprofile.version>1.2</eclipse.microprofile.version>
        <xmltooling.version>1.3.1</xmltooling.version>
        <xercesImpl.version>2.12.2</xercesImpl.version>
        <commons.codec.version>1.8</commons.codec.version>
        <XmlSchema.version>1.4.7-wso2v5</XmlSchema.version>
        <wsdl4j.version>1.6.2.wso2v2</wsdl4j.version>
        <commons.pool.wso2.version>1.5.6.wso2v1</commons.pool.wso2.version>
        <liberty.maven.plugin.version>2.2</liberty.maven.plugin.version>
        <pax.logging.api.version>2.1.0-wso2v4</pax.logging.api.version>
        <org.wso2.orbit.org.apache.velocity.version>1.7.0.wso2v1</org.wso2.orbit.org.apache.velocity.version>

        <osgi.framework.imp.pkg.version.range>[1.7.0, 2.0.0)</osgi.framework.imp.pkg.version.range>
        <osgi.service.component.imp.pkg.version.range>[1.2.0, 2.0.0)</osgi.service.component.imp.pkg.version.range>
        <commons.logging.version.range>[1.2.0,2.0.0)</commons.logging.version.range>
        <commons-lang.wso2.version>2.6.0.wso2v1</commons-lang.wso2.version>

        <!--  Test dependencies -->
        <carbon.automation.version>4.4.3</carbon.automation.version>
        <carbon.automationutils.version>4.5.4</carbon.automationutils.version>
        <selenium.version>2.40.0</selenium.version>
        <testng.version>6.1.1</testng.version>
        <junit.version>4.13.1</junit.version>
        <org.apache.tomcat.wso2.version>7.0.52.wso2v5</org.apache.tomcat.wso2.version>
        <msf4j.version>2.6.2</msf4j.version>
        <jacoco.agent.version>0.8.4</jacoco.agent.version>
        <xml.apis.version>1.4.01</xml.apis.version>
        <emma.version>2.1.5320</emma.version>
        <apache.wink.version>1.1.3-incubating</apache.wink.version>
        <apache.ws.security.version>1.6.9</apache.ws.security.version>
        <apache.openejb.version>4.5.2</apache.openejb.version>
        <nimbus.oidc.sdk.version>6.13</nimbus.oidc.sdk.version>
        <apacheds.core.version>2.0.0.AM26</apacheds.core.version>
        <apacheds.api.version>2.0.0.AM4</apacheds.api.version>
        <!--Rest API test -->
        <rest.assured.version>5.0.0</rest.assured.version>
        <swagger-core-version>1.5.22</swagger-core-version>
        <swagger-request-validator.version>2.6.0</swagger-request-validator.version>
        <!--UI Cypress test -->
        <com.fasterxml.jackson.version>2.16.1</com.fasterxml.jackson.version>
        <com.fasterxml.jackson.databind.version>2.16.1</com.fasterxml.jackson.databind.version>
        <jackson-core-asl.version>1.9.13</jackson-core-asl.version>
        <!--ws-trust-client-->
        <org.apache.velocity.version>1.7</org.apache.velocity.version>
        <org.xmlunit.version>2.6.3</org.xmlunit.version>
        <org.apache.logging.log4j.version>2.17.1</org.apache.logging.log4j.version>
        <org.apache.log4j.wso2.version>1.2.17.wso2v1</org.apache.log4j.wso2.version>

        <project.scm.id>my-scm-server</project.scm.id>

    </properties>

    <repositories>
        <!-- Before adding ANYTHING in here, please start a discussion on the dev list.
	Ideally the Axis2 build should only use Maven central (which is available
	by default) and nothing else. We had troubles with other repositories in
	the past. Therefore configuring additional repositories here should be
	considered very carefully. -->
        <repository>
            <id>wso2-nexus</id>
            <name>WSO2 internal Repository</name>
            <url>https://maven.wso2.org/nexus/content/groups/wso2-public/</url>
            <releases>
                <enabled>true</enabled>
                <updatePolicy>daily</updatePolicy>
                <checksumPolicy>ignore</checksumPolicy>
            </releases>
        </repository>

        <repository>
            <id>wso2.releases</id>
            <name>WSO2 internal Repository</name>
            <url>https://maven.wso2.org/nexus/content/repositories/releases/</url>
            <releases>
                <enabled>true</enabled>
                <updatePolicy>daily</updatePolicy>
                <checksumPolicy>ignore</checksumPolicy>
            </releases>
        </repository>

        <repository>
            <id>wso2.snapshots</id>
            <name>WSO2 Snapshot Repository</name>
            <url>https://maven.wso2.org/nexus/content/repositories/snapshots/</url>
            <snapshots>
                <enabled>true</enabled>
                <updatePolicy>daily</updatePolicy>
            </snapshots>
            <releases>
                <enabled>false</enabled>
            </releases>
        </repository>
    </repositories>

    <scm>
        <url>https://github.com/wso2/product-is.git</url>
        <developerConnection>scm:git:https://github.com/wso2/product-is.git</developerConnection>
        <connection>scm:git:https://github.com/wso2/product-is.git</connection>
        <tag>HEAD</tag>
    </scm>


</project><|MERGE_RESOLUTION|>--- conflicted
+++ resolved
@@ -2262,11 +2262,7 @@
     <properties>
 
         <!--Carbon Identity Framework Version-->
-<<<<<<< HEAD
         <carbon.identity.framework.version>7.3.17</carbon.identity.framework.version>
-=======
-        <carbon.identity.framework.version>7.3.14</carbon.identity.framework.version>
->>>>>>> 7188e0e5
         <carbon.identity.framework.version.range>[5.14.67, 8.0.0)</carbon.identity.framework.version.range>
 
         <!--SAML Common Utils Version-->
@@ -2379,11 +2375,7 @@
         <!-- Identity REST API feature -->
         <identity.api.dispatcher.version>2.0.17</identity.api.dispatcher.version>
         <identity.user.api.version>1.3.37</identity.user.api.version>
-<<<<<<< HEAD
         <identity.server.api.version>1.2.201</identity.server.api.version>
-=======
-        <identity.server.api.version>1.2.200</identity.server.api.version>
->>>>>>> 7188e0e5
 
         <identity.agent.sso.version>5.5.9</identity.agent.sso.version>
         <identity.tool.samlsso.validator.version>5.5.8</identity.tool.samlsso.validator.version>
@@ -2393,15 +2385,9 @@
         <conditional.authentication.functions.version>1.2.56</conditional.authentication.functions.version>
 
         <!-- Identity Portal Versions -->
-<<<<<<< HEAD
         <identity.apps.console.version>2.20.0</identity.apps.console.version>
         <identity.apps.myaccount.version>2.7.29</identity.apps.myaccount.version>
         <identity.apps.core.version>2.4.1</identity.apps.core.version>
-=======
-        <identity.apps.console.version>2.19.30</identity.apps.console.version>
-        <identity.apps.myaccount.version>2.7.28</identity.apps.myaccount.version>
-        <identity.apps.core.version>2.3.8</identity.apps.core.version>
->>>>>>> 7188e0e5
         <identity.apps.tests.version>1.6.378</identity.apps.tests.version>
 
         <!-- Charon -->
