--- conflicted
+++ resolved
@@ -2296,11 +2296,7 @@
         <!-- Identity REST API feature -->
         <identity.api.dispatcher.version>2.0.9</identity.api.dispatcher.version>
         <identity.user.api.version>1.2.9</identity.user.api.version>
-<<<<<<< HEAD
-        <identity.server.api.version>1.1.23</identity.server.api.version>
-=======
         <identity.server.api.version>1.1.24</identity.server.api.version>
->>>>>>> dffb1e79
 
         <identity.agent.sso.version>5.5.9</identity.agent.sso.version>
         <identity.tool.samlsso.validator.version>5.5.0</identity.tool.samlsso.validator.version>
