--- conflicted
+++ resolved
@@ -2485,11 +2485,7 @@
         <identity.inbound.auth.openid.version>5.10.2</identity.inbound.auth.openid.version>
         <identity.inbound.auth.sts.version>5.12.7</identity.inbound.auth.sts.version>
         <identity.inbound.provisioning.scim.version>5.7.8</identity.inbound.provisioning.scim.version>
-<<<<<<< HEAD
         <identity.inbound.provisioning.scim2.version>3.4.141</identity.inbound.provisioning.scim2.version>
-=======
-        <identity.inbound.provisioning.scim2.version>3.4.139</identity.inbound.provisioning.scim2.version>
->>>>>>> a3b1a86d
 
         <!-- Identity User Versions -->
         <identity.user.account.association.version>5.5.11</identity.user.account.association.version>
