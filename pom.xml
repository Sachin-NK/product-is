--- conflicted
+++ resolved
@@ -1996,11 +1996,7 @@
     <properties>
 
         <!--Carbon Identity Framework Version-->
-<<<<<<< HEAD
         <carbon.identity.framework.version>5.17.68</carbon.identity.framework.version>
-=======
-        <carbon.identity.framework.version>5.17.67</carbon.identity.framework.version>
->>>>>>> b4193cd2
         <carbon.identity.framework.version.range>[5.14.67, 6.0.0]</carbon.identity.framework.version.range>
 
         <!--SAML Common Utils Version-->
