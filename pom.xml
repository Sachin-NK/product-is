<?xml version="1.0" encoding="utf-8"?>
<!--
  ~ Copyright (c) 2014-2024, WSO2 LLC. (http://www.wso2.org) All Rights Reserved.
  ~
  ~ Licensed under the Apache License, Version 2.0 (the "License");
  ~ you may not use this file except in compliance with the License.
  ~ You may obtain a copy of the License at
  ~
  ~      http://www.apache.org/licenses/LICENSE-2.0
  ~
  ~ Unless required by applicable law or agreed to in writing, software
  ~ distributed under the License is distributed on an "AS IS" BASIS,
  ~ WITHOUT WARRANTIES OR CONDITIONS OF ANY KIND, either express or implied.
  ~ See the License for the specific language governing permissions and
  ~ limitations under the License.
  -->
<project xmlns="http://maven.apache.org/POM/4.0.0" xmlns:xsi="http://www.w3.org/2001/XMLSchema-instance" xsi:schemaLocation="http://maven.apache.org/POM/4.0.0 http://maven.apache.org/maven-v4_0_0.xsd">

    <parent>
        <groupId>org.wso2</groupId>
        <artifactId>wso2</artifactId>
        <version>1.2</version>
    </parent>


    <modelVersion>4.0.0</modelVersion>
    <groupId>org.wso2.is</groupId>
    <artifactId>identity-server-parent</artifactId>
    <packaging>pom</packaging>
    <description>WSO2 Identity Server</description>
    <version>7.1.0-alpha2-SNAPSHOT</version>
    <name>WSO2 Identity Server</name>
    <url>http://wso2.org/projects/identity</url>

    <modules>
        <module>modules/features</module>
        <module>modules/p2-profile-gen</module>
        <module>modules/connectors</module>
        <module>modules/api-resources</module>
        <module>modules/authenticators</module>
        <module>modules/social-authenticators</module>
        <module>modules/provisioning-connectors</module>
        <module>modules/local-authenticators</module>
        <module>modules/oauth2-grant-types</module>
        <module>modules/integration-ui-templates</module>
        <module>modules/distribution</module>
        <module>modules/styles</module>
        <module>modules/tests-utils</module>
        <module>modules/integration</module>
    </modules>

    <licenses>
        <license>
            <name>Apache License Version 2.0</name>
            <url>http://www.apache.org/licenses/LICENSE-2.0</url>
        </license>
    </licenses>

    <organization>
        <name>WSO2</name>
        <url>http://www.wso2.org</url>
    </organization>

    <issueManagement>
        <system>JIRA</system>
        <url>http://www.wso2.org/jira/browse/IDENTITY</url>
    </issueManagement>
    <mailingLists>
        <mailingList>
            <name>Identity Server Developers</name>
            <subscribe>identity-dev-subscribe@wso2.org</subscribe>
            <unsubscribe>identity-dev-unsubscribe@wso2.org</unsubscribe>
            <post>identity-dev@wso2.org</post>
            <archive>http://wso2.org/mailarchive/identity-dev/</archive>
        </mailingList>
    </mailingLists>

    <inceptionYear>2007</inceptionYear>

    <developers>
        <developer>
            <name>Ruchith Fernando</name>
            <id>ruchith</id>
            <email>ruchith AT wso2.com</email>
            <organization>WSO2</organization>
        </developer>
        <developer>
            <name>Dimuthu Leelaratne</name>
            <id>dimuthul</id>
            <email>dimuthul AT wso2.com</email>
            <organization>WSO2</organization>
        </developer>
        <developer>
            <name>Dumindu Perera</name>
            <id>dumindu</id>
            <email>dumindu AT wso2.com</email>
            <organization>WSO2</organization>
        </developer>
        <developer>
            <name>Saminda Abeyruwan</name>
            <id>saminda</id>
            <email>saminda AT wso2.com</email>
            <organization>WSO2</organization>
        </developer>
        <developer>
            <name>Nandana Mihindukulasooriya</name>
            <id>nandana</id>
            <email>nandana AT wso2.com</email>
            <organization>WSO2</organization>
        </developer>
        <developer>
            <name>Prabath Siriwardena</name>
            <id>prabath</id>
            <email>prabath AT wso2.com</email>
            <organization>WSO2</organization>
        </developer>
        <developer>
            <name>Thilina Buddhika</name>
            <id>thilina</id>
            <email>thilinab AT wso2.com</email>
            <organization>WSO2</organization>
        </developer>
        <developer>
            <name>Amila Jayasekara</name>
            <id>amilaj</id>
            <email>amilaj AT wso2.com</email>
            <organization>WSO2</organization>
        </developer>
        <developer>
            <name>Asela Pathberiya</name>
            <id>asela</id>
            <email>asela AT wso2.com</email>
            <organization>WSO2</organization>
        </developer>
        <developer>
            <name>Hasini Gunasinghe</name>
            <id>hasini</id>
            <email>hasini AT wso2.com</email>
            <organization>WSO2</organization>
        </developer>
        <developer>
            <name>Manjula Rathnayake</name>
            <id>manjula</id>
            <email>manjular AT wso2.com</email>
            <organization>WSO2</organization>
        </developer>
        <developer>
            <name>Suresh Attanayake</name>
            <id>suresh</id>
            <email>suresh AT wso2.com</email>
            <organization>WSO2</organization>
        </developer>
        <developer>
            <name>Johann Nallathamby</name>
            <id>johann</id>
            <email>johann AT wso2.com</email>
            <organization>WSO2</organization>
        </developer>
        <developer>
            <name>Dulanja Liyanage</name>
            <id>dulanja</id>
            <email>dulanja AT wso2.com</email>
            <organization>WSO2</organization>
        </developer>
        <developer>
            <name>Ishara Karunarathna</name>
            <id>ishara</id>
            <email>isharak AT wso2.com</email>
            <organization>WSO2</organization>
        </developer>
        <developer>
            <name>Darshana Gunawardana</name>
            <id>darshana</id>
            <email>darshana AT wso2.com</email>
            <organization>WSO2</organization>
        </developer>
        <developer>
            <name>Pushpalanka Jayawardana</name>
            <id>pushpalanka</id>
            <email>lanka AT wso2.com</email>
            <organization>WSO2</organization>
        </developer>
        <developer>
            <name>Chamath Gunawardana</name>
            <id>chamath</id>
            <email>chamathg AT wso2.com</email>
            <organization>WSO2</organization>
        </developer>
        <developer>
            <name>Thanuja Jayasinghe</name>
            <id>thanuja</id>
            <email>thanuja AT wso2.com</email>
            <organization>WSO2</organization>
        </developer>
        <developer>
            <name>Isura Karunarathna</name>
            <id>isura</id>
            <email>isura AT wso2.com</email>
            <organization>WSO2</organization>
        </developer>
        <developer>
            <name>Prasad Tissera</name>
            <id>prasad</id>
            <email>prasadt AT wso2.com</email>
            <organization>WSO2</organization>
        </developer>
        <developer>
            <name>Pulasthi Mahawithana</name>
            <id>pulasthi</id>
            <email>pulasthim AT wso2.com</email>
            <organization>WSO2</organization>
        </developer>
        <developer>
            <name>Hasintha Indrajee</name>
            <id>hasintha</id>
            <email>hasintha AT wso2.com</email>
            <organization>WSO2</organization>
        </developer>
        <developer>
            <name>Gayan Gunawardana</name>
            <id>gayan</id>
            <email>gayan AT wso2.com</email>
            <organization>WSO2</organization>
        </developer>
        <developer>
            <name>Tharindu Edirisinghe</name>
            <id>tharindue</id>
            <email>tharindue AT wso2.com</email>
            <organization>WSO2</organization>
        </developer>
        <developer>
            <name>Malithi Edirisinghe</name>
            <id>malithim</id>
            <email>malithim AT wso2.com</email>
            <organization>WSO2</organization>
        </developer>
        <developer>
            <name>Godwin Shrimal</name>
            <id>godwin</id>
            <email>godwin AT wso2.com</email>
            <organization>WSO2</organization>
        </developer>
        <developer>
            <name>Omindu Rathnaweera</name>
            <id>omindu</id>
            <email>omindu AT wso2.com</email>
            <organization>WSO2</organization>
        </developer>
        <developer>
            <name>Nuwandi Wickramasinghe</name>
            <id>nuwandiw</id>
            <email>nuwandiw AT wso2.com</email>
            <organization>WSO2</organization>
        </developer>
        <developer>
            <name>Kasun Bandara</name>
            <id>kasunb</id>
            <email>kasunb AT wso2.com</email>
            <organization>WSO2</organization>
        </developer>
        <developer>
            <name>Indunil Upeksha</name>
            <id>indunil</id>
            <email>indunil AT wso2.com</email>
            <organization>WSO2</organization>
        </developer>
        <developer>
            <name>Hasanthi Dissanayake</name>
            <id>hasanthi</id>
            <email>hasanthi AT wso2.com</email>
            <organization>WSO2</organization>
        </developer>
        <developer>
            <name>Maduranga Siriwardena</name>
            <id>maduranga</id>
            <email>maduranga AT wso2.com</email>
            <organization>WSO2</organization>
        </developer>
        <developer>
            <name>Chamila Wijayarathna</name>
            <id>chamila</id>
            <email>chamila AT wso2.com</email>
            <organization>WSO2</organization>
        </developer>
        <developer>
            <name>Chanaka Jayasena</name>
            <id>chanaka</id>
            <email>chanaka AT wso2.com</email>
            <organization>WSO2</organization>
        </developer>
        <developer>
            <name>Chamara Philips</name>
            <id>chamarap</id>
            <email>chamarap AT wso2.com</email>
            <organization>WSO2</organization>
        </developer>
        <developer>
            <name>Damith Senanayake</name>
            <id>damiths</id>
            <email>damiths AT wso2.com</email>
            <organization>WSO2</organization>
        </developer>
        <developer>
            <name>Jayanga Kaushalya</name>
            <id>jayangak</id>
            <email>jayangak AT wso2.com</email>
            <organization>WSO2</organization>
        </developer>
        <developer>
            <name>Farasath Ahamed</name>
            <id>farasatha</id>
            <email>farasatha AT wso2.com</email>
            <organization>WSO2</organization>
        </developer>
        <developer>
            <name>Dharshana Kasun Warusavitharana</name>
            <id>dharshanaw</id>
            <email>dharshanaw AT wso2.com</email>
            <organization>WSO2</organization>
        </developer>
        <developer>
            <name>Ayesha Dissanayaka</name>
            <id>ayesha</id>
            <email>ayesha AT wso2.com</email>
            <organization>WSO2</organization>
        </developer>
        <developer>
            <name>Ashen Weerathunga</name>
            <id>ashen</id>
            <email>ashen AT wso2.com</email>
            <organization>WSO2</organization>
        </developer>
        <developer>
            <name>Dimuthu De Lanerolle</name>
            <id>dimuthud</id>
            <email>dimuthud AT wso2.com</email>
            <organization>WSO2</organization>
        </developer>
        <developer>
            <name>Ruwan Abeykoon</name>
            <id>ruwana</id>
            <email>ruwana AT wso2.com</email>
            <organization>WSO2</organization>
        </developer>
        <developer>
            <name>Kasun Gajasinghe</name>
            <id>kasung</id>
            <email>kasung AT wso2.com</email>
            <organization>WSO2</organization>
        </developer>
        <developer>
            <name>Dinusha Senanayaka</name>
            <id>dinusha</id>
            <email>dinusha AT wso2.com</email>
            <organization>WSO2</organization>
        </developer>
        <developer>
            <name>Lahiru Manohara</name>
            <id>lahiruma</id>
            <email>lahiruma AT wso2.com</email>
            <organization>WSO2</organization>
        </developer>
        <developer>
            <name>Rushmin Fernando</name>
            <id>rushmin</id>
            <email>rushmin AT wso2.com</email>
            <organization>WSO2</organization>
        </developer>
        <developer>
            <name>Lahiru Ekanayake</name>
            <id>lahirue</id>
            <email>lahirue AT wso2.com</email>
            <organization>WSO2</organization>
        </developer>
        <developer>
            <name>Lahiru Cooray</name>
            <id>lahiruc</id>
            <email>lahiruc AT wso2.com</email>
            <organization>WSO2</organization>
        </developer>
        <developer>
            <name>Dinali Dabarera</name>
            <id>Dinali</id>
            <email>dinali AT wso2.com</email>
            <organization>WSO2</organization>
        </developer>
        <developer>
            <name>Nilasini Thirunavukaarasu</name>
            <id>Nilasini</id>
            <email>nilasini AT wso2.com</email>
            <organization>WSO2</organization>
        </developer>
        <developer>
            <name>Sathya Bandara</name>
            <id>Sathya</id>
            <email>sathya AT wso2.com</email>
            <organization>WSO2</organization>
        </developer>
        <developer>
            <name>Supun Priyadarshana</name>
            <id>Supun</id>
            <email>supunp AT wso2.com</email>
            <organization>WSO2</organization>
        </developer>
        <developer>
            <name>Thilina Madumal</name>
            <id>Thilina</id>
            <email>thilinamad AT wso2.com</email>
            <organization>WSO2</organization>
        </developer>
        <developer>
            <name>Madawa Soysa</name>
            <id>madawas</id>
            <email>madawas AT wso2.com</email>
            <organization>WSO2</organization>
        </developer>
    </developers>


    <pluginRepositories>
        <pluginRepository>
            <id>wso2-maven2-repository</id>
            <url>https://dist.wso2.org/maven2</url>
        </pluginRepository>
        <pluginRepository>
            <id>wso2.releases</id>
            <name>WSO2 internal Repository</name>
            <url>https://maven.wso2.org/nexus/content/repositories/releases/</url>
            <releases>
                <enabled>true</enabled>
                <updatePolicy>daily</updatePolicy>
                <checksumPolicy>ignore</checksumPolicy>
            </releases>
        </pluginRepository>
        <pluginRepository>
            <id>wso2.snapshots</id>
            <name>Apache Snapshot Repository</name>
            <url>https://maven.wso2.org/nexus/content/repositories/snapshots/</url>
            <snapshots>
                <enabled>true</enabled>
                <updatePolicy>daily</updatePolicy>
            </snapshots>
            <releases>
                <enabled>false</enabled>
            </releases>
        </pluginRepository>
        <pluginRepository>
            <id>wso2-nexus</id>
            <name>WSO2 internal Repository</name>
            <url>https://maven.wso2.org/nexus/content/groups/wso2-public/</url>
            <releases>
                <enabled>true</enabled>
                <updatePolicy>daily</updatePolicy>
                <checksumPolicy>ignore</checksumPolicy>
            </releases>
        </pluginRepository>
    </pluginRepositories>

    <build>
        <plugins>
            <plugin>
                <groupId>org.apache.maven.plugins</groupId>
                <artifactId>maven-release-plugin</artifactId>
                <configuration>
                    <preparationGoals>clean install</preparationGoals>
                    <autoVersionSubmodules>true</autoVersionSubmodules>
                </configuration>
            </plugin>
            <plugin>
                <groupId>org.apache.maven.plugins</groupId>
                <artifactId>maven-deploy-plugin</artifactId>
            </plugin>
            <plugin>
                <groupId>org.apache.maven.plugins</groupId>
                <artifactId>maven-compiler-plugin</artifactId>
                <configuration>
                    <encoding>UTF-8</encoding>
                    <source>1.8</source>
                    <target>1.8</target>
                </configuration>
            </plugin>
            <plugin>
                <groupId>org.apache.maven.plugins</groupId>
                <artifactId>maven-surefire-plugin</artifactId>
                <version>2.22.1</version>
            </plugin>
            <plugin>
                <inherited>false</inherited>
                <artifactId>maven-clean-plugin</artifactId>
                <version>2.1</version>
            </plugin>
        </plugins>

        <pluginManagement>
            <plugins>
                <plugin>
                    <groupId>org.apache.felix</groupId>
                    <artifactId>maven-bundle-plugin</artifactId>
                    <version>3.2.0</version>
                    <extensions>true</extensions>
                    <configuration>
                        <obrRepository>NONE</obrRepository>
                    </configuration>
                </plugin>
                <plugin>
                    <groupId>org.apache.maven.plugins</groupId>
                    <artifactId>maven-source-plugin</artifactId>
                    <version>3.0.1</version>
                    <executions>
                        <execution>
                            <id>attach-sources</id>
                            <phase>verify</phase>
                            <goals>
                                <goal>jar-no-fork</goal>
                            </goals>
                        </execution>
                    </executions>
                </plugin>
                <plugin>
                    <groupId>org.apache.maven.plugins</groupId>
                    <artifactId>maven-project-info-reports-plugin</artifactId>
                    <version>2.4</version>
                </plugin>
                <plugin>
                    <groupId>org.apache.maven.plugins</groupId>
                    <artifactId>maven-war-plugin</artifactId>
                    <version>${maven.war.plugin.version}</version>
                </plugin>
                <plugin>
                    <groupId>org.codehaus.mojo</groupId>
                    <artifactId>build-helper-maven-plugin</artifactId>
                    <version>3.0.0</version>
                </plugin>
                <plugin>
                    <groupId>net.wasdev.wlp.maven.plugins</groupId>
                    <artifactId>liberty-maven-plugin</artifactId>
                    <version>${liberty.maven.plugin.version}</version>
                </plugin>
                <plugin>
                    <groupId>org.wso2.maven</groupId>
                    <artifactId>wso2-maven-json-merge-plugin</artifactId>
                    <version>${wso2.json.merge.plugin.version}</version>
                </plugin>
                <plugin>
                    <groupId>org.apache.maven.plugins</groupId>
                    <artifactId>maven-checkstyle-plugin</artifactId>
                    <version>${maven.checkstyle.plugin.version}</version>
                </plugin>
            </plugins>
        </pluginManagement>

    </build>

    <dependencyManagement>
        <dependencies>
            <dependency>
                <groupId>org.wso2.carbon</groupId>
                <artifactId>org.wso2.carbon.ui</artifactId>
                <version>${carbon.kernel.version}</version>
            </dependency>
            <dependency>
                <groupId>org.eclipse.equinox</groupId>
                <artifactId>org.eclipse.equinox.http.servlet</artifactId>
                <version>${equinox.http.servlet.version}</version>
            </dependency>
            <dependency>
                <groupId>org.eclipse.equinox</groupId>
                <artifactId>org.eclipse.equinox.http.helper</artifactId>
                <version>${equinox.http.helper.version}</version>
            </dependency>
            <dependency>
                <groupId>org.eclipse.equinox</groupId>
                <artifactId>org.eclipse.equinox.jsp.jasper</artifactId>
                <version>${equinox.jsp.jasper.version}</version>
            </dependency>
            <dependency>
                <groupId>org.eclipse.equinox</groupId>
                <artifactId>javax.servlet.jsp</artifactId>
                <version>${javax.servlet.jsp.version}</version>
            </dependency>
            <dependency>
                <groupId>org.eclipse.microprofile</groupId>
                <artifactId>microprofile</artifactId>
                <version>${eclipse.microprofile.version}</version>
                <type>pom</type>
            </dependency>
            <dependency>
                <groupId>net.sf.ehcache.wso2</groupId>
                <artifactId>ehcache</artifactId>
                <version>${ehcache.version}</version>
            </dependency>
            <dependency>
                <groupId>org.apache.bcel.wso2</groupId>
                <artifactId>bcel</artifactId>
                <version>${bcel.wso2.version}</version>
            </dependency>
            <dependency>
                <groupId>org.ow2.asm</groupId>
                <artifactId>asm-all</artifactId>
                <version>${asm-all.version}</version>
            </dependency>
            <dependency>
                <groupId>cglib.wso2</groupId>
                <artifactId>cglib</artifactId>
                <version>${cglib.wso2.version}</version>
            </dependency>
            <dependency>
                <groupId>com.google.gdata.wso2</groupId>
                <artifactId>gdata-core</artifactId>
                <version>${gdata.core.wso2.version}</version>
            </dependency>
            <dependency>
                <groupId>com.google.code.gson</groupId>
                <artifactId>gson</artifactId>
                <version>${google.code.gson.version}</version>
            </dependency>
            <dependency>
                <groupId>org.apache.axis2.wso2</groupId>
                <artifactId>axis2-jibx</artifactId>
                <version>${axis2.jibx.wso2.version}</version>
            </dependency>
            <dependency>
                <groupId>org.jibx.wso2</groupId>
                <artifactId>jibx</artifactId>
                <version>${jibx.wso2.version}</version>
            </dependency>
            <dependency>
                <groupId>org.apache.axis2.wso2</groupId>
                <artifactId>axis2-jaxbri</artifactId>
                <version>${axis2.jaxb.wso2.version}</version>
            </dependency>
            <dependency>
                <groupId>org.wso2.carbon</groupId>
                <artifactId>org.wso2.carbon.core</artifactId>
                <version>${carbon.kernel.version}</version>
            </dependency>
            <dependency>
                <groupId>org.wso2.carbon</groupId>
                <artifactId>org.wso2.carbon.registry.core</artifactId>
                <version>${carbon.kernel.version}</version>
            </dependency>
            <dependency>
                <groupId>org.wso2.carbon</groupId>
                <artifactId>org.wso2.carbon.user.api</artifactId>
                <version>${carbon.kernel.version}</version>
            </dependency>
            <dependency>
                <groupId>org.apache.axis2.wso2</groupId>
                <artifactId>axis2</artifactId>
                <version>${axis2.wso2.version}</version>
            </dependency>
            <dependency>
                <groupId>org.apache.ws.commons.axiom.wso2</groupId>
                <artifactId>axiom</artifactId>
                <version>${axiom.wso2.version}</version>
            </dependency>
            <dependency>
                <groupId>org.wso2.carbon.identity.framework</groupId>
                <artifactId>org.wso2.carbon.identity.core</artifactId>
                <version>${carbon.identity.framework.version}</version>
            </dependency>
            <dependency>
                <groupId>org.wso2.carbon.identity.framework</groupId>
                <artifactId>org.wso2.carbon.identity.application.common</artifactId>
                <version>${carbon.identity.framework.version}</version>
            </dependency>
            <dependency>
                <groupId>org.wso2.carbon.registry</groupId>
                <artifactId>org.wso2.carbon.registry.resource.stub</artifactId>
                <version>${carbon.registry.version}</version>
            </dependency>
            <dependency>
                <groupId>org.wso2.identity</groupId>
                <artifactId>org.wso2.identity.integration.ui.pages</artifactId>
                <version>${project.version}</version>
                <scope>test</scope>
            </dependency>
            <dependency>
                <groupId>org.wso2.carbon</groupId>
                <artifactId>org.wso2.carbon.authenticator.stub</artifactId>
                <version>${carbon.kernel.version}</version>
            </dependency>
            <dependency>
                <groupId>org.wso2.carbon.identity.inbound.auth.oauth2</groupId>
                <artifactId>org.wso2.carbon.identity.oauth</artifactId>
                <version>${identity.inbound.auth.oauth.version}</version>
            </dependency>
            <dependency>
                <groupId>org.wso2.carbon.identity.inbound.auth.oauth2</groupId>
                <artifactId>org.wso2.carbon.identity.oauth.stub</artifactId>
                <version>${identity.inbound.auth.oauth.version}</version>
            </dependency>
            <dependency>
                <groupId>junit</groupId>
                <artifactId>junit</artifactId>
                <version>${junit.version}</version>
                <scope>test</scope>
            </dependency>
            <dependency>
                <groupId>javax.servlet</groupId>
                <artifactId>servlet-api</artifactId>
                <version>${sevlet.api.version}</version>
            </dependency>
            <dependency>
                <groupId>javax.servlet</groupId>
                <artifactId>jsp-api</artifactId>
                <version>${jsp.api.version}</version>
            </dependency>
            <dependency>
                <groupId>com.google.common.wso2</groupId>
                <artifactId>google-collect</artifactId>
                <version>${google.collect.wso2.version}</version>
            </dependency>
            <dependency>
                <groupId>org.apache.oltu.oauth2</groupId>
                <artifactId>org.apache.oltu.oauth2.client</artifactId>
                <version>${oauth2.client.version}</version>
            </dependency>
            <dependency>
                <groupId>org.wso2.carbon</groupId>
                <artifactId>org.wso2.carbon.utils</artifactId>
                <version>${carbon.kernel.version}</version>
                <exclusions>
                    <exclusion>
                        <groupId>org.yaml</groupId>
                        <artifactId>snakeyaml</artifactId>
                    </exclusion>
                </exclusions>
            </dependency>
            <dependency>
                <groupId>com.googlecode.json-simple</groupId>
                <artifactId>json-simple</artifactId>
                <version>${json.simple.version}</version>
            </dependency>
            <dependency>
                <groupId>org.openid4java</groupId>
                <artifactId>openid4java-consumer</artifactId>
                <version>${openid4java.consumer.version}</version>
            </dependency>
            <dependency>
                <groupId>javax.servlet</groupId>
                <artifactId>jstl</artifactId>
                <version>${jstl.version}</version>
            </dependency>
            <dependency>
                <groupId>taglibs</groupId>
                <artifactId>standard</artifactId>
                <version>${taglibs.version}</version>
            </dependency>
            <dependency>
                <groupId>commons-lang</groupId>
                <artifactId>commons-lang</artifactId>
                <version>${commons.lang.version}</version>
            </dependency>
            <dependency>
                <groupId>org.wso2.is</groupId>
                <artifactId>org.wso2.identity.passivests.filter</artifactId>
                <version>${project.version}</version>
            </dependency>
            <dependency>
                <groupId>org.apache.ws.commons.axiom</groupId>
                <artifactId>axiom-impl</artifactId>
                <version>${axiom.impl.version}</version>
            </dependency>
            <dependency>
                <groupId>org.apache.ws.commons.axiom</groupId>
                <artifactId>axiom-api</artifactId>
                <version>${axiom.version}</version>
            </dependency>
            <dependency>
                <groupId>org.opensaml</groupId>
                <artifactId>opensaml</artifactId>
                <version>${opensaml.version}</version>
            </dependency>
            <!--OpenSAML3 dependencies-->
            <dependency>
                <groupId>org.opensaml</groupId>
                <artifactId>opensaml-core</artifactId>
                <version>${opensaml3.version}</version>
            </dependency>
            <dependency>
                <groupId>org.opensaml</groupId>
                <artifactId>opensaml-soap-api</artifactId>
                <version>${opensaml3.version}</version>
            </dependency>
            <dependency>
                <groupId>org.opensaml</groupId>
                <artifactId>opensaml-soap-impl</artifactId>
                <version>${opensaml3.version}</version>
            </dependency>
            <dependency>
                <groupId>org.opensaml</groupId>
                <artifactId>opensaml-profile-api</artifactId>
                <version>${opensaml3.version}</version>
            </dependency>
            <dependency>
                <groupId>org.opensaml</groupId>
                <artifactId>opensaml-profile-impl</artifactId>
                <version>${opensaml3.version}</version>
            </dependency>
            <dependency>
                <groupId>org.opensaml</groupId>
                <artifactId>opensaml-saml-api</artifactId>
                <version>${opensaml3.version}</version>
            </dependency>
            <dependency>
                <groupId>org.opensaml</groupId>
                <artifactId>opensaml-saml-impl</artifactId>
                <version>${opensaml3.version}</version>
            </dependency>
            <dependency>
                <groupId>org.opensaml</groupId>
                <artifactId>opensaml-messaging-api</artifactId>
                <version>${opensaml3.version}</version>
            </dependency>
            <dependency>
                <groupId>org.opensaml</groupId>
                <artifactId>opensaml-messaging-impl</artifactId>
                <version>${opensaml3.version}</version>
            </dependency>
            <dependency>
                <groupId>org.opensaml</groupId>
                <artifactId>opensaml-security-api</artifactId>
                <version>${opensaml3.version}</version>
            </dependency>
            <dependency>
                <groupId>org.opensaml</groupId>
                <artifactId>opensaml-security-impl</artifactId>
                <version>${opensaml3.version}</version>
            </dependency>
            <dependency>
                <groupId>org.opensaml</groupId>
                <artifactId>opensaml-storage-api</artifactId>
                <version>${opensaml3.version}</version>
            </dependency>
            <dependency>
                <groupId>org.opensaml</groupId>
                <artifactId>opensaml-storage-impl</artifactId>
                <version>${opensaml3.version}</version>
            </dependency>
            <dependency>
                <groupId>org.opensaml</groupId>
                <artifactId>opensaml-xacml-api</artifactId>
                <version>${opensaml3.version}</version>
            </dependency>
            <dependency>
                <groupId>org.opensaml</groupId>
                <artifactId>opensaml-xacml-impl</artifactId>
                <version>${opensaml3.version}</version>
            </dependency>
            <dependency>
                <groupId>org.opensaml</groupId>
                <artifactId>opensaml-xacml-saml-api</artifactId>
                <version>${opensaml3.version}</version>
            </dependency>
            <dependency>
                <groupId>org.opensaml</groupId>
                <artifactId>opensaml-xacml-saml-impl</artifactId>
                <version>${opensaml3.version}</version>
            </dependency>
            <dependency>
                <groupId>org.opensaml</groupId>
                <artifactId>opensaml-xmlsec-api</artifactId>
                <version>${opensaml3.version}</version>
            </dependency>
            <dependency>
                <groupId>org.opensaml</groupId>
                <artifactId>opensaml-xmlsec-impl</artifactId>
                <version>${opensaml3.version}</version>
            </dependency>
            <dependency>
                <groupId>net.shibboleth.utilities</groupId>
                <artifactId>java-support</artifactId>
                <version>${shibboleth.version}</version>
            </dependency>
            <!--End of OpenSAML3 dependencies-->
            <dependency>
                <groupId>org.wso2.orbit.joda-time</groupId>
                <artifactId>joda-time</artifactId>
                <version>${joda.wso2.version}</version>
            </dependency>
            <dependency>
                <groupId>xalan</groupId>
                <artifactId>xalan</artifactId>
                <version>${xalan.version}</version>
            </dependency>
            <dependency>
                <groupId>xalan.wso2</groupId>
                <artifactId>xalan</artifactId>
                <version>${xalan.wso2.version}</version>
            </dependency>
            <dependency>
                <groupId>xml-apis</groupId>
                <artifactId>xml-apis</artifactId>
                <version>${xml.apis.version}</version>
            </dependency>
            <dependency>
                <groupId>org.wso2.carbon.identity.agent.sso.java</groupId>
                <artifactId>org.wso2.carbon.identity.sso.agent</artifactId>
                <version>${identity.agent.sso.version}</version>
            </dependency>
            <dependency>
                <groupId>org.wso2.orbit.org.apache.neethi</groupId>
                <artifactId>neethi</artifactId>
                <version>${neethi.wso2.version}</version>
            </dependency>
            <dependency>
                <groupId>org.wso2.orbit.org.opensaml</groupId>
                <artifactId>opensaml</artifactId>
                <version>${opensaml2.wso2.version}</version>
            </dependency>
            <dependency>
                <groupId>org.wso2.carbon</groupId>
                <artifactId>org.wso2.carbon.addressing</artifactId>
                <version>${carbon.kernel.version}</version>
            </dependency>
            <dependency>
                <groupId>org.apache.rampart.wso2</groupId>
                <artifactId>rampart-core</artifactId>
                <version>${rampart.wso2.version}</version>
            </dependency>
            <dependency>
                <groupId>org.apache.rampart.wso2</groupId>
                <artifactId>rampart-policy</artifactId>
                <version>${rampart.wso2.version}</version>
            </dependency>
            <dependency>
                <groupId>org.apache.rampart.wso2</groupId>
                <artifactId>rampart-trust</artifactId>
                <version>${rampart.wso2.version}</version>
            </dependency>
            <dependency>
                <groupId>org.apache.ws.security.wso2</groupId>
                <artifactId>wss4j</artifactId>
                <version>${wss4j.wso2.version}</version>
            </dependency>
            <dependency>
                <groupId>org.apache.httpcomponents.wso2</groupId>
                <artifactId>httpcore</artifactId>
                <version>${httpcore.wso2.version}</version>
            </dependency>
            <dependency>
                <groupId>org.wso2.carbon.identity.user.ws</groupId>
                <artifactId>org.wso2.carbon.um.ws.api.stub</artifactId>
                <version>${identity.user.ws.version}</version>
            </dependency>
            <dependency>
                <groupId>org.wso2.carbon.identity.user.ws</groupId>
                <artifactId>org.wso2.carbon.um.ws.api</artifactId>
                <version>${identity.user.ws.version}</version>
            </dependency>
            <dependency>
                <groupId>org.wso2.carbon.identity</groupId>
                <artifactId>org.wso2.carbon.authenticator.stub</artifactId>
                <version>${carbon.kernel.version}</version>
            </dependency>
            <dependency>
                <groupId>org.wso2.securevault</groupId>
                <artifactId>org.wso2.securevault</artifactId>
                <version>${securevault.wso2.version}</version>
            </dependency>
            <dependency>
                <groupId>org.apache.httpcomponents</groupId>
                <artifactId>httpclient</artifactId>
                <version>${httpclient.version}</version>
            </dependency>
            <dependency>
                <groupId>commons-httpclient</groupId>
                <artifactId>commons-httpclient</artifactId>
                <version>${commons.httpclient.version}</version>
            </dependency>
            <dependency>
                <groupId>org.wso2.is</groupId>
                <artifactId>org.wso2.identity.styles</artifactId>
                <version>${project.version}</version>
            </dependency>
            <dependency>
                <groupId>org.wso2.carbon</groupId>
                <artifactId>org.wso2.carbon.core.ui.feature</artifactId>
                <version>${carbon.kernel.version}</version>
                <type>zip</type>
            </dependency>
            <dependency>
                <groupId>org.wso2.carbon</groupId>
                <artifactId>org.wso2.carbon.core.ui.feature</artifactId>
                <version>${carbon.kernel.version}</version>
            </dependency>
            <dependency>
                <groupId>org.wso2.carbon</groupId>
                <artifactId>org.wso2.carbon.hazelcast</artifactId>
                <version>${carbon.kernel.version}</version>
            </dependency>
            <dependency>
                <groupId>org.wso2.identity</groupId>
                <artifactId>org.wso2.stratos.identity.dashboard.ui</artifactId>
                <version>${stratos.version.221}</version>
            </dependency>
            <dependency>
                <groupId>org.testng</groupId>
                <artifactId>testng</artifactId>
                <version>${testng.version}</version>
                <scope>test</scope>
            </dependency>
            <dependency>
                <groupId>org.wso2.carbon.identity.framework</groupId>
                <artifactId>org.wso2.carbon.user.mgt.stub</artifactId>
                <version>${carbon.identity.framework.version}</version>
            </dependency>
            <dependency>
                <groupId>org.wso2.carbon.identity.inbound.auth.sts</groupId>
                <artifactId>org.wso2.carbon.identity.sts.passive.stub</artifactId>
                <version>${identity.inbound.auth.sts.version}</version>
            </dependency>
            <dependency>
                <groupId>org.wso2.carbon</groupId>
                <artifactId>SecVerifier</artifactId>
                <version>${carbon.kernel.version}</version>
                <type>aar</type>
            </dependency>
            <dependency>
                <groupId>emma</groupId>
                <artifactId>emma</artifactId>
                <version>${emma.version}</version>
            </dependency>
            <dependency>
                <groupId>org.wso2.orbit.com.h2database</groupId>
                <artifactId>h2-engine</artifactId>
                <version>${h2database.wso2.version}</version>
            </dependency>
            <dependency>
                <groupId>org.apache.rampart</groupId>
                <artifactId>rampart</artifactId>
                <type>mar</type>
                <version>${rampart.wso2.version}</version>
            </dependency>
            <dependency>
                <groupId>org.wso2.carbon.identity.framework</groupId>
                <artifactId>org.wso2.carbon.identity.application.mgt.stub</artifactId>
                <version>${carbon.identity.framework.version}</version>
                <scope>compile</scope>
            </dependency>
            <dependency>
                <groupId>org.wso2.carbon.identity.framework</groupId>
                <artifactId>org.wso2.carbon.identity.application.default.auth.sequence.mgt.stub</artifactId>
                <version>${carbon.identity.framework.version}</version>
                <scope>compile</scope>
            </dependency>
            <dependency>
                <groupId>org.wso2.carbon.identity.framework</groupId>
                <artifactId>org.wso2.carbon.identity.functions.library.mgt.stub</artifactId>
                <version>${carbon.identity.framework.version}</version>
                <scope>compile</scope>
            </dependency>
            <dependency>
                <groupId>org.wso2.carbon.identity.framework</groupId>
                <artifactId>org.wso2.carbon.idp.mgt.stub</artifactId>
                <version>${carbon.identity.framework.version}</version>
                <scope>compile</scope>
            </dependency>
            <dependency>
                <groupId>org.wso2.identity</groupId>
                <artifactId>org.wso2.identity.integration.common.clients</artifactId>
                <version>${project.version}</version>
                <scope>compile</scope>
            </dependency>
            <dependency>
                <groupId>org.wso2.identity</groupId>
                <artifactId>org.wso2.identity.integration.common.utils</artifactId>
                <version>${project.version}</version>
                <scope>compile</scope>
            </dependency>
            <dependency>
                <groupId>org.wso2.carbon.identity.inbound.provisioning.scim</groupId>
                <artifactId>org.wso2.carbon.identity.scim.common.stub</artifactId>
                <version>${identity.inbound.provisioning.scim.version}</version>
                <scope>compile</scope>
            </dependency>
            <dependency>
                <groupId>org.wso2.carbon.identity.inbound.provisioning.scim2</groupId>
                <artifactId>org.wso2.carbon.identity.scim2.common</artifactId>
                <version>${identity.inbound.provisioning.scim2.version}</version>
                <scope>compile</scope>
            </dependency>
            <dependency>
                <groupId>org.wso2.carbon.identity.framework</groupId>
                <artifactId>org.wso2.carbon.identity.user.store.configuration.stub</artifactId>
                <version>${carbon.identity.framework.version}</version>
                <scope>compile</scope>
            </dependency>
            <dependency>
                <groupId>org.wso2.carbon.identity.framework</groupId>
                <artifactId>org.wso2.carbon.identity.user.store.count.stub</artifactId>
                <version>${carbon.identity.framework.version}</version>
                <scope>compile</scope>
            </dependency>
            <dependency>
                <groupId>org.wso2.carbon</groupId>
                <artifactId>org.wso2.carbon.user.core</artifactId>
                <version>${carbon.kernel.version}</version>
                <scope>compile</scope>
            </dependency>
            <dependency>
                <groupId>org.wso2.carbon.identity.framework</groupId>
                <artifactId>org.wso2.carbon.identity.mgt</artifactId>
                <version>${carbon.identity.framework.version}</version>
            </dependency>
            <dependency>
                <groupId>org.wso2.carbon.identity.framework</groupId>
                <artifactId>org.wso2.carbon.identity.mgt.stub</artifactId>
                <version>${carbon.identity.framework.version}</version>
                <scope>compile</scope>
            </dependency>
            <dependency>
                <groupId>org.wso2.carbon.identity.framework</groupId>
                <artifactId>org.wso2.carbon.identity.template.mgt</artifactId>
                <version>${carbon.identity.framework.version}</version>
            </dependency>
            <dependency>
                <groupId>org.wso2.carbon.identity.framework</groupId>
                <artifactId>org.wso2.carbon.identity.template.mgt.ui</artifactId>
                <version>${carbon.identity.framework.version}</version>
            </dependency>
            <dependency>
                <groupId>org.wso2.carbon.identity.inbound.auth.saml2</groupId>
                <artifactId>org.wso2.carbon.identity.sso.saml.stub</artifactId>
                <version>${identity.inbound.auth.saml.version}</version>
                <scope>compile</scope>
            </dependency>
            <dependency>
                <groupId>org.wso2.carbon.identity.framework</groupId>
                <artifactId>org.wso2.carbon.claim.mgt.stub</artifactId>
                <version>${carbon.identity.framework.version}</version>
                <scope>compile</scope>
            </dependency>
            <dependency>
                <groupId>org.wso2.carbon.identity.framework</groupId>
                <artifactId>org.wso2.carbon.identity.claim.metadata.mgt.stub</artifactId>
                <version>${carbon.identity.framework.version}</version>
                <scope>compile</scope>
            </dependency>
            <dependency>
                <groupId>org.wso2.carbon.identity.framework</groupId>
                <artifactId>org.wso2.carbon.identity.claim.metadata.mgt</artifactId>
                <version>${carbon.identity.framework.version}</version>
                <scope>compile</scope>
            </dependency>
            <dependency>
                <groupId>org.wso2.carbon.identity.inbound.auth.openid</groupId>
                <artifactId>org.wso2.carbon.identity.provider.openid.stub</artifactId>
                <version>${identity.inbound.auth.openid.version}</version>
                <scope>compile</scope>
            </dependency>
            <dependency>
                <groupId>org.wso2.carbon.identity.association.account</groupId>
                <artifactId>org.wso2.carbon.identity.user.account.association.stub</artifactId>
                <version>${identity.user.account.association.version}</version>
            </dependency>
            <dependency>
                <groupId>org.wso2.carbon.identity.framework</groupId>
                <artifactId>org.wso2.carbon.identity.governance.stub</artifactId>
                <version>${carbon.identity.framework.version}</version>
            </dependency>
            <dependency>
                <groupId>org.wso2.carbon.identity.governance</groupId>
                <artifactId>org.wso2.carbon.identity.recovery</artifactId>
                <version>${identity.governance.version}</version>
            </dependency>
            <dependency>
                <groupId>org.wso2.carbon.deployment</groupId>
                <artifactId>org.wso2.carbon.service.mgt.stub</artifactId>
                <version>${carbon.deployment.version}</version>
                <scope>test</scope>
            </dependency>
            <dependency>
                <groupId>org.wso2.carbon.deployment</groupId>
                <artifactId>org.wso2.carbon.webapp.mgt.stub</artifactId>
                <version>${carbon.deployment.version}</version>
                <scope>test</scope>
            </dependency>
            <dependency>
                <groupId>org.wso2.carbon.automation</groupId>
                <artifactId>org.wso2.carbon.automation.test.utils</artifactId>
                <version>${carbon.automation.version}</version>
            </dependency>
            <dependency>
                <groupId>org.wso2.carbon.automation</groupId>
                <artifactId>org.wso2.carbon.automation.engine</artifactId>
                <version>${carbon.automation.version}</version>
            </dependency>
            <dependency>
                <groupId>org.wso2.carbon.automation</groupId>
                <artifactId>org.wso2.carbon.automation.extensions</artifactId>
                <version>${carbon.automation.version}</version>
                <exclusions>
                    <exclusion>
                        <groupId>com.saucelabs.selenium</groupId> <!-- Exclude Project-E from Project-B -->
                        <artifactId>sauce-ondemand-driver</artifactId>
                    </exclusion>
                    <exclusion>
                        <groupId>com.saucelabs.selenium</groupId> <!-- Exclude Project-E from Project-B -->
                        <artifactId>selenium-client-factory</artifactId>
                    </exclusion>
                </exclusions>
            </dependency>
            <dependency>
                <groupId>org.wso2.carbon.automationutils</groupId>
                <artifactId>org.wso2.carbon.integration.common.extensions</artifactId>
                <version>${carbon.automationutils.version}</version>
            </dependency>
            <dependency>
                <groupId>org.wso2.carbon.automationutils</groupId>
                <artifactId>org.wso2.carbon.integration.common.utils</artifactId>
                <version>${carbon.automationutils.version}</version>
            </dependency>
            <dependency>
                <groupId>org.wso2.carbon.automationutils</groupId>
                <artifactId>org.wso2.carbon.integration.common.admin.client</artifactId>
                <version>${carbon.automationutils.version}</version>
            </dependency>
            <dependency>
                <groupId>org.wso2.is</groupId>
                <artifactId>org.wso2.identity.integration.common.clients</artifactId>
                <version>${project.version}</version>
                <scope>compile</scope>
            </dependency>
            <dependency>
                <groupId>org.wso2.is</groupId>
                <artifactId>org.wso2.identity.integration.common.utils</artifactId>
                <version>${project.version}</version>
                <scope>compile</scope>
            </dependency>
            <dependency>
                <groupId>org.wso2.charon</groupId>
                <artifactId>org.wso2.charon.core</artifactId>
                <version>${charon.orbit.version}</version>
            </dependency>
            <dependency>
                <groupId>org.apache.wink</groupId>
                <artifactId>wink-client</artifactId>
                <version>${apache.wink.version}</version>
            </dependency>
            <dependency>
                <groupId>org.apache.ws.security</groupId>
                <artifactId>wss4j</artifactId>
                <version>${apache.ws.security.version}</version>
            </dependency>
            <dependency>
                <groupId>commons-collections</groupId>
                <artifactId>commons-collections</artifactId>
                <version>${commons-collections.version}</version>
            </dependency>
            <dependency>
                <groupId>org.slf4j</groupId>
                <artifactId>slf4j-simple</artifactId>
                <version>${slf4j.version}</version>
            </dependency>

            <dependency>
                <groupId>org.slf4j</groupId>
                <artifactId>slf4j-log4j12</artifactId>
                <version>${slf4j.version}</version>
            </dependency>
            <dependency>
                <groupId>org.apache.openejb</groupId>
                <artifactId>openejb-core</artifactId>
                <version>${apache.openejb.version}</version>
                <scope>test</scope>
            </dependency>
            <dependency>
                <groupId>org.wso2.orbit.org.apache.httpcomponents</groupId>
                <artifactId>httpclient</artifactId>
                <version>${orbit.version.commons.httpclient}</version>
            </dependency>
            <dependency>
                <groupId>org.apache.axis2.wso2</groupId>
                <artifactId>axis2-client</artifactId>
                <version>${axis2.client.version}</version>
            </dependency>
            <dependency>
                <groupId>org.wso2.orbit.com.nimbusds</groupId>
                <artifactId>nimbus-jose-jwt</artifactId>
                <version>${nimbusds.version}</version>
            </dependency>
            <dependency>
                <groupId>com.nimbusds</groupId>
                <artifactId>oauth2-oidc-sdk</artifactId>
                <version>${nimbus.oidc.sdk.version}</version>
            </dependency>
            <dependency>
                <groupId>org.wso2.orbit.commons-codec</groupId>
                <artifactId>commons-codec</artifactId>
                <version>${commons-codec.version}</version>
            </dependency>
            <dependency>
                <groupId>org.wso2.carbon.identity.framework</groupId>
                <artifactId>org.wso2.carbon.identity.user.registration.stub</artifactId>
                <version>${carbon.identity.framework.version}</version>
            </dependency>
            <dependency>
                <groupId>org.wso2.carbon.identity.framework</groupId>
                <artifactId>org.wso2.carbon.identity.user.profile.stub</artifactId>
                <version>${carbon.identity.framework.version}</version>
            </dependency>
            <dependency>
                <groupId>com.googlecode.javaewah</groupId>
                <artifactId>JavaEWAH</artifactId>
                <version>${javaewah.version}</version>
            </dependency>
            <dependency>
                <groupId>org.wso2.is</groupId>
                <artifactId>org.wso2.carbon.identity.test.integration.service.stubs</artifactId>
                <version>${project.version}</version>
            </dependency>
            <dependency>
                <groupId>org.wso2.carbon.identity.framework</groupId>
                <artifactId>org.wso2.carbon.security.mgt.stub</artifactId>
                <version>${carbon.identity.framework.version}</version>
            </dependency>
            <dependency>
                <groupId>org.jacoco</groupId>
                <artifactId>org.jacoco.agent</artifactId>
                <version>${jacoco.agent.version}</version>
            </dependency>
            <dependency>
                <groupId>org.wso2.carbon</groupId>
                <artifactId>org.wso2.carbon.core.services</artifactId>
                <version>${carbon.kernel.version}</version>
            </dependency>
            <dependency>
                <groupId>org.apache.tomcat.wso2</groupId>
                <artifactId>tomcat</artifactId>
                <version>${org.apache.tomcat.wso2.version}</version>
            </dependency>
            <dependency>
                <groupId>org.opensaml</groupId>
                <artifactId>xmltooling</artifactId>
                <version>${xmltooling.version}</version>
            </dependency>
            <dependency>
                <groupId>org.opensaml</groupId>
                <artifactId>openws</artifactId>
                <version>${openws.version}</version>
            </dependency>
            <dependency>
                <groupId>org.wso2.carbon.identity.framework</groupId>
                <artifactId>org.wso2.carbon.identity.application.mgt</artifactId>
                <version>${carbon.identity.framework.version}</version>
            </dependency>
            <dependency>
                <groupId>org.wso2.carbon.identity.framework</groupId>
                <artifactId>org.wso2.carbon.identity.functions.library.mgt</artifactId>
                <version>${carbon.identity.framework.version}</version>
            </dependency>
            <dependency>
                <groupId>org.wso2.carbon.identity.framework</groupId>
                <artifactId>org.wso2.carbon.identity.user.functionality.mgt</artifactId>
                <version>${carbon.identity.framework.version}</version>
            </dependency>
            <dependency>
                <groupId>xerces</groupId>
                <artifactId>xercesImpl</artifactId>
                <version>${xercesImpl.version}</version>
            </dependency>
            <dependency>
                <groupId>org.wso2.carbon.identity.framework</groupId>
                <artifactId>org.wso2.carbon.identity.application.authentication.framework</artifactId>
                <version>${carbon.identity.framework.version}</version>
            </dependency>
            <dependency>
                <groupId>org.wso2.carbon.identity.framework</groupId>
                <artifactId>org.wso2.carbon.user.mgt.common</artifactId>
                <version>${carbon.identity.framework.version}</version>
            </dependency>
            <dependency>
                <groupId>org.wso2.carbon.identity.framework</groupId>
                <artifactId>org.wso2.carbon.identity.role.mgt.core</artifactId>
                <version>${carbon.identity.framework.version}</version>
            </dependency>
            <dependency>
                <groupId>org.wso2.carbon.identity.framework</groupId>
                <artifactId>org.wso2.carbon.identity.secret.mgt.core</artifactId>
                <version>${carbon.identity.framework.version}</version>
            </dependency>
            <dependency>
                <groupId>org.wso2.carbon.identity.framework</groupId>
                <artifactId>org.wso2.carbon.identity.api.resource.mgt</artifactId>
                <version>${carbon.identity.framework.version}</version>
            </dependency>
            <dependency>
                <groupId>org.wso2.carbon.identity.saml.common</groupId>
                <artifactId>org.wso2.carbon.identity.saml.common.util</artifactId>
                <version>${saml.common.util.version}</version>
            </dependency>
            <dependency>
                <groupId>commons-codec</groupId>
                <artifactId>commons-codec</artifactId>
                <version>${commons.codec.version}</version>
            </dependency>
            <dependency>
                <groupId>org.apache.ws.commons.schema.wso2</groupId>
                <artifactId>XmlSchema</artifactId>
                <version>${XmlSchema.version}</version>
            </dependency>
            <dependency>
                <groupId>wsdl4j.wso2</groupId>
                <artifactId>wsdl4j</artifactId>
                <version>${wsdl4j.version}</version>
            </dependency>
            <dependency>
                <groupId>org.wso2.carbon.analytics-common</groupId>
                <artifactId>org.wso2.carbon.databridge.commons</artifactId>
                <scope>test</scope>
                <version>${carbon.analytics-common.version}</version>
            </dependency>
            <dependency>
                <groupId>org.wso2.carbon.analytics-common</groupId>
                <artifactId>org.wso2.carbon.databridge.core</artifactId>
                <scope>test</scope>
                <version>${carbon.analytics-common.version}</version>
            </dependency>
            <dependency>
                <groupId>org.wso2.carbon.analytics-common</groupId>
                <artifactId>org.wso2.carbon.databridge.receiver.thrift</artifactId>
                <scope>test</scope>
                <version>${carbon.analytics-common.version}</version>
            </dependency>
            <dependency>
                <groupId>org.wso2.carbon.multitenancy</groupId>
                <artifactId>org.wso2.carbon.tenant.mgt.stub</artifactId>
                <version>${carbon.multitenancy.version}</version>
            </dependency>
            <dependency>
                <groupId>commons-pool.wso2</groupId>
                <artifactId>commons-pool</artifactId>
                <version>${commons.pool.wso2.version}</version>
            </dependency>

            <!-- Outbound Authenticators -->
            <dependency>
                <groupId>org.wso2.carbon.identity.outbound.auth.oidc</groupId>
                <artifactId>org.wso2.carbon.identity.application.authenticator.oidc</artifactId>
                <version>${identity.outbound.auth.oidc.version}</version>
            </dependency>
            <dependency>
                <groupId>org.wso2.carbon.identity.outbound.auth.oauth2</groupId>
                <artifactId>org.wso2.carbon.identity.application.authenticator.oauth2</artifactId>
                <version>${identity.outbound.auth.oauth2.version}</version>
            </dependency>
            <dependency>
                <groupId>org.wso2.carbon.identity.outbound.auth.sts.passive</groupId>
                <artifactId>org.wso2.carbon.identity.application.authenticator.passive.sts</artifactId>
                <version>${identity.outbound.auth.passive.sts.version}</version>
            </dependency>
            <dependency>
                <groupId>org.wso2.carbon.identity.outbound.auth.saml2</groupId>
                <artifactId>org.wso2.carbon.identity.application.authenticator.samlsso</artifactId>
                <version>${identity.outbound.auth.samlsso.version}</version>
            </dependency>

            <!-- Social Authenticators -->
            <dependency>
                <groupId>org.wso2.carbon.identity.outbound.auth.facebook</groupId>
                <artifactId>org.wso2.carbon.identity.application.authenticator.facebook</artifactId>
                <version>${social.authenticator.facebook.version}</version>
            </dependency>
            <dependency>
                <groupId>org.wso2.carbon.identity.outbound.auth.google</groupId>
                <artifactId>org.wso2.carbon.identity.application.authenticator.google</artifactId>
                <version>${social.authenticator.google.version}</version>
            </dependency>
            <dependency>
                <groupId>org.wso2.carbon.identity.outbound.auth.live</groupId>
                <artifactId>org.wso2.carbon.identity.application.authenticator.live</artifactId>
                <version>${social.authenticator.windowslive.version}</version>
            </dependency>
            <dependency>
                <groupId>org.wso2.carbon.identity.outbound.auth.apple</groupId>
                <artifactId>org.wso2.carbon.identity.application.authenticator.apple</artifactId>
                <version>${social.authenticator.apple.version}</version>
            </dependency>

            <!-- Provisioning Connectors -->
            <dependency>
                <groupId>org.wso2.carbon.identity.outbound.provisioning.google</groupId>
                <artifactId>org.wso2.carbon.identity.provisioning.connector.google</artifactId>
                <version>${provisioning.connector.google.version}</version>
            </dependency>
            <dependency>
                <groupId>org.wso2.carbon.identity.outbound.provisioning.salesforce</groupId>
                <artifactId>org.wso2.carbon.identity.provisioning.connector.salesforce</artifactId>
                <version>${provisioning.connector.salesforce.version}</version>
            </dependency>
            <dependency>
                <groupId>org.wso2.carbon.identity.outbound.provisioning.scim</groupId>
                <artifactId>org.wso2.carbon.identity.provisioning.connector.scim</artifactId>
                <version>${provisioning.connector.scim.version}</version>
            </dependency>
            <dependency>
                <groupId>org.wso2.carbon.identity.outbound.provisioning.scim2</groupId>
                <artifactId>org.wso2.carbon.identity.provisioning.connector.scim2</artifactId>
                <version>${provisioning.connector.scim2.version}</version>
            </dependency>
            <dependency>
                <groupId>org.wso2.carbon.extension.identity.verification</groupId>
                <artifactId>org.wso2.carbon.extension.identity.verification.mgt.feature</artifactId>
                <version>${identity.verification.version}</version>
            </dependency>
            <dependency>
                <groupId>org.wso2.carbon.extension.identity.verification</groupId>
                <artifactId>org.wso2.carbon.extension.identity.verification.provider.feature</artifactId>
                <version>${identity.verification.version}</version>
            </dependency>
            <dependency>
                <groupId>org.wso2.carbon.extension.identity.verification</groupId>
                <artifactId>org.wso2.carbon.extension.identity.verification.ui.feature</artifactId>
                <version>${identity.verification.version}</version>
            </dependency>

            <!-- Local Authenticators -->
            <dependency>
                <groupId>org.wso2.carbon.identity.application.auth.basic</groupId>
                <artifactId>org.wso2.carbon.identity.application.authenticator.basicauth</artifactId>
                <version>${identity.local.auth.basicauth.version}</version>
            </dependency>
            <dependency>
                <groupId>org.wso2.carbon.identity.local.auth.iwa</groupId>
                <artifactId>org.wso2.carbon.identity.application.authenticator.iwa</artifactId>
                <version>${identity.local.auth.iwa.version}</version>
            </dependency>
            <dependency>
                <groupId>org.wso2.carbon.identity.local.auth.fido</groupId>
                <artifactId>org.wso2.carbon.identity.application.authenticator.fido</artifactId>
                <version>${identity.local.auth.fido.version}</version>
            </dependency>
            <dependency>
                <groupId>org.wso2.carbon.identity.local.auth.fido</groupId>
                <artifactId>org.wso2.carbon.identity.application.authenticator.fido2</artifactId>
                <version>${identity.local.auth.fido.version}</version>
            </dependency>
            <dependency>
                <groupId>org.wso2.carbon.identity.local.auth.fido</groupId>
                <artifactId>org.wso2.carbon.identity.application.authenticator.fido2.server.feature</artifactId>
                <version>${identity.local.auth.fido.version}</version>
            </dependency>
            <dependency>
                <groupId>org.wso2.carbon.identity.application.auth.basic</groupId>
                <artifactId>org.wso2.carbon.identity.application.authenticator.basicauth.jwt</artifactId>
                <version>${identity.local.auth.basicauth.version}</version>
            </dependency>
            <dependency>
                <groupId>org.wso2.carbon.identity.application.auth.basic</groupId>
                <artifactId>org.wso2.carbon.identity.application.authentication.handler.identifier</artifactId>
                <version>${identity.local.auth.basicauth.version}</version>
            </dependency>
            <dependency>
                <groupId>org.wso2.carbon.identity.application.auth.basic</groupId>
                <artifactId>org.wso2.carbon.identity.application.authentication.handler.session</artifactId>
                <version>${identity.local.auth.basicauth.version}</version>
            </dependency>
            <dependency>
                <groupId>org.wso2.carbon.extension.identity.oauth.addons</groupId>
                <artifactId>org.wso2.carbon.identity.oauth2.token.handler.clientauth.mutualtls</artifactId>
                <version>${identity.oauth.addons.version}</version>
            </dependency>

            <!-- Local Authentication API Connector -->
            <dependency>
                <groupId>org.wso2.carbon.identity.local.auth.api</groupId>
                <artifactId>org.wso2.carbon.identity.local.auth.api.core</artifactId>
                <version>${identity.local.auth.api.version}</version>
            </dependency>

            <!-- OAuth2 Grant Type extensions -->
            <dependency>
                <groupId>org.wso2.carbon.extension.identity.oauth2.grantType.jwt</groupId>
                <artifactId>org.wso2.carbon.identity.oauth2.grant.jwt</artifactId>
                <version>${identity.oauth2.jwt.bearer.grant.version}</version>
            </dependency>
            <dependency>
                <groupId>org.wso2.carbon.extension.identity.oauth2.grantType.token.exchange</groupId>
                <artifactId>org.wso2.carbon.identity.oauth2.grant.token.exchange</artifactId>
                <version>${identity.oauth2.token.exchange.grant.version}</version>
            </dependency>

            <!--Conditional authenticator functions-->
            <dependency>
                <groupId>org.wso2.carbon.identity.conditional.auth.functions</groupId>
                <artifactId>org.wso2.carbon.identity.conditional.auth.functions.user</artifactId>
                <version>${conditional.authentication.functions.version}</version>
            </dependency>
            <dependency>
                <groupId>org.wso2.carbon.identity.conditional.auth.functions</groupId>
                <artifactId>org.wso2.carbon.identity.conditional.auth.functions.notification</artifactId>
                <version>${conditional.authentication.functions.version}</version>
            </dependency>
            <dependency>
                <groupId>org.wso2.carbon.identity.conditional.auth.functions</groupId>
                <artifactId>org.wso2.carbon.identity.conditional.auth.functions.analytics</artifactId>
                <version>${conditional.authentication.functions.version}</version>
            </dependency>
            <dependency>
                <groupId>org.wso2.carbon.identity.conditional.auth.functions</groupId>
                <artifactId>org.wso2.carbon.identity.conditional.auth.functions.choreo</artifactId>
                <version>${conditional.authentication.functions.version}</version>
            </dependency>
            <!-- Other Connectors packed with IS -->
            <dependency>
                <groupId>org.wso2.carbon.extension.identity.authenticator.outbound.emailotp</groupId>
                <artifactId>org.wso2.carbon.identity.authenticator.emailotp</artifactId>
                <version>${authenticator.emailotp.version}</version>
            </dependency>
            <dependency>
                <groupId>org.wso2.carbon.extension.identity.authenticator.outbound.smsotp</groupId>
                <artifactId>org.wso2.carbon.extension.identity.authenticator.smsotp.connector</artifactId>
                <version>${authenticator.smsotp.version}</version>
            </dependency>
            <dependency>
                <groupId>org.wso2.carbon.identity.local.auth.magiclink</groupId>
                <artifactId>org.wso2.carbon.identity.application.authenticator.magiclink</artifactId>
                <version>${authenticator.magiclink.version}</version>
            </dependency>
            <dependency>
                <groupId>org.wso2.carbon.identity.local.auth.magiclink</groupId>
                <artifactId>org.wso2.carbon.identity.local.auth.magiclink.server.feature</artifactId>
                <version>${authenticator.magiclink.version}</version>
            </dependency>
            <dependency>
                <groupId>org.wso2.carbon.identity.local.auth.emailotp</groupId>
                <artifactId>org.wso2.carbon.identity.local.auth.emailotp</artifactId>
                <version>${authenticator.local.auth.emailotp.version}</version>
            </dependency>
            <dependency>
                <groupId>org.wso2.carbon.identity.local.auth.smsotp</groupId>
                <artifactId>org.wso2.carbon.identity.local.auth.smsotp.feature</artifactId>
                <version>${authenticator.local.auth.smsotp.version}</version>
            </dependency>
            <dependency>
                <groupId>org.wso2.carbon.identity.local.auth.emailotp</groupId>
                <artifactId>org.wso2.carbon.identity.local.auth.emailotp.server.feature</artifactId>
                <version>${authenticator.local.auth.emailotp.version}</version>
            </dependency>
            <dependency>
                <groupId>org.wso2.carbon.identity.auth.otp.commons</groupId>
                <artifactId>org.wso2.carbon.identity.auth.otp.core</artifactId>
                <version>${authenticator.auth.otp.commons.version}</version>
            </dependency>
            <dependency>
                <groupId>org.wso2.carbon.identity.auth.otp.commons</groupId>
                <artifactId>org.wso2.carbon.identity.auth.otp.core.server.feature</artifactId>
                <version>${authenticator.auth.otp.commons.version}</version>
            </dependency>
            <dependency>
                <groupId>org.wso2.carbon.extension.identity.authenticator.outbound.twitter</groupId>
                <artifactId>org.wso2.carbon.extension.identity.authenticator.twitter.connector</artifactId>
                <version>${authenticator.twitter.version}</version>
            </dependency>
            <dependency>
                <groupId>org.wso2.carbon.extension.identity.authenticator.outbound.office365</groupId>
                <artifactId>org.wso2.carbon.extension.identity.authenticator.office3620connector</artifactId>
                <version>${authenticator.office365.version}</version>
            </dependency>
            <dependency>
                <groupId>org.wso2.carbon.extension.identity.authenticator.outbound.totp</groupId>
                <artifactId>org.wso2.carbon.extension.identity.authenticator.totp.connector</artifactId>
                <version>${authenticator.totp.version}</version>
            </dependency>
            <dependency>
                <groupId>org.wso2.carbon.extension.identity.authenticator.outbound.backupcode</groupId>
                <artifactId>org.wso2.carbon.extension.identity.authenticator.backupcode.connector</artifactId>
                <version>${authenticator.backupcode.version}</version>
            </dependency>
            <dependency>
                <groupId>org.wso2.carbon.extension.identity.authenticator.outbound.x509Certificate</groupId>
                <artifactId>org.wso2.carbon.extension.identity.authenticator.x509Certificate.connector</artifactId>
                <version>${authenticator.x509.version}</version>
            </dependency>

            <!--Hash providers-->
            <dependency>
                <groupId>org.wso2.carbon.identity.hash.provider.pbkdf2</groupId>
                <artifactId>org.wso2.carbon.identity.hash.provider.pbkdf2.server.feature</artifactId>
                <version>${hashprovider.pbkdf2.version}</version>
            </dependency>

            <!-- API server and API user common dependencies -->
            <dependency>
                <groupId>org.wso2.carbon.identity.server.api</groupId>
                <artifactId>org.wso2.carbon.identity.api.server.common</artifactId>
                <version>${identity.server.api.version}</version>
            </dependency>
            <dependency>
                <groupId>org.wso2.carbon.identity.user.api</groupId>
                <artifactId>org.wso2.carbon.identity.api.user.common</artifactId>
                <version>${identity.user.api.version}</version>
            </dependency>

            <!--
                Dependencies from this point is used in p2 profile gen, added here to get them updated along with
                versions plugin (version plugin only reads the dependencies in dependencyManagement,
                and dependencies section)
            -->
            <dependency>
                <groupId>org.wso2.carbon.healthcheck</groupId>
                <artifactId>org.wso2.carbon.healthcheck.server.feature</artifactId>
                <version>${carbon.healthcheck.version}</version>
            </dependency>
            <dependency>
                <groupId>org.wso2.carbon.identity.carbon.auth.saml2</groupId>
                <artifactId>org.wso2.carbon.identity.authenticator.saml2.sso.feature</artifactId>
                <version>${identity.carbon.auth.saml2.version}</version>
                <type>zip</type>
            </dependency>
            <dependency>
                <groupId>org.wso2.carbon.identity.local.auth.requestpath.basic</groupId>
                <artifactId>org.wso2.carbon.identity.application.authenticator.requestpath.basicauth.server.feature
                </artifactId>
                <version>${identity.outbound.auth.requestpath.basicauth.version}</version>
            </dependency>
            <dependency>
                <groupId>org.wso2.carbon.identity.carbon.auth.mutualssl</groupId>
                <artifactId>org.wso2.carbon.identity.authenticator.mutualssl.feature</artifactId>
                <version>${identity.carbon.auth.mutual.ssl.version}</version>
            </dependency>
            <dependency>
                <groupId>org.wso2.carbon.identity.userstore.remote</groupId>
                <artifactId>org.wso2.carbon.identity.user.store.remote.feature</artifactId>
                <version>${identity.userstore.remote.version}</version>
            </dependency>
            <dependency>
                <groupId>org.wso2.carbon.identity.carbon.auth.iwa</groupId>
                <artifactId>org.wso2.carbon.identity.authenticator.iwa.feature</artifactId>
                <version>${identity.carbon.auth.iwa.version}</version>
            </dependency>
            <dependency>
                <groupId>org.wso2.carbon.identity.local.auth.requestpath.oauth</groupId>
                <artifactId>org.wso2.carbon.identity.application.authenticator.requestpath.oauth.server.feature
                </artifactId>
                <version>${identity.outbound.auth.requestpath.oauth.version}</version>
            </dependency>
            <dependency>
                <groupId>org.wso2.carbon.identity.tool.validator.sso.saml2</groupId>
                <artifactId>org.wso2.carbon.identity.tools.saml.validator.feature</artifactId>
                <version>${identity.tool.samlsso.validator.version}</version>
            </dependency>
            <dependency>
                <groupId>org.wso2.carbon.identity.datapublisher.authentication</groupId>
                <artifactId>org.wso2.carbon.identity.data.publisher.application.authentication.server.feature
                </artifactId>
                <version>${identity.data.publisher.authentication.version}</version>
            </dependency>
            <dependency>
                <groupId>org.wso2.carbon.identity.data.publisher.oauth</groupId>
                <artifactId>org.wso2.carbon.identity.data.publisher.oauth.server.feature</artifactId>
                <version>${identity.data.publisher.oauth.version}</version>
            </dependency>
            <dependency>
                <groupId>org.wso2.carbon.identity.data.publisher.audit</groupId>
                <artifactId>org.wso2.carbon.identity.data.publisher.audit.user.operation.server.feature</artifactId>
                <version>${identity.data.publisher.audit.version}</version>
            </dependency>
            <dependency>
                <groupId>org.wso2.carbon.identity.auth.rest</groupId>
                <artifactId>org.wso2.carbon.identity.auth.server.feature</artifactId>
                <version>${identity.carbon.auth.rest.version}</version>
            </dependency>
            <dependency>
                <groupId>org.wso2.carbon.identity.auth.rest</groupId>
                <artifactId>org.wso2.carbon.identity.cors.server.feature</artifactId>
                <version>${identity.carbon.auth.rest.version}</version>
            </dependency>
            <dependency>
                <groupId>org.wso2.carbon.identity.event.handler.accountlock</groupId>
                <artifactId>org.wso2.carbon.identity.handler.event.account.lock.feature</artifactId>
                <version>${identity.event.handler.account.lock.version}</version>
            </dependency>
            <dependency>
                <groupId>org.wso2.carbon.identity.event.handler.notification</groupId>
                <artifactId>org.wso2.carbon.email.mgt.feature</artifactId>
                <version>${identity.event.handler.notification.version}</version>
            </dependency>
            <dependency>
                <groupId>org.wso2.carbon.identity.metadata.saml2</groupId>
                <artifactId>org.wso2.carbon.identity.idp.metadata.saml2.server.feature</artifactId>
                <version>${identity.metadata.saml.version}</version>
            </dependency>
            <dependency>
                <groupId>org.wso2.carbon.identity.saml.common</groupId>
                <artifactId>org.wso2.carbon.identity.saml.common.util.feature</artifactId>
                <version>${saml.common.util.version}</version>
            </dependency>
            <dependency>
                <groupId>org.wso2.identity.apps</groupId>
                <artifactId>org.wso2.identity.apps.common.server.feature</artifactId>
                <version>${identity.apps.core.version}</version>
            </dependency>
            <dependency>
                <groupId>org.wso2.identity.apps</groupId>
                <artifactId>org.wso2.identity.apps.console.server.feature</artifactId>
                <version>${identity.apps.console.version}</version>
            </dependency>
            <dependency>
                <groupId>org.wso2.identity.apps</groupId>
                <artifactId>org.wso2.identity.apps.myaccount.server.feature</artifactId>
                <version>${identity.apps.myaccount.version}</version>
            </dependency>
            <dependency>
                <groupId>org.wso2.identity.apps</groupId>
                <artifactId>org.wso2.identity.apps.authentication.portal.server.feature</artifactId>
                <version>${identity.apps.core.version}</version>
            </dependency>
            <dependency>
                <groupId>org.wso2.identity.apps</groupId>
                <artifactId>org.wso2.identity.apps.recovery.portal.server.feature</artifactId>
                <version>${identity.apps.core.version}</version>
            </dependency>
            <dependency>
                <groupId>org.wso2.identity.apps</groupId>
                <artifactId>org.wso2.identity.apps.x509certificate.portal.server.feature</artifactId>
                <version>${identity.apps.core.version}</version>
            </dependency>
            <dependency>
                <groupId>org.wso2.carbon.identity.outbound.auth.oauth2</groupId>
                <artifactId>org.wso2.carbon.identity.outbound.auth.oauth2.server.feature</artifactId>
                <version>${identity.outbound.auth.oauth2.version}</version>
            </dependency>
            <dependency>
                <groupId>org.apache.felix</groupId>
                <artifactId>org.apache.felix.scr.ds-annotations</artifactId>
                <version>${ds-annotations.version}</version>
            </dependency>
            <dependency>
                <groupId>org.wso2.carbon.consent.mgt</groupId>
                <artifactId>org.wso2.carbon.consent.mgt.feature</artifactId>
                <version>${carbon.consent.mgt.version}</version>
            </dependency>
            <dependency>
                <groupId>org.wso2.carbon.identity.framework</groupId>
                <artifactId>org.wso2.carbon.identity.consent.mgt</artifactId>
                <version>${carbon.identity.framework.version}</version>
            </dependency>
            <dependency>
                <groupId>org.wso2.carbon.registry</groupId>
                <artifactId>org.wso2.carbon.registry.properties.stub</artifactId>
                <version>${carbon.registry.version}</version>
            </dependency>
            <dependency>
                <groupId>org.wso2.carbon.extension.identity.x509certificate</groupId>
                <artifactId>org.wso2.carbon.extension.identity.x509Certificate.validation.server.feature</artifactId>
                <version>${org.wso2.carbon.extension.identity.x509certificate.version}</version>
            </dependency>
            <dependency>
                <groupId>org.wso2.carbon.extension.identity.x509certificate</groupId>
                <artifactId>org.wso2.carbon.extension.identity.x509Certificate.valve</artifactId>
                <version>${org.wso2.carbon.extension.identity.x509certificate.version}</version>
            </dependency>
            <dependency>
                <groupId>org.wso2.carbon.identity.conditional.auth.functions</groupId>
                <artifactId>org.wso2.carbon.identity.conditional.auth.functions.server.feature</artifactId>
                <version>${conditional.authentication.functions.version}</version>
            </dependency>
            <dependency>
                <groupId>org.wso2.carbon.identity.framework</groupId>
                <artifactId>org.wso2.carbon.identity.template.mgt.server.feature</artifactId>
                <version>${carbon.identity.framework.version}</version>
            </dependency>
            <dependency>
                <groupId>org.wso2.carbon.identity.framework</groupId>
                <artifactId>org.wso2.carbon.identity.template.mgt.feature</artifactId>
                <version>${carbon.identity.framework.version}</version>
            </dependency>
            <dependency>
                <groupId>org.wso2.carbon.identity.framework</groupId>
                <artifactId>org.wso2.carbon.identity.cors.mgt.server.feature</artifactId>
                <version>${carbon.identity.framework.version}</version>
            </dependency>
            <dependency>
                <groupId>org.wso2.carbon.identity.framework</groupId>
                <artifactId>org.wso2.carbon.identity.user.functionality.mgt.feature</artifactId>
                <version>${carbon.identity.framework.version}</version>
            </dependency>
            <dependency>
                <groupId>org.wso2.carbon.identity.framework</groupId>
                <artifactId>org.wso2.carbon.identity.multi.attribute.login.mgt.server.feature</artifactId>
                <version>${carbon.identity.framework.version}</version>
            </dependency>
            <dependency>
                <groupId>org.wso2.carbon.identity.framework</groupId>
                <artifactId>org.wso2.carbon.identity.unique.claim.mgt.server.feature</artifactId>
                <version>${carbon.identity.framework.version}</version>
            </dependency>
            <dependency>
                <groupId>org.wso2.carbon.identity.framework</groupId>
                <artifactId>org.wso2.carbon.identity.api.resource.mgt.server.feature</artifactId>
                <version>${carbon.identity.framework.version}</version>
            </dependency>
            <dependency>
                <groupId>org.wso2.carbon.identity.governance</groupId>
                <artifactId>org.wso2.carbon.identity.multi.attribute.login.service.server.feature</artifactId>
                <version>${identity.governance.version}</version>
            </dependency>
            <dependency>
                <groupId>org.wso2.carbon.identity.framework</groupId>
                <artifactId>org.wso2.carbon.identity.central.log.mgt</artifactId>
                <version>${carbon.identity.framework.version}</version>
            </dependency>
            <dependency>
                <groupId>org.wso2.carbon.identity.branding.preference.management</groupId>
                <artifactId>org.wso2.carbon.identity.branding.preference.management.core</artifactId>
                <version>${identity.branding.preference.management.version}</version>
            </dependency>
            <dependency>
                <groupId>org.wso2.carbon.identity.framework</groupId>
                <artifactId>org.wso2.carbon.identity.input.validation.mgt</artifactId>
                <version>${carbon.identity.framework.version}</version>
            </dependency>
            <dependency>
                <groupId>org.wso2.carbon.identity.framework</groupId>
                <artifactId>org.wso2.carbon.identity.input.validation.mgt.server.feature</artifactId>
                <version>${carbon.identity.framework.version}</version>
            </dependency>
            <dependency>
                <groupId>org.wso2.carbon.identity.framework</groupId>
                <artifactId>org.wso2.carbon.identity.client.attestation.mgt</artifactId>
                <version>${carbon.identity.framework.version}</version>
            </dependency>
            <dependency>
                <groupId>org.wso2.carbon.identity.framework</groupId>
                <artifactId>org.wso2.carbon.identity.client.attestation.mgt.server.feature</artifactId>
                <version>${carbon.identity.framework.version}</version>
            </dependency>
            <dependency>
                <groupId>org.wso2.carbon.identity.notification.push</groupId>
                <artifactId>org.wso2.carbon.identity.notification.push.provider</artifactId>
                <version>${identity.notification.push.version}</version>
            </dependency>
            <dependency>
                <groupId>org.wso2.carbon.identity.notification.push</groupId>
                <artifactId>org.wso2.carbon.identity.notification.push.common</artifactId>
                <version>${identity.notification.push.version}</version>
            </dependency>
            <dependency>
                <groupId>org.wso2.carbon.identity.notification.push</groupId>
                <artifactId>org.wso2.carbon.identity.notification.push.device.handler</artifactId>
                <version>${identity.notification.push.version}</version>
            </dependency>
            <dependency>
                <groupId>org.wso2.carbon.identity.notification.push</groupId>
                <artifactId>org.wso2.carbon.identity.notification.push.feature</artifactId>
                <version>${identity.notification.push.version}</version>
            </dependency>
            <dependency>
                <groupId>org.wso2.carbon.identity.local.auth.push</groupId>
                <artifactId>org.wso2.carbon.identity.local.auth.push.authenticator</artifactId>
                <version>${identity.local.auth.push.version}</version>
            </dependency>
            <dependency>
                <groupId>org.wso2.carbon.identity.local.auth.push</groupId>
                <artifactId>org.wso2.carbon.identity.local.auth.push.servlet</artifactId>
                <version>${identity.local.auth.push.version}</version>
            </dependency>
            <dependency>
                <groupId>org.wso2.carbon.identity.local.auth.push</groupId>
                <artifactId>org.wso2.carbon.identity.local.auth.push.feature</artifactId>
                <version>${identity.local.auth.push.version}</version>
            </dependency>
            <dependency>
                <groupId>org.wso2.carbon.identity.framework</groupId>
                <artifactId>org.wso2.carbon.identity.trusted.app.mgt</artifactId>
                <version>${carbon.identity.framework.version}</version>
            </dependency>
            <dependency>
                <groupId>org.wso2.carbon.identity.framework</groupId>
                <artifactId>org.wso2.carbon.identity.trusted.app.mgt.server.feature</artifactId>
                <version>${carbon.identity.framework.version}</version>
            </dependency>
            <dependency>
                <groupId>org.wso2.carbon.identity.framework</groupId>
                <artifactId>org.wso2.carbon.identity.consent.server.configs.mgt</artifactId>
                <version>${carbon.identity.framework.version}</version>
            </dependency>
            <dependency>
                <groupId>org.wso2.carbon.identity.framework</groupId>
                <artifactId>org.wso2.carbon.identity.consent.server.configs.mgt.server.feature</artifactId>
                <version>${carbon.identity.framework.version}</version>
            </dependency>
            <dependency>
                <groupId>org.wso2.carbon.identity.framework</groupId>
                <artifactId>org.wso2.carbon.identity.ai.service.mgt</artifactId>
                <version>${carbon.identity.framework.version}</version>
            </dependency>
            <dependency>
                <groupId>org.wso2.carbon.identity.framework</groupId>
                <artifactId>org.wso2.carbon.identity.servlet.mgt</artifactId>
                <version>${carbon.identity.framework.version}</version>
            </dependency>
            <dependency>
                <groupId>org.wso2.carbon.identity.framework</groupId>
                <artifactId>org.wso2.carbon.identity.ai.service.mgt.server.feature</artifactId>
                <version>${carbon.identity.framework.version}</version>
            </dependency>
            <dependency>
                <groupId>org.wso2.carbon.identity.framework</groupId>
                <artifactId>org.wso2.carbon.identity.servlet.mgt.server.feature</artifactId>
                <version>${carbon.identity.framework.version}</version>
            </dependency>
            <dependency>
                <groupId>org.wso2.carbon.identity.framework</groupId>
                <artifactId>org.wso2.carbon.identity.system.config.mgt</artifactId>
                <version>${carbon.identity.framework.version}</version>
            </dependency>
            <dependency>
                <groupId>org.wso2.carbon.identity.framework</groupId>
                <artifactId>org.wso2.carbon.identity.system.config.mgt.server.feature</artifactId>
                <version>${carbon.identity.framework.version}</version>
            </dependency>
            <dependency>
                <groupId>org.wso2.carbon.identity.organization.management</groupId>
                <artifactId>org.wso2.carbon.identity.organization.management.server.feature</artifactId>
                <version>${identity.org.mgt.version}</version>
            </dependency>
            <dependency>
                <groupId>org.wso2.carbon.identity.organization.management.core</groupId>
                <artifactId>org.wso2.carbon.identity.organization.management.core.server.feature</artifactId>
                <version>${identity.org.mgt.core.version}</version>
            </dependency>
            <dependency>
                <groupId>org.wso2.carbon.identity.auth.organization.login</groupId>
                <artifactId>org.wso2.carbon.identity.auth.organization.login.server.feature</artifactId>
                <version>${identity.organization.login.version}</version>
            </dependency>
            <dependency>
                <groupId>org.wso2.carbon.extension.identity.oauth2.grantType.organizationswitch</groupId>
                <artifactId>org.wso2.carbon.identity.oauth2.grant.organizationswitch.server.feature</artifactId>
                <version>${identity.oauth2.grant.organizationswitch.version}</version>
            </dependency>
            <dependency>
                <groupId>org.wso2.carbon.identity.outbound.provisioning.scim2</groupId>
                <artifactId>org.wso2.carbon.identity.provisioning.connector.scim2.server.feature</artifactId>
                <version>${provisioning.connector.scim2.version}</version>
            </dependency>
            <dependency>
                <groupId>org.wso2.carbon.extension.identity.verification</groupId>
                <artifactId>org.wso2.carbon.extension.identity.verification.mgt</artifactId>
                <version>${identity.verification.version}</version>
            </dependency>
            <dependency>
                <groupId>org.wso2.carbon.extension.identity.verification</groupId>
                <artifactId>org.wso2.carbon.extension.identity.verification.provider</artifactId>
                <version>${identity.verification.version}</version>
            </dependency>
            <dependency>
                <groupId>org.wso2.carbon.extension.identity.verification</groupId>
                <artifactId>org.wso2.carbon.extension.identity.verification.ui</artifactId>
                <version>${identity.verification.version}</version>
            </dependency>
            <dependency>
                <groupId>org.wso2.carbon.extension.identity.oauth.addons</groupId>
                <artifactId>org.wso2.carbon.identity.oauth2.token.handler.clientauth.jwt</artifactId>
                <version>${identity.oauth.addons.version}</version>
            </dependency>

            <dependency>
                <groupId>org.wso2.msf4j</groupId>
                <artifactId>msf4j-core</artifactId>
                <version>${msf4j.version}</version>
            </dependency>
            <dependency>
                <groupId>org.wso2.msf4j</groupId>
                <artifactId>msf4j-microservice</artifactId>
                <version>${msf4j.version}</version>
            </dependency>
            <dependency>
                <groupId>org.apache.velocity</groupId>
                <artifactId>velocity</artifactId>
                <version>${org.apache.velocity.version}</version>
            </dependency>
            <dependency>
                <groupId>io.rest-assured</groupId>
                <artifactId>rest-assured</artifactId>
                <version>${rest.assured.version}</version>
                <scope>test</scope>
            </dependency>
            <dependency>
                <groupId>io.rest-assured</groupId>
                <artifactId>json-path</artifactId>
                <version>${rest.assured.version}</version>
                <scope>test</scope>
            </dependency>
            <dependency>
                <groupId>io.rest-assured</groupId>
                <artifactId>xml-path</artifactId>
                <version>${rest.assured.version}</version>
                <scope>test</scope>
            </dependency>
            <dependency>
                <groupId>io.rest-assured</groupId>
                <artifactId>rest-assured-all</artifactId>
                <version>${rest.assured.version}</version>
                <scope>test</scope>
            </dependency>
            <dependency>
                <groupId>org.wiremock</groupId>
                <artifactId>wiremock</artifactId>
                <version>${wiremock.version}</version>
                <scope>test</scope>
            </dependency>
            <dependency>
                <groupId>org.yaml</groupId>
                <artifactId>snakeyaml</artifactId>
                <version>${snakeyaml.version}</version>
                <scope>test</scope>
            </dependency>
            <dependency>
                <groupId>io.swagger</groupId>
                <artifactId>swagger-annotations</artifactId>
                <version>${swagger-core-version}</version>
                <scope>test</scope>
            </dependency>
            <dependency>
                <groupId>com.atlassian.oai</groupId>
                <artifactId>swagger-request-validator-restassured</artifactId>
                <version>${swagger-request-validator.version}</version>
                <scope>test</scope>
            </dependency>
            <dependency>
                <groupId>org.xmlunit</groupId>
                <artifactId>xmlunit-core</artifactId>
                <version>${org.xmlunit.version}</version>
                <scope>test</scope>
            </dependency>
            <dependency>
                <groupId>org.wso2.identity.apps</groupId>
                <artifactId>identity-apps-cypress-tests</artifactId>
                <version>${identity.apps.tests.version}</version>
            </dependency>
            <dependency>
                <groupId>org.codehaus.jackson</groupId>
                <artifactId>jackson-core-asl</artifactId>
                <version>${jackson-core-asl.version}</version>
                <scope>compile</scope>
            </dependency>
            <dependency>
                <groupId>com.fasterxml.jackson.core</groupId>
                <artifactId>jackson-core</artifactId>
                <version>${com.fasterxml.jackson.version}</version>
            </dependency>
            <dependency>
                <groupId>com.fasterxml.jackson.core</groupId>
                <artifactId>jackson-annotations</artifactId>
                <version>${com.fasterxml.jackson.version}</version>
            </dependency>
            <dependency>
                <groupId>com.fasterxml.jackson.core</groupId>
                <artifactId>jackson-databind</artifactId>
                <version>${com.fasterxml.jackson.databind.version}</version>
            </dependency>
            <dependency>
                <groupId>org.apache.log4j.wso2</groupId>
                <artifactId>log4j</artifactId>
                <version>${org.apache.log4j.wso2.version}</version>
                <exclusions>
                    <exclusion>
                        <groupId>log4j</groupId>
                        <artifactId>log4j</artifactId>
                    </exclusion>
                </exclusions>
            </dependency>
            <!-- Pax Logging -->
            <dependency>
                <groupId>org.wso2.org.ops4j.pax.logging</groupId>
                <artifactId>pax-logging-api</artifactId>
                <version>${pax.logging.api.version}</version>
            </dependency>
            <dependency>
                <groupId>org.apache.logging.log4j</groupId>
                <artifactId>log4j-jul</artifactId>
                <version>${org.apache.logging.log4j.version}</version>
                <scope>test</scope>
            </dependency>
            <dependency>
                <groupId>org.apache.logging.log4j</groupId>
                <artifactId>log4j-core</artifactId>
                <version>${org.apache.logging.log4j.version}</version>
                <scope>test</scope>
            </dependency>
            <dependency>
                <groupId>commons-logging</groupId>
                <artifactId>commons-logging</artifactId>
                <version>1.2</version>
                <scope>test</scope>
            </dependency>
            <dependency>
                <groupId>commons-lang.wso2</groupId>
                <artifactId>commons-lang</artifactId>
                <version>${commons-lang.wso2.version}</version>
                <scope>test</scope>
            </dependency>
            <dependency>
                <groupId>org.wso2.is</groupId>
                <artifactId>org.wso2.carbon.identity.test.integration.service</artifactId>
                <version>${project.version}</version>
            </dependency>
            <dependency>
                <groupId>org.apache.directory.server</groupId>
                <artifactId>apacheds-core-constants</artifactId>
                <version>${apacheds.core.version}</version>
                <scope>test</scope>
            </dependency>
            <dependency>
                <groupId>org.apache.directory.server</groupId>
                <artifactId>apacheds-core</artifactId>
                <version>${apacheds.core.version}</version>
                <scope>test</scope>
            </dependency>
            <dependency>
                <groupId>org.apache.directory.server</groupId>
                <artifactId>apacheds-core-api</artifactId>
                <version>${apacheds.core.version}</version>
                <scope>test</scope>
            </dependency>
            <dependency>
                <groupId>org.apache.directory.server</groupId>
                <artifactId>apacheds-jdbm-partition</artifactId>
                <version>${apacheds.core.version}</version>
                <scope>test</scope>
            </dependency>
            <dependency>
                <groupId>org.apache.directory.server</groupId>
                <artifactId>apacheds-ldif-partition</artifactId>
                <version>${apacheds.core.version}</version>
                <scope>test</scope>
            </dependency>
            <dependency>
                <groupId>org.apache.directory.server</groupId>
                <artifactId>apacheds-protocol-ldap</artifactId>
                <version>${apacheds.core.version}</version>
                <scope>test</scope>
            </dependency>
            <dependency>
                <groupId>org.apache.directory.server</groupId>
                <artifactId>apacheds-protocol-shared</artifactId>
                <version>${apacheds.core.version}</version>
                <scope>test</scope>
            </dependency>
            <dependency>
                <groupId>org.apache.directory.server</groupId>
                <artifactId>apacheds-xdbm-partition</artifactId>
                <version>${apacheds.core.version}</version>
                <scope>test</scope>
            </dependency>
            <dependency>
                <groupId>org.apache.directory.api</groupId>
                <artifactId>api-all</artifactId>
                <version>${apacheds.api.version}</version>
                <scope>test</scope>
            </dependency>
            <dependency>
                <groupId>com.icegreen</groupId>
                <artifactId>greenmail</artifactId>
                <version>${greenmail.version}</version>
                <scope>test</scope>
            </dependency>
            <dependency>
                <groupId>com.sun.mail</groupId>
                <artifactId>jakarta.mail</artifactId>
                <version>${jakarta.mail.version}</version>
                <scope>test</scope>
            </dependency>
            <dependency>
                <groupId>org.jsoup</groupId>
                <artifactId>jsoup</artifactId>
                <version>${jsoup.version}</version>
                <scope>test</scope>
            </dependency>

            <dependency>
                <groupId>org.wso2.carbon.identity.governance</groupId>
                <artifactId>org.wso2.carbon.identity.user.onboard.core.service</artifactId>
                <version>${identity.governance.version}</version>
            </dependency>
            <dependency>
                <groupId>org.wso2.carbon.extension.identity.authenticator.utils</groupId>
                <artifactId>org.wso2.carbon.extension.identity.helper</artifactId>
                <version>${identity.extension.utils}</version>
            </dependency>
            <dependency>
                <groupId>com.nimbusds</groupId>
                <artifactId>nimbus-jose-jwt</artifactId>
                <version>${nimbus-jose-jwt.version}</version>
            </dependency>
            <dependency>
                <groupId>org.wso2.carbon.identity.outbound.auth.adapter</groupId>
                <artifactId>identity-outbound-auth-adapter</artifactId>
                <version>${identity.outbound.auth.adapter.version}</version>
            </dependency>

            <!-- Integration UI Templates -->
            <dependency>
                <groupId>org.wso2.carbon.identity.integration.ui.templates</groupId>
                <artifactId>org.wso2.carbon.identity.integration.ui.templates.applications.custom-application</artifactId>
                <version>${identity.integration.ui.templates.version}</version>
                <type>zip</type>
            </dependency>
            <dependency>
                <groupId>org.wso2.carbon.identity.integration.ui.templates</groupId>
                <artifactId>org.wso2.carbon.identity.integration.ui.templates.applications.custom-protocol-application</artifactId>
                <version>${identity.integration.ui.templates.version}</version>
                <type>zip</type>
            </dependency>
            <dependency>
                <groupId>org.wso2.carbon.identity.integration.ui.templates</groupId>
                <artifactId>org.wso2.carbon.identity.integration.ui.templates.applications.m2m-application</artifactId>
                <version>${identity.integration.ui.templates.version}</version>
                <type>zip</type>
            </dependency>
            <dependency>
                <groupId>org.wso2.carbon.identity.integration.ui.templates</groupId>
                <artifactId>org.wso2.carbon.identity.integration.ui.templates.applications.mobile-application</artifactId>
                <version>${identity.integration.ui.templates.version}</version>
                <type>zip</type>
            </dependency>
            <dependency>
                <groupId>org.wso2.carbon.identity.integration.ui.templates</groupId>
                <artifactId>org.wso2.carbon.identity.integration.ui.templates.applications.single-page-application</artifactId>
                <version>${identity.integration.ui.templates.version}</version>
                <type>zip</type>
            </dependency>
            <dependency>
                <groupId>org.wso2.carbon.identity.integration.ui.templates</groupId>
                <artifactId>org.wso2.carbon.identity.integration.ui.templates.applications.traditional-web-application</artifactId>
                <version>${identity.integration.ui.templates.version}</version>
                <type>zip</type>
            </dependency>
            <dependency>
                <groupId>org.wso2.carbon.identity.integration.ui.templates</groupId>
                <artifactId>org.wso2.carbon.identity.integration.ui.templates.applications.salesforce</artifactId>
                <version>${identity.integration.ui.templates.version}</version>
                <type>zip</type>
            </dependency>
            <dependency>
                <groupId>org.wso2.carbon.identity.integration.ui.templates</groupId>
                <artifactId>org.wso2.carbon.identity.integration.ui.templates.applications.google</artifactId>
                <version>${identity.integration.ui.templates.version}</version>
                <type>zip</type>
            </dependency>
            <dependency>
                <groupId>org.wso2.carbon.identity.integration.ui.templates</groupId>
                <artifactId>org.wso2.carbon.identity.integration.ui.templates.applications.microsoft-365</artifactId>
                <version>${identity.integration.ui.templates.version}</version>
                <type>zip</type>
            </dependency>
            <dependency>
                <groupId>org.wso2.carbon.identity.integration.ui.templates</groupId>
                <artifactId>org.wso2.carbon.identity.integration.ui.templates.applications.zoom</artifactId>
                <version>${identity.integration.ui.templates.version}</version>
                <type>zip</type>
            </dependency>
            <dependency>
                <groupId>org.wso2.carbon.identity.integration.ui.templates</groupId>
                <artifactId>org.wso2.carbon.identity.integration.ui.templates.applications.slack</artifactId>
                <version>${identity.integration.ui.templates.version}</version>
                <type>zip</type>
            </dependency>
            <dependency>
                <groupId>org.wso2.carbon.identity.integration.ui.templates</groupId>
                <artifactId>org.wso2.carbon.identity.integration.ui.templates.notification.providers.firebase</artifactId>
                <version>${identity.integration.ui.templates.version}</version>
                <type>zip</type>
            </dependency>
        </dependencies>
    </dependencyManagement>

    <profiles>
        <profile>
            <id>Sign-Artifacts</id>
            <activation>
                <property>
                    <name>sign</name>
                </property>
            </activation>
            <build>
                <plugins>
                    <plugin>
                        <groupId>org.apache.maven.plugins</groupId>
                        <artifactId>maven-gpg-plugin</artifactId>
                        <version>1.0-alpha-3</version>
                        <executions>
                            <execution>
                                <id>sign-artifacts</id>
                                <phase>verify</phase>
                                <goals>
                                    <goal>sign</goal>
                                </goals>
                            </execution>
                        </executions>
                    </plugin>
                </plugins>
            </build>
        </profile>
        <profile>
            <id>wso2-release</id>
            <build>
                <plugins>
                    <plugin>
                        <groupId>org.apache.maven.plugins</groupId>
                        <artifactId>maven-javadoc-plugin</artifactId>
                        <version>2.10.1</version>
                        <executions>
                            <execution>
                                <id>attach-javadocs</id>
                                <goals>
                                    <goal>jar</goal>
                                </goals>
                                <configuration> <!-- add this to disable checking -->
                                    <additionalparam>-Xdoclint:none</additionalparam>
                                    <source>8</source>
                                </configuration>
                            </execution>
                        </executions>
                    </plugin>
                </plugins>
            </build>
        </profile>

    </profiles>

    <properties>

        <!--Carbon Identity Framework Version-->
        <carbon.identity.framework.version>7.7.228</carbon.identity.framework.version>
        <carbon.identity.framework.version.range>[5.14.67, 8.0.0)</carbon.identity.framework.version.range>

        <identity.notification.push.version>1.0.5</identity.notification.push.version>
        <identity.notification.push.version.range>[1.0.0,2.0.0)</identity.notification.push.version.range>

        <identity.local.auth.push.version>1.0.6</identity.local.auth.push.version>
        <identity.local.auth.push.version.range>[1.0.0,2.0.0)</identity.local.auth.push.version.range>

        <!--SAML Common Utils Version-->
        <saml.common.util.version>1.4.2</saml.common.util.version>
        <saml.common.util.version.range>[1.0.0,2.0.0)</saml.common.util.version.range>

        <!--Carbon Consent Version-->
        <carbon.consent.mgt.version>2.6.6</carbon.consent.mgt.version>

        <!--Identity Governance Version-->
        <identity.governance.version>1.11.37</identity.governance.version>

        <!--Identity Carbon Versions-->
        <identity.carbon.auth.saml2.version>5.9.8</identity.carbon.auth.saml2.version>
        <identity.carbon.auth.mutual.ssl.version>5.5.0</identity.carbon.auth.mutual.ssl.version>
        <identity.carbon.auth.iwa.version>5.5.2</identity.carbon.auth.iwa.version>
        <identity.carbon.auth.rest.version>1.9.18</identity.carbon.auth.rest.version>


        <!-- Identity Inbound Versions   -->
        <identity.inbound.auth.oauth.version>7.0.239</identity.inbound.auth.oauth.version>
        <identity.inbound.auth.saml.version>5.11.52</identity.inbound.auth.saml.version>
        <identity.inbound.auth.openid.version>5.10.2</identity.inbound.auth.openid.version>
        <identity.inbound.auth.sts.version>5.12.0</identity.inbound.auth.sts.version>
        <identity.inbound.provisioning.scim.version>5.7.8</identity.inbound.provisioning.scim.version>
        <identity.inbound.provisioning.scim2.version>3.4.124</identity.inbound.provisioning.scim2.version>

        <!-- Identity User Versions -->
        <identity.user.account.association.version>5.5.11</identity.user.account.association.version>
        <identity.user.ws.version>5.8.7</identity.user.ws.version>

        <!-- Identity Userstore Versions -->
        <identity.userstore.remote.version>5.2.5</identity.userstore.remote.version>

        <!-- Identity Data Publisher Versions -->
        <identity.data.publisher.authentication.version>5.7.6</identity.data.publisher.authentication.version>
        <identity.data.publisher.oauth.version>1.7.4</identity.data.publisher.oauth.version>
        <identity.data.publisher.audit.version>1.4.6</identity.data.publisher.audit.version>

        <!-- Identity Event Handler Versions -->
        <identity.event.handler.account.lock.version>1.9.14</identity.event.handler.account.lock.version>
        <identity.event.handler.notification.version>1.9.40</identity.event.handler.notification.version>

        <!--<identity.agent.entitlement.proxy.version>5.1.1</identity.agent.entitlement.proxy.version>-->
        <!--<identity.carbon.auth.signedjwt.version>5.1.1</identity.carbon.auth.signedjwt.version>-->
        <!--<identity.userstore.cassandra.version>5.1.1</identity.userstore.cassandra.version>-->
        <!--<identity.agent-entitlement-filter.version>5.1.1</identity.agent-entitlement-filter.version>-->

        <!-- Authenticator Versions -->
        <identity.outbound.auth.oidc.version>5.12.15</identity.outbound.auth.oidc.version>
        <identity.outbound.auth.oauth2.version>1.0.12</identity.outbound.auth.oauth2.version>
        <identity.outbound.auth.passive.sts.version>5.5.1</identity.outbound.auth.passive.sts.version>
        <identity.outbound.auth.samlsso.version>5.9.7</identity.outbound.auth.samlsso.version>
        <identity.outbound.auth.requestpath.basicauth.version>5.5.5</identity.outbound.auth.requestpath.basicauth.version>
        <identity.outbound.auth.requestpath.oauth.version>5.5.6</identity.outbound.auth.requestpath.oauth.version>

        <!-- Social Authenticator Versions -->
        <social.authenticator.facebook.version>5.2.17</social.authenticator.facebook.version>
        <social.authenticator.google.version>5.2.15</social.authenticator.google.version>
        <social.authenticator.windowslive.version>5.2.3</social.authenticator.windowslive.version>
        <social.authenticator.apple.version>1.0.6</social.authenticator.apple.version>
        <social.authenticator.github.version>1.1.17</social.authenticator.github.version>

        <!-- Provisioning connector Versions -->
        <provisioning.connector.google.version>5.2.6</provisioning.connector.google.version>
        <provisioning.connector.salesforce.version>5.2.9</provisioning.connector.salesforce.version>
        <provisioning.connector.scim.version>5.3.5</provisioning.connector.scim.version>
        <provisioning.connector.scim2.version>2.0.10</provisioning.connector.scim2.version>

        <!-- Local Authenticator Versions -->
        <identity.local.auth.basicauth.version>6.8.18</identity.local.auth.basicauth.version>
        <identity.local.auth.fido.version>5.4.18</identity.local.auth.fido.version>
        <identity.local.auth.iwa.version>5.4.8</identity.local.auth.iwa.version>

        <!-- Custom Authenticator extension adapter -->
        <identity.outbound.auth.adapter.version>1.0.6</identity.outbound.auth.adapter.version>

        <!-- Local Authentication API Connector Version -->
        <identity.local.auth.api.version>3.0.4</identity.local.auth.api.version>

        <!-- OAuth2 Grant Type extensions -->
        <identity.oauth2.jwt.bearer.grant.version>2.3.3</identity.oauth2.jwt.bearer.grant.version>
        <identity.oauth2.token.exchange.grant.version>1.1.12</identity.oauth2.token.exchange.grant.version>

        <!--SAML Metadata-->
        <identity.metadata.saml.version>1.8.4</identity.metadata.saml.version>

        <!-- Connector Versions -->
        <authenticator.totp.version>3.3.33</authenticator.totp.version>
        <authenticator.backupcode.version>0.0.20</authenticator.backupcode.version>
        <authenticator.office365.version>2.1.3</authenticator.office365.version>
        <authenticator.smsotp.version>3.3.33</authenticator.smsotp.version>
        <authenticator.magiclink.version>1.1.30</authenticator.magiclink.version>
        <authenticator.emailotp.version>4.1.30</authenticator.emailotp.version>
        <authenticator.local.auth.emailotp.version>1.0.29</authenticator.local.auth.emailotp.version>
        <authenticator.local.auth.smsotp.version>1.0.18</authenticator.local.auth.smsotp.version>
        <authenticator.twitter.version>1.1.2</authenticator.twitter.version>
        <authenticator.x509.version>3.1.27</authenticator.x509.version>
        <identity.extension.utils>1.0.21</identity.extension.utils>
        <authenticator.auth.otp.commons.version>1.0.10</authenticator.auth.otp.commons.version>

<<<<<<< HEAD
        <identity.org.mgt.version>1.4.103</identity.org.mgt.version>
=======
        <identity.org.mgt.version>1.4.104</identity.org.mgt.version>
>>>>>>> 0ed723f8
        <identity.org.mgt.core.version>1.1.21</identity.org.mgt.core.version>
        <identity.organization.login.version>1.1.42</identity.organization.login.version>
        <identity.oauth2.grant.organizationswitch.version>1.1.27</identity.oauth2.grant.organizationswitch.version>

        <!-- Hash Provider Versions-->
        <hashprovider.pbkdf2.version>0.1.7</hashprovider.pbkdf2.version>

        <!-- Identity Branding Preference Management Versions -->
        <identity.branding.preference.management.version>1.1.20</identity.branding.preference.management.version>

        <!-- Identity REST API feature -->
        <identity.api.dispatcher.version>2.0.17</identity.api.dispatcher.version>
        <identity.server.api.version>1.3.75</identity.server.api.version>
        <identity.user.api.version>1.3.58</identity.user.api.version>

        <identity.agent.sso.version>5.5.9</identity.agent.sso.version>
        <identity.tool.samlsso.validator.version>5.5.10</identity.tool.samlsso.validator.version>
        <identity.oauth.addons.version>2.5.22</identity.oauth.addons.version>
        <org.wso2.carbon.extension.identity.x509certificate.version>1.1.20</org.wso2.carbon.extension.identity.x509certificate.version>
        <conditional.authentication.functions.version>1.2.76</conditional.authentication.functions.version>

        <!-- Identity Portal Versions -->

        <identity.apps.console.version>2.41.18</identity.apps.console.version>
        <identity.apps.myaccount.version>2.17.17</identity.apps.myaccount.version>

        <identity.apps.core.version>2.13.0</identity.apps.core.version>

        <identity.apps.tests.version>1.6.379</identity.apps.tests.version>

        <!-- Charon -->
        <charon.version>3.4.1</charon.version>

        <!-- Carbon Kernel -->
        <carbon.kernel.version>4.10.38</carbon.kernel.version>

        <!-- Identity Verification -->
        <identity.verification.version>1.0.16</identity.verification.version>

        <!-- Carbon Repo Versions -->
        <carbon.deployment.version>4.13.1</carbon.deployment.version>
        <carbon.commons.version>4.10.19</carbon.commons.version>
        <carbon.registry.version>4.8.39</carbon.registry.version>
        <carbon.multitenancy.version>4.11.32</carbon.multitenancy.version>
        <carbon.metrics.version>1.3.12</carbon.metrics.version>
        <carbon.analytics-common.version>5.2.61</carbon.analytics-common.version>
        <carbon.dashboards.version>2.0.27</carbon.dashboards.version>
        <carbon.healthcheck.version>1.3.2</carbon.healthcheck.version>

        <!-- Common tool Versions -->
        <cipher-tool.version>1.1.26</cipher-tool.version>
        <securevault.wso2.version>1.1.10</securevault.wso2.version>

        <!-- Feature dependency Versions -->
        <stratos.version.221>2.2.1</stratos.version.221>
        <ehcache.version>1.5.0.wso2v3</ehcache.version>
        <bcel.wso2.version>6.7.0.wso2v1</bcel.wso2.version>
        <asm-all.version>5.2</asm-all.version>
        <cglib.wso2.version>2.2.wso2v1</cglib.wso2.version>
        <jibx.wso2.version>1.2.1.wso2v1</jibx.wso2.version>
        <axis2.jibx.wso2.version>1.6.1.wso2v11</axis2.jibx.wso2.version>
        <axis2.jaxb.wso2.version>${axis2.wso2.version}</axis2.jaxb.wso2.version>
        <axis2-transports.version>2.0.0-wso2v42</axis2-transports.version>
        <h2database.wso2.version>2.2.224.wso2v2</h2database.wso2.version>
        <slf4j.version>1.7.28</slf4j.version>

        <!-- UI styles dependency versions -->
        <equinox.http.servlet.version>2.2.2</equinox.http.servlet.version>
        <equinox.http.helper.version>1.0.0</equinox.http.helper.version>
        <equinox.jsp.jasper.version>1.0.1.R33x_v20070816</equinox.jsp.jasper.version>
        <javax.servlet.jsp.version>2.0.0.v200706191603</javax.servlet.jsp.version>

        <!-- Distribution dependencies ends here -->

        <!-- Build dependency Versions -->
        <wso2.json.merge.plugin.version>5.2.5</wso2.json.merge.plugin.version>
        <carbon.p2.plugin.version>5.1.2</carbon.p2.plugin.version>
        <ds-annotations.version>1.2.10</ds-annotations.version>
        <maven.war.plugin.version>3.2.0</maven.war.plugin.version>
        <maven.checkstyle.plugin.version>3.1.1</maven.checkstyle.plugin.version>

        <!-- Sample dependency Versions -->
        <samples.is.version>4.3.13</samples.is.version>
        <sevlet.api.version>2.5</sevlet.api.version>
        <jsp.api.version>2.0</jsp.api.version>
        <neethi.wso2.version>2.0.4.wso2v5</neethi.wso2.version>
        <axiom.impl.version>1.2.12</axiom.impl.version>
        <axiom.version>1.2.11-wso2v6</axiom.version>
        <gdata.core.wso2.version>1.47.0.wso2v1</gdata.core.wso2.version>
        <json.simple.version>1.1.1</json.simple.version>
        <openid4java.consumer.version>1.0.0</openid4java.consumer.version>
        <opensaml.version>2.6.6</opensaml.version>
        <opensaml2.wso2.version>2.6.6.wso2v3</opensaml2.wso2.version>
        <opensaml3.version>3.3.1</opensaml3.version>
        <shibboleth.version>7.3.0</shibboleth.version>
        <joda.wso2.version>2.9.4.wso2v1</joda.wso2.version>
        <wss4j.wso2.version>1.6.0-wso2v7</wss4j.wso2.version>
        <openws.version>1.5.4</openws.version>
        <xalan.version>2.7.2</xalan.version>
        <xalan.wso2.version>2.7.0.wso2v1</xalan.wso2.version>
        <rampart.wso2.version>1.6.1-wso2v43</rampart.wso2.version>
        <orbit.version.commons.httpclient>4.5.13.wso2v1</orbit.version.commons.httpclient>
        <httpcore.wso2.version>4.4.15.wso2v1</httpcore.wso2.version>
        <httpclient.version>4.5.13</httpclient.version>
        <commons.httpclient.version>3.1</commons.httpclient.version>
        <jstl.version>1.1.2</jstl.version>
        <taglibs.version>1.1.2</taglibs.version>
        <google.collect.wso2.version>1.0.0.wso2v2</google.collect.wso2.version>
        <google.code.gson.version>2.9.0</google.code.gson.version>
        <oauth2.client.version>1.0.0</oauth2.client.version>
        <axiom.wso2.version>1.2.11-wso2v16</axiom.wso2.version>
        <commons.lang.version>2.6</commons.lang.version>
        <charon.orbit.version>2.1.8</charon.orbit.version>
        <commons-collections.version>3.2.2</commons-collections.version>
        <axis2.client.version>${axis2.wso2.version}</axis2.client.version>
        <axis2.wso2.version>1.6.1-wso2v42</axis2.wso2.version>
        <nimbusds.version>7.3.0.wso2v1</nimbusds.version>
        <commons-codec.version>1.14.0.wso2v1</commons-codec.version>
        <eclipse.microprofile.version>1.2</eclipse.microprofile.version>
        <xmltooling.version>1.3.1</xmltooling.version>
        <xercesImpl.version>2.12.2</xercesImpl.version>
        <commons.codec.version>1.8</commons.codec.version>
        <XmlSchema.version>1.4.7-wso2v5</XmlSchema.version>
        <wsdl4j.version>1.6.2.wso2v2</wsdl4j.version>
        <commons.pool.wso2.version>1.5.6.wso2v1</commons.pool.wso2.version>
        <liberty.maven.plugin.version>2.2</liberty.maven.plugin.version>
        <pax.logging.api.version>2.1.0-wso2v4</pax.logging.api.version>
        <org.wso2.orbit.org.apache.velocity.version>1.7.0.wso2v1</org.wso2.orbit.org.apache.velocity.version>

        <osgi.framework.imp.pkg.version.range>[1.7.0, 2.0.0)</osgi.framework.imp.pkg.version.range>
        <osgi.service.component.imp.pkg.version.range>[1.2.0, 2.0.0)</osgi.service.component.imp.pkg.version.range>
        <commons.logging.version.range>[1.2.0,2.0.0)</commons.logging.version.range>
        <commons-lang.wso2.version>2.6.0.wso2v1</commons-lang.wso2.version>

        <!--  Test dependencies -->
        <carbon.automation.version>4.4.13</carbon.automation.version>
        <carbon.automationutils.version>4.5.4</carbon.automationutils.version>
        <selenium.version>2.40.0</selenium.version>
        <testng.version>6.1.1</testng.version>
        <junit.version>4.13.1</junit.version>
        <org.apache.tomcat.wso2.version>7.0.52.wso2v5</org.apache.tomcat.wso2.version>
        <msf4j.version>2.6.2</msf4j.version>
        <jacoco.agent.version>0.8.4</jacoco.agent.version>
        <xml.apis.version>1.4.01</xml.apis.version>
        <emma.version>2.1.5320</emma.version>
        <apache.wink.version>1.1.3-incubating</apache.wink.version>
        <apache.ws.security.version>1.6.19</apache.ws.security.version>
        <apache.openejb.version>4.5.2</apache.openejb.version>
        <nimbus.oidc.sdk.version>6.13</nimbus.oidc.sdk.version>
        <apacheds.core.version>2.0.0.AM26</apacheds.core.version>
        <apacheds.api.version>2.0.0.AM4</apacheds.api.version>
        <wiremock.version>3.9.1</wiremock.version>
        <snakeyaml.version>2.2</snakeyaml.version>
        <!--Rest API test -->
        <rest.assured.version>5.0.0</rest.assured.version>
        <swagger-core-version>1.5.22</swagger-core-version>
        <swagger-request-validator.version>2.6.0</swagger-request-validator.version>
        <!--UI Cypress test -->
        <com.fasterxml.jackson.version>2.16.1</com.fasterxml.jackson.version>
        <com.fasterxml.jackson.databind.version>2.16.1</com.fasterxml.jackson.databind.version>
        <jackson-core-asl.version>1.9.13</jackson-core-asl.version>
        <!--ws-trust-client-->
        <org.apache.velocity.version>1.7</org.apache.velocity.version>
        <org.xmlunit.version>2.6.3</org.xmlunit.version>
        <org.apache.logging.log4j.version>2.17.1</org.apache.logging.log4j.version>
        <org.apache.log4j.wso2.version>1.2.17.wso2v1</org.apache.log4j.wso2.version>

        <project.scm.id>my-scm-server</project.scm.id>

        <!-- Integration UI Templates Version -->
        <identity.integration.ui.templates.version>1.0.14</identity.integration.ui.templates.version>

        <greenmail.version>2.0.1</greenmail.version>
        <jakarta.mail.version>2.0.1</jakarta.mail.version>
        <jsoup.version>1.15.3</jsoup.version>
        <nimbus-jose-jwt.version>9.41.2</nimbus-jose-jwt.version>
    </properties>

    <repositories>
        <!-- Before adding ANYTHING in here, please start a discussion on the dev list.
	Ideally the Axis2 build should only use Maven central (which is available
	by default) and nothing else. We had troubles with other repositories in
	the past. Therefore configuring additional repositories here should be
	considered very carefully. -->
        <repository>
            <id>wso2-nexus</id>
            <name>WSO2 internal Repository</name>
            <url>https://maven.wso2.org/nexus/content/groups/wso2-public/</url>
            <releases>
                <enabled>true</enabled>
                <updatePolicy>daily</updatePolicy>
                <checksumPolicy>ignore</checksumPolicy>
            </releases>
        </repository>

        <repository>
            <id>wso2.releases</id>
            <name>WSO2 internal Repository</name>
            <url>https://maven.wso2.org/nexus/content/repositories/releases/</url>
            <releases>
                <enabled>true</enabled>
                <updatePolicy>daily</updatePolicy>
                <checksumPolicy>ignore</checksumPolicy>
            </releases>
        </repository>

        <repository>
            <id>wso2.snapshots</id>
            <name>WSO2 Snapshot Repository</name>
            <url>https://maven.wso2.org/nexus/content/repositories/snapshots/</url>
            <snapshots>
                <enabled>true</enabled>
                <updatePolicy>daily</updatePolicy>
            </snapshots>
            <releases>
                <enabled>false</enabled>
            </releases>
        </repository>
    </repositories>

    <scm>
        <url>https://github.com/wso2/product-is.git</url>
        <developerConnection>scm:git:https://github.com/wso2/product-is.git</developerConnection>
        <connection>scm:git:https://github.com/wso2/product-is.git</connection>
        <tag>HEAD</tag>
    </scm>


</project><|MERGE_RESOLUTION|>--- conflicted
+++ resolved
@@ -2535,11 +2535,7 @@
         <identity.extension.utils>1.0.21</identity.extension.utils>
         <authenticator.auth.otp.commons.version>1.0.10</authenticator.auth.otp.commons.version>
 
-<<<<<<< HEAD
-        <identity.org.mgt.version>1.4.103</identity.org.mgt.version>
-=======
         <identity.org.mgt.version>1.4.104</identity.org.mgt.version>
->>>>>>> 0ed723f8
         <identity.org.mgt.core.version>1.1.21</identity.org.mgt.core.version>
         <identity.organization.login.version>1.1.42</identity.organization.login.version>
         <identity.oauth2.grant.organizationswitch.version>1.1.27</identity.oauth2.grant.organizationswitch.version>
