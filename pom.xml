--- conflicted
+++ resolved
@@ -2294,11 +2294,7 @@
 
         <!-- Identity Inbound Versions   -->
         <identity.inbound.auth.saml.version>5.11.42</identity.inbound.auth.saml.version>
-<<<<<<< HEAD
         <identity.inbound.auth.oauth.version>7.0.114</identity.inbound.auth.oauth.version>
-=======
-        <identity.inbound.auth.oauth.version>7.0.118</identity.inbound.auth.oauth.version>
->>>>>>> 7f67e8f0
         <identity.inbound.auth.openid.version>5.10.2</identity.inbound.auth.openid.version>
         <identity.inbound.auth.sts.version>5.11.7</identity.inbound.auth.sts.version>
         <identity.inbound.provisioning.scim.version>5.7.7</identity.inbound.provisioning.scim.version>
@@ -2389,20 +2385,12 @@
         <!-- Identity REST API feature -->
         <identity.api.dispatcher.version>2.0.17</identity.api.dispatcher.version>
         <identity.user.api.version>1.3.38</identity.user.api.version>
-<<<<<<< HEAD
         <identity.server.api.version>1.2.209</identity.server.api.version>
-=======
-        <identity.server.api.version>1.2.208</identity.server.api.version>
->>>>>>> 7f67e8f0
 
         <identity.agent.sso.version>5.5.9</identity.agent.sso.version>
         <identity.tool.samlsso.validator.version>5.5.8</identity.tool.samlsso.validator.version>
         <identity.app.authz.xacml.version>2.3.2</identity.app.authz.xacml.version>
-<<<<<<< HEAD
-        <identity.oauth.addons.version>2.5.13</identity.oauth.addons.version>
-=======
         <identity.oauth.addons.version>2.5.14</identity.oauth.addons.version>
->>>>>>> 7f67e8f0
         <org.wso2.carbon.extension.identity.x509certificate.version>1.1.11</org.wso2.carbon.extension.identity.x509certificate.version>
         <conditional.authentication.functions.version>1.2.56</conditional.authentication.functions.version>
 
