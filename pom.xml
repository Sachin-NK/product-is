<?xml version="1.0" encoding="utf-8"?>
<!--
  ~ Copyright (c) 2014, WSO2 LLC. (http://www.wso2.org) All Rights Reserved.
  ~
  ~ Licensed under the Apache License, Version 2.0 (the "License");
  ~ you may not use this file except in compliance with the License.
  ~ You may obtain a copy of the License at
  ~
  ~      http://www.apache.org/licenses/LICENSE-2.0
  ~
  ~ Unless required by applicable law or agreed to in writing, software
  ~ distributed under the License is distributed on an "AS IS" BASIS,
  ~ WITHOUT WARRANTIES OR CONDITIONS OF ANY KIND, either express or implied.
  ~ See the License for the specific language governing permissions and
  ~ limitations under the License.
  -->
<project xmlns="http://maven.apache.org/POM/4.0.0" xmlns:xsi="http://www.w3.org/2001/XMLSchema-instance" xsi:schemaLocation="http://maven.apache.org/POM/4.0.0 http://maven.apache.org/maven-v4_0_0.xsd">

    <parent>
        <groupId>org.wso2</groupId>
        <artifactId>wso2</artifactId>
        <version>1.2</version>
    </parent>


    <modelVersion>4.0.0</modelVersion>
    <groupId>org.wso2.is</groupId>
    <artifactId>identity-server-parent</artifactId>
    <packaging>pom</packaging>
    <description>WSO2 Identity Server</description>
    <version>6.1.0-m1-SNAPSHOT</version>
    <name>WSO2 Identity Server</name>
    <url>http://wso2.org/projects/identity</url>

    <modules>
        <module>modules/features</module>
        <module>modules/p2-profile-gen</module>
        <module>modules/callhome</module>
        <module>modules/connectors</module>
        <module>modules/api-resources</module>
        <module>modules/authenticators</module>
        <module>modules/social-authenticators</module>
        <module>modules/provisioning-connectors</module>
        <module>modules/local-authenticators</module>
        <module>modules/oauth2-grant-types</module>
        <module>modules/distribution</module>
        <module>modules/styles</module>
        <module>modules/tests-utils</module>
        <module>modules/integration</module>
    </modules>

    <licenses>
        <license>
            <name>Apache License Version 2.0</name>
            <url>http://www.apache.org/licenses/LICENSE-2.0</url>
        </license>
    </licenses>

    <organization>
        <name>WSO2</name>
        <url>http://www.wso2.org</url>
    </organization>

    <issueManagement>
        <system>JIRA</system>
        <url>http://www.wso2.org/jira/browse/IDENTITY</url>
    </issueManagement>
    <mailingLists>
        <mailingList>
            <name>Identity Server Developers</name>
            <subscribe>identity-dev-subscribe@wso2.org</subscribe>
            <unsubscribe>identity-dev-unsubscribe@wso2.org</unsubscribe>
            <post>identity-dev@wso2.org</post>
            <archive>http://wso2.org/mailarchive/identity-dev/</archive>
        </mailingList>
    </mailingLists>

    <inceptionYear>2007</inceptionYear>

    <developers>
        <developer>
            <name>Ruchith Fernando</name>
            <id>ruchith</id>
            <email>ruchith AT wso2.com</email>
            <organization>WSO2</organization>
        </developer>
        <developer>
            <name>Dimuthu Leelaratne</name>
            <id>dimuthul</id>
            <email>dimuthul AT wso2.com</email>
            <organization>WSO2</organization>
        </developer>
        <developer>
            <name>Dumindu Perera</name>
            <id>dumindu</id>
            <email>dumindu AT wso2.com</email>
            <organization>WSO2</organization>
        </developer>
        <developer>
            <name>Saminda Abeyruwan</name>
            <id>saminda</id>
            <email>saminda AT wso2.com</email>
            <organization>WSO2</organization>
        </developer>
        <developer>
            <name>Nandana Mihindukulasooriya</name>
            <id>nandana</id>
            <email>nandana AT wso2.com</email>
            <organization>WSO2</organization>
        </developer>
        <developer>
            <name>Prabath Siriwardena</name>
            <id>prabath</id>
            <email>prabath AT wso2.com</email>
            <organization>WSO2</organization>
        </developer>
        <developer>
            <name>Thilina Buddhika</name>
            <id>thilina</id>
            <email>thilinab AT wso2.com</email>
            <organization>WSO2</organization>
        </developer>
        <developer>
            <name>Amila Jayasekara</name>
            <id>amilaj</id>
            <email>amilaj AT wso2.com</email>
            <organization>WSO2</organization>
        </developer>
        <developer>
            <name>Asela Pathberiya</name>
            <id>asela</id>
            <email>asela AT wso2.com</email>
            <organization>WSO2</organization>
        </developer>
        <developer>
            <name>Hasini Gunasinghe</name>
            <id>hasini</id>
            <email>hasini AT wso2.com</email>
            <organization>WSO2</organization>
        </developer>
        <developer>
            <name>Manjula Rathnayake</name>
            <id>manjula</id>
            <email>manjular AT wso2.com</email>
            <organization>WSO2</organization>
        </developer>
        <developer>
            <name>Suresh Attanayake</name>
            <id>suresh</id>
            <email>suresh AT wso2.com</email>
            <organization>WSO2</organization>
        </developer>
        <developer>
            <name>Johann Nallathamby</name>
            <id>johann</id>
            <email>johann AT wso2.com</email>
            <organization>WSO2</organization>
        </developer>
        <developer>
            <name>Dulanja Liyanage</name>
            <id>dulanja</id>
            <email>dulanja AT wso2.com</email>
            <organization>WSO2</organization>
        </developer>
        <developer>
            <name>Ishara Karunarathna</name>
            <id>ishara</id>
            <email>isharak AT wso2.com</email>
            <organization>WSO2</organization>
        </developer>
        <developer>
            <name>Darshana Gunawardana</name>
            <id>darshana</id>
            <email>darshana AT wso2.com</email>
            <organization>WSO2</organization>
        </developer>
        <developer>
            <name>Pushpalanka Jayawardana</name>
            <id>pushpalanka</id>
            <email>lanka AT wso2.com</email>
            <organization>WSO2</organization>
        </developer>
        <developer>
            <name>Chamath Gunawardana</name>
            <id>chamath</id>
            <email>chamathg AT wso2.com</email>
            <organization>WSO2</organization>
        </developer>
        <developer>
            <name>Thanuja Jayasinghe</name>
            <id>thanuja</id>
            <email>thanuja AT wso2.com</email>
            <organization>WSO2</organization>
        </developer>
        <developer>
            <name>Isura Karunarathna</name>
            <id>isura</id>
            <email>isura AT wso2.com</email>
            <organization>WSO2</organization>
        </developer>
        <developer>
            <name>Prasad Tissera</name>
            <id>prasad</id>
            <email>prasadt AT wso2.com</email>
            <organization>WSO2</organization>
        </developer>
        <developer>
            <name>Pulasthi Mahawithana</name>
            <id>pulasthi</id>
            <email>pulasthim AT wso2.com</email>
            <organization>WSO2</organization>
        </developer>
        <developer>
            <name>Hasintha Indrajee</name>
            <id>hasintha</id>
            <email>hasintha AT wso2.com</email>
            <organization>WSO2</organization>
        </developer>
        <developer>
            <name>Gayan Gunawardana</name>
            <id>gayan</id>
            <email>gayan AT wso2.com</email>
            <organization>WSO2</organization>
        </developer>
        <developer>
            <name>Tharindu Edirisinghe</name>
            <id>tharindue</id>
            <email>tharindue AT wso2.com</email>
            <organization>WSO2</organization>
        </developer>
        <developer>
            <name>Malithi Edirisinghe</name>
            <id>malithim</id>
            <email>malithim AT wso2.com</email>
            <organization>WSO2</organization>
        </developer>
        <developer>
            <name>Godwin Shrimal</name>
            <id>godwin</id>
            <email>godwin AT wso2.com</email>
            <organization>WSO2</organization>
        </developer>
        <developer>
            <name>Omindu Rathnaweera</name>
            <id>omindu</id>
            <email>omindu AT wso2.com</email>
            <organization>WSO2</organization>
        </developer>
        <developer>
            <name>Nuwandi Wickramasinghe</name>
            <id>nuwandiw</id>
            <email>nuwandiw AT wso2.com</email>
            <organization>WSO2</organization>
        </developer>
        <developer>
            <name>Kasun Bandara</name>
            <id>kasunb</id>
            <email>kasunb AT wso2.com</email>
            <organization>WSO2</organization>
        </developer>
        <developer>
            <name>Indunil Upeksha</name>
            <id>indunil</id>
            <email>indunil AT wso2.com</email>
            <organization>WSO2</organization>
        </developer>
        <developer>
            <name>Hasanthi Dissanayake</name>
            <id>hasanthi</id>
            <email>hasanthi AT wso2.com</email>
            <organization>WSO2</organization>
        </developer>
        <developer>
            <name>Maduranga Siriwardena</name>
            <id>maduranga</id>
            <email>maduranga AT wso2.com</email>
            <organization>WSO2</organization>
        </developer>
        <developer>
            <name>Chamila Wijayarathna</name>
            <id>chamila</id>
            <email>chamila AT wso2.com</email>
            <organization>WSO2</organization>
        </developer>
        <developer>
            <name>Chanaka Jayasena</name>
            <id>chanaka</id>
            <email>chanaka AT wso2.com</email>
            <organization>WSO2</organization>
        </developer>
        <developer>
            <name>Chamara Philips</name>
            <id>chamarap</id>
            <email>chamarap AT wso2.com</email>
            <organization>WSO2</organization>
        </developer>
        <developer>
            <name>Damith Senanayake</name>
            <id>damiths</id>
            <email>damiths AT wso2.com</email>
            <organization>WSO2</organization>
        </developer>
        <developer>
            <name>Jayanga Kaushalya</name>
            <id>jayangak</id>
            <email>jayangak AT wso2.com</email>
            <organization>WSO2</organization>
        </developer>
        <developer>
            <name>Farasath Ahamed</name>
            <id>farasatha</id>
            <email>farasatha AT wso2.com</email>
            <organization>WSO2</organization>
        </developer>
        <developer>
            <name>Dharshana Kasun Warusavitharana</name>
            <id>dharshanaw</id>
            <email>dharshanaw AT wso2.com</email>
            <organization>WSO2</organization>
        </developer>
        <developer>
            <name>Ayesha Dissanayaka</name>
            <id>ayesha</id>
            <email>ayesha AT wso2.com</email>
            <organization>WSO2</organization>
        </developer>
        <developer>
            <name>Ashen Weerathunga</name>
            <id>ashen</id>
            <email>ashen AT wso2.com</email>
            <organization>WSO2</organization>
        </developer>
        <developer>
            <name>Dimuthu De Lanerolle</name>
            <id>dimuthud</id>
            <email>dimuthud AT wso2.com</email>
            <organization>WSO2</organization>
        </developer>
        <developer>
            <name>Ruwan Abeykoon</name>
            <id>ruwana</id>
            <email>ruwana AT wso2.com</email>
            <organization>WSO2</organization>
        </developer>
        <developer>
            <name>Kasun Gajasinghe</name>
            <id>kasung</id>
            <email>kasung AT wso2.com</email>
            <organization>WSO2</organization>
        </developer>
        <developer>
            <name>Dinusha Senanayaka</name>
            <id>dinusha</id>
            <email>dinusha AT wso2.com</email>
            <organization>WSO2</organization>
        </developer>
        <developer>
            <name>Lahiru Manohara</name>
            <id>lahiruma</id>
            <email>lahiruma AT wso2.com</email>
            <organization>WSO2</organization>
        </developer>
        <developer>
            <name>Rushmin Fernando</name>
            <id>rushmin</id>
            <email>rushmin AT wso2.com</email>
            <organization>WSO2</organization>
        </developer>
        <developer>
            <name>Lahiru Ekanayake</name>
            <id>lahirue</id>
            <email>lahirue AT wso2.com</email>
            <organization>WSO2</organization>
        </developer>
        <developer>
            <name>Lahiru Cooray</name>
            <id>lahiruc</id>
            <email>lahiruc AT wso2.com</email>
            <organization>WSO2</organization>
        </developer>
        <developer>
            <name>Dinali Dabarera</name>
            <id>Dinali</id>
            <email>dinali AT wso2.com</email>
            <organization>WSO2</organization>
        </developer>
        <developer>
            <name>Nilasini Thirunavukaarasu</name>
            <id>Nilasini</id>
            <email>nilasini AT wso2.com</email>
            <organization>WSO2</organization>
        </developer>
        <developer>
            <name>Sathya Bandara</name>
            <id>Sathya</id>
            <email>sathya AT wso2.com</email>
            <organization>WSO2</organization>
        </developer>
        <developer>
            <name>Supun Priyadarshana</name>
            <id>Supun</id>
            <email>supunp AT wso2.com</email>
            <organization>WSO2</organization>
        </developer>
        <developer>
            <name>Thilina Madumal</name>
            <id>Thilina</id>
            <email>thilinamad AT wso2.com</email>
            <organization>WSO2</organization>
        </developer>
        <developer>
            <name>Madawa Soysa</name>
            <id>madawas</id>
            <email>madawas AT wso2.com</email>
            <organization>WSO2</organization>
        </developer>
    </developers>


    <pluginRepositories>
        <pluginRepository>
            <id>wso2-maven2-repository</id>
            <url>https://dist.wso2.org/maven2</url>
        </pluginRepository>
        <pluginRepository>
            <id>wso2.releases</id>
            <name>WSO2 internal Repository</name>
            <url>https://maven.wso2.org/nexus/content/repositories/releases/</url>
            <releases>
                <enabled>true</enabled>
                <updatePolicy>daily</updatePolicy>
                <checksumPolicy>ignore</checksumPolicy>
            </releases>
        </pluginRepository>
        <pluginRepository>
            <id>wso2.snapshots</id>
            <name>Apache Snapshot Repository</name>
            <url>https://maven.wso2.org/nexus/content/repositories/snapshots/</url>
            <snapshots>
                <enabled>true</enabled>
                <updatePolicy>daily</updatePolicy>
            </snapshots>
            <releases>
                <enabled>false</enabled>
            </releases>
        </pluginRepository>
        <pluginRepository>
            <id>wso2-nexus</id>
            <name>WSO2 internal Repository</name>
            <url>https://maven.wso2.org/nexus/content/groups/wso2-public/</url>
            <releases>
                <enabled>true</enabled>
                <updatePolicy>daily</updatePolicy>
                <checksumPolicy>ignore</checksumPolicy>
            </releases>
        </pluginRepository>
    </pluginRepositories>

    <build>
        <plugins>
            <plugin>
                <groupId>org.apache.maven.plugins</groupId>
                <artifactId>maven-release-plugin</artifactId>
                <configuration>
                    <preparationGoals>clean install</preparationGoals>
                    <autoVersionSubmodules>true</autoVersionSubmodules>
                </configuration>
            </plugin>
            <plugin>
                <groupId>org.apache.maven.plugins</groupId>
                <artifactId>maven-deploy-plugin</artifactId>
            </plugin>
            <plugin>
                <groupId>org.apache.maven.plugins</groupId>
                <artifactId>maven-compiler-plugin</artifactId>
                <configuration>
                    <encoding>UTF-8</encoding>
                    <source>1.8</source>
                    <target>1.8</target>
                </configuration>
            </plugin>
            <plugin>
                <groupId>org.apache.maven.plugins</groupId>
                <artifactId>maven-surefire-plugin</artifactId>
                <version>2.22.1</version>
            </plugin>
            <plugin>
                <inherited>false</inherited>
                <artifactId>maven-clean-plugin</artifactId>
                <version>2.1</version>
            </plugin>
        </plugins>

        <pluginManagement>
            <plugins>
                <plugin>
                    <groupId>org.apache.felix</groupId>
                    <artifactId>maven-bundle-plugin</artifactId>
                    <version>3.2.0</version>
                    <extensions>true</extensions>
                    <configuration>
                        <obrRepository>NONE</obrRepository>
                    </configuration>
                </plugin>
                <plugin>
                    <groupId>org.apache.maven.plugins</groupId>
                    <artifactId>maven-source-plugin</artifactId>
                    <version>3.0.1</version>
                    <executions>
                        <execution>
                            <id>attach-sources</id>
                            <phase>verify</phase>
                            <goals>
                                <goal>jar-no-fork</goal>
                            </goals>
                        </execution>
                    </executions>
                </plugin>
                <plugin>
                    <groupId>org.apache.maven.plugins</groupId>
                    <artifactId>maven-project-info-reports-plugin</artifactId>
                    <version>2.4</version>
                </plugin>
                <plugin>
                    <groupId>org.apache.maven.plugins</groupId>
                    <artifactId>maven-war-plugin</artifactId>
                    <version>${maven.war.plugin.version}</version>
                </plugin>
                <plugin>
                    <groupId>org.codehaus.mojo</groupId>
                    <artifactId>build-helper-maven-plugin</artifactId>
                    <version>3.0.0</version>
                </plugin>
                <plugin>
                    <groupId>net.wasdev.wlp.maven.plugins</groupId>
                    <artifactId>liberty-maven-plugin</artifactId>
                    <version>${liberty.maven.plugin.version}</version>
                </plugin>
                <plugin>
                    <groupId>org.wso2.maven</groupId>
                    <artifactId>wso2-maven-json-merge-plugin</artifactId>
                    <version>${wso2.json.merge.plugin.version}</version>
                </plugin>
                <plugin>
                    <groupId>org.apache.maven.plugins</groupId>
                    <artifactId>maven-checkstyle-plugin</artifactId>
                    <version>${maven.checkstyle.plugin.version}</version>
                </plugin>
            </plugins>
        </pluginManagement>

    </build>

    <dependencyManagement>
        <dependencies>
            <dependency>
                <groupId>org.wso2.carbon</groupId>
                <artifactId>org.wso2.carbon.ui</artifactId>
                <version>${carbon.kernel.version}</version>
            </dependency>
            <dependency>
                <groupId>org.eclipse.equinox</groupId>
                <artifactId>org.eclipse.equinox.http.servlet</artifactId>
                <version>${equinox.http.servlet.version}</version>
            </dependency>
            <dependency>
                <groupId>org.eclipse.equinox</groupId>
                <artifactId>org.eclipse.equinox.http.helper</artifactId>
                <version>${equinox.http.helper.version}</version>
            </dependency>
            <dependency>
                <groupId>org.eclipse.equinox</groupId>
                <artifactId>org.eclipse.equinox.jsp.jasper</artifactId>
                <version>${equinox.jsp.jasper.version}</version>
            </dependency>
            <dependency>
                <groupId>org.eclipse.equinox</groupId>
                <artifactId>javax.servlet.jsp</artifactId>
                <version>${javax.servlet.jsp.version}</version>
            </dependency>
            <dependency>
                <groupId>org.eclipse.microprofile</groupId>
                <artifactId>microprofile</artifactId>
                <version>${eclipse.microprofile.version}</version>
                <type>pom</type>
            </dependency>
            <dependency>
                <groupId>net.sf.ehcache.wso2</groupId>
                <artifactId>ehcache</artifactId>
                <version>${ehcache.version}</version>
            </dependency>
            <dependency>
                <groupId>org.apache.bcel.wso2</groupId>
                <artifactId>bcel</artifactId>
                <version>${bcel.wso2.version}</version>
            </dependency>
            <dependency>
                <groupId>org.ow2.asm</groupId>
                <artifactId>asm-all</artifactId>
                <version>${asm-all.version}</version>
            </dependency>
            <dependency>
                <groupId>cglib.wso2</groupId>
                <artifactId>cglib</artifactId>
                <version>${cglib.wso2.version}</version>
            </dependency>
            <dependency>
                <groupId>com.google.gdata.wso2</groupId>
                <artifactId>gdata-core</artifactId>
                <version>${gdata.core.wso2.version}</version>
            </dependency>
            <dependency>
                <groupId>com.google.code.gson</groupId>
                <artifactId>gson</artifactId>
                <version>${google.code.gson.version}</version>
            </dependency>
            <dependency>
                <groupId>org.apache.axis2.wso2</groupId>
                <artifactId>axis2-jibx</artifactId>
                <version>${axis2.jibx.wso2.version}</version>
            </dependency>
            <dependency>
                <groupId>org.jibx.wso2</groupId>
                <artifactId>jibx</artifactId>
                <version>${jibx.wso2.version}</version>
            </dependency>
            <dependency>
                <groupId>org.apache.axis2.wso2</groupId>
                <artifactId>axis2-jaxbri</artifactId>
                <version>${axis2.jaxb.wso2.version}</version>
            </dependency>
            <dependency>
                <groupId>org.wso2.carbon</groupId>
                <artifactId>org.wso2.carbon.core</artifactId>
                <version>${carbon.kernel.version}</version>
            </dependency>
            <dependency>
                <groupId>org.wso2.carbon</groupId>
                <artifactId>org.wso2.carbon.registry.core</artifactId>
                <version>${carbon.kernel.version}</version>
            </dependency>
            <dependency>
                <groupId>org.wso2.carbon</groupId>
                <artifactId>org.wso2.carbon.user.api</artifactId>
                <version>${carbon.kernel.version}</version>
            </dependency>
            <dependency>
                <groupId>org.apache.axis2.wso2</groupId>
                <artifactId>axis2</artifactId>
                <version>${axis2.wso2.version}</version>
            </dependency>
            <dependency>
                <groupId>org.apache.ws.commons.axiom.wso2</groupId>
                <artifactId>axiom</artifactId>
                <version>${axiom.wso2.version}</version>
            </dependency>
            <dependency>
                <groupId>org.wso2.carbon.identity.framework</groupId>
                <artifactId>org.wso2.carbon.identity.core</artifactId>
                <version>${carbon.identity.framework.version}</version>
            </dependency>
            <dependency>
                <groupId>org.wso2.carbon.identity.framework</groupId>
                <artifactId>org.wso2.carbon.identity.application.common</artifactId>
                <version>${carbon.identity.framework.version}</version>
            </dependency>
            <dependency>
                <groupId>org.wso2.carbon.registry</groupId>
                <artifactId>org.wso2.carbon.registry.resource.stub</artifactId>
                <version>${carbon.registry.version}</version>
            </dependency>
            <dependency>
                <groupId>org.wso2.identity</groupId>
                <artifactId>org.wso2.identity.integration.ui.pages</artifactId>
                <version>${project.version}</version>
                <scope>test</scope>
            </dependency>
            <dependency>
                <groupId>org.wso2.carbon</groupId>
                <artifactId>org.wso2.carbon.authenticator.stub</artifactId>
                <version>${carbon.kernel.version}</version>
            </dependency>
            <dependency>
                <groupId>org.wso2.carbon.identity.inbound.auth.oauth2</groupId>
                <artifactId>org.wso2.carbon.identity.oauth</artifactId>
                <version>${identity.inbound.auth.oauth.version}</version>
            </dependency>
            <dependency>
                <groupId>org.wso2.carbon.identity.inbound.auth.oauth2</groupId>
                <artifactId>org.wso2.carbon.identity.oauth.stub</artifactId>
                <version>${identity.inbound.auth.oauth.version}</version>
            </dependency>
            <dependency>
                <groupId>junit</groupId>
                <artifactId>junit</artifactId>
                <version>${junit.version}</version>
                <scope>test</scope>
            </dependency>
            <dependency>
                <groupId>javax.servlet</groupId>
                <artifactId>servlet-api</artifactId>
                <version>${sevlet.api.version}</version>
            </dependency>
            <dependency>
                <groupId>javax.servlet</groupId>
                <artifactId>jsp-api</artifactId>
                <version>${jsp.api.version}</version>
            </dependency>
            <dependency>
                <groupId>com.google.common.wso2</groupId>
                <artifactId>google-collect</artifactId>
                <version>${google.collect.wso2.version}</version>
            </dependency>
            <dependency>
                <groupId>org.apache.oltu.oauth2</groupId>
                <artifactId>org.apache.oltu.oauth2.client</artifactId>
                <version>${oauth2.client.version}</version>
            </dependency>
            <dependency>
                <groupId>org.wso2.carbon</groupId>
                <artifactId>org.wso2.carbon.utils</artifactId>
                <version>${carbon.kernel.version}</version>
                <exclusions>
                    <exclusion>
                        <groupId>org.yaml</groupId>
                        <artifactId>snakeyaml</artifactId>
                    </exclusion>
                </exclusions>
            </dependency>
            <dependency>
                <groupId>com.googlecode.json-simple</groupId>
                <artifactId>json-simple</artifactId>
                <version>${json.simple.version}</version>
            </dependency>
            <dependency>
                <groupId>org.openid4java</groupId>
                <artifactId>openid4java-consumer</artifactId>
                <version>${openid4java.consumer.version}</version>
            </dependency>
            <dependency>
                <groupId>javax.servlet</groupId>
                <artifactId>jstl</artifactId>
                <version>${jstl.version}</version>
            </dependency>
            <dependency>
                <groupId>taglibs</groupId>
                <artifactId>standard</artifactId>
                <version>${taglibs.version}</version>
            </dependency>
            <dependency>
                <groupId>commons-lang</groupId>
                <artifactId>commons-lang</artifactId>
                <version>${commons.lang.version}</version>
            </dependency>
            <dependency>
                <groupId>org.wso2.is</groupId>
                <artifactId>org.wso2.identity.passivests.filter</artifactId>
                <version>${project.version}</version>
            </dependency>
            <dependency>
                <groupId>org.apache.ws.commons.axiom</groupId>
                <artifactId>axiom-impl</artifactId>
                <version>${axiom.impl.version}</version>
            </dependency>
            <dependency>
                <groupId>org.apache.ws.commons.axiom</groupId>
                <artifactId>axiom-api</artifactId>
                <version>${axiom.version}</version>
            </dependency>
            <dependency>
                <groupId>org.opensaml</groupId>
                <artifactId>opensaml</artifactId>
                <version>${opensaml.version}</version>
            </dependency>
            <!--OpenSAML3 dependencies-->
            <dependency>
                <groupId>org.opensaml</groupId>
                <artifactId>opensaml-core</artifactId>
                <version>${opensaml3.version}</version>
            </dependency>
            <dependency>
                <groupId>org.opensaml</groupId>
                <artifactId>opensaml-soap-api</artifactId>
                <version>${opensaml3.version}</version>
            </dependency>
            <dependency>
                <groupId>org.opensaml</groupId>
                <artifactId>opensaml-soap-impl</artifactId>
                <version>${opensaml3.version}</version>
            </dependency>
            <dependency>
                <groupId>org.opensaml</groupId>
                <artifactId>opensaml-profile-api</artifactId>
                <version>${opensaml3.version}</version>
            </dependency>
            <dependency>
                <groupId>org.opensaml</groupId>
                <artifactId>opensaml-profile-impl</artifactId>
                <version>${opensaml3.version}</version>
            </dependency>
            <dependency>
                <groupId>org.opensaml</groupId>
                <artifactId>opensaml-saml-api</artifactId>
                <version>${opensaml3.version}</version>
            </dependency>
            <dependency>
                <groupId>org.opensaml</groupId>
                <artifactId>opensaml-saml-impl</artifactId>
                <version>${opensaml3.version}</version>
            </dependency>
            <dependency>
                <groupId>org.opensaml</groupId>
                <artifactId>opensaml-messaging-api</artifactId>
                <version>${opensaml3.version}</version>
            </dependency>
            <dependency>
                <groupId>org.opensaml</groupId>
                <artifactId>opensaml-messaging-impl</artifactId>
                <version>${opensaml3.version}</version>
            </dependency>
            <dependency>
                <groupId>org.opensaml</groupId>
                <artifactId>opensaml-security-api</artifactId>
                <version>${opensaml3.version}</version>
            </dependency>
            <dependency>
                <groupId>org.opensaml</groupId>
                <artifactId>opensaml-security-impl</artifactId>
                <version>${opensaml3.version}</version>
            </dependency>
            <dependency>
                <groupId>org.opensaml</groupId>
                <artifactId>opensaml-storage-api</artifactId>
                <version>${opensaml3.version}</version>
            </dependency>
            <dependency>
                <groupId>org.opensaml</groupId>
                <artifactId>opensaml-storage-impl</artifactId>
                <version>${opensaml3.version}</version>
            </dependency>
            <dependency>
                <groupId>org.opensaml</groupId>
                <artifactId>opensaml-xacml-api</artifactId>
                <version>${opensaml3.version}</version>
            </dependency>
            <dependency>
                <groupId>org.opensaml</groupId>
                <artifactId>opensaml-xacml-impl</artifactId>
                <version>${opensaml3.version}</version>
            </dependency>
            <dependency>
                <groupId>org.opensaml</groupId>
                <artifactId>opensaml-xacml-saml-api</artifactId>
                <version>${opensaml3.version}</version>
            </dependency>
            <dependency>
                <groupId>org.opensaml</groupId>
                <artifactId>opensaml-xacml-saml-impl</artifactId>
                <version>${opensaml3.version}</version>
            </dependency>
            <dependency>
                <groupId>org.opensaml</groupId>
                <artifactId>opensaml-xmlsec-api</artifactId>
                <version>${opensaml3.version}</version>
            </dependency>
            <dependency>
                <groupId>org.opensaml</groupId>
                <artifactId>opensaml-xmlsec-impl</artifactId>
                <version>${opensaml3.version}</version>
            </dependency>
            <dependency>
                <groupId>net.shibboleth.utilities</groupId>
                <artifactId>java-support</artifactId>
                <version>${shibboleth.version}</version>
            </dependency>
            <!--End of OpenSAML3 dependencies-->
            <dependency>
                <groupId>org.wso2.orbit.joda-time</groupId>
                <artifactId>joda-time</artifactId>
                <version>${joda.wso2.version}</version>
            </dependency>
            <dependency>
                <groupId>xalan</groupId>
                <artifactId>xalan</artifactId>
                <version>${xalan.version}</version>
            </dependency>
            <dependency>
                <groupId>xalan.wso2</groupId>
                <artifactId>xalan</artifactId>
                <version>${xalan.wso2.version}</version>
            </dependency>
            <dependency>
                <groupId>xml-apis</groupId>
                <artifactId>xml-apis</artifactId>
                <version>${xml.apis.version}</version>
            </dependency>
            <dependency>
                <groupId>org.wso2.carbon.identity.agent.sso.java</groupId>
                <artifactId>org.wso2.carbon.identity.sso.agent</artifactId>
                <version>${identity.agent.sso.version}</version>
            </dependency>
            <dependency>
                <groupId>org.wso2.orbit.org.apache.neethi</groupId>
                <artifactId>neethi</artifactId>
                <version>${neethi.wso2.version}</version>
            </dependency>
            <dependency>
                <groupId>org.wso2.orbit.org.opensaml</groupId>
                <artifactId>opensaml</artifactId>
                <version>${opensaml2.wso2.version}</version>
            </dependency>
            <dependency>
                <groupId>org.wso2.carbon</groupId>
                <artifactId>org.wso2.carbon.addressing</artifactId>
                <version>${carbon.kernel.version}</version>
            </dependency>
            <dependency>
                <groupId>org.apache.rampart.wso2</groupId>
                <artifactId>rampart-core</artifactId>
                <version>${rampart.wso2.version}</version>
            </dependency>
            <dependency>
                <groupId>org.apache.rampart.wso2</groupId>
                <artifactId>rampart-policy</artifactId>
                <version>${rampart.wso2.version}</version>
            </dependency>
            <dependency>
                <groupId>org.apache.rampart.wso2</groupId>
                <artifactId>rampart-trust</artifactId>
                <version>${rampart.wso2.version}</version>
            </dependency>
            <dependency>
                <groupId>org.apache.ws.security.wso2</groupId>
                <artifactId>wss4j</artifactId>
                <version>${wss4j.wso2.version}</version>
            </dependency>
            <dependency>
                <groupId>org.apache.httpcomponents.wso2</groupId>
                <artifactId>httpcore</artifactId>
                <version>${httpcore.wso2.version}</version>
            </dependency>
            <dependency>
                <groupId>org.wso2.carbon.identity.user.ws</groupId>
                <artifactId>org.wso2.carbon.um.ws.api.stub</artifactId>
                <version>${identity.user.ws.version}</version>
            </dependency>
            <dependency>
                <groupId>org.wso2.carbon.identity.user.ws</groupId>
                <artifactId>org.wso2.carbon.um.ws.api</artifactId>
                <version>${identity.user.ws.version}</version>
            </dependency>
            <dependency>
                <groupId>org.wso2.carbon.identity</groupId>
                <artifactId>org.wso2.carbon.authenticator.stub</artifactId>
                <version>${carbon.kernel.version}</version>
            </dependency>
            <dependency>
                <groupId>org.wso2.carbon.identity.framework</groupId>
                <artifactId>org.wso2.carbon.identity.entitlement</artifactId>
                <version>${carbon.identity.framework.version}</version>
            </dependency>
            <dependency>
                <groupId>org.wso2.carbon.identity.framework</groupId>
                <artifactId>org.wso2.carbon.identity.entitlement.stub</artifactId>
                <version>${carbon.identity.framework.version}</version>
            </dependency>
            <dependency>
                <groupId>org.wso2.securevault</groupId>
                <artifactId>org.wso2.securevault</artifactId>
                <version>${securevault.wso2.version}</version>
            </dependency>
            <dependency>
                <groupId>org.apache.httpcomponents</groupId>
                <artifactId>httpclient</artifactId>
                <version>${httpclient.version}</version>
            </dependency>
            <dependency>
                <groupId>commons-httpclient</groupId>
                <artifactId>commons-httpclient</artifactId>
                <version>${commons.httpclient.version}</version>
            </dependency>
            <dependency>
                <groupId>org.wso2.is</groupId>
                <artifactId>org.wso2.identity.styles</artifactId>
                <version>${project.version}</version>
            </dependency>
            <dependency>
                <groupId>org.wso2.carbon</groupId>
                <artifactId>org.wso2.carbon.core.ui.feature</artifactId>
                <version>${carbon.kernel.version}</version>
                <type>zip</type>
            </dependency>
            <dependency>
                <groupId>org.wso2.carbon</groupId>
                <artifactId>org.wso2.carbon.core.ui.feature</artifactId>
                <version>${carbon.kernel.version}</version>
            </dependency>
            <dependency>
                <groupId>org.wso2.identity</groupId>
                <artifactId>org.wso2.stratos.identity.dashboard.ui</artifactId>
                <version>${stratos.version.221}</version>
            </dependency>
            <dependency>
                <groupId>org.testng</groupId>
                <artifactId>testng</artifactId>
                <version>${testng.version}</version>
                <scope>test</scope>
            </dependency>
            <dependency>
                <groupId>org.wso2.carbon.identity.framework</groupId>
                <artifactId>org.wso2.carbon.user.mgt.stub</artifactId>
                <version>${carbon.identity.framework.version}</version>
            </dependency>
            <dependency>
                <groupId>org.wso2.carbon.identity.inbound.auth.sts</groupId>
                <artifactId>org.wso2.carbon.identity.sts.passive.stub</artifactId>
                <version>${identity.inbound.auth.sts.version}</version>
            </dependency>
            <dependency>
                <groupId>org.wso2.carbon</groupId>
                <artifactId>SecVerifier</artifactId>
                <version>${carbon.kernel.version}</version>
                <type>aar</type>
            </dependency>
            <dependency>
                <groupId>emma</groupId>
                <artifactId>emma</artifactId>
                <version>${emma.version}</version>
            </dependency>
            <dependency>
                <groupId>org.wso2.orbit.com.h2database</groupId>
                <artifactId>h2-engine</artifactId>
                <version>${h2database.wso2.version}</version>
            </dependency>
            <dependency>
                <groupId>org.apache.rampart</groupId>
                <artifactId>rampart</artifactId>
                <type>mar</type>
                <version>${rampart.wso2.version}</version>
            </dependency>
            <dependency>
                <groupId>org.wso2.carbon.identity.framework</groupId>
                <artifactId>org.wso2.carbon.identity.application.mgt.stub</artifactId>
                <version>${carbon.identity.framework.version}</version>
                <scope>compile</scope>
            </dependency>
            <dependency>
                <groupId>org.wso2.carbon.identity.framework</groupId>
                <artifactId>org.wso2.carbon.identity.application.default.auth.sequence.mgt.stub</artifactId>
                <version>${carbon.identity.framework.version}</version>
                <scope>compile</scope>
            </dependency>
            <dependency>
                <groupId>org.wso2.carbon.identity.framework</groupId>
                <artifactId>org.wso2.carbon.identity.functions.library.mgt.stub</artifactId>
                <version>${carbon.identity.framework.version}</version>
                <scope>compile</scope>
            </dependency>
            <dependency>
                <groupId>org.wso2.carbon.identity.framework</groupId>
                <artifactId>org.wso2.carbon.idp.mgt.stub</artifactId>
                <version>${carbon.identity.framework.version}</version>
                <scope>compile</scope>
            </dependency>
            <dependency>
                <groupId>org.wso2.identity</groupId>
                <artifactId>org.wso2.identity.integration.common.clients</artifactId>
                <version>${project.version}</version>
                <scope>compile</scope>
            </dependency>
            <dependency>
                <groupId>org.wso2.identity</groupId>
                <artifactId>org.wso2.identity.integration.common.utils</artifactId>
                <version>${project.version}</version>
                <scope>compile</scope>
            </dependency>
            <dependency>
                <groupId>org.wso2.carbon.identity.inbound.provisioning.scim</groupId>
                <artifactId>org.wso2.carbon.identity.scim.common.stub</artifactId>
                <version>${identity.inbound.provisioning.scim.version}</version>
                <scope>compile</scope>
            </dependency>
            <dependency>
                <groupId>org.wso2.carbon.identity.inbound.provisioning.scim2</groupId>
                <artifactId>org.wso2.carbon.identity.scim2.common</artifactId>
                <version>${identity.inbound.provisioning.scim2.version}</version>
                <scope>compile</scope>
            </dependency>
            <dependency>
                <groupId>org.wso2.carbon.identity.framework</groupId>
                <artifactId>org.wso2.carbon.identity.user.store.configuration.stub</artifactId>
                <version>${carbon.identity.framework.version}</version>
                <scope>compile</scope>
            </dependency>
            <dependency>
                <groupId>org.wso2.carbon.identity.framework</groupId>
                <artifactId>org.wso2.carbon.identity.user.store.count.stub</artifactId>
                <version>${carbon.identity.framework.version}</version>
                <scope>compile</scope>
            </dependency>
            <dependency>
                <groupId>org.wso2.carbon</groupId>
                <artifactId>org.wso2.carbon.user.core</artifactId>
                <version>${carbon.kernel.version}</version>
                <scope>compile</scope>
            </dependency>
            <dependency>
                <groupId>org.wso2.carbon.identity.framework</groupId>
                <artifactId>org.wso2.carbon.identity.mgt</artifactId>
                <version>${carbon.identity.framework.version}</version>
            </dependency>
            <dependency>
                <groupId>org.wso2.carbon.identity.framework</groupId>
                <artifactId>org.wso2.carbon.identity.mgt.stub</artifactId>
                <version>${carbon.identity.framework.version}</version>
                <scope>compile</scope>
            </dependency>
            <dependency>
                <groupId>org.wso2.carbon.identity.framework</groupId>
                <artifactId>org.wso2.carbon.identity.template.mgt</artifactId>
                <version>${carbon.identity.framework.version}</version>
            </dependency>
            <dependency>
                <groupId>org.wso2.carbon.identity.framework</groupId>
                <artifactId>org.wso2.carbon.identity.template.mgt.ui</artifactId>
                <version>${carbon.identity.framework.version}</version>
            </dependency>
            <dependency>
                <groupId>org.wso2.carbon.identity.framework</groupId>
                <artifactId>org.wso2.carbon.identity.template.mgt.endpoint</artifactId>
                <version>${carbon.identity.framework.version}</version>
            </dependency>
            <dependency>
                <groupId>org.wso2.carbon.identity.inbound.auth.saml2</groupId>
                <artifactId>org.wso2.carbon.identity.sso.saml.stub</artifactId>
                <version>${identity.inbound.auth.saml.version}</version>
                <scope>compile</scope>
            </dependency>
            <dependency>
                <groupId>org.wso2.carbon.identity.framework</groupId>
                <artifactId>org.wso2.carbon.claim.mgt.stub</artifactId>
                <version>${carbon.identity.framework.version}</version>
                <scope>compile</scope>
            </dependency>
            <dependency>
                <groupId>org.wso2.carbon.identity.framework</groupId>
                <artifactId>org.wso2.carbon.identity.claim.metadata.mgt.stub</artifactId>
                <version>${carbon.identity.framework.version}</version>
                <scope>compile</scope>
            </dependency>
            <dependency>
                <groupId>org.wso2.carbon.identity.framework</groupId>
                <artifactId>org.wso2.carbon.identity.claim.metadata.mgt</artifactId>
                <version>${carbon.identity.framework.version}</version>
                <scope>compile</scope>
            </dependency>
            <dependency>
                <groupId>org.wso2.carbon.identity.inbound.auth.openid</groupId>
                <artifactId>org.wso2.carbon.identity.provider.openid.stub</artifactId>
                <version>${identity.inbound.auth.openid.version}</version>
                <scope>compile</scope>
            </dependency>
            <dependency>
                <groupId>org.wso2.carbon.identity.association.account</groupId>
                <artifactId>org.wso2.carbon.identity.user.account.association.stub</artifactId>
                <version>${identity.user.account.association.version}</version>
            </dependency>
            <dependency>
                <groupId>org.wso2.carbon.identity.framework</groupId>
                <artifactId>org.wso2.carbon.identity.governance.stub</artifactId>
                <version>${carbon.identity.framework.version}</version>
            </dependency>
            <dependency>
                <groupId>org.wso2.carbon.identity.governance</groupId>
                <artifactId>org.wso2.carbon.identity.recovery</artifactId>
                <version>${identity.governance.version}</version>
            </dependency>
            <dependency>
                <groupId>org.wso2.carbon.identity.governance</groupId>
                <artifactId>org.wso2.carbon.identity.recovery.stub</artifactId>
                <version>${identity.governance.version}</version>
            </dependency>
            <dependency>
                <groupId>org.wso2.carbon.deployment</groupId>
                <artifactId>org.wso2.carbon.service.mgt.stub</artifactId>
                <version>${carbon.deployment.version}</version>
                <scope>test</scope>
            </dependency>
            <dependency>
                <groupId>org.wso2.carbon.deployment</groupId>
                <artifactId>org.wso2.carbon.webapp.mgt.stub</artifactId>
                <version>${carbon.deployment.version}</version>
                <scope>test</scope>
            </dependency>
            <dependency>
                <groupId>org.wso2.carbon.automation</groupId>
                <artifactId>org.wso2.carbon.automation.test.utils</artifactId>
                <version>${carbon.automation.version}</version>
            </dependency>
            <dependency>
                <groupId>org.wso2.carbon.automation</groupId>
                <artifactId>org.wso2.carbon.automation.engine</artifactId>
                <version>${carbon.automation.version}</version>
            </dependency>
            <dependency>
                <groupId>org.wso2.carbon.automation</groupId>
                <artifactId>org.wso2.carbon.automation.extensions</artifactId>
                <version>${carbon.automation.version}</version>
                <exclusions>
                    <exclusion>
                        <groupId>com.saucelabs.selenium</groupId> <!-- Exclude Project-E from Project-B -->
                        <artifactId>sauce-ondemand-driver</artifactId>
                    </exclusion>
                    <exclusion>
                        <groupId>com.saucelabs.selenium</groupId> <!-- Exclude Project-E from Project-B -->
                        <artifactId>selenium-client-factory</artifactId>
                    </exclusion>
                </exclusions>
            </dependency>
            <dependency>
                <groupId>org.wso2.carbon.automationutils</groupId>
                <artifactId>org.wso2.carbon.integration.common.extensions</artifactId>
                <version>${carbon.automationutils.version}</version>
            </dependency>
            <dependency>
                <groupId>org.wso2.carbon.automationutils</groupId>
                <artifactId>org.wso2.carbon.integration.common.utils</artifactId>
                <version>${carbon.automationutils.version}</version>
            </dependency>
            <dependency>
                <groupId>org.wso2.carbon.automationutils</groupId>
                <artifactId>org.wso2.carbon.integration.common.admin.client</artifactId>
                <version>${carbon.automationutils.version}</version>
            </dependency>
            <dependency>
                <groupId>org.wso2.is</groupId>
                <artifactId>org.wso2.identity.integration.common.clients</artifactId>
                <version>${project.version}</version>
                <scope>compile</scope>
            </dependency>
            <dependency>
                <groupId>org.wso2.is</groupId>
                <artifactId>org.wso2.identity.integration.common.utils</artifactId>
                <version>${project.version}</version>
                <scope>compile</scope>
            </dependency>
            <dependency>
                <groupId>org.wso2.charon</groupId>
                <artifactId>org.wso2.charon.core</artifactId>
                <version>${charon.orbit.version}</version>
            </dependency>
            <dependency>
                <groupId>org.apache.wink</groupId>
                <artifactId>wink-client</artifactId>
                <version>${apache.wink.version}</version>
            </dependency>
            <dependency>
                <groupId>org.apache.ws.security</groupId>
                <artifactId>wss4j</artifactId>
                <version>${apache.ws.security.version}</version>
            </dependency>
            <dependency>
                <groupId>commons-collections</groupId>
                <artifactId>commons-collections</artifactId>
                <version>${commons-collections.version}</version>
            </dependency>
            <dependency>
                <groupId>org.slf4j</groupId>
                <artifactId>slf4j-simple</artifactId>
                <version>${slf4j.version}</version>
            </dependency>

            <dependency>
                <groupId>org.slf4j</groupId>
                <artifactId>slf4j-log4j12</artifactId>
                <version>${slf4j.version}</version>
            </dependency>
            <dependency>
                <groupId>org.apache.openejb</groupId>
                <artifactId>openejb-core</artifactId>
                <version>${apache.openejb.version}</version>
                <scope>test</scope>
            </dependency>
            <dependency>
                <groupId>org.wso2.orbit.org.apache.httpcomponents</groupId>
                <artifactId>httpclient</artifactId>
                <version>${orbit.version.commons.httpclient}</version>
            </dependency>
            <dependency>
                <groupId>org.apache.axis2.wso2</groupId>
                <artifactId>axis2-client</artifactId>
                <version>${axis2.client.version}</version>
            </dependency>
            <dependency>
                <groupId>org.wso2.orbit.com.nimbusds</groupId>
                <artifactId>nimbus-jose-jwt</artifactId>
                <version>${nimbusds.version}</version>
            </dependency>
            <dependency>
                <groupId>com.nimbusds</groupId>
                <artifactId>oauth2-oidc-sdk</artifactId>
                <version>${nimbus.oidc.sdk.version}</version>
            </dependency>
            <dependency>
                <groupId>org.wso2.orbit.commons-codec</groupId>
                <artifactId>commons-codec</artifactId>
                <version>${commons-codec.version}</version>
            </dependency>
            <dependency>
                <groupId>org.wso2.carbon.identity.framework</groupId>
                <artifactId>org.wso2.carbon.identity.user.registration.stub</artifactId>
                <version>${carbon.identity.framework.version}</version>
            </dependency>
            <dependency>
                <groupId>org.wso2.carbon.identity.framework</groupId>
                <artifactId>org.wso2.carbon.identity.user.profile.stub</artifactId>
                <version>${carbon.identity.framework.version}</version>
            </dependency>
            <dependency>
                <groupId>org.wso2.carbon.identity.fetch.remote</groupId>
                <artifactId>org.wso2.carbon.identity.remotefetch.common</artifactId>
                <version>${org.wso2.carbon.identity.remotefetch.version}</version>
            </dependency>
            <dependency>
                <groupId>org.wso2.carbon.identity.fetch.remote</groupId>
                <artifactId>org.wso2.carbon.identity.remotefetch.core</artifactId>
                <version>${org.wso2.carbon.identity.remotefetch.version}</version>
            </dependency>
            <dependency>
                <groupId>org.wso2.carbon.identity.fetch.remote</groupId>
                <artifactId>org.wso2.carbon.identity.remotefetch.core.ui</artifactId>
                <version>${org.wso2.carbon.identity.remotefetch.version}</version>
            </dependency>
            <dependency>
                <groupId>org.wso2.carbon.identity.fetch.remote</groupId>
                <artifactId>org.wso2.carbon.identity.remotefetch.core.feature</artifactId>
                <version>${org.wso2.carbon.identity.remotefetch.version}</version>
            </dependency>
            <dependency>
                <groupId>org.eclipse.jgit</groupId>
                <artifactId>org.eclipse.jgit</artifactId>
                <version>${org.jgit.version}</version>
            </dependency>
            <dependency>
                <groupId>com.googlecode.javaewah</groupId>
                <artifactId>JavaEWAH</artifactId>
                <version>${javaewah.version}</version>
            </dependency>
            <dependency>
                <groupId>org.wso2.is</groupId>
                <artifactId>org.wso2.carbon.identity.test.integration.service.stubs</artifactId>
                <version>${project.version}</version>
            </dependency>
            <dependency>
                <groupId>org.wso2.carbon.identity.framework</groupId>
                <artifactId>org.wso2.carbon.identity.workflow.mgt.stub</artifactId>
                <version>${carbon.identity.framework.version}</version>
            </dependency>
            <dependency>
                <groupId>org.wso2.carbon.identity.framework</groupId>
                <artifactId>org.wso2.carbon.security.mgt.stub</artifactId>
                <version>${carbon.identity.framework.version}</version>
            </dependency>
            <dependency>
                <groupId>org.wso2.carbon.identity.workflow.impl.bps</groupId>
                <artifactId>org.wso2.carbon.identity.workflow.impl.stub</artifactId>
                <version>${identity.workflow.impl.bps.version}</version>
            </dependency>
            <dependency>
                <groupId>org.jacoco</groupId>
                <artifactId>org.jacoco.agent</artifactId>
                <version>${jacoco.agent.version}</version>
            </dependency>
            <dependency>
                <groupId>org.wso2.carbon</groupId>
                <artifactId>org.wso2.carbon.core.services</artifactId>
                <version>${carbon.kernel.version}</version>
            </dependency>
            <dependency>
                <groupId>org.apache.tomcat.wso2</groupId>
                <artifactId>tomcat</artifactId>
                <version>${org.apache.tomcat.wso2.version}</version>
            </dependency>
            <dependency>
                <groupId>org.opensaml</groupId>
                <artifactId>xmltooling</artifactId>
                <version>${xmltooling.version}</version>
            </dependency>
            <dependency>
                <groupId>org.opensaml</groupId>
                <artifactId>openws</artifactId>
                <version>${openws.version}</version>
            </dependency>
            <dependency>
                <groupId>org.wso2.carbon.identity.framework</groupId>
                <artifactId>org.wso2.carbon.identity.application.mgt</artifactId>
                <version>${carbon.identity.framework.version}</version>
            </dependency>
            <dependency>
                <groupId>org.wso2.carbon.identity.framework</groupId>
                <artifactId>org.wso2.carbon.identity.functions.library.mgt</artifactId>
                <version>${carbon.identity.framework.version}</version>
            </dependency>
            <dependency>
                <groupId>org.wso2.carbon.identity.framework</groupId>
                <artifactId>org.wso2.carbon.identity.user.functionality.mgt</artifactId>
                <version>${carbon.identity.framework.version}</version>
            </dependency>
            <dependency>
                <groupId>xerces</groupId>
                <artifactId>xercesImpl</artifactId>
                <version>${xercesImpl.version}</version>
            </dependency>
            <dependency>
                <groupId>org.wso2.carbon.identity.framework</groupId>
                <artifactId>org.wso2.carbon.identity.workflow.mgt</artifactId>
                <version>${carbon.identity.framework.version}</version>
            </dependency>
            <dependency>
                <groupId>org.wso2.carbon.identity.workflow.impl.bps</groupId>
                <artifactId>org.wso2.carbon.identity.workflow.impl</artifactId>
                <version>${identity.workflow.impl.bps.version}</version>
            </dependency>
            <dependency>
                <groupId>org.wso2.carbon.identity.framework</groupId>
                <artifactId>org.wso2.carbon.identity.application.authentication.framework</artifactId>
                <version>${carbon.identity.framework.version}</version>
            </dependency>
            <dependency>
                <groupId>org.wso2.carbon.identity.framework</groupId>
                <artifactId>org.wso2.carbon.user.mgt.common</artifactId>
                <version>${carbon.identity.framework.version}</version>
            </dependency>
            <dependency>
                <groupId>org.wso2.carbon.identity.framework</groupId>
                <artifactId>org.wso2.carbon.identity.role.mgt.core</artifactId>
                <version>${carbon.identity.framework.version}</version>
            </dependency>
            <dependency>
                <groupId>org.wso2.carbon.identity.framework</groupId>
                <artifactId>org.wso2.carbon.identity.secret.mgt.core</artifactId>
                <version>${carbon.identity.framework.version}</version>
            </dependency>
            <dependency>
                <groupId>org.wso2.carbon.identity.saml.common</groupId>
                <artifactId>org.wso2.carbon.identity.saml.common.util</artifactId>
                <version>${saml.common.util.version}</version>
            </dependency>
            <dependency>
                <groupId>commons-codec</groupId>
                <artifactId>commons-codec</artifactId>
                <version>${commons.codec.version}</version>
            </dependency>
            <dependency>
                <groupId>org.apache.ws.commons.schema.wso2</groupId>
                <artifactId>XmlSchema</artifactId>
                <version>${XmlSchema.version}</version>
            </dependency>
            <dependency>
                <groupId>wsdl4j.wso2</groupId>
                <artifactId>wsdl4j</artifactId>
                <version>${wsdl4j.version}</version>
            </dependency>
            <dependency>
                <groupId>org.wso2.carbon.analytics-common</groupId>
                <artifactId>org.wso2.carbon.databridge.commons</artifactId>
                <scope>test</scope>
                <version>${carbon.analytics-common.version}</version>
            </dependency>
            <dependency>
                <groupId>org.wso2.carbon.analytics-common</groupId>
                <artifactId>org.wso2.carbon.databridge.core</artifactId>
                <scope>test</scope>
                <version>${carbon.analytics-common.version}</version>
            </dependency>
            <dependency>
                <groupId>org.wso2.carbon.analytics-common</groupId>
                <artifactId>org.wso2.carbon.databridge.receiver.thrift</artifactId>
                <scope>test</scope>
                <version>${carbon.analytics-common.version}</version>
            </dependency>
            <dependency>
                <groupId>org.wso2.carbon.multitenancy</groupId>
                <artifactId>org.wso2.carbon.tenant.mgt.stub</artifactId>
                <version>${carbon.multitenancy.version}</version>
            </dependency>
            <dependency>
                <groupId>commons-pool.wso2</groupId>
                <artifactId>commons-pool</artifactId>
                <version>${commons.pool.wso2.version}</version>
            </dependency>

            <!-- Outbound Authenticators -->
            <dependency>
                <groupId>org.wso2.carbon.identity.outbound.auth.oidc</groupId>
                <artifactId>org.wso2.carbon.identity.application.authenticator.oidc</artifactId>
                <version>${identity.outbound.auth.oidc.version}</version>
            </dependency>
            <dependency>
                <groupId>org.wso2.carbon.identity.outbound.auth.oauth2</groupId>
                <artifactId>org.wso2.carbon.identity.application.authenticator.oauth2</artifactId>
                <version>${identity.outbound.auth.oauth2.version}</version>
            </dependency>
            <dependency>
                <groupId>org.wso2.carbon.identity.outbound.auth.sts.passive</groupId>
                <artifactId>org.wso2.carbon.identity.application.authenticator.passive.sts</artifactId>
                <version>${identity.outbound.auth.passive.sts.version}</version>
            </dependency>
            <dependency>
                <groupId>org.wso2.carbon.identity.outbound.auth.saml2</groupId>
                <artifactId>org.wso2.carbon.identity.application.authenticator.samlsso</artifactId>
                <version>${identity.outbound.auth.samlsso.version}</version>
            </dependency>

            <!-- Social Authenticators -->
            <dependency>
                <groupId>org.wso2.carbon.identity.outbound.auth.facebook</groupId>
                <artifactId>org.wso2.carbon.identity.application.authenticator.facebook</artifactId>
                <version>${social.authenticator.facebook.version}</version>
            </dependency>
            <dependency>
                <groupId>org.wso2.carbon.identity.outbound.auth.google</groupId>
                <artifactId>org.wso2.carbon.identity.application.authenticator.google</artifactId>
                <version>${social.authenticator.google.version}</version>
            </dependency>
            <dependency>
                <groupId>org.wso2.carbon.identity.outbound.auth.live</groupId>
                <artifactId>org.wso2.carbon.identity.application.authenticator.live</artifactId>
                <version>${social.authenticator.windowslive.version}</version>
            </dependency>

            <!-- Provisioning Connectors -->
            <dependency>
                <groupId>org.wso2.carbon.identity.outbound.provisioning.google</groupId>
                <artifactId>org.wso2.carbon.identity.provisioning.connector.google</artifactId>
                <version>${provisioning.connector.google.version}</version>
            </dependency>
            <dependency>
                <groupId>org.wso2.carbon.identity.outbound.provisioning.salesforce</groupId>
                <artifactId>org.wso2.carbon.identity.provisioning.connector.salesforce</artifactId>
                <version>${provisioning.connector.salesforce.version}</version>
            </dependency>
            <dependency>
                <groupId>org.wso2.carbon.identity.outbound.provisioning.scim</groupId>
                <artifactId>org.wso2.carbon.identity.provisioning.connector.scim</artifactId>
                <version>${provisioning.connector.scim.version}</version>
            </dependency>
            <dependency>
                <groupId>org.wso2.carbon.identity.outbound.provisioning.scim2</groupId>
                <artifactId>org.wso2.carbon.identity.provisioning.connector.scim2</artifactId>
                <version>${provisioning.connector.scim2.version}</version>
            </dependency>

            <!-- Local Authenticators -->
            <dependency>
                <groupId>org.wso2.carbon.identity.application.auth.basic</groupId>
                <artifactId>org.wso2.carbon.identity.application.authenticator.basicauth</artifactId>
                <version>${identity.local.auth.basicauth.version}</version>
            </dependency>
            <dependency>
                <groupId>org.wso2.carbon.identity.local.auth.iwa</groupId>
                <artifactId>org.wso2.carbon.identity.application.authenticator.iwa</artifactId>
                <version>${identity.local.auth.iwa.version}</version>
            </dependency>
            <dependency>
                <groupId>org.wso2.carbon.identity.local.auth.fido</groupId>
                <artifactId>org.wso2.carbon.identity.application.authenticator.fido</artifactId>
                <version>${identity.local.auth.fido.version}</version>
            </dependency>
            <dependency>
                <groupId>org.wso2.carbon.identity.local.auth.fido</groupId>
                <artifactId>org.wso2.carbon.identity.application.authenticator.fido2</artifactId>
                <version>${identity.local.auth.fido.version}</version>
            </dependency>
            <dependency>
                <groupId>org.wso2.carbon.identity.local.auth.fido</groupId>
                <artifactId>org.wso2.carbon.identity.application.authenticator.fido2.server.feature</artifactId>
                <version>${identity.local.auth.fido.version}</version>
            </dependency>
            <dependency>
                <groupId>org.wso2.carbon.identity.application.auth.basic</groupId>
                <artifactId>org.wso2.carbon.identity.application.authenticator.basicauth.jwt</artifactId>
                <version>${identity.local.auth.basicauth.version}</version>
            </dependency>
            <dependency>
                <groupId>org.wso2.carbon.identity.application.auth.basic</groupId>
                <artifactId>org.wso2.carbon.identity.application.authentication.handler.identifier</artifactId>
                <version>${identity.local.auth.basicauth.version}</version>
            </dependency>
            <dependency>
                <groupId>org.wso2.carbon.identity.application.auth.basic</groupId>
                <artifactId>org.wso2.carbon.identity.application.authentication.handler.session</artifactId>
                <version>${identity.local.auth.basicauth.version}</version>
            </dependency>
            <dependency>
                <groupId>org.wso2.carbon.extension.identity.oauth.addons</groupId>
                <artifactId>org.wso2.carbon.identity.oauth2.token.handler.clientauth.mutualtls</artifactId>
                <version>${identity.oauth.addons.version}</version>
            </dependency>

            <!-- Local Authentication API Connector -->
            <dependency>
                <groupId>org.wso2.carbon.identity.local.auth.api</groupId>
                <artifactId>org.wso2.carbon.identity.local.auth.api.core</artifactId>
                <version>${identity.local.auth.api.version}</version>
            </dependency>

            <!-- OAuth2 Grant Type extensions -->
            <dependency>
                <groupId>org.wso2.carbon.extension.identity.oauth2.grantType.jwt</groupId>
                <artifactId>org.wso2.carbon.identity.oauth2.grant.jwt</artifactId>
                <version>${identity.oauth2.jwt.bearer.grant.version}</version>
            </dependency>

            <!--Conditional authenticator functions-->
            <dependency>
                <groupId>org.wso2.carbon.identity.conditional.auth.functions</groupId>
                <artifactId>org.wso2.carbon.identity.conditional.auth.functions.user</artifactId>
                <version>${conditional.authentication.functions.version}</version>
            </dependency>
            <dependency>
                <groupId>org.wso2.carbon.identity.conditional.auth.functions</groupId>
                <artifactId>org.wso2.carbon.identity.conditional.auth.functions.notification</artifactId>
                <version>${conditional.authentication.functions.version}</version>
            </dependency>
            <dependency>
                <groupId>org.wso2.carbon.identity.conditional.auth.functions</groupId>
                <artifactId>org.wso2.carbon.identity.conditional.auth.functions.cookie</artifactId>
                <version>${conditional.authentication.functions.version}</version>
            </dependency>
            <dependency>
                <groupId>org.wso2.carbon.identity.conditional.auth.functions</groupId>
                <artifactId>org.wso2.carbon.identity.conditional.auth.functions.analytics</artifactId>
                <version>${conditional.authentication.functions.version}</version>
            </dependency>
            <dependency>
                <groupId>org.wso2.carbon.identity.conditional.auth.functions</groupId>
                <artifactId>org.wso2.carbon.identity.conditional.auth.functions.choreo</artifactId>
                <version>${conditional.authentication.functions.version}</version>
            </dependency>
            <!-- Other Connectors packed with IS -->
            <dependency>
                <groupId>org.wso2.carbon.extension.identity.authenticator.outbound.emailotp</groupId>
                <artifactId>org.wso2.carbon.identity.authenticator.emailotp</artifactId>
                <version>${authenticator.emailotp.version}</version>
            </dependency>
            <dependency>
                <groupId>org.wso2.carbon.extension.identity.authenticator.outbound.smsotp</groupId>
                <artifactId>org.wso2.carbon.extension.identity.authenticator.smsotp.connector</artifactId>
                <version>${authenticator.smsotp.version}</version>
            </dependency>
            <dependency>
                <groupId>org.wso2.carbon.identity.local.auth.magiclink</groupId>
                <artifactId>org.wso2.carbon.identity.application.authenticator.magiclink</artifactId>
                <version>${authenticator.magiclink.version}</version>
            </dependency>
            <dependency>
                <groupId>org.wso2.carbon.identity.local.auth.magiclink</groupId>
                <artifactId>org.wso2.carbon.identity.local.auth.magiclink.server.feature</artifactId>
                <version>${authenticator.magiclink.version}</version>
            </dependency>
            <dependency>
                <groupId>org.wso2.carbon.extension.identity.authenticator.outbound.twitter</groupId>
                <artifactId>org.wso2.carbon.extension.identity.authenticator.twitter.connector</artifactId>
                <version>${authenticator.twitter.version}</version>
            </dependency>
            <dependency>
                <groupId>org.wso2.carbon.extension.identity.authenticator.outbound.office365</groupId>
                <artifactId>org.wso2.carbon.extension.identity.authenticator.office365.connector</artifactId>
                <version>${authenticator.office365.version}</version>
            </dependency>
            <dependency>
                <groupId>org.wso2.carbon.extension.identity.authenticator.outbound.totp</groupId>
                <artifactId>org.wso2.carbon.extension.identity.authenticator.totp.connector</artifactId>
                <version>${authenticator.totp.version}</version>
            </dependency>
            <dependency>
                <groupId>org.wso2.carbon.extension.identity.authenticator.outbound.backupcode</groupId>
                <artifactId>org.wso2.carbon.extension.identity.authenticator.backupcode.connector</artifactId>
                <version>${authenticator.backupcode.version}</version>
            </dependency>
            <dependency>
                <groupId>org.wso2.carbon.extension.identity.authenticator.outbound.x509Certificate</groupId>
                <artifactId>org.wso2.carbon.extension.identity.authenticator.x509Certificate.connector</artifactId>
                <version>${authenticator.x509.version}</version>
            </dependency>

            <!--Hash providers-->
            <dependency>
                <groupId>org.wso2.carbon.identity.hash.provider.pbkdf2</groupId>
                <artifactId>org.wso2.carbon.identity.hash.provider.pbkdf2.server.feature</artifactId>
                <version>${hashprovider.pbkdf2.version}</version>
            </dependency>

            <!-- API server and API user common dependencies -->
            <dependency>
                <groupId>org.wso2.carbon.identity.server.api</groupId>
                <artifactId>org.wso2.carbon.identity.api.server.common</artifactId>
                <version>${identity.server.api.version}</version>
            </dependency>
            <dependency>
                <groupId>org.wso2.carbon.identity.user.api</groupId>
                <artifactId>org.wso2.carbon.identity.api.user.common</artifactId>
                <version>${identity.user.api.version}</version>
            </dependency>

            <!--
                Dependencies from this point is used in p2 profile gen, added here to get them updated along with
                versions plugin (version plugin only reads the dependencies in dependencyManagement,
                and dependencies section)
            -->
            <dependency>
                <groupId>org.wso2.carbon.healthcheck</groupId>
                <artifactId>org.wso2.carbon.healthcheck.server.feature</artifactId>
                <version>${carbon.healthcheck.version}</version>
            </dependency>
            <dependency>
                <groupId>org.wso2.carbon.identity.carbon.auth.saml2</groupId>
                <artifactId>org.wso2.carbon.identity.authenticator.saml2.sso.feature</artifactId>
                <version>${identity.carbon.auth.saml2.version}</version>
                <type>zip</type>
            </dependency>
            <dependency>
                <groupId>org.wso2.carbon.identity.local.auth.requestpath.basic</groupId>
                <artifactId>org.wso2.carbon.identity.application.authenticator.requestpath.basicauth.server.feature
                </artifactId>
                <version>${identity.outbound.auth.requestpath.basicauth.version}</version>
            </dependency>
            <dependency>
                <groupId>org.wso2.carbon.identity.carbon.auth.mutualssl</groupId>
                <artifactId>org.wso2.carbon.identity.authenticator.mutualssl.feature</artifactId>
                <version>${identity.carbon.auth.mutual.ssl.version}</version>
            </dependency>
            <dependency>
                <groupId>org.wso2.carbon.identity.workflow.user</groupId>
                <artifactId>org.wso2.carbon.user.mgt.workflow.feature</artifactId>
                <version>${identity.user.workflow.version}</version>
            </dependency>
            <dependency>
                <groupId>org.wso2.carbon.identity.userstore.remote</groupId>
                <artifactId>org.wso2.carbon.identity.user.store.remote.feature</artifactId>
                <version>${identity.userstore.remote.version}</version>
            </dependency>
            <dependency>
                <groupId>org.wso2.carbon.identity.carbon.auth.iwa</groupId>
                <artifactId>org.wso2.carbon.identity.authenticator.iwa.feature</artifactId>
                <version>${identity.carbon.auth.iwa.version}</version>
            </dependency>
            <dependency>
                <groupId>org.wso2.carbon.identity.workflow.template.multisteps</groupId>
                <artifactId>org.wso2.carbon.identity.workflow.template.server.feature</artifactId>
                <version>${identity.workflow.template.multisteps.version}</version>
            </dependency>
            <dependency>
                <groupId>org.wso2.carbon.identity.local.auth.requestpath.oauth</groupId>
                <artifactId>org.wso2.carbon.identity.application.authenticator.requestpath.oauth.server.feature
                </artifactId>
                <version>${identity.outbound.auth.requestpath.oauth.version}</version>
            </dependency>
            <dependency>
                <groupId>org.wso2.carbon.identity.tool.validator.sso.saml2</groupId>
                <artifactId>org.wso2.carbon.identity.tools.saml.validator.feature</artifactId>
                <version>${identity.tool.samlsso.validator.version}</version>
            </dependency>
            <dependency>
                <groupId>org.wso2.carbon.identity.datapublisher.authentication</groupId>
                <artifactId>org.wso2.carbon.identity.data.publisher.application.authentication.server.feature
                </artifactId>
                <version>${identity.data.publisher.authentication.version}</version>
            </dependency>
            <dependency>
                <groupId>org.wso2.carbon.identity.data.publisher.oauth</groupId>
                <artifactId>org.wso2.carbon.identity.data.publisher.oauth.server.feature</artifactId>
                <version>${identity.data.publisher.oauth.version}</version>
            </dependency>
            <dependency>
                <groupId>org.wso2.carbon.identity.data.publisher.audit</groupId>
                <artifactId>org.wso2.carbon.identity.data.publisher.audit.user.operation.server.feature</artifactId>
                <version>${identity.data.publisher.audit.version}</version>
            </dependency>
            <dependency>
                <groupId>org.wso2.carbon.identity.auth.rest</groupId>
                <artifactId>org.wso2.carbon.identity.auth.server.feature</artifactId>
                <version>${identity.carbon.auth.rest.version}</version>
            </dependency>
            <dependency>
                <groupId>org.wso2.carbon.identity.auth.rest</groupId>
                <artifactId>org.wso2.carbon.identity.cors.server.feature</artifactId>
                <version>${identity.carbon.auth.rest.version}</version>
            </dependency>
            <dependency>
                <groupId>org.wso2.carbon.identity.event.handler.accountlock</groupId>
                <artifactId>org.wso2.carbon.identity.handler.event.account.lock.feature</artifactId>
                <version>${identity.event.handler.account.lock.version}</version>
            </dependency>
            <dependency>
                <groupId>org.wso2.carbon.identity.event.handler.notification</groupId>
                <artifactId>org.wso2.carbon.email.mgt.feature</artifactId>
                <version>${identity.event.handler.notification.version}</version>
            </dependency>
            <dependency>
                <groupId>org.wso2.carbon.identity.metadata.saml2</groupId>
                <artifactId>org.wso2.carbon.identity.idp.metadata.saml2.server.feature</artifactId>
                <version>${identity.metadata.saml.version}</version>
            </dependency>
            <dependency>
                <groupId>org.wso2.carbon.identity.saml.common</groupId>
                <artifactId>org.wso2.carbon.identity.saml.common.util.feature</artifactId>
                <version>${saml.common.util.version}</version>
            </dependency>
            <dependency>
                <groupId>org.wso2.identity.apps</groupId>
                <artifactId>org.wso2.identity.apps.feature</artifactId>
                <version>${identity.apps.version}</version>
            </dependency>
            <dependency>
                <groupId>org.wso2.identity.apps</groupId>
                <artifactId>org.wso2.identity.apps.authentication.portal.server.feature</artifactId>
                <version>${identity.apps.version}</version>
            </dependency>
            <dependency>
                <groupId>org.wso2.identity.apps</groupId>
                <artifactId>org.wso2.identity.apps.recovery.portal.server.feature</artifactId>
                <version>${identity.apps.version}</version>
            </dependency>

            <dependency>
                <groupId>org.wso2.carbon.identity.application.authz.xacml</groupId>
                <artifactId>org.wso2.carbon.identity.application.authz.xacml.server.feature</artifactId>
                <version>${identity.app.authz.xacml.version}</version>
            </dependency>
            <dependency>
                <groupId>org.wso2.carbon.extension.identity.oauth.addons</groupId>
                <artifactId>org.wso2.carbon.identity.oauth2.validators.xacml.server.feature</artifactId>
                <version>${identity.oauth.addons.version}</version>
            </dependency>
            <dependency>
                <groupId>org.wso2.carbon.identity.outbound.auth.oauth2</groupId>
                <artifactId>org.wso2.carbon.identity.outbound.auth.oauth2.server.feature</artifactId>
                <version>${identity.outbound.auth.oauth2.version}</version>
            </dependency>
            <dependency>
                <groupId>org.apache.felix</groupId>
                <artifactId>org.apache.felix.scr.ds-annotations</artifactId>
                <version>${ds-annotations.version}</version>
            </dependency>
            <dependency>
                <groupId>org.wso2.carbon.consent.mgt</groupId>
                <artifactId>org.wso2.carbon.consent.mgt.server.feature</artifactId>
                <version>${carbon.consent.mgt.version}</version>
            </dependency>
            <dependency>
                <groupId>org.wso2.carbon.identity.framework</groupId>
                <artifactId>org.wso2.carbon.identity.consent.mgt</artifactId>
                <version>${carbon.identity.framework.version}</version>
            </dependency>
            <dependency>
                <groupId>org.wso2.carbon.utils</groupId>
                <artifactId>org.wso2.carbon.database.utils</artifactId>
                <version>${carbon.database.utils.version}</version>
            </dependency>
            <dependency>
                <groupId>org.wso2.carbon.registry</groupId>
                <artifactId>org.wso2.carbon.registry.properties.stub</artifactId>
                <version>${carbon.registry.version}</version>
            </dependency>
            <dependency>
                <groupId>org.wso2.carbon.identity.oauth.uma</groupId>
                <artifactId>org.wso2.carbon.identity.oauth.uma.server.feature</artifactId>
                <version>${carbon.identity.oauth.uma.version}</version>
            </dependency>
            <dependency>
                <groupId>org.wso2.carbon.extension.identity.x509certificate</groupId>
                <artifactId>org.wso2.carbon.extension.identity.x509Certificate.validation.server.feature</artifactId>
                <version>${org.wso2.carbon.extension.identity.x509certificate.version}</version>
            </dependency>
            <dependency>
                <groupId>org.wso2.carbon.identity.conditional.auth.functions</groupId>
                <artifactId>org.wso2.carbon.identity.conditional.auth.functions.server.feature</artifactId>
                <version>${conditional.authentication.functions.version}</version>
            </dependency>
            <dependency>
                <groupId>org.wso2.carbon.identity.framework</groupId>
                <artifactId>org.wso2.carbon.identity.template.mgt.server.feature</artifactId>
                <version>${carbon.identity.framework.version}</version>
            </dependency>
            <dependency>
                <groupId>org.wso2.carbon.identity.framework</groupId>
                <artifactId>org.wso2.carbon.identity.template.mgt.feature</artifactId>
                <version>${carbon.identity.framework.version}</version>
            </dependency>
            <dependency>
                <groupId>org.wso2.carbon.identity.framework</groupId>
                <artifactId>org.wso2.carbon.identity.cors.mgt.server.feature</artifactId>
                <version>${carbon.identity.framework.version}</version>
            </dependency>
            <dependency>
                <groupId>org.wso2.carbon.identity.framework</groupId>
                <artifactId>org.wso2.carbon.identity.user.functionality.mgt.feature</artifactId>
                <version>${carbon.identity.framework.version}</version>
            </dependency>
            <dependency>
                <groupId>org.wso2.carbon.identity.framework</groupId>
                <artifactId>org.wso2.carbon.identity.multi.attribute.login.mgt.server.feature</artifactId>
                <version>${carbon.identity.framework.version}</version>
            </dependency>
            <dependency>
                <groupId>org.wso2.carbon.identity.framework</groupId>
                <artifactId>org.wso2.carbon.identity.unique.claim.mgt.server.feature</artifactId>
                <version>${carbon.identity.framework.version}</version>
            </dependency>
            <dependency>
                <groupId>org.wso2.carbon.identity.framework</groupId>
                <artifactId>org.wso2.carbon.identity.userstore.configuration.server.feature</artifactId>
                <version>${carbon.identity.framework.version}</version>
            </dependency>
            <dependency>
                <groupId>org.wso2.carbon.identity.governance</groupId>
                <artifactId>org.wso2.carbon.identity.multi.attribute.login.service.server.feature</artifactId>
                <version>${identity.governance.version}</version>
            </dependency>
            <dependency>
                <groupId>org.wso2.carbon.identity.framework</groupId>
                <artifactId>org.wso2.carbon.identity.central.log.mgt</artifactId>
                <version>${carbon.identity.framework.version}</version>
            </dependency>
            <dependency>
                <groupId>org.wso2.carbon.identity.branding.preference.management</groupId>
                <artifactId>org.wso2.carbon.identity.branding.preference.management.core</artifactId>
                <version>${identity.branding.preference.management.version}</version>
            </dependency>
            <dependency>
                <groupId>org.wso2.carbon.identity.organization.management</groupId>
                <artifactId>org.wso2.carbon.identity.organization.management.server.feature</artifactId>
                <version>${identity.org.mgt.version}</version>
            </dependency>
            <dependency>
                <groupId>org.wso2.carbon.identity.organization.management.core</groupId>
                <artifactId>org.wso2.carbon.identity.organization.management.core.server.feature</artifactId>
                <version>${identity.org.mgt.core.version}</version>
            </dependency>
            <dependency>
                <groupId>org.wso2.carbon.identity.outbound.provisioning.scim2</groupId>
                <artifactId>org.wso2.carbon.identity.provisioning.connector.scim2.server.feature</artifactId>
                <version>${provisioning.connector.scim2.version}</version>
            </dependency>
            <dependency>
                <groupId>org.wso2.msf4j</groupId>
                <artifactId>msf4j-core</artifactId>
                <version>${msf4j.version}</version>
            </dependency>
            <dependency>
                <groupId>org.wso2.msf4j</groupId>
                <artifactId>msf4j-microservice</artifactId>
                <version>${msf4j.version}</version>
            </dependency>
            <dependency>
                <groupId>org.apache.velocity</groupId>
                <artifactId>velocity</artifactId>
                <version>${org.apache.velocity.version}</version>
            </dependency>
            <dependency>
                <groupId>io.rest-assured</groupId>
                <artifactId>rest-assured</artifactId>
                <version>${rest.assured.version}</version>
                <scope>test</scope>
            </dependency>
            <dependency>
                <groupId>io.rest-assured</groupId>
                <artifactId>json-path</artifactId>
                <version>${rest.assured.version}</version>
                <scope>test</scope>
            </dependency>
            <dependency>
                <groupId>io.rest-assured</groupId>
                <artifactId>xml-path</artifactId>
                <version>${rest.assured.version}</version>
                <scope>test</scope>
            </dependency>
            <dependency>
                <groupId>io.rest-assured</groupId>
                <artifactId>rest-assured-all</artifactId>
                <version>${rest.assured.version}</version>
                <scope>test</scope>
            </dependency>
            <dependency>
                <groupId>io.swagger</groupId>
                <artifactId>swagger-annotations</artifactId>
                <version>${swagger-core-version}</version>
                <scope>test</scope>
            </dependency>
            <dependency>
                <groupId>com.atlassian.oai</groupId>
                <artifactId>swagger-request-validator-restassured</artifactId>
                <version>${swagger-request-validator.version}</version>
                <scope>test</scope>
            </dependency>
            <dependency>
                <groupId>org.xmlunit</groupId>
                <artifactId>xmlunit-core</artifactId>
                <version>${org.xmlunit.version}</version>
                <scope>test</scope>
            </dependency>
            <dependency>
                <groupId>org.wso2.identity.apps</groupId>
                <artifactId>identity-apps-cypress-tests</artifactId>
                <version>${identity.apps.version}</version>
            </dependency>
            <dependency>
                <groupId>org.codehaus.jackson</groupId>
                <artifactId>jackson-core-asl</artifactId>
                <version>${jackson-core-asl.version}</version>
                <scope>compile</scope>
            </dependency>
            <dependency>
                <groupId>com.fasterxml.jackson.core</groupId>
                <artifactId>jackson-core</artifactId>
                <version>${com.fasterxml.jackson.version}</version>
            </dependency>
            <dependency>
                <groupId>com.fasterxml.jackson.core</groupId>
                <artifactId>jackson-annotations</artifactId>
                <version>${com.fasterxml.jackson.version}</version>
            </dependency>
            <dependency>
                <groupId>com.fasterxml.jackson.core</groupId>
                <artifactId>jackson-databind</artifactId>
                <version>${com.fasterxml.jackson.databind.version}</version>
            </dependency>
            <dependency>
                <groupId>org.apache.log4j.wso2</groupId>
                <artifactId>log4j</artifactId>
                <version>${org.apache.log4j.wso2.version}</version>
                <exclusions>
                    <exclusion>
                        <groupId>log4j</groupId>
                        <artifactId>log4j</artifactId>
                    </exclusion>
                </exclusions>
            </dependency>
            <!-- Pax Logging -->
            <dependency>
                <groupId>org.wso2.org.ops4j.pax.logging</groupId>
                <artifactId>pax-logging-api</artifactId>
                <version>${pax.logging.api.version}</version>
            </dependency>
            <dependency>
                <groupId>org.apache.logging.log4j</groupId>
                <artifactId>log4j-jul</artifactId>
                <version>${org.apache.logging.log4j.version}</version>
                <scope>test</scope>
            </dependency>
            <dependency>
                <groupId>org.apache.logging.log4j</groupId>
                <artifactId>log4j-core</artifactId>
                <version>${org.apache.logging.log4j.version}</version>
                <scope>test</scope>
            </dependency>
            <dependency>
                <groupId>commons-logging</groupId>
                <artifactId>commons-logging</artifactId>
                <version>1.2</version>
                <scope>test</scope>
            </dependency>
            <dependency>
                <groupId>commons-lang.wso2</groupId>
                <artifactId>commons-lang</artifactId>
                <version>${commons-lang.wso2.version}</version>
                <scope>test</scope>
            </dependency>
            <dependency>
                <groupId>org.wso2.is</groupId>
                <artifactId>org.wso2.carbon.identity.test.integration.service</artifactId>
                <version>${project.version}</version>
            </dependency>
            <dependency>
                <groupId>org.apache.directory.server</groupId>
                <artifactId>apacheds-core-constants</artifactId>
                <version>${apacheds.core.version}</version>
                <scope>test</scope>
            </dependency>
            <dependency>
                <groupId>org.apache.directory.server</groupId>
                <artifactId>apacheds-core</artifactId>
                <version>${apacheds.core.version}</version>
                <scope>test</scope>
            </dependency>
            <dependency>
                <groupId>org.apache.directory.server</groupId>
                <artifactId>apacheds-core-api</artifactId>
                <version>${apacheds.core.version}</version>
                <scope>test</scope>
            </dependency>
            <dependency>
                <groupId>org.apache.directory.server</groupId>
                <artifactId>apacheds-jdbm-partition</artifactId>
                <version>${apacheds.core.version}</version>
                <scope>test</scope>
            </dependency>
            <dependency>
                <groupId>org.apache.directory.server</groupId>
                <artifactId>apacheds-ldif-partition</artifactId>
                <version>${apacheds.core.version}</version>
                <scope>test</scope>
            </dependency>
            <dependency>
                <groupId>org.apache.directory.server</groupId>
                <artifactId>apacheds-protocol-ldap</artifactId>
                <version>${apacheds.core.version}</version>
                <scope>test</scope>
            </dependency>
            <dependency>
                <groupId>org.apache.directory.server</groupId>
                <artifactId>apacheds-protocol-shared</artifactId>
                <version>${apacheds.core.version}</version>
                <scope>test</scope>
            </dependency>
            <dependency>
                <groupId>org.apache.directory.server</groupId>
                <artifactId>apacheds-xdbm-partition</artifactId>
                <version>${apacheds.core.version}</version>
                <scope>test</scope>
            </dependency>
            <dependency>
                <groupId>org.apache.directory.api</groupId>
                <artifactId>api-all</artifactId>
                <version>${apacheds.api.version}</version>
                <scope>test</scope>
            </dependency>
        </dependencies>
    </dependencyManagement>

    <profiles>
        <profile>
            <id>Sign-Artifacts</id>
            <activation>
                <property>
                    <name>sign</name>
                </property>
            </activation>
            <build>
                <plugins>
                    <plugin>
                        <groupId>org.apache.maven.plugins</groupId>
                        <artifactId>maven-gpg-plugin</artifactId>
                        <version>1.0-alpha-3</version>
                        <executions>
                            <execution>
                                <id>sign-artifacts</id>
                                <phase>verify</phase>
                                <goals>
                                    <goal>sign</goal>
                                </goals>
                            </execution>
                        </executions>
                    </plugin>
                </plugins>
            </build>
        </profile>
        <profile>
            <id>wso2-release</id>
            <build>
                <plugins>
                    <plugin>
                        <groupId>org.apache.maven.plugins</groupId>
                        <artifactId>maven-javadoc-plugin</artifactId>
                        <version>2.10.1</version>
                        <executions>
                            <execution>
                                <id>attach-javadocs</id>
                                <goals>
                                    <goal>jar</goal>
                                </goals>
                                <configuration> <!-- add this to disable checking -->
                                    <additionalparam>-Xdoclint:none</additionalparam>
                                    <source>8</source>
                                </configuration>
                            </execution>
                        </executions>
                    </plugin>
                </plugins>
            </build>
        </profile>

    </profiles>

    <properties>

        <!--Carbon Identity Framework Version-->
<<<<<<< HEAD
        <carbon.identity.framework.version>5.23.42</carbon.identity.framework.version>
        <carbon.identity.framework.version.range>[5.14.67, 6.0.0]</carbon.identity.framework.version.range>

        <!--SAML Common Utils Version-->
        <saml.common.util.version>1.1.2</saml.common.util.version>
        <saml.common.util.version.range>[1.0.0,2.0.0)</saml.common.util.version.range>

        <!--Carbon Consent Version-->
        <carbon.consent.mgt.version>2.3.21</carbon.consent.mgt.version>

        <!--Identity Governance Version-->
        <identity.governance.version>1.6.5</identity.governance.version>
=======
        <carbon.identity.framework.version>5.25.11</carbon.identity.framework.version>
        <carbon.identity.framework.version.range>[5.14.67, 6.0.0]</carbon.identity.framework.version.range>

        <!--SAML Common Utils Version-->
        <saml.common.util.version>1.3.0</saml.common.util.version>
        <saml.common.util.version.range>[1.0.0,2.0.0)</saml.common.util.version.range>

        <!--Carbon Consent Version-->
        <carbon.consent.mgt.version>2.5.0</carbon.consent.mgt.version>

        <!--Identity Governance Version-->
        <identity.governance.version>1.8.1</identity.governance.version>
>>>>>>> 0ba481a3

        <!--Identity Carbon Versions-->
        <identity.carbon.auth.saml2.version>5.8.1</identity.carbon.auth.saml2.version>
        <identity.carbon.auth.mutual.ssl.version>5.5.0</identity.carbon.auth.mutual.ssl.version>
        <identity.carbon.auth.iwa.version>5.5.0</identity.carbon.auth.iwa.version>
<<<<<<< HEAD
        <identity.carbon.auth.rest.version>1.7.0</identity.carbon.auth.rest.version>


        <!-- Identity Inbound Versions   -->
        <identity.inbound.auth.saml.version>5.10.1</identity.inbound.auth.saml.version>
        <identity.inbound.auth.oauth.version>6.8.5</identity.inbound.auth.oauth.version>
        <identity.inbound.auth.openid.version>5.7.1</identity.inbound.auth.openid.version>
        <identity.inbound.auth.sts.version>5.8.0</identity.inbound.auth.sts.version>
        <identity.inbound.provisioning.scim.version>5.7.0</identity.inbound.provisioning.scim.version>
        <identity.inbound.provisioning.scim2.version>3.1.2</identity.inbound.provisioning.scim2.version>
=======
        <identity.carbon.auth.rest.version>1.8.6</identity.carbon.auth.rest.version>


        <!-- Identity Inbound Versions   -->
        <identity.inbound.auth.saml.version>5.11.1</identity.inbound.auth.saml.version>
        <identity.inbound.auth.oauth.version>6.10.11</identity.inbound.auth.oauth.version>
        <identity.inbound.auth.openid.version>5.9.0</identity.inbound.auth.openid.version>
        <identity.inbound.auth.sts.version>5.10.0</identity.inbound.auth.sts.version>
        <identity.inbound.provisioning.scim.version>5.7.0</identity.inbound.provisioning.scim.version>
        <identity.inbound.provisioning.scim2.version>3.4.0</identity.inbound.provisioning.scim2.version>
>>>>>>> 0ba481a3

        <!-- Identity workflow Versions -->
        <identity.user.workflow.version>5.6.0</identity.user.workflow.version>
        <identity.workflow.impl.bps.version>5.5.2</identity.workflow.impl.bps.version>
        <identity.workflow.template.multisteps.version>5.5.0</identity.workflow.template.multisteps.version>


        <!-- Identity User Versions -->
        <identity.user.account.association.version>5.5.1</identity.user.account.association.version>
        <identity.user.ws.version>5.7.0</identity.user.ws.version>

        <!-- Identity Userstore Versions -->
        <identity.userstore.remote.version>5.2.5</identity.userstore.remote.version>

        <!-- Identity Data Publisher Versions -->
<<<<<<< HEAD
        <identity.data.publisher.authentication.version>5.4.4</identity.data.publisher.authentication.version>
        <identity.data.publisher.oauth.version>1.4.1</identity.data.publisher.oauth.version>
        <identity.data.publisher.audit.version>1.4.1</identity.data.publisher.audit.version>

        <!-- Identity Event Handler Versions -->
        <identity.event.handler.account.lock.version>1.6.1</identity.event.handler.account.lock.version>
        <identity.event.handler.notification.version>1.5.2</identity.event.handler.notification.version>
=======
        <identity.data.publisher.authentication.version>5.6.0</identity.data.publisher.authentication.version>
        <identity.data.publisher.oauth.version>1.6.0</identity.data.publisher.oauth.version>
        <identity.data.publisher.audit.version>1.4.1</identity.data.publisher.audit.version>

        <!-- Identity Event Handler Versions -->
        <identity.event.handler.account.lock.version>1.8.1</identity.event.handler.account.lock.version>
        <identity.event.handler.notification.version>1.7.3</identity.event.handler.notification.version>
>>>>>>> 0ba481a3

        <!--<identity.agent.entitlement.proxy.version>5.1.1</identity.agent.entitlement.proxy.version>-->
        <!--<identity.carbon.auth.signedjwt.version>5.1.1</identity.carbon.auth.signedjwt.version>-->
        <!--<identity.userstore.cassandra.version>5.1.1</identity.userstore.cassandra.version>-->
        <!--<identity.agent-entitlement-filter.version>5.1.1</identity.agent-entitlement-filter.version>-->
        <org.wso2.carbon.identity.remotefetch.version>0.8.2</org.wso2.carbon.identity.remotefetch.version>

        <!-- CallHome version -->
<<<<<<< HEAD
        <callhome.version>4.5.x_1.0.13</callhome.version>

        <!-- Authenticator Versions -->
        <identity.outbound.auth.oidc.version>5.8.1</identity.outbound.auth.oidc.version>
        <identity.outbound.auth.oauth2.version>1.0.5</identity.outbound.auth.oauth2.version>
        <identity.outbound.auth.passive.sts.version>5.5.0</identity.outbound.auth.passive.sts.version>
        <identity.outbound.auth.samlsso.version>5.5.0</identity.outbound.auth.samlsso.version>
        <identity.outbound.auth.requestpath.basicauth.version>5.5.2</identity.outbound.auth.requestpath.basicauth.version>
        <identity.outbound.auth.requestpath.oauth.version>5.5.2</identity.outbound.auth.requestpath.oauth.version>

        <!-- Social Authenticator Versions -->
        <social.authenticator.facebook.version>5.2.0</social.authenticator.facebook.version>
        <social.authenticator.google.version>5.2.2</social.authenticator.google.version>
=======
        <callhome.version>4.5.x_1.0.14</callhome.version>

        <!-- Authenticator Versions -->
        <identity.outbound.auth.oidc.version>5.11.2</identity.outbound.auth.oidc.version>
        <identity.outbound.auth.oauth2.version>1.0.5</identity.outbound.auth.oauth2.version>
        <identity.outbound.auth.passive.sts.version>5.5.0</identity.outbound.auth.passive.sts.version>
        <identity.outbound.auth.samlsso.version>5.8.0</identity.outbound.auth.samlsso.version>
        <identity.outbound.auth.requestpath.basicauth.version>5.5.3</identity.outbound.auth.requestpath.basicauth.version>
        <identity.outbound.auth.requestpath.oauth.version>5.5.3</identity.outbound.auth.requestpath.oauth.version>

        <!-- Social Authenticator Versions -->
        <social.authenticator.facebook.version>5.2.0</social.authenticator.facebook.version>
        <social.authenticator.google.version>5.2.3</social.authenticator.google.version>
>>>>>>> 0ba481a3
        <social.authenticator.windowslive.version>5.2.0</social.authenticator.windowslive.version>

        <!-- Provisioning connector Versions -->
        <provisioning.connector.google.version>5.2.2</provisioning.connector.google.version>
        <provisioning.connector.salesforce.version>5.2.0</provisioning.connector.salesforce.version>
        <provisioning.connector.scim.version>5.3.0</provisioning.connector.scim.version>
        <provisioning.connector.scim2.version>2.0.1</provisioning.connector.scim2.version>

        <!-- Local Authenticator Versions -->
<<<<<<< HEAD
        <identity.local.auth.basicauth.version>6.5.4</identity.local.auth.basicauth.version>
        <identity.local.auth.fido.version>5.3.27</identity.local.auth.fido.version>
=======
        <identity.local.auth.basicauth.version>6.7.0</identity.local.auth.basicauth.version>
        <identity.local.auth.fido.version>5.3.28</identity.local.auth.fido.version>
>>>>>>> 0ba481a3
        <identity.local.auth.iwa.version>5.4.0</identity.local.auth.iwa.version>

        <!-- Local Authentication API Connector Version -->
        <identity.local.auth.api.version>2.5.5</identity.local.auth.api.version>

        <!-- OAuth2 Grant Type extensions -->
        <identity.oauth2.jwt.bearer.grant.version>2.2.0</identity.oauth2.jwt.bearer.grant.version>

        <!--SAML Metadata-->
        <identity.metadata.saml.version>1.7.1</identity.metadata.saml.version>

        <!-- Connector Versions -->
<<<<<<< HEAD
        <authenticator.totp.version>3.1.1</authenticator.totp.version>
        <authenticator.backupcode.version>0.0.10</authenticator.backupcode.version>
        <authenticator.office365.version>2.1.1</authenticator.office365.version>
        <authenticator.smsotp.version>3.3.0</authenticator.smsotp.version>
        <authenticator.magiclink.version>1.1.2</authenticator.magiclink.version>
        <authenticator.emailotp.version>4.1.0</authenticator.emailotp.version>
        <authenticator.twitter.version>1.1.0</authenticator.twitter.version>
        <authenticator.x509.version>3.1.7</authenticator.x509.version>
        <identity.extension.utils>1.0.8</identity.extension.utils>

        <identity.org.mgt.version>1.1.15</identity.org.mgt.version>
        <identity.org.mgt.core.version>1.0.3</identity.org.mgt.core.version>
=======
        <authenticator.totp.version>3.2.0</authenticator.totp.version>
        <authenticator.backupcode.version>0.0.11</authenticator.backupcode.version>
        <authenticator.office365.version>2.1.1</authenticator.office365.version>
        <authenticator.smsotp.version>3.3.3</authenticator.smsotp.version>
        <authenticator.magiclink.version>1.1.3</authenticator.magiclink.version>
        <authenticator.emailotp.version>4.1.0</authenticator.emailotp.version>
        <authenticator.twitter.version>1.1.0</authenticator.twitter.version>
        <authenticator.x509.version>3.1.8</authenticator.x509.version>
        <identity.extension.utils>1.0.8</identity.extension.utils>

        <identity.org.mgt.version>1.3.10</identity.org.mgt.version>
        <identity.org.mgt.core.version>1.0.21</identity.org.mgt.core.version>
>>>>>>> 0ba481a3

        <!-- Hash Provider Versions-->
        <hashprovider.pbkdf2.version>0.1.4</hashprovider.pbkdf2.version>

        <!-- Identity Branding Preference Management Versions -->
        <identity.branding.preference.management.version>1.0.1</identity.branding.preference.management.version>

        <!-- Identity REST API feature -->
<<<<<<< HEAD
        <identity.api.dispatcher.version>2.0.9</identity.api.dispatcher.version>
        <identity.user.api.version>1.3.1</identity.user.api.version>
        <identity.server.api.version>1.2.6</identity.server.api.version>
=======
        <identity.api.dispatcher.version>2.0.11</identity.api.dispatcher.version>
        <identity.user.api.version>1.3.3</identity.user.api.version>
        <identity.server.api.version>1.2.13</identity.server.api.version>
>>>>>>> 0ba481a3

        <identity.agent.sso.version>5.5.9</identity.agent.sso.version>
        <identity.tool.samlsso.validator.version>5.5.0</identity.tool.samlsso.validator.version>
        <identity.app.authz.xacml.version>2.3.1</identity.app.authz.xacml.version>
        <identity.oauth.addons.version>2.4.9</identity.oauth.addons.version>
        <org.wso2.carbon.extension.identity.x509certificate.version>1.1.0</org.wso2.carbon.extension.identity.x509certificate.version>
<<<<<<< HEAD
        <conditional.authentication.functions.version>1.2.11</conditional.authentication.functions.version>
        <carbon.identity.oauth.uma.version>1.3.9</carbon.identity.oauth.uma.version>

        <!-- Identity Portal Versions -->
        <identity.apps.version>1.4.89</identity.apps.version>
=======
        <conditional.authentication.functions.version>1.2.13</conditional.authentication.functions.version>
        <carbon.identity.oauth.uma.version>1.3.9</carbon.identity.oauth.uma.version>

        <!-- Identity Portal Versions -->
        <identity.apps.version>1.6.36</identity.apps.version>
>>>>>>> 0ba481a3

        <!-- Charon -->
        <charon.version>3.4.1</charon.version>

        <!-- Carbon Kernel -->
<<<<<<< HEAD
        <carbon.kernel.version>4.7.1</carbon.kernel.version>

        <!-- Carbon Repo Versions -->
        <carbon.deployment.version>4.12.15</carbon.deployment.version>
        <carbon.commons.version>4.8.7</carbon.commons.version>
        <carbon.registry.version>4.8.9</carbon.registry.version>
        <carbon.multitenancy.version>4.11.0</carbon.multitenancy.version>
        <carbon.metrics.version>1.3.12</carbon.metrics.version>
        <carbon.business-process.version>4.5.59</carbon.business-process.version>
        <carbon.analytics-common.version>5.2.45</carbon.analytics-common.version>
=======
        <carbon.kernel.version>4.9.0-m1</carbon.kernel.version>

        <!-- Carbon Repo Versions -->
        <carbon.deployment.version>4.12.15</carbon.deployment.version>
        <carbon.commons.version>4.10.0</carbon.commons.version>
        <carbon.registry.version>4.8.10</carbon.registry.version>
        <carbon.multitenancy.version>4.11.0</carbon.multitenancy.version>
        <carbon.metrics.version>1.3.12</carbon.metrics.version>
        <carbon.business-process.version>4.5.60</carbon.business-process.version>
        <carbon.analytics-common.version>5.2.46</carbon.analytics-common.version>
>>>>>>> 0ba481a3
        <carbon.dashboards.version>2.0.27</carbon.dashboards.version>
        <carbon.database.utils.version>2.1.5</carbon.database.utils.version>
        <carbon.healthcheck.version>1.3.0</carbon.healthcheck.version>

        <!-- Common tool Versions -->
        <cipher-tool.version>1.1.19</cipher-tool.version>
<<<<<<< HEAD
        <securevault.wso2.version>1.1.5</securevault.wso2.version>
=======
        <securevault.wso2.version>1.1.7</securevault.wso2.version>
>>>>>>> 0ba481a3

        <!-- Feature dependency Versions -->
        <stratos.version.221>2.2.1</stratos.version.221>
        <ehcache.version>1.5.0.wso2v3</ehcache.version>
        <bcel.wso2.version>5.2.0.wso2v1</bcel.wso2.version>
        <asm-all.version>5.2</asm-all.version>
        <cglib.wso2.version>2.2.wso2v1</cglib.wso2.version>
        <jibx.wso2.version>1.2.1.wso2v1</jibx.wso2.version>
        <axis2.jibx.wso2.version>1.6.1.wso2v11</axis2.jibx.wso2.version>
        <axis2.jaxb.wso2.version>${axis2.wso2.version}</axis2.jaxb.wso2.version>
        <axis2-transports.version>2.0.0-wso2v42</axis2-transports.version>
        <h2database.wso2.version>2.1.210.wso2v1</h2database.wso2.version>
        <slf4j.version>1.7.28</slf4j.version>

        <!-- UI styles dependency versions -->
        <equinox.http.servlet.version>2.2.2</equinox.http.servlet.version>
        <equinox.http.helper.version>1.0.0</equinox.http.helper.version>
        <equinox.jsp.jasper.version>1.0.1.R33x_v20070816</equinox.jsp.jasper.version>
        <javax.servlet.jsp.version>2.0.0.v200706191603</javax.servlet.jsp.version>

        <!-- Distribution dependencies ends here -->

        <!-- Build dependency Versions -->
        <wso2.json.merge.plugin.version>5.2.5</wso2.json.merge.plugin.version>
        <carbon.p2.plugin.version>5.1.2</carbon.p2.plugin.version>
        <ds-annotations.version>1.2.10</ds-annotations.version>
        <maven.war.plugin.version>3.2.0</maven.war.plugin.version>
        <maven.checkstyle.plugin.version>3.1.1</maven.checkstyle.plugin.version>

        <!-- Sample dependency Versions -->
        <samples.is.version>4.3.8</samples.is.version>
        <sevlet.api.version>2.5</sevlet.api.version>
        <jsp.api.version>2.0</jsp.api.version>
        <neethi.wso2.version>2.0.4.wso2v5</neethi.wso2.version>
        <axiom.impl.version>1.2.12</axiom.impl.version>
        <axiom.version>1.2.11-wso2v6</axiom.version>
        <gdata.core.wso2.version>1.47.0.wso2v1</gdata.core.wso2.version>
        <json.simple.version>1.1.1</json.simple.version>
        <openid4java.consumer.version>1.0.0</openid4java.consumer.version>
        <opensaml.version>2.6.6</opensaml.version>
        <opensaml2.wso2.version>2.6.6.wso2v3</opensaml2.wso2.version>
        <opensaml3.version>3.3.1</opensaml3.version>
        <shibboleth.version>7.3.0</shibboleth.version>
        <joda.wso2.version>2.9.4.wso2v1</joda.wso2.version>
        <wss4j.wso2.version>1.6.0-wso2v4</wss4j.wso2.version>
        <openws.version>1.5.4</openws.version>
        <xalan.version>2.7.2</xalan.version>
        <xalan.wso2.version>2.7.0.wso2v1</xalan.wso2.version>
        <rampart.wso2.version>1.6.1-wso2v43</rampart.wso2.version>
        <orbit.version.commons.httpclient>4.5.13.wso2v1</orbit.version.commons.httpclient>
        <httpcore.wso2.version>4.4.15.wso2v1</httpcore.wso2.version>
        <httpclient.version>4.5.13</httpclient.version>
        <commons.httpclient.version>3.1</commons.httpclient.version>
        <jstl.version>1.1.2</jstl.version>
        <taglibs.version>1.1.2</taglibs.version>
        <google.collect.wso2.version>1.0.0.wso2v2</google.collect.wso2.version>
        <google.code.gson.version>2.9.0</google.code.gson.version>
        <oauth2.client.version>1.0.0</oauth2.client.version>
        <axiom.wso2.version>1.2.11-wso2v16</axiom.wso2.version>
        <commons.lang.version>2.6</commons.lang.version>
        <charon.orbit.version>2.1.8</charon.orbit.version>
        <commons-collections.version>3.2.2</commons-collections.version>
        <axis2.client.version>${axis2.wso2.version}</axis2.client.version>
        <axis2.wso2.version>1.6.1-wso2v42</axis2.wso2.version>
        <nimbusds.version>7.3.0.wso2v1</nimbusds.version>
        <commons-codec.version>1.14.0.wso2v1</commons-codec.version>
        <eclipse.microprofile.version>1.2</eclipse.microprofile.version>
        <xmltooling.version>1.3.1</xmltooling.version>
        <xercesImpl.version>2.12.2</xercesImpl.version>
        <commons.codec.version>1.8</commons.codec.version>
        <XmlSchema.version>1.4.7-wso2v5</XmlSchema.version>
        <wsdl4j.version>1.6.2.wso2v2</wsdl4j.version>
        <commons.pool.wso2.version>1.5.6.wso2v1</commons.pool.wso2.version>
        <liberty.maven.plugin.version>2.2</liberty.maven.plugin.version>
        <pax.logging.api.version>2.1.0-wso2v4</pax.logging.api.version>
        <org.wso2.orbit.org.apache.velocity.version>1.7.0.wso2v1</org.wso2.orbit.org.apache.velocity.version>

        <osgi.framework.imp.pkg.version.range>[1.7.0, 2.0.0)</osgi.framework.imp.pkg.version.range>
        <osgi.service.component.imp.pkg.version.range>[1.2.0, 2.0.0)</osgi.service.component.imp.pkg.version.range>
        <commons.logging.version.range>[1.2.0,2.0.0)</commons.logging.version.range>
        <commons-lang.wso2.version>2.6.0.wso2v1</commons-lang.wso2.version>

        <!--  Test dependencies -->
        <carbon.automation.version>4.4.3</carbon.automation.version>
        <carbon.automationutils.version>4.5.4</carbon.automationutils.version>
        <selenium.version>2.40.0</selenium.version>
        <testng.version>6.1.1</testng.version>
        <junit.version>4.13.1</junit.version>
        <org.apache.tomcat.wso2.version>7.0.52.wso2v5</org.apache.tomcat.wso2.version>
        <msf4j.version>2.6.2</msf4j.version>
        <jacoco.agent.version>0.8.4</jacoco.agent.version>
        <xml.apis.version>1.4.01</xml.apis.version>
        <emma.version>2.1.5320</emma.version>
        <apache.wink.version>1.1.3-incubating</apache.wink.version>
        <apache.ws.security.version>1.6.9</apache.ws.security.version>
        <apache.openejb.version>4.5.2</apache.openejb.version>
        <nimbus.oidc.sdk.version>6.13</nimbus.oidc.sdk.version>
        <apacheds.core.version>2.0.0.AM26</apacheds.core.version>
        <apacheds.api.version>2.0.0.AM4</apacheds.api.version>
        <!--Rest API test -->
        <rest.assured.version>5.0.0</rest.assured.version>
        <swagger-core-version>1.5.22</swagger-core-version>
        <swagger-request-validator.version>2.6.0</swagger-request-validator.version>
        <!--UI Cypress test -->
        <com.fasterxml.jackson.version>2.13.2</com.fasterxml.jackson.version>
        <com.fasterxml.jackson.databind.version>2.13.2.2</com.fasterxml.jackson.databind.version>
        <jackson-core-asl.version>1.9.13</jackson-core-asl.version>
        <!--ws-trust-client-->
        <org.apache.velocity.version>1.7</org.apache.velocity.version>
        <org.xmlunit.version>2.6.3</org.xmlunit.version>
        <org.apache.logging.log4j.version>2.17.1</org.apache.logging.log4j.version>
        <org.apache.log4j.wso2.version>1.2.17.wso2v1</org.apache.log4j.wso2.version>

        <project.scm.id>my-scm-server</project.scm.id>

    </properties>

    <repositories>
        <!-- Before adding ANYTHING in here, please start a discussion on the dev list.
	Ideally the Axis2 build should only use Maven central (which is available
	by default) and nothing else. We had troubles with other repositories in
	the past. Therefore configuring additional repositories here should be
	considered very carefully. -->
        <repository>
            <id>wso2-nexus</id>
            <name>WSO2 internal Repository</name>
            <url>https://maven.wso2.org/nexus/content/groups/wso2-public/</url>
            <releases>
                <enabled>true</enabled>
                <updatePolicy>daily</updatePolicy>
                <checksumPolicy>ignore</checksumPolicy>
            </releases>
        </repository>

        <repository>
            <id>wso2.releases</id>
            <name>WSO2 internal Repository</name>
            <url>https://maven.wso2.org/nexus/content/repositories/releases/</url>
            <releases>
                <enabled>true</enabled>
                <updatePolicy>daily</updatePolicy>
                <checksumPolicy>ignore</checksumPolicy>
            </releases>
        </repository>

        <repository>
            <id>wso2.snapshots</id>
            <name>WSO2 Snapshot Repository</name>
            <url>https://maven.wso2.org/nexus/content/repositories/snapshots/</url>
            <snapshots>
                <enabled>true</enabled>
                <updatePolicy>daily</updatePolicy>
            </snapshots>
            <releases>
                <enabled>false</enabled>
            </releases>
        </repository>
    </repositories>

    <scm>
        <url>https://github.com/wso2/product-is.git</url>
        <developerConnection>scm:git:https://github.com/wso2/product-is.git</developerConnection>
        <connection>scm:git:https://github.com/wso2/product-is.git</connection>
        <tag>HEAD</tag>
    </scm>


</project><|MERGE_RESOLUTION|>--- conflicted
+++ resolved
@@ -2187,20 +2187,6 @@
     <properties>
 
         <!--Carbon Identity Framework Version-->
-<<<<<<< HEAD
-        <carbon.identity.framework.version>5.23.42</carbon.identity.framework.version>
-        <carbon.identity.framework.version.range>[5.14.67, 6.0.0]</carbon.identity.framework.version.range>
-
-        <!--SAML Common Utils Version-->
-        <saml.common.util.version>1.1.2</saml.common.util.version>
-        <saml.common.util.version.range>[1.0.0,2.0.0)</saml.common.util.version.range>
-
-        <!--Carbon Consent Version-->
-        <carbon.consent.mgt.version>2.3.21</carbon.consent.mgt.version>
-
-        <!--Identity Governance Version-->
-        <identity.governance.version>1.6.5</identity.governance.version>
-=======
         <carbon.identity.framework.version>5.25.11</carbon.identity.framework.version>
         <carbon.identity.framework.version.range>[5.14.67, 6.0.0]</carbon.identity.framework.version.range>
 
@@ -2213,24 +2199,11 @@
 
         <!--Identity Governance Version-->
         <identity.governance.version>1.8.1</identity.governance.version>
->>>>>>> 0ba481a3
 
         <!--Identity Carbon Versions-->
         <identity.carbon.auth.saml2.version>5.8.1</identity.carbon.auth.saml2.version>
         <identity.carbon.auth.mutual.ssl.version>5.5.0</identity.carbon.auth.mutual.ssl.version>
         <identity.carbon.auth.iwa.version>5.5.0</identity.carbon.auth.iwa.version>
-<<<<<<< HEAD
-        <identity.carbon.auth.rest.version>1.7.0</identity.carbon.auth.rest.version>
-
-
-        <!-- Identity Inbound Versions   -->
-        <identity.inbound.auth.saml.version>5.10.1</identity.inbound.auth.saml.version>
-        <identity.inbound.auth.oauth.version>6.8.5</identity.inbound.auth.oauth.version>
-        <identity.inbound.auth.openid.version>5.7.1</identity.inbound.auth.openid.version>
-        <identity.inbound.auth.sts.version>5.8.0</identity.inbound.auth.sts.version>
-        <identity.inbound.provisioning.scim.version>5.7.0</identity.inbound.provisioning.scim.version>
-        <identity.inbound.provisioning.scim2.version>3.1.2</identity.inbound.provisioning.scim2.version>
-=======
         <identity.carbon.auth.rest.version>1.8.6</identity.carbon.auth.rest.version>
 
 
@@ -2241,7 +2214,6 @@
         <identity.inbound.auth.sts.version>5.10.0</identity.inbound.auth.sts.version>
         <identity.inbound.provisioning.scim.version>5.7.0</identity.inbound.provisioning.scim.version>
         <identity.inbound.provisioning.scim2.version>3.4.0</identity.inbound.provisioning.scim2.version>
->>>>>>> 0ba481a3
 
         <!-- Identity workflow Versions -->
         <identity.user.workflow.version>5.6.0</identity.user.workflow.version>
@@ -2257,15 +2229,6 @@
         <identity.userstore.remote.version>5.2.5</identity.userstore.remote.version>
 
         <!-- Identity Data Publisher Versions -->
-<<<<<<< HEAD
-        <identity.data.publisher.authentication.version>5.4.4</identity.data.publisher.authentication.version>
-        <identity.data.publisher.oauth.version>1.4.1</identity.data.publisher.oauth.version>
-        <identity.data.publisher.audit.version>1.4.1</identity.data.publisher.audit.version>
-
-        <!-- Identity Event Handler Versions -->
-        <identity.event.handler.account.lock.version>1.6.1</identity.event.handler.account.lock.version>
-        <identity.event.handler.notification.version>1.5.2</identity.event.handler.notification.version>
-=======
         <identity.data.publisher.authentication.version>5.6.0</identity.data.publisher.authentication.version>
         <identity.data.publisher.oauth.version>1.6.0</identity.data.publisher.oauth.version>
         <identity.data.publisher.audit.version>1.4.1</identity.data.publisher.audit.version>
@@ -2273,7 +2236,6 @@
         <!-- Identity Event Handler Versions -->
         <identity.event.handler.account.lock.version>1.8.1</identity.event.handler.account.lock.version>
         <identity.event.handler.notification.version>1.7.3</identity.event.handler.notification.version>
->>>>>>> 0ba481a3
 
         <!--<identity.agent.entitlement.proxy.version>5.1.1</identity.agent.entitlement.proxy.version>-->
         <!--<identity.carbon.auth.signedjwt.version>5.1.1</identity.carbon.auth.signedjwt.version>-->
@@ -2282,21 +2244,6 @@
         <org.wso2.carbon.identity.remotefetch.version>0.8.2</org.wso2.carbon.identity.remotefetch.version>
 
         <!-- CallHome version -->
-<<<<<<< HEAD
-        <callhome.version>4.5.x_1.0.13</callhome.version>
-
-        <!-- Authenticator Versions -->
-        <identity.outbound.auth.oidc.version>5.8.1</identity.outbound.auth.oidc.version>
-        <identity.outbound.auth.oauth2.version>1.0.5</identity.outbound.auth.oauth2.version>
-        <identity.outbound.auth.passive.sts.version>5.5.0</identity.outbound.auth.passive.sts.version>
-        <identity.outbound.auth.samlsso.version>5.5.0</identity.outbound.auth.samlsso.version>
-        <identity.outbound.auth.requestpath.basicauth.version>5.5.2</identity.outbound.auth.requestpath.basicauth.version>
-        <identity.outbound.auth.requestpath.oauth.version>5.5.2</identity.outbound.auth.requestpath.oauth.version>
-
-        <!-- Social Authenticator Versions -->
-        <social.authenticator.facebook.version>5.2.0</social.authenticator.facebook.version>
-        <social.authenticator.google.version>5.2.2</social.authenticator.google.version>
-=======
         <callhome.version>4.5.x_1.0.14</callhome.version>
 
         <!-- Authenticator Versions -->
@@ -2310,7 +2257,6 @@
         <!-- Social Authenticator Versions -->
         <social.authenticator.facebook.version>5.2.0</social.authenticator.facebook.version>
         <social.authenticator.google.version>5.2.3</social.authenticator.google.version>
->>>>>>> 0ba481a3
         <social.authenticator.windowslive.version>5.2.0</social.authenticator.windowslive.version>
 
         <!-- Provisioning connector Versions -->
@@ -2320,13 +2266,8 @@
         <provisioning.connector.scim2.version>2.0.1</provisioning.connector.scim2.version>
 
         <!-- Local Authenticator Versions -->
-<<<<<<< HEAD
-        <identity.local.auth.basicauth.version>6.5.4</identity.local.auth.basicauth.version>
-        <identity.local.auth.fido.version>5.3.27</identity.local.auth.fido.version>
-=======
         <identity.local.auth.basicauth.version>6.7.0</identity.local.auth.basicauth.version>
         <identity.local.auth.fido.version>5.3.28</identity.local.auth.fido.version>
->>>>>>> 0ba481a3
         <identity.local.auth.iwa.version>5.4.0</identity.local.auth.iwa.version>
 
         <!-- Local Authentication API Connector Version -->
@@ -2339,20 +2280,6 @@
         <identity.metadata.saml.version>1.7.1</identity.metadata.saml.version>
 
         <!-- Connector Versions -->
-<<<<<<< HEAD
-        <authenticator.totp.version>3.1.1</authenticator.totp.version>
-        <authenticator.backupcode.version>0.0.10</authenticator.backupcode.version>
-        <authenticator.office365.version>2.1.1</authenticator.office365.version>
-        <authenticator.smsotp.version>3.3.0</authenticator.smsotp.version>
-        <authenticator.magiclink.version>1.1.2</authenticator.magiclink.version>
-        <authenticator.emailotp.version>4.1.0</authenticator.emailotp.version>
-        <authenticator.twitter.version>1.1.0</authenticator.twitter.version>
-        <authenticator.x509.version>3.1.7</authenticator.x509.version>
-        <identity.extension.utils>1.0.8</identity.extension.utils>
-
-        <identity.org.mgt.version>1.1.15</identity.org.mgt.version>
-        <identity.org.mgt.core.version>1.0.3</identity.org.mgt.core.version>
-=======
         <authenticator.totp.version>3.2.0</authenticator.totp.version>
         <authenticator.backupcode.version>0.0.11</authenticator.backupcode.version>
         <authenticator.office365.version>2.1.1</authenticator.office365.version>
@@ -2365,7 +2292,6 @@
 
         <identity.org.mgt.version>1.3.10</identity.org.mgt.version>
         <identity.org.mgt.core.version>1.0.21</identity.org.mgt.core.version>
->>>>>>> 0ba481a3
 
         <!-- Hash Provider Versions-->
         <hashprovider.pbkdf2.version>0.1.4</hashprovider.pbkdf2.version>
@@ -2374,51 +2300,25 @@
         <identity.branding.preference.management.version>1.0.1</identity.branding.preference.management.version>
 
         <!-- Identity REST API feature -->
-<<<<<<< HEAD
-        <identity.api.dispatcher.version>2.0.9</identity.api.dispatcher.version>
-        <identity.user.api.version>1.3.1</identity.user.api.version>
-        <identity.server.api.version>1.2.6</identity.server.api.version>
-=======
         <identity.api.dispatcher.version>2.0.11</identity.api.dispatcher.version>
         <identity.user.api.version>1.3.3</identity.user.api.version>
         <identity.server.api.version>1.2.13</identity.server.api.version>
->>>>>>> 0ba481a3
 
         <identity.agent.sso.version>5.5.9</identity.agent.sso.version>
         <identity.tool.samlsso.validator.version>5.5.0</identity.tool.samlsso.validator.version>
         <identity.app.authz.xacml.version>2.3.1</identity.app.authz.xacml.version>
         <identity.oauth.addons.version>2.4.9</identity.oauth.addons.version>
         <org.wso2.carbon.extension.identity.x509certificate.version>1.1.0</org.wso2.carbon.extension.identity.x509certificate.version>
-<<<<<<< HEAD
-        <conditional.authentication.functions.version>1.2.11</conditional.authentication.functions.version>
-        <carbon.identity.oauth.uma.version>1.3.9</carbon.identity.oauth.uma.version>
-
-        <!-- Identity Portal Versions -->
-        <identity.apps.version>1.4.89</identity.apps.version>
-=======
         <conditional.authentication.functions.version>1.2.13</conditional.authentication.functions.version>
         <carbon.identity.oauth.uma.version>1.3.9</carbon.identity.oauth.uma.version>
 
         <!-- Identity Portal Versions -->
         <identity.apps.version>1.6.36</identity.apps.version>
->>>>>>> 0ba481a3
 
         <!-- Charon -->
         <charon.version>3.4.1</charon.version>
 
         <!-- Carbon Kernel -->
-<<<<<<< HEAD
-        <carbon.kernel.version>4.7.1</carbon.kernel.version>
-
-        <!-- Carbon Repo Versions -->
-        <carbon.deployment.version>4.12.15</carbon.deployment.version>
-        <carbon.commons.version>4.8.7</carbon.commons.version>
-        <carbon.registry.version>4.8.9</carbon.registry.version>
-        <carbon.multitenancy.version>4.11.0</carbon.multitenancy.version>
-        <carbon.metrics.version>1.3.12</carbon.metrics.version>
-        <carbon.business-process.version>4.5.59</carbon.business-process.version>
-        <carbon.analytics-common.version>5.2.45</carbon.analytics-common.version>
-=======
         <carbon.kernel.version>4.9.0-m1</carbon.kernel.version>
 
         <!-- Carbon Repo Versions -->
@@ -2429,18 +2329,13 @@
         <carbon.metrics.version>1.3.12</carbon.metrics.version>
         <carbon.business-process.version>4.5.60</carbon.business-process.version>
         <carbon.analytics-common.version>5.2.46</carbon.analytics-common.version>
->>>>>>> 0ba481a3
         <carbon.dashboards.version>2.0.27</carbon.dashboards.version>
         <carbon.database.utils.version>2.1.5</carbon.database.utils.version>
         <carbon.healthcheck.version>1.3.0</carbon.healthcheck.version>
 
         <!-- Common tool Versions -->
         <cipher-tool.version>1.1.19</cipher-tool.version>
-<<<<<<< HEAD
-        <securevault.wso2.version>1.1.5</securevault.wso2.version>
-=======
         <securevault.wso2.version>1.1.7</securevault.wso2.version>
->>>>>>> 0ba481a3
 
         <!-- Feature dependency Versions -->
         <stratos.version.221>2.2.1</stratos.version.221>
