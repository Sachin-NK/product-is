--- conflicted
+++ resolved
@@ -2262,11 +2262,7 @@
 
         <!-- Identity REST API feature -->
         <identity.api.dispatcher.version>2.0.9</identity.api.dispatcher.version>
-<<<<<<< HEAD
-        <identity.user.api.version>1.2.7</identity.user.api.version>
-=======
         <identity.user.api.version>1.2.8</identity.user.api.version>
->>>>>>> 14295db0
         <identity.server.api.version>1.1.22</identity.server.api.version>
 
         <identity.agent.sso.version>5.5.9</identity.agent.sso.version>
