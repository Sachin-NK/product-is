--- conflicted
+++ resolved
@@ -2488,15 +2488,9 @@
         <conditional.authentication.functions.version>1.2.73</conditional.authentication.functions.version>
 
         <!-- Identity Portal Versions -->
-<<<<<<< HEAD
         <identity.apps.console.version>2.38.5</identity.apps.console.version>
         <identity.apps.myaccount.version>2.14.15</identity.apps.myaccount.version>
-        <identity.apps.core.version>2.10.7</identity.apps.core.version>
-=======
-        <identity.apps.console.version>2.38.4</identity.apps.console.version>
-        <identity.apps.myaccount.version>2.14.13</identity.apps.myaccount.version>
         <identity.apps.core.version>2.10.8</identity.apps.core.version>
->>>>>>> 0deea76c
         <identity.apps.tests.version>1.6.379</identity.apps.tests.version>
 
         <!-- Charon -->
