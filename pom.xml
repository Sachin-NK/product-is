--- conflicted
+++ resolved
@@ -2351,13 +2351,8 @@
         <identity.extension.utils>1.0.15</identity.extension.utils>
         <authenticator.auth.otp.commons.version>1.0.4</authenticator.auth.otp.commons.version>
 
-<<<<<<< HEAD
         <identity.org.mgt.version>1.4.0</identity.org.mgt.version>
-        <identity.org.mgt.core.version>1.0.98</identity.org.mgt.core.version>
-=======
-        <identity.org.mgt.version>1.3.152</identity.org.mgt.version>
         <identity.org.mgt.core.version>1.1.0</identity.org.mgt.core.version>
->>>>>>> 1d5521ca
         <identity.organization.login.version>1.1.26</identity.organization.login.version>
         <identity.oauth2.grant.organizationswitch.version>1.1.22</identity.oauth2.grant.organizationswitch.version>
 
