<?xml version="1.0" encoding="utf-8"?>
<!--
  ~ Copyright (c) 2014, WSO2 LLC. (http://www.wso2.org) All Rights Reserved.
  ~
  ~ Licensed under the Apache License, Version 2.0 (the "License");
  ~ you may not use this file except in compliance with the License.
  ~ You may obtain a copy of the License at
  ~
  ~      http://www.apache.org/licenses/LICENSE-2.0
  ~
  ~ Unless required by applicable law or agreed to in writing, software
  ~ distributed under the License is distributed on an "AS IS" BASIS,
  ~ WITHOUT WARRANTIES OR CONDITIONS OF ANY KIND, either express or implied.
  ~ See the License for the specific language governing permissions and
  ~ limitations under the License.
  -->
<project xmlns="http://maven.apache.org/POM/4.0.0" xmlns:xsi="http://www.w3.org/2001/XMLSchema-instance" xsi:schemaLocation="http://maven.apache.org/POM/4.0.0 http://maven.apache.org/maven-v4_0_0.xsd">

    <parent>
        <groupId>org.wso2</groupId>
        <artifactId>wso2</artifactId>
        <version>1.2</version>
    </parent>


    <modelVersion>4.0.0</modelVersion>
    <groupId>org.wso2.is</groupId>
    <artifactId>identity-server-parent</artifactId>
    <packaging>pom</packaging>
    <description>WSO2 Identity Server</description>
    <version>7.0.0-m4-SNAPSHOT</version>
    <name>WSO2 Identity Server</name>
    <url>http://wso2.org/projects/identity</url>

    <modules>
        <module>modules/features</module>
        <module>modules/p2-profile-gen</module>
        <module>modules/callhome</module>
        <module>modules/connectors</module>
        <module>modules/api-resources</module>
        <module>modules/authenticators</module>
        <module>modules/social-authenticators</module>
        <module>modules/provisioning-connectors</module>
        <module>modules/local-authenticators</module>
        <module>modules/oauth2-grant-types</module>
        <module>modules/distribution</module>
        <module>modules/styles</module>
        <module>modules/tests-utils</module>
        <module>modules/integration</module>
    </modules>

    <licenses>
        <license>
            <name>Apache License Version 2.0</name>
            <url>http://www.apache.org/licenses/LICENSE-2.0</url>
        </license>
    </licenses>

    <organization>
        <name>WSO2</name>
        <url>http://www.wso2.org</url>
    </organization>

    <issueManagement>
        <system>JIRA</system>
        <url>http://www.wso2.org/jira/browse/IDENTITY</url>
    </issueManagement>
    <mailingLists>
        <mailingList>
            <name>Identity Server Developers</name>
            <subscribe>identity-dev-subscribe@wso2.org</subscribe>
            <unsubscribe>identity-dev-unsubscribe@wso2.org</unsubscribe>
            <post>identity-dev@wso2.org</post>
            <archive>http://wso2.org/mailarchive/identity-dev/</archive>
        </mailingList>
    </mailingLists>

    <inceptionYear>2007</inceptionYear>

    <developers>
        <developer>
            <name>Ruchith Fernando</name>
            <id>ruchith</id>
            <email>ruchith AT wso2.com</email>
            <organization>WSO2</organization>
        </developer>
        <developer>
            <name>Dimuthu Leelaratne</name>
            <id>dimuthul</id>
            <email>dimuthul AT wso2.com</email>
            <organization>WSO2</organization>
        </developer>
        <developer>
            <name>Dumindu Perera</name>
            <id>dumindu</id>
            <email>dumindu AT wso2.com</email>
            <organization>WSO2</organization>
        </developer>
        <developer>
            <name>Saminda Abeyruwan</name>
            <id>saminda</id>
            <email>saminda AT wso2.com</email>
            <organization>WSO2</organization>
        </developer>
        <developer>
            <name>Nandana Mihindukulasooriya</name>
            <id>nandana</id>
            <email>nandana AT wso2.com</email>
            <organization>WSO2</organization>
        </developer>
        <developer>
            <name>Prabath Siriwardena</name>
            <id>prabath</id>
            <email>prabath AT wso2.com</email>
            <organization>WSO2</organization>
        </developer>
        <developer>
            <name>Thilina Buddhika</name>
            <id>thilina</id>
            <email>thilinab AT wso2.com</email>
            <organization>WSO2</organization>
        </developer>
        <developer>
            <name>Amila Jayasekara</name>
            <id>amilaj</id>
            <email>amilaj AT wso2.com</email>
            <organization>WSO2</organization>
        </developer>
        <developer>
            <name>Asela Pathberiya</name>
            <id>asela</id>
            <email>asela AT wso2.com</email>
            <organization>WSO2</organization>
        </developer>
        <developer>
            <name>Hasini Gunasinghe</name>
            <id>hasini</id>
            <email>hasini AT wso2.com</email>
            <organization>WSO2</organization>
        </developer>
        <developer>
            <name>Manjula Rathnayake</name>
            <id>manjula</id>
            <email>manjular AT wso2.com</email>
            <organization>WSO2</organization>
        </developer>
        <developer>
            <name>Suresh Attanayake</name>
            <id>suresh</id>
            <email>suresh AT wso2.com</email>
            <organization>WSO2</organization>
        </developer>
        <developer>
            <name>Johann Nallathamby</name>
            <id>johann</id>
            <email>johann AT wso2.com</email>
            <organization>WSO2</organization>
        </developer>
        <developer>
            <name>Dulanja Liyanage</name>
            <id>dulanja</id>
            <email>dulanja AT wso2.com</email>
            <organization>WSO2</organization>
        </developer>
        <developer>
            <name>Ishara Karunarathna</name>
            <id>ishara</id>
            <email>isharak AT wso2.com</email>
            <organization>WSO2</organization>
        </developer>
        <developer>
            <name>Darshana Gunawardana</name>
            <id>darshana</id>
            <email>darshana AT wso2.com</email>
            <organization>WSO2</organization>
        </developer>
        <developer>
            <name>Pushpalanka Jayawardana</name>
            <id>pushpalanka</id>
            <email>lanka AT wso2.com</email>
            <organization>WSO2</organization>
        </developer>
        <developer>
            <name>Chamath Gunawardana</name>
            <id>chamath</id>
            <email>chamathg AT wso2.com</email>
            <organization>WSO2</organization>
        </developer>
        <developer>
            <name>Thanuja Jayasinghe</name>
            <id>thanuja</id>
            <email>thanuja AT wso2.com</email>
            <organization>WSO2</organization>
        </developer>
        <developer>
            <name>Isura Karunarathna</name>
            <id>isura</id>
            <email>isura AT wso2.com</email>
            <organization>WSO2</organization>
        </developer>
        <developer>
            <name>Prasad Tissera</name>
            <id>prasad</id>
            <email>prasadt AT wso2.com</email>
            <organization>WSO2</organization>
        </developer>
        <developer>
            <name>Pulasthi Mahawithana</name>
            <id>pulasthi</id>
            <email>pulasthim AT wso2.com</email>
            <organization>WSO2</organization>
        </developer>
        <developer>
            <name>Hasintha Indrajee</name>
            <id>hasintha</id>
            <email>hasintha AT wso2.com</email>
            <organization>WSO2</organization>
        </developer>
        <developer>
            <name>Gayan Gunawardana</name>
            <id>gayan</id>
            <email>gayan AT wso2.com</email>
            <organization>WSO2</organization>
        </developer>
        <developer>
            <name>Tharindu Edirisinghe</name>
            <id>tharindue</id>
            <email>tharindue AT wso2.com</email>
            <organization>WSO2</organization>
        </developer>
        <developer>
            <name>Malithi Edirisinghe</name>
            <id>malithim</id>
            <email>malithim AT wso2.com</email>
            <organization>WSO2</organization>
        </developer>
        <developer>
            <name>Godwin Shrimal</name>
            <id>godwin</id>
            <email>godwin AT wso2.com</email>
            <organization>WSO2</organization>
        </developer>
        <developer>
            <name>Omindu Rathnaweera</name>
            <id>omindu</id>
            <email>omindu AT wso2.com</email>
            <organization>WSO2</organization>
        </developer>
        <developer>
            <name>Nuwandi Wickramasinghe</name>
            <id>nuwandiw</id>
            <email>nuwandiw AT wso2.com</email>
            <organization>WSO2</organization>
        </developer>
        <developer>
            <name>Kasun Bandara</name>
            <id>kasunb</id>
            <email>kasunb AT wso2.com</email>
            <organization>WSO2</organization>
        </developer>
        <developer>
            <name>Indunil Upeksha</name>
            <id>indunil</id>
            <email>indunil AT wso2.com</email>
            <organization>WSO2</organization>
        </developer>
        <developer>
            <name>Hasanthi Dissanayake</name>
            <id>hasanthi</id>
            <email>hasanthi AT wso2.com</email>
            <organization>WSO2</organization>
        </developer>
        <developer>
            <name>Maduranga Siriwardena</name>
            <id>maduranga</id>
            <email>maduranga AT wso2.com</email>
            <organization>WSO2</organization>
        </developer>
        <developer>
            <name>Chamila Wijayarathna</name>
            <id>chamila</id>
            <email>chamila AT wso2.com</email>
            <organization>WSO2</organization>
        </developer>
        <developer>
            <name>Chanaka Jayasena</name>
            <id>chanaka</id>
            <email>chanaka AT wso2.com</email>
            <organization>WSO2</organization>
        </developer>
        <developer>
            <name>Chamara Philips</name>
            <id>chamarap</id>
            <email>chamarap AT wso2.com</email>
            <organization>WSO2</organization>
        </developer>
        <developer>
            <name>Damith Senanayake</name>
            <id>damiths</id>
            <email>damiths AT wso2.com</email>
            <organization>WSO2</organization>
        </developer>
        <developer>
            <name>Jayanga Kaushalya</name>
            <id>jayangak</id>
            <email>jayangak AT wso2.com</email>
            <organization>WSO2</organization>
        </developer>
        <developer>
            <name>Farasath Ahamed</name>
            <id>farasatha</id>
            <email>farasatha AT wso2.com</email>
            <organization>WSO2</organization>
        </developer>
        <developer>
            <name>Dharshana Kasun Warusavitharana</name>
            <id>dharshanaw</id>
            <email>dharshanaw AT wso2.com</email>
            <organization>WSO2</organization>
        </developer>
        <developer>
            <name>Ayesha Dissanayaka</name>
            <id>ayesha</id>
            <email>ayesha AT wso2.com</email>
            <organization>WSO2</organization>
        </developer>
        <developer>
            <name>Ashen Weerathunga</name>
            <id>ashen</id>
            <email>ashen AT wso2.com</email>
            <organization>WSO2</organization>
        </developer>
        <developer>
            <name>Dimuthu De Lanerolle</name>
            <id>dimuthud</id>
            <email>dimuthud AT wso2.com</email>
            <organization>WSO2</organization>
        </developer>
        <developer>
            <name>Ruwan Abeykoon</name>
            <id>ruwana</id>
            <email>ruwana AT wso2.com</email>
            <organization>WSO2</organization>
        </developer>
        <developer>
            <name>Kasun Gajasinghe</name>
            <id>kasung</id>
            <email>kasung AT wso2.com</email>
            <organization>WSO2</organization>
        </developer>
        <developer>
            <name>Dinusha Senanayaka</name>
            <id>dinusha</id>
            <email>dinusha AT wso2.com</email>
            <organization>WSO2</organization>
        </developer>
        <developer>
            <name>Lahiru Manohara</name>
            <id>lahiruma</id>
            <email>lahiruma AT wso2.com</email>
            <organization>WSO2</organization>
        </developer>
        <developer>
            <name>Rushmin Fernando</name>
            <id>rushmin</id>
            <email>rushmin AT wso2.com</email>
            <organization>WSO2</organization>
        </developer>
        <developer>
            <name>Lahiru Ekanayake</name>
            <id>lahirue</id>
            <email>lahirue AT wso2.com</email>
            <organization>WSO2</organization>
        </developer>
        <developer>
            <name>Lahiru Cooray</name>
            <id>lahiruc</id>
            <email>lahiruc AT wso2.com</email>
            <organization>WSO2</organization>
        </developer>
        <developer>
            <name>Dinali Dabarera</name>
            <id>Dinali</id>
            <email>dinali AT wso2.com</email>
            <organization>WSO2</organization>
        </developer>
        <developer>
            <name>Nilasini Thirunavukaarasu</name>
            <id>Nilasini</id>
            <email>nilasini AT wso2.com</email>
            <organization>WSO2</organization>
        </developer>
        <developer>
            <name>Sathya Bandara</name>
            <id>Sathya</id>
            <email>sathya AT wso2.com</email>
            <organization>WSO2</organization>
        </developer>
        <developer>
            <name>Supun Priyadarshana</name>
            <id>Supun</id>
            <email>supunp AT wso2.com</email>
            <organization>WSO2</organization>
        </developer>
        <developer>
            <name>Thilina Madumal</name>
            <id>Thilina</id>
            <email>thilinamad AT wso2.com</email>
            <organization>WSO2</organization>
        </developer>
        <developer>
            <name>Madawa Soysa</name>
            <id>madawas</id>
            <email>madawas AT wso2.com</email>
            <organization>WSO2</organization>
        </developer>
    </developers>


    <pluginRepositories>
        <pluginRepository>
            <id>wso2-maven2-repository</id>
            <url>https://dist.wso2.org/maven2</url>
        </pluginRepository>
        <pluginRepository>
            <id>wso2.releases</id>
            <name>WSO2 internal Repository</name>
            <url>https://maven.wso2.org/nexus/content/repositories/releases/</url>
            <releases>
                <enabled>true</enabled>
                <updatePolicy>daily</updatePolicy>
                <checksumPolicy>ignore</checksumPolicy>
            </releases>
        </pluginRepository>
        <pluginRepository>
            <id>wso2.snapshots</id>
            <name>Apache Snapshot Repository</name>
            <url>https://maven.wso2.org/nexus/content/repositories/snapshots/</url>
            <snapshots>
                <enabled>true</enabled>
                <updatePolicy>daily</updatePolicy>
            </snapshots>
            <releases>
                <enabled>false</enabled>
            </releases>
        </pluginRepository>
        <pluginRepository>
            <id>wso2-nexus</id>
            <name>WSO2 internal Repository</name>
            <url>https://maven.wso2.org/nexus/content/groups/wso2-public/</url>
            <releases>
                <enabled>true</enabled>
                <updatePolicy>daily</updatePolicy>
                <checksumPolicy>ignore</checksumPolicy>
            </releases>
        </pluginRepository>
    </pluginRepositories>

    <build>
        <plugins>
            <plugin>
                <groupId>org.apache.maven.plugins</groupId>
                <artifactId>maven-release-plugin</artifactId>
                <configuration>
                    <preparationGoals>clean install</preparationGoals>
                    <autoVersionSubmodules>true</autoVersionSubmodules>
                </configuration>
            </plugin>
            <plugin>
                <groupId>org.apache.maven.plugins</groupId>
                <artifactId>maven-deploy-plugin</artifactId>
            </plugin>
            <plugin>
                <groupId>org.apache.maven.plugins</groupId>
                <artifactId>maven-compiler-plugin</artifactId>
                <configuration>
                    <encoding>UTF-8</encoding>
                    <source>1.8</source>
                    <target>1.8</target>
                </configuration>
            </plugin>
            <plugin>
                <groupId>org.apache.maven.plugins</groupId>
                <artifactId>maven-surefire-plugin</artifactId>
                <version>2.22.1</version>
            </plugin>
            <plugin>
                <inherited>false</inherited>
                <artifactId>maven-clean-plugin</artifactId>
                <version>2.1</version>
            </plugin>
        </plugins>

        <pluginManagement>
            <plugins>
                <plugin>
                    <groupId>org.apache.felix</groupId>
                    <artifactId>maven-bundle-plugin</artifactId>
                    <version>3.2.0</version>
                    <extensions>true</extensions>
                    <configuration>
                        <obrRepository>NONE</obrRepository>
                    </configuration>
                </plugin>
                <plugin>
                    <groupId>org.apache.maven.plugins</groupId>
                    <artifactId>maven-source-plugin</artifactId>
                    <version>3.0.1</version>
                    <executions>
                        <execution>
                            <id>attach-sources</id>
                            <phase>verify</phase>
                            <goals>
                                <goal>jar-no-fork</goal>
                            </goals>
                        </execution>
                    </executions>
                </plugin>
                <plugin>
                    <groupId>org.apache.maven.plugins</groupId>
                    <artifactId>maven-project-info-reports-plugin</artifactId>
                    <version>2.4</version>
                </plugin>
                <plugin>
                    <groupId>org.apache.maven.plugins</groupId>
                    <artifactId>maven-war-plugin</artifactId>
                    <version>${maven.war.plugin.version}</version>
                </plugin>
                <plugin>
                    <groupId>org.codehaus.mojo</groupId>
                    <artifactId>build-helper-maven-plugin</artifactId>
                    <version>3.0.0</version>
                </plugin>
                <plugin>
                    <groupId>net.wasdev.wlp.maven.plugins</groupId>
                    <artifactId>liberty-maven-plugin</artifactId>
                    <version>${liberty.maven.plugin.version}</version>
                </plugin>
                <plugin>
                    <groupId>org.wso2.maven</groupId>
                    <artifactId>wso2-maven-json-merge-plugin</artifactId>
                    <version>${wso2.json.merge.plugin.version}</version>
                </plugin>
                <plugin>
                    <groupId>org.apache.maven.plugins</groupId>
                    <artifactId>maven-checkstyle-plugin</artifactId>
                    <version>${maven.checkstyle.plugin.version}</version>
                </plugin>
            </plugins>
        </pluginManagement>

    </build>

    <dependencyManagement>
        <dependencies>
            <dependency>
                <groupId>org.wso2.carbon</groupId>
                <artifactId>org.wso2.carbon.ui</artifactId>
                <version>${carbon.kernel.version}</version>
            </dependency>
            <dependency>
                <groupId>org.eclipse.equinox</groupId>
                <artifactId>org.eclipse.equinox.http.servlet</artifactId>
                <version>${equinox.http.servlet.version}</version>
            </dependency>
            <dependency>
                <groupId>org.eclipse.equinox</groupId>
                <artifactId>org.eclipse.equinox.http.helper</artifactId>
                <version>${equinox.http.helper.version}</version>
            </dependency>
            <dependency>
                <groupId>org.eclipse.equinox</groupId>
                <artifactId>org.eclipse.equinox.jsp.jasper</artifactId>
                <version>${equinox.jsp.jasper.version}</version>
            </dependency>
            <dependency>
                <groupId>org.eclipse.equinox</groupId>
                <artifactId>javax.servlet.jsp</artifactId>
                <version>${javax.servlet.jsp.version}</version>
            </dependency>
            <dependency>
                <groupId>org.eclipse.microprofile</groupId>
                <artifactId>microprofile</artifactId>
                <version>${eclipse.microprofile.version}</version>
                <type>pom</type>
            </dependency>
            <dependency>
                <groupId>net.sf.ehcache.wso2</groupId>
                <artifactId>ehcache</artifactId>
                <version>${ehcache.version}</version>
            </dependency>
            <dependency>
                <groupId>org.apache.bcel.wso2</groupId>
                <artifactId>bcel</artifactId>
                <version>${bcel.wso2.version}</version>
            </dependency>
            <dependency>
                <groupId>org.ow2.asm</groupId>
                <artifactId>asm-all</artifactId>
                <version>${asm-all.version}</version>
            </dependency>
            <dependency>
                <groupId>cglib.wso2</groupId>
                <artifactId>cglib</artifactId>
                <version>${cglib.wso2.version}</version>
            </dependency>
            <dependency>
                <groupId>com.google.gdata.wso2</groupId>
                <artifactId>gdata-core</artifactId>
                <version>${gdata.core.wso2.version}</version>
            </dependency>
            <dependency>
                <groupId>com.google.code.gson</groupId>
                <artifactId>gson</artifactId>
                <version>${google.code.gson.version}</version>
            </dependency>
            <dependency>
                <groupId>org.apache.axis2.wso2</groupId>
                <artifactId>axis2-jibx</artifactId>
                <version>${axis2.jibx.wso2.version}</version>
            </dependency>
            <dependency>
                <groupId>org.jibx.wso2</groupId>
                <artifactId>jibx</artifactId>
                <version>${jibx.wso2.version}</version>
            </dependency>
            <dependency>
                <groupId>org.apache.axis2.wso2</groupId>
                <artifactId>axis2-jaxbri</artifactId>
                <version>${axis2.jaxb.wso2.version}</version>
            </dependency>
            <dependency>
                <groupId>org.wso2.carbon</groupId>
                <artifactId>org.wso2.carbon.core</artifactId>
                <version>${carbon.kernel.version}</version>
            </dependency>
            <dependency>
                <groupId>org.wso2.carbon</groupId>
                <artifactId>org.wso2.carbon.registry.core</artifactId>
                <version>${carbon.kernel.version}</version>
            </dependency>
            <dependency>
                <groupId>org.wso2.carbon</groupId>
                <artifactId>org.wso2.carbon.user.api</artifactId>
                <version>${carbon.kernel.version}</version>
            </dependency>
            <dependency>
                <groupId>org.apache.axis2.wso2</groupId>
                <artifactId>axis2</artifactId>
                <version>${axis2.wso2.version}</version>
            </dependency>
            <dependency>
                <groupId>org.apache.ws.commons.axiom.wso2</groupId>
                <artifactId>axiom</artifactId>
                <version>${axiom.wso2.version}</version>
            </dependency>
            <dependency>
                <groupId>org.wso2.carbon.identity.framework</groupId>
                <artifactId>org.wso2.carbon.identity.core</artifactId>
                <version>${carbon.identity.framework.version}</version>
            </dependency>
            <dependency>
                <groupId>org.wso2.carbon.identity.framework</groupId>
                <artifactId>org.wso2.carbon.identity.application.common</artifactId>
                <version>${carbon.identity.framework.version}</version>
            </dependency>
            <dependency>
                <groupId>org.wso2.carbon.registry</groupId>
                <artifactId>org.wso2.carbon.registry.resource.stub</artifactId>
                <version>${carbon.registry.version}</version>
            </dependency>
            <dependency>
                <groupId>org.wso2.identity</groupId>
                <artifactId>org.wso2.identity.integration.ui.pages</artifactId>
                <version>${project.version}</version>
                <scope>test</scope>
            </dependency>
            <dependency>
                <groupId>org.wso2.carbon</groupId>
                <artifactId>org.wso2.carbon.authenticator.stub</artifactId>
                <version>${carbon.kernel.version}</version>
            </dependency>
            <dependency>
                <groupId>org.wso2.carbon.identity.inbound.auth.oauth2</groupId>
                <artifactId>org.wso2.carbon.identity.oauth</artifactId>
                <version>${identity.inbound.auth.oauth.version}</version>
            </dependency>
            <dependency>
                <groupId>org.wso2.carbon.identity.inbound.auth.oauth2</groupId>
                <artifactId>org.wso2.carbon.identity.oauth.stub</artifactId>
                <version>${identity.inbound.auth.oauth.version}</version>
            </dependency>
            <dependency>
                <groupId>junit</groupId>
                <artifactId>junit</artifactId>
                <version>${junit.version}</version>
                <scope>test</scope>
            </dependency>
            <dependency>
                <groupId>javax.servlet</groupId>
                <artifactId>servlet-api</artifactId>
                <version>${sevlet.api.version}</version>
            </dependency>
            <dependency>
                <groupId>javax.servlet</groupId>
                <artifactId>jsp-api</artifactId>
                <version>${jsp.api.version}</version>
            </dependency>
            <dependency>
                <groupId>com.google.common.wso2</groupId>
                <artifactId>google-collect</artifactId>
                <version>${google.collect.wso2.version}</version>
            </dependency>
            <dependency>
                <groupId>org.apache.oltu.oauth2</groupId>
                <artifactId>org.apache.oltu.oauth2.client</artifactId>
                <version>${oauth2.client.version}</version>
            </dependency>
            <dependency>
                <groupId>org.wso2.carbon</groupId>
                <artifactId>org.wso2.carbon.utils</artifactId>
                <version>${carbon.kernel.version}</version>
                <exclusions>
                    <exclusion>
                        <groupId>org.yaml</groupId>
                        <artifactId>snakeyaml</artifactId>
                    </exclusion>
                </exclusions>
            </dependency>
            <dependency>
                <groupId>com.googlecode.json-simple</groupId>
                <artifactId>json-simple</artifactId>
                <version>${json.simple.version}</version>
            </dependency>
            <dependency>
                <groupId>org.openid4java</groupId>
                <artifactId>openid4java-consumer</artifactId>
                <version>${openid4java.consumer.version}</version>
            </dependency>
            <dependency>
                <groupId>javax.servlet</groupId>
                <artifactId>jstl</artifactId>
                <version>${jstl.version}</version>
            </dependency>
            <dependency>
                <groupId>taglibs</groupId>
                <artifactId>standard</artifactId>
                <version>${taglibs.version}</version>
            </dependency>
            <dependency>
                <groupId>commons-lang</groupId>
                <artifactId>commons-lang</artifactId>
                <version>${commons.lang.version}</version>
            </dependency>
            <dependency>
                <groupId>org.wso2.is</groupId>
                <artifactId>org.wso2.identity.passivests.filter</artifactId>
                <version>${project.version}</version>
            </dependency>
            <dependency>
                <groupId>org.apache.ws.commons.axiom</groupId>
                <artifactId>axiom-impl</artifactId>
                <version>${axiom.impl.version}</version>
            </dependency>
            <dependency>
                <groupId>org.apache.ws.commons.axiom</groupId>
                <artifactId>axiom-api</artifactId>
                <version>${axiom.version}</version>
            </dependency>
            <dependency>
                <groupId>org.opensaml</groupId>
                <artifactId>opensaml</artifactId>
                <version>${opensaml.version}</version>
            </dependency>
            <!--OpenSAML3 dependencies-->
            <dependency>
                <groupId>org.opensaml</groupId>
                <artifactId>opensaml-core</artifactId>
                <version>${opensaml3.version}</version>
            </dependency>
            <dependency>
                <groupId>org.opensaml</groupId>
                <artifactId>opensaml-soap-api</artifactId>
                <version>${opensaml3.version}</version>
            </dependency>
            <dependency>
                <groupId>org.opensaml</groupId>
                <artifactId>opensaml-soap-impl</artifactId>
                <version>${opensaml3.version}</version>
            </dependency>
            <dependency>
                <groupId>org.opensaml</groupId>
                <artifactId>opensaml-profile-api</artifactId>
                <version>${opensaml3.version}</version>
            </dependency>
            <dependency>
                <groupId>org.opensaml</groupId>
                <artifactId>opensaml-profile-impl</artifactId>
                <version>${opensaml3.version}</version>
            </dependency>
            <dependency>
                <groupId>org.opensaml</groupId>
                <artifactId>opensaml-saml-api</artifactId>
                <version>${opensaml3.version}</version>
            </dependency>
            <dependency>
                <groupId>org.opensaml</groupId>
                <artifactId>opensaml-saml-impl</artifactId>
                <version>${opensaml3.version}</version>
            </dependency>
            <dependency>
                <groupId>org.opensaml</groupId>
                <artifactId>opensaml-messaging-api</artifactId>
                <version>${opensaml3.version}</version>
            </dependency>
            <dependency>
                <groupId>org.opensaml</groupId>
                <artifactId>opensaml-messaging-impl</artifactId>
                <version>${opensaml3.version}</version>
            </dependency>
            <dependency>
                <groupId>org.opensaml</groupId>
                <artifactId>opensaml-security-api</artifactId>
                <version>${opensaml3.version}</version>
            </dependency>
            <dependency>
                <groupId>org.opensaml</groupId>
                <artifactId>opensaml-security-impl</artifactId>
                <version>${opensaml3.version}</version>
            </dependency>
            <dependency>
                <groupId>org.opensaml</groupId>
                <artifactId>opensaml-storage-api</artifactId>
                <version>${opensaml3.version}</version>
            </dependency>
            <dependency>
                <groupId>org.opensaml</groupId>
                <artifactId>opensaml-storage-impl</artifactId>
                <version>${opensaml3.version}</version>
            </dependency>
            <dependency>
                <groupId>org.opensaml</groupId>
                <artifactId>opensaml-xacml-api</artifactId>
                <version>${opensaml3.version}</version>
            </dependency>
            <dependency>
                <groupId>org.opensaml</groupId>
                <artifactId>opensaml-xacml-impl</artifactId>
                <version>${opensaml3.version}</version>
            </dependency>
            <dependency>
                <groupId>org.opensaml</groupId>
                <artifactId>opensaml-xacml-saml-api</artifactId>
                <version>${opensaml3.version}</version>
            </dependency>
            <dependency>
                <groupId>org.opensaml</groupId>
                <artifactId>opensaml-xacml-saml-impl</artifactId>
                <version>${opensaml3.version}</version>
            </dependency>
            <dependency>
                <groupId>org.opensaml</groupId>
                <artifactId>opensaml-xmlsec-api</artifactId>
                <version>${opensaml3.version}</version>
            </dependency>
            <dependency>
                <groupId>org.opensaml</groupId>
                <artifactId>opensaml-xmlsec-impl</artifactId>
                <version>${opensaml3.version}</version>
            </dependency>
            <dependency>
                <groupId>net.shibboleth.utilities</groupId>
                <artifactId>java-support</artifactId>
                <version>${shibboleth.version}</version>
            </dependency>
            <!--End of OpenSAML3 dependencies-->
            <dependency>
                <groupId>org.wso2.orbit.joda-time</groupId>
                <artifactId>joda-time</artifactId>
                <version>${joda.wso2.version}</version>
            </dependency>
            <dependency>
                <groupId>xalan</groupId>
                <artifactId>xalan</artifactId>
                <version>${xalan.version}</version>
            </dependency>
            <dependency>
                <groupId>xalan.wso2</groupId>
                <artifactId>xalan</artifactId>
                <version>${xalan.wso2.version}</version>
            </dependency>
            <dependency>
                <groupId>xml-apis</groupId>
                <artifactId>xml-apis</artifactId>
                <version>${xml.apis.version}</version>
            </dependency>
            <dependency>
                <groupId>org.wso2.carbon.identity.agent.sso.java</groupId>
                <artifactId>org.wso2.carbon.identity.sso.agent</artifactId>
                <version>${identity.agent.sso.version}</version>
            </dependency>
            <dependency>
                <groupId>org.wso2.orbit.org.apache.neethi</groupId>
                <artifactId>neethi</artifactId>
                <version>${neethi.wso2.version}</version>
            </dependency>
            <dependency>
                <groupId>org.wso2.orbit.org.opensaml</groupId>
                <artifactId>opensaml</artifactId>
                <version>${opensaml2.wso2.version}</version>
            </dependency>
            <dependency>
                <groupId>org.wso2.carbon</groupId>
                <artifactId>org.wso2.carbon.addressing</artifactId>
                <version>${carbon.kernel.version}</version>
            </dependency>
            <dependency>
                <groupId>org.apache.rampart.wso2</groupId>
                <artifactId>rampart-core</artifactId>
                <version>${rampart.wso2.version}</version>
            </dependency>
            <dependency>
                <groupId>org.apache.rampart.wso2</groupId>
                <artifactId>rampart-policy</artifactId>
                <version>${rampart.wso2.version}</version>
            </dependency>
            <dependency>
                <groupId>org.apache.rampart.wso2</groupId>
                <artifactId>rampart-trust</artifactId>
                <version>${rampart.wso2.version}</version>
            </dependency>
            <dependency>
                <groupId>org.apache.ws.security.wso2</groupId>
                <artifactId>wss4j</artifactId>
                <version>${wss4j.wso2.version}</version>
            </dependency>
            <dependency>
                <groupId>org.apache.httpcomponents.wso2</groupId>
                <artifactId>httpcore</artifactId>
                <version>${httpcore.wso2.version}</version>
            </dependency>
            <dependency>
                <groupId>org.wso2.carbon.identity.user.ws</groupId>
                <artifactId>org.wso2.carbon.um.ws.api.stub</artifactId>
                <version>${identity.user.ws.version}</version>
            </dependency>
            <dependency>
                <groupId>org.wso2.carbon.identity.user.ws</groupId>
                <artifactId>org.wso2.carbon.um.ws.api</artifactId>
                <version>${identity.user.ws.version}</version>
            </dependency>
            <dependency>
                <groupId>org.wso2.carbon.identity</groupId>
                <artifactId>org.wso2.carbon.authenticator.stub</artifactId>
                <version>${carbon.kernel.version}</version>
            </dependency>
            <dependency>
                <groupId>org.wso2.carbon.identity.framework</groupId>
                <artifactId>org.wso2.carbon.identity.entitlement</artifactId>
                <version>${carbon.identity.framework.version}</version>
            </dependency>
            <dependency>
                <groupId>org.wso2.carbon.identity.framework</groupId>
                <artifactId>org.wso2.carbon.identity.entitlement.stub</artifactId>
                <version>${carbon.identity.framework.version}</version>
            </dependency>
            <dependency>
                <groupId>org.wso2.securevault</groupId>
                <artifactId>org.wso2.securevault</artifactId>
                <version>${securevault.wso2.version}</version>
            </dependency>
            <dependency>
                <groupId>org.apache.httpcomponents</groupId>
                <artifactId>httpclient</artifactId>
                <version>${httpclient.version}</version>
            </dependency>
            <dependency>
                <groupId>commons-httpclient</groupId>
                <artifactId>commons-httpclient</artifactId>
                <version>${commons.httpclient.version}</version>
            </dependency>
            <dependency>
                <groupId>org.wso2.is</groupId>
                <artifactId>org.wso2.identity.styles</artifactId>
                <version>${project.version}</version>
            </dependency>
            <dependency>
                <groupId>org.wso2.carbon</groupId>
                <artifactId>org.wso2.carbon.core.ui.feature</artifactId>
                <version>${carbon.kernel.version}</version>
                <type>zip</type>
            </dependency>
            <dependency>
                <groupId>org.wso2.carbon</groupId>
                <artifactId>org.wso2.carbon.core.ui.feature</artifactId>
                <version>${carbon.kernel.version}</version>
            </dependency>
            <dependency>
                <groupId>org.wso2.identity</groupId>
                <artifactId>org.wso2.stratos.identity.dashboard.ui</artifactId>
                <version>${stratos.version.221}</version>
            </dependency>
            <dependency>
                <groupId>org.testng</groupId>
                <artifactId>testng</artifactId>
                <version>${testng.version}</version>
                <scope>test</scope>
            </dependency>
            <dependency>
                <groupId>org.wso2.carbon.identity.framework</groupId>
                <artifactId>org.wso2.carbon.user.mgt.stub</artifactId>
                <version>${carbon.identity.framework.version}</version>
            </dependency>
            <dependency>
                <groupId>org.wso2.carbon.identity.inbound.auth.sts</groupId>
                <artifactId>org.wso2.carbon.identity.sts.passive.stub</artifactId>
                <version>${identity.inbound.auth.sts.version}</version>
            </dependency>
            <dependency>
                <groupId>org.wso2.carbon</groupId>
                <artifactId>SecVerifier</artifactId>
                <version>${carbon.kernel.version}</version>
                <type>aar</type>
            </dependency>
            <dependency>
                <groupId>emma</groupId>
                <artifactId>emma</artifactId>
                <version>${emma.version}</version>
            </dependency>
            <dependency>
                <groupId>org.wso2.orbit.com.h2database</groupId>
                <artifactId>h2-engine</artifactId>
                <version>${h2database.wso2.version}</version>
            </dependency>
            <dependency>
                <groupId>org.apache.rampart</groupId>
                <artifactId>rampart</artifactId>
                <type>mar</type>
                <version>${rampart.wso2.version}</version>
            </dependency>
            <dependency>
                <groupId>org.wso2.carbon.identity.framework</groupId>
                <artifactId>org.wso2.carbon.identity.application.mgt.stub</artifactId>
                <version>${carbon.identity.framework.version}</version>
                <scope>compile</scope>
            </dependency>
            <dependency>
                <groupId>org.wso2.carbon.identity.framework</groupId>
                <artifactId>org.wso2.carbon.identity.application.default.auth.sequence.mgt.stub</artifactId>
                <version>${carbon.identity.framework.version}</version>
                <scope>compile</scope>
            </dependency>
            <dependency>
                <groupId>org.wso2.carbon.identity.framework</groupId>
                <artifactId>org.wso2.carbon.identity.functions.library.mgt.stub</artifactId>
                <version>${carbon.identity.framework.version}</version>
                <scope>compile</scope>
            </dependency>
            <dependency>
                <groupId>org.wso2.carbon.identity.framework</groupId>
                <artifactId>org.wso2.carbon.idp.mgt.stub</artifactId>
                <version>${carbon.identity.framework.version}</version>
                <scope>compile</scope>
            </dependency>
            <dependency>
                <groupId>org.wso2.identity</groupId>
                <artifactId>org.wso2.identity.integration.common.clients</artifactId>
                <version>${project.version}</version>
                <scope>compile</scope>
            </dependency>
            <dependency>
                <groupId>org.wso2.identity</groupId>
                <artifactId>org.wso2.identity.integration.common.utils</artifactId>
                <version>${project.version}</version>
                <scope>compile</scope>
            </dependency>
            <dependency>
                <groupId>org.wso2.carbon.identity.inbound.provisioning.scim</groupId>
                <artifactId>org.wso2.carbon.identity.scim.common.stub</artifactId>
                <version>${identity.inbound.provisioning.scim.version}</version>
                <scope>compile</scope>
            </dependency>
            <dependency>
                <groupId>org.wso2.carbon.identity.inbound.provisioning.scim2</groupId>
                <artifactId>org.wso2.carbon.identity.scim2.common</artifactId>
                <version>${identity.inbound.provisioning.scim2.version}</version>
                <scope>compile</scope>
            </dependency>
            <dependency>
                <groupId>org.wso2.carbon.identity.framework</groupId>
                <artifactId>org.wso2.carbon.identity.user.store.configuration.stub</artifactId>
                <version>${carbon.identity.framework.version}</version>
                <scope>compile</scope>
            </dependency>
            <dependency>
                <groupId>org.wso2.carbon.identity.framework</groupId>
                <artifactId>org.wso2.carbon.identity.user.store.count.stub</artifactId>
                <version>${carbon.identity.framework.version}</version>
                <scope>compile</scope>
            </dependency>
            <dependency>
                <groupId>org.wso2.carbon</groupId>
                <artifactId>org.wso2.carbon.user.core</artifactId>
                <version>${carbon.kernel.version}</version>
                <scope>compile</scope>
            </dependency>
            <dependency>
                <groupId>org.wso2.carbon.identity.framework</groupId>
                <artifactId>org.wso2.carbon.identity.mgt</artifactId>
                <version>${carbon.identity.framework.version}</version>
            </dependency>
            <dependency>
                <groupId>org.wso2.carbon.identity.framework</groupId>
                <artifactId>org.wso2.carbon.identity.mgt.stub</artifactId>
                <version>${carbon.identity.framework.version}</version>
                <scope>compile</scope>
            </dependency>
            <dependency>
                <groupId>org.wso2.carbon.identity.framework</groupId>
                <artifactId>org.wso2.carbon.identity.template.mgt</artifactId>
                <version>${carbon.identity.framework.version}</version>
            </dependency>
            <dependency>
                <groupId>org.wso2.carbon.identity.framework</groupId>
                <artifactId>org.wso2.carbon.identity.template.mgt.ui</artifactId>
                <version>${carbon.identity.framework.version}</version>
            </dependency>
            <dependency>
                <groupId>org.wso2.carbon.identity.framework</groupId>
                <artifactId>org.wso2.carbon.identity.template.mgt.endpoint</artifactId>
                <version>${carbon.identity.framework.version}</version>
            </dependency>
            <dependency>
                <groupId>org.wso2.carbon.identity.inbound.auth.saml2</groupId>
                <artifactId>org.wso2.carbon.identity.sso.saml.stub</artifactId>
                <version>${identity.inbound.auth.saml.version}</version>
                <scope>compile</scope>
            </dependency>
            <dependency>
                <groupId>org.wso2.carbon.identity.framework</groupId>
                <artifactId>org.wso2.carbon.claim.mgt.stub</artifactId>
                <version>${carbon.identity.framework.version}</version>
                <scope>compile</scope>
            </dependency>
            <dependency>
                <groupId>org.wso2.carbon.identity.framework</groupId>
                <artifactId>org.wso2.carbon.identity.claim.metadata.mgt.stub</artifactId>
                <version>${carbon.identity.framework.version}</version>
                <scope>compile</scope>
            </dependency>
            <dependency>
                <groupId>org.wso2.carbon.identity.framework</groupId>
                <artifactId>org.wso2.carbon.identity.claim.metadata.mgt</artifactId>
                <version>${carbon.identity.framework.version}</version>
                <scope>compile</scope>
            </dependency>
            <dependency>
                <groupId>org.wso2.carbon.identity.inbound.auth.openid</groupId>
                <artifactId>org.wso2.carbon.identity.provider.openid.stub</artifactId>
                <version>${identity.inbound.auth.openid.version}</version>
                <scope>compile</scope>
            </dependency>
            <dependency>
                <groupId>org.wso2.carbon.identity.association.account</groupId>
                <artifactId>org.wso2.carbon.identity.user.account.association.stub</artifactId>
                <version>${identity.user.account.association.version}</version>
            </dependency>
            <dependency>
                <groupId>org.wso2.carbon.identity.framework</groupId>
                <artifactId>org.wso2.carbon.identity.governance.stub</artifactId>
                <version>${carbon.identity.framework.version}</version>
            </dependency>
            <dependency>
                <groupId>org.wso2.carbon.identity.governance</groupId>
                <artifactId>org.wso2.carbon.identity.recovery</artifactId>
                <version>${identity.governance.version}</version>
            </dependency>
            <dependency>
                <groupId>org.wso2.carbon.identity.governance</groupId>
                <artifactId>org.wso2.carbon.identity.recovery.stub</artifactId>
                <version>${identity.governance.version}</version>
            </dependency>
            <dependency>
                <groupId>org.wso2.carbon.deployment</groupId>
                <artifactId>org.wso2.carbon.service.mgt.stub</artifactId>
                <version>${carbon.deployment.version}</version>
                <scope>test</scope>
            </dependency>
            <dependency>
                <groupId>org.wso2.carbon.deployment</groupId>
                <artifactId>org.wso2.carbon.webapp.mgt.stub</artifactId>
                <version>${carbon.deployment.version}</version>
                <scope>test</scope>
            </dependency>
            <dependency>
                <groupId>org.wso2.carbon.automation</groupId>
                <artifactId>org.wso2.carbon.automation.test.utils</artifactId>
                <version>${carbon.automation.version}</version>
            </dependency>
            <dependency>
                <groupId>org.wso2.carbon.automation</groupId>
                <artifactId>org.wso2.carbon.automation.engine</artifactId>
                <version>${carbon.automation.version}</version>
            </dependency>
            <dependency>
                <groupId>org.wso2.carbon.automation</groupId>
                <artifactId>org.wso2.carbon.automation.extensions</artifactId>
                <version>${carbon.automation.version}</version>
                <exclusions>
                    <exclusion>
                        <groupId>com.saucelabs.selenium</groupId> <!-- Exclude Project-E from Project-B -->
                        <artifactId>sauce-ondemand-driver</artifactId>
                    </exclusion>
                    <exclusion>
                        <groupId>com.saucelabs.selenium</groupId> <!-- Exclude Project-E from Project-B -->
                        <artifactId>selenium-client-factory</artifactId>
                    </exclusion>
                </exclusions>
            </dependency>
            <dependency>
                <groupId>org.wso2.carbon.automationutils</groupId>
                <artifactId>org.wso2.carbon.integration.common.extensions</artifactId>
                <version>${carbon.automationutils.version}</version>
            </dependency>
            <dependency>
                <groupId>org.wso2.carbon.automationutils</groupId>
                <artifactId>org.wso2.carbon.integration.common.utils</artifactId>
                <version>${carbon.automationutils.version}</version>
            </dependency>
            <dependency>
                <groupId>org.wso2.carbon.automationutils</groupId>
                <artifactId>org.wso2.carbon.integration.common.admin.client</artifactId>
                <version>${carbon.automationutils.version}</version>
            </dependency>
            <dependency>
                <groupId>org.wso2.is</groupId>
                <artifactId>org.wso2.identity.integration.common.clients</artifactId>
                <version>${project.version}</version>
                <scope>compile</scope>
            </dependency>
            <dependency>
                <groupId>org.wso2.is</groupId>
                <artifactId>org.wso2.identity.integration.common.utils</artifactId>
                <version>${project.version}</version>
                <scope>compile</scope>
            </dependency>
            <dependency>
                <groupId>org.wso2.charon</groupId>
                <artifactId>org.wso2.charon.core</artifactId>
                <version>${charon.orbit.version}</version>
            </dependency>
            <dependency>
                <groupId>org.apache.wink</groupId>
                <artifactId>wink-client</artifactId>
                <version>${apache.wink.version}</version>
            </dependency>
            <dependency>
                <groupId>org.apache.ws.security</groupId>
                <artifactId>wss4j</artifactId>
                <version>${apache.ws.security.version}</version>
            </dependency>
            <dependency>
                <groupId>commons-collections</groupId>
                <artifactId>commons-collections</artifactId>
                <version>${commons-collections.version}</version>
            </dependency>
            <dependency>
                <groupId>org.slf4j</groupId>
                <artifactId>slf4j-simple</artifactId>
                <version>${slf4j.version}</version>
            </dependency>

            <dependency>
                <groupId>org.slf4j</groupId>
                <artifactId>slf4j-log4j12</artifactId>
                <version>${slf4j.version}</version>
            </dependency>
            <dependency>
                <groupId>org.apache.openejb</groupId>
                <artifactId>openejb-core</artifactId>
                <version>${apache.openejb.version}</version>
                <scope>test</scope>
            </dependency>
            <dependency>
                <groupId>org.wso2.orbit.org.apache.httpcomponents</groupId>
                <artifactId>httpclient</artifactId>
                <version>${orbit.version.commons.httpclient}</version>
            </dependency>
            <dependency>
                <groupId>org.apache.axis2.wso2</groupId>
                <artifactId>axis2-client</artifactId>
                <version>${axis2.client.version}</version>
            </dependency>
            <dependency>
                <groupId>org.wso2.orbit.com.nimbusds</groupId>
                <artifactId>nimbus-jose-jwt</artifactId>
                <version>${nimbusds.version}</version>
            </dependency>
            <dependency>
                <groupId>com.nimbusds</groupId>
                <artifactId>oauth2-oidc-sdk</artifactId>
                <version>${nimbus.oidc.sdk.version}</version>
            </dependency>
            <dependency>
                <groupId>org.wso2.orbit.commons-codec</groupId>
                <artifactId>commons-codec</artifactId>
                <version>${commons-codec.version}</version>
            </dependency>
            <dependency>
                <groupId>org.wso2.carbon.identity.framework</groupId>
                <artifactId>org.wso2.carbon.identity.user.registration.stub</artifactId>
                <version>${carbon.identity.framework.version}</version>
            </dependency>
            <dependency>
                <groupId>org.wso2.carbon.identity.framework</groupId>
                <artifactId>org.wso2.carbon.identity.user.profile.stub</artifactId>
                <version>${carbon.identity.framework.version}</version>
            </dependency>
            <dependency>
                <groupId>org.wso2.carbon.identity.fetch.remote</groupId>
                <artifactId>org.wso2.carbon.identity.remotefetch.common</artifactId>
                <version>${org.wso2.carbon.identity.remotefetch.version}</version>
            </dependency>
            <dependency>
                <groupId>org.wso2.carbon.identity.fetch.remote</groupId>
                <artifactId>org.wso2.carbon.identity.remotefetch.core</artifactId>
                <version>${org.wso2.carbon.identity.remotefetch.version}</version>
            </dependency>
            <dependency>
                <groupId>org.wso2.carbon.identity.fetch.remote</groupId>
                <artifactId>org.wso2.carbon.identity.remotefetch.core.ui</artifactId>
                <version>${org.wso2.carbon.identity.remotefetch.version}</version>
            </dependency>
            <dependency>
                <groupId>org.wso2.carbon.identity.fetch.remote</groupId>
                <artifactId>org.wso2.carbon.identity.remotefetch.feature</artifactId>
                <version>${org.wso2.carbon.identity.remotefetch.version}</version>
            </dependency>
            <dependency>
                <groupId>org.eclipse.jgit</groupId>
                <artifactId>org.eclipse.jgit</artifactId>
                <version>${org.jgit.version}</version>
            </dependency>
            <dependency>
                <groupId>com.googlecode.javaewah</groupId>
                <artifactId>JavaEWAH</artifactId>
                <version>${javaewah.version}</version>
            </dependency>
            <dependency>
                <groupId>org.wso2.is</groupId>
                <artifactId>org.wso2.carbon.identity.test.integration.service.stubs</artifactId>
                <version>${project.version}</version>
            </dependency>
            <dependency>
                <groupId>org.wso2.carbon.identity.framework</groupId>
                <artifactId>org.wso2.carbon.identity.workflow.mgt.stub</artifactId>
                <version>${carbon.identity.framework.version}</version>
            </dependency>
            <dependency>
                <groupId>org.wso2.carbon.identity.framework</groupId>
                <artifactId>org.wso2.carbon.security.mgt.stub</artifactId>
                <version>${carbon.identity.framework.version}</version>
            </dependency>
            <dependency>
                <groupId>org.wso2.carbon.identity.workflow.impl.bps</groupId>
                <artifactId>org.wso2.carbon.identity.workflow.impl.stub</artifactId>
                <version>${identity.workflow.impl.bps.version}</version>
            </dependency>
            <dependency>
                <groupId>org.jacoco</groupId>
                <artifactId>org.jacoco.agent</artifactId>
                <version>${jacoco.agent.version}</version>
            </dependency>
            <dependency>
                <groupId>org.wso2.carbon</groupId>
                <artifactId>org.wso2.carbon.core.services</artifactId>
                <version>${carbon.kernel.version}</version>
            </dependency>
            <dependency>
                <groupId>org.apache.tomcat.wso2</groupId>
                <artifactId>tomcat</artifactId>
                <version>${org.apache.tomcat.wso2.version}</version>
            </dependency>
            <dependency>
                <groupId>org.opensaml</groupId>
                <artifactId>xmltooling</artifactId>
                <version>${xmltooling.version}</version>
            </dependency>
            <dependency>
                <groupId>org.opensaml</groupId>
                <artifactId>openws</artifactId>
                <version>${openws.version}</version>
            </dependency>
            <dependency>
                <groupId>org.wso2.carbon.identity.framework</groupId>
                <artifactId>org.wso2.carbon.identity.application.mgt</artifactId>
                <version>${carbon.identity.framework.version}</version>
            </dependency>
            <dependency>
                <groupId>org.wso2.carbon.identity.framework</groupId>
                <artifactId>org.wso2.carbon.identity.functions.library.mgt</artifactId>
                <version>${carbon.identity.framework.version}</version>
            </dependency>
            <dependency>
                <groupId>org.wso2.carbon.identity.framework</groupId>
                <artifactId>org.wso2.carbon.identity.user.functionality.mgt</artifactId>
                <version>${carbon.identity.framework.version}</version>
            </dependency>
            <dependency>
                <groupId>xerces</groupId>
                <artifactId>xercesImpl</artifactId>
                <version>${xercesImpl.version}</version>
            </dependency>
            <dependency>
                <groupId>org.wso2.carbon.identity.framework</groupId>
                <artifactId>org.wso2.carbon.identity.workflow.mgt</artifactId>
                <version>${carbon.identity.framework.version}</version>
            </dependency>
            <dependency>
                <groupId>org.wso2.carbon.identity.workflow.impl.bps</groupId>
                <artifactId>org.wso2.carbon.identity.workflow.impl</artifactId>
                <version>${identity.workflow.impl.bps.version}</version>
            </dependency>
            <dependency>
                <groupId>org.wso2.carbon.identity.framework</groupId>
                <artifactId>org.wso2.carbon.identity.application.authentication.framework</artifactId>
                <version>${carbon.identity.framework.version}</version>
            </dependency>
            <dependency>
                <groupId>org.wso2.carbon.identity.framework</groupId>
                <artifactId>org.wso2.carbon.user.mgt.common</artifactId>
                <version>${carbon.identity.framework.version}</version>
            </dependency>
            <dependency>
                <groupId>org.wso2.carbon.identity.framework</groupId>
                <artifactId>org.wso2.carbon.identity.role.mgt.core</artifactId>
                <version>${carbon.identity.framework.version}</version>
            </dependency>
            <dependency>
                <groupId>org.wso2.carbon.identity.framework</groupId>
                <artifactId>org.wso2.carbon.identity.secret.mgt.core</artifactId>
                <version>${carbon.identity.framework.version}</version>
            </dependency>
            <dependency>
                <groupId>org.wso2.carbon.identity.framework</groupId>
                <artifactId>org.wso2.carbon.identity.api.resource.mgt</artifactId>
                <version>${carbon.identity.framework.version}</version>
            </dependency>
            <dependency>
                <groupId>org.wso2.carbon.identity.saml.common</groupId>
                <artifactId>org.wso2.carbon.identity.saml.common.util</artifactId>
                <version>${saml.common.util.version}</version>
            </dependency>
            <dependency>
                <groupId>commons-codec</groupId>
                <artifactId>commons-codec</artifactId>
                <version>${commons.codec.version}</version>
            </dependency>
            <dependency>
                <groupId>org.apache.ws.commons.schema.wso2</groupId>
                <artifactId>XmlSchema</artifactId>
                <version>${XmlSchema.version}</version>
            </dependency>
            <dependency>
                <groupId>wsdl4j.wso2</groupId>
                <artifactId>wsdl4j</artifactId>
                <version>${wsdl4j.version}</version>
            </dependency>
            <dependency>
                <groupId>org.wso2.carbon.analytics-common</groupId>
                <artifactId>org.wso2.carbon.databridge.commons</artifactId>
                <scope>test</scope>
                <version>${carbon.analytics-common.version}</version>
            </dependency>
            <dependency>
                <groupId>org.wso2.carbon.analytics-common</groupId>
                <artifactId>org.wso2.carbon.databridge.core</artifactId>
                <scope>test</scope>
                <version>${carbon.analytics-common.version}</version>
            </dependency>
            <dependency>
                <groupId>org.wso2.carbon.analytics-common</groupId>
                <artifactId>org.wso2.carbon.databridge.receiver.thrift</artifactId>
                <scope>test</scope>
                <version>${carbon.analytics-common.version}</version>
            </dependency>
            <dependency>
                <groupId>org.wso2.carbon.multitenancy</groupId>
                <artifactId>org.wso2.carbon.tenant.mgt.stub</artifactId>
                <version>${carbon.multitenancy.version}</version>
            </dependency>
            <dependency>
                <groupId>commons-pool.wso2</groupId>
                <artifactId>commons-pool</artifactId>
                <version>${commons.pool.wso2.version}</version>
            </dependency>

            <!-- Outbound Authenticators -->
            <dependency>
                <groupId>org.wso2.carbon.identity.outbound.auth.oidc</groupId>
                <artifactId>org.wso2.carbon.identity.application.authenticator.oidc</artifactId>
                <version>${identity.outbound.auth.oidc.version}</version>
            </dependency>
            <dependency>
                <groupId>org.wso2.carbon.identity.outbound.auth.oauth2</groupId>
                <artifactId>org.wso2.carbon.identity.application.authenticator.oauth2</artifactId>
                <version>${identity.outbound.auth.oauth2.version}</version>
            </dependency>
            <dependency>
                <groupId>org.wso2.carbon.identity.outbound.auth.sts.passive</groupId>
                <artifactId>org.wso2.carbon.identity.application.authenticator.passive.sts</artifactId>
                <version>${identity.outbound.auth.passive.sts.version}</version>
            </dependency>
            <dependency>
                <groupId>org.wso2.carbon.identity.outbound.auth.saml2</groupId>
                <artifactId>org.wso2.carbon.identity.application.authenticator.samlsso</artifactId>
                <version>${identity.outbound.auth.samlsso.version}</version>
            </dependency>

            <!-- Social Authenticators -->
            <dependency>
                <groupId>org.wso2.carbon.identity.outbound.auth.facebook</groupId>
                <artifactId>org.wso2.carbon.identity.application.authenticator.facebook</artifactId>
                <version>${social.authenticator.facebook.version}</version>
            </dependency>
            <dependency>
                <groupId>org.wso2.carbon.identity.outbound.auth.google</groupId>
                <artifactId>org.wso2.carbon.identity.application.authenticator.google</artifactId>
                <version>${social.authenticator.google.version}</version>
            </dependency>
            <dependency>
                <groupId>org.wso2.carbon.identity.outbound.auth.live</groupId>
                <artifactId>org.wso2.carbon.identity.application.authenticator.live</artifactId>
                <version>${social.authenticator.windowslive.version}</version>
            </dependency>
            <dependency>
                <groupId>org.wso2.carbon.identity.outbound.auth.apple</groupId>
                <artifactId>org.wso2.carbon.identity.application.authenticator.apple</artifactId>
                <version>${social.authenticator.apple.version}</version>
            </dependency>

            <!-- Provisioning Connectors -->
            <dependency>
                <groupId>org.wso2.carbon.identity.outbound.provisioning.google</groupId>
                <artifactId>org.wso2.carbon.identity.provisioning.connector.google</artifactId>
                <version>${provisioning.connector.google.version}</version>
            </dependency>
            <dependency>
                <groupId>org.wso2.carbon.identity.outbound.provisioning.salesforce</groupId>
                <artifactId>org.wso2.carbon.identity.provisioning.connector.salesforce</artifactId>
                <version>${provisioning.connector.salesforce.version}</version>
            </dependency>
            <dependency>
                <groupId>org.wso2.carbon.identity.outbound.provisioning.scim</groupId>
                <artifactId>org.wso2.carbon.identity.provisioning.connector.scim</artifactId>
                <version>${provisioning.connector.scim.version}</version>
            </dependency>
            <dependency>
                <groupId>org.wso2.carbon.identity.outbound.provisioning.scim2</groupId>
                <artifactId>org.wso2.carbon.identity.provisioning.connector.scim2</artifactId>
                <version>${provisioning.connector.scim2.version}</version>
            </dependency>
            <dependency>
                <groupId>org.wso2.carbon.extension.identity.verification</groupId>
                <artifactId>org.wso2.carbon.extension.identity.verification.mgt.feature</artifactId>
                <version>${identity.verification.version}</version>
            </dependency>
            <dependency>
                <groupId>org.wso2.carbon.extension.identity.verification</groupId>
                <artifactId>org.wso2.carbon.extension.identity.verification.provider.feature</artifactId>
                <version>${identity.verification.version}</version>
            </dependency>
            <dependency>
                <groupId>org.wso2.carbon.extension.identity.verification</groupId>
                <artifactId>org.wso2.carbon.extension.identity.verification.ui.feature</artifactId>
                <version>${identity.verification.version}</version>
            </dependency>

            <!-- Local Authenticators -->
            <dependency>
                <groupId>org.wso2.carbon.identity.application.auth.basic</groupId>
                <artifactId>org.wso2.carbon.identity.application.authenticator.basicauth</artifactId>
                <version>${identity.local.auth.basicauth.version}</version>
            </dependency>
            <dependency>
                <groupId>org.wso2.carbon.identity.local.auth.iwa</groupId>
                <artifactId>org.wso2.carbon.identity.application.authenticator.iwa</artifactId>
                <version>${identity.local.auth.iwa.version}</version>
            </dependency>
            <dependency>
                <groupId>org.wso2.carbon.identity.local.auth.fido</groupId>
                <artifactId>org.wso2.carbon.identity.application.authenticator.fido</artifactId>
                <version>${identity.local.auth.fido.version}</version>
            </dependency>
            <dependency>
                <groupId>org.wso2.carbon.identity.local.auth.fido</groupId>
                <artifactId>org.wso2.carbon.identity.application.authenticator.fido2</artifactId>
                <version>${identity.local.auth.fido.version}</version>
            </dependency>
            <dependency>
                <groupId>org.wso2.carbon.identity.local.auth.fido</groupId>
                <artifactId>org.wso2.carbon.identity.application.authenticator.fido2.server.feature</artifactId>
                <version>${identity.local.auth.fido.version}</version>
            </dependency>
            <dependency>
                <groupId>org.wso2.carbon.identity.application.auth.basic</groupId>
                <artifactId>org.wso2.carbon.identity.application.authenticator.basicauth.jwt</artifactId>
                <version>${identity.local.auth.basicauth.version}</version>
            </dependency>
            <dependency>
                <groupId>org.wso2.carbon.identity.application.auth.basic</groupId>
                <artifactId>org.wso2.carbon.identity.application.authentication.handler.identifier</artifactId>
                <version>${identity.local.auth.basicauth.version}</version>
            </dependency>
            <dependency>
                <groupId>org.wso2.carbon.identity.application.auth.basic</groupId>
                <artifactId>org.wso2.carbon.identity.application.authentication.handler.session</artifactId>
                <version>${identity.local.auth.basicauth.version}</version>
            </dependency>
            <dependency>
                <groupId>org.wso2.carbon.extension.identity.oauth.addons</groupId>
                <artifactId>org.wso2.carbon.identity.oauth2.token.handler.clientauth.mutualtls</artifactId>
                <version>${identity.oauth.addons.version}</version>
            </dependency>

            <!-- Local Authentication API Connector -->
            <dependency>
                <groupId>org.wso2.carbon.identity.local.auth.api</groupId>
                <artifactId>org.wso2.carbon.identity.local.auth.api.core</artifactId>
                <version>${identity.local.auth.api.version}</version>
            </dependency>

            <!-- OAuth2 Grant Type extensions -->
            <dependency>
                <groupId>org.wso2.carbon.extension.identity.oauth2.grantType.jwt</groupId>
                <artifactId>org.wso2.carbon.identity.oauth2.grant.jwt</artifactId>
                <version>${identity.oauth2.jwt.bearer.grant.version}</version>
            </dependency>
            <dependency>
                <groupId>org.wso2.carbon.extension.identity.oauth2.grantType.token.exchange</groupId>
                <artifactId>org.wso2.carbon.identity.oauth2.grant.token.exchange</artifactId>
                <version>${identity.oauth2.token.exchange.grant.version}</version>
            </dependency>

            <!--Conditional authenticator functions-->
            <dependency>
                <groupId>org.wso2.carbon.identity.conditional.auth.functions</groupId>
                <artifactId>org.wso2.carbon.identity.conditional.auth.functions.user</artifactId>
                <version>${conditional.authentication.functions.version}</version>
            </dependency>
            <dependency>
                <groupId>org.wso2.carbon.identity.conditional.auth.functions</groupId>
                <artifactId>org.wso2.carbon.identity.conditional.auth.functions.notification</artifactId>
                <version>${conditional.authentication.functions.version}</version>
            </dependency>
            <dependency>
                <groupId>org.wso2.carbon.identity.conditional.auth.functions</groupId>
                <artifactId>org.wso2.carbon.identity.conditional.auth.functions.cookie</artifactId>
                <version>${conditional.authentication.functions.version}</version>
            </dependency>
            <dependency>
                <groupId>org.wso2.carbon.identity.conditional.auth.functions</groupId>
                <artifactId>org.wso2.carbon.identity.conditional.auth.functions.analytics</artifactId>
                <version>${conditional.authentication.functions.version}</version>
            </dependency>
            <dependency>
                <groupId>org.wso2.carbon.identity.conditional.auth.functions</groupId>
                <artifactId>org.wso2.carbon.identity.conditional.auth.functions.choreo</artifactId>
                <version>${conditional.authentication.functions.version}</version>
            </dependency>
            <!-- Other Connectors packed with IS -->
            <dependency>
                <groupId>org.wso2.carbon.extension.identity.authenticator.outbound.emailotp</groupId>
                <artifactId>org.wso2.carbon.identity.authenticator.emailotp</artifactId>
                <version>${authenticator.emailotp.version}</version>
            </dependency>
            <dependency>
                <groupId>org.wso2.carbon.extension.identity.authenticator.outbound.smsotp</groupId>
                <artifactId>org.wso2.carbon.extension.identity.authenticator.smsotp.connector</artifactId>
                <version>${authenticator.smsotp.version}</version>
            </dependency>
            <dependency>
                <groupId>org.wso2.carbon.identity.local.auth.magiclink</groupId>
                <artifactId>org.wso2.carbon.identity.application.authenticator.magiclink</artifactId>
                <version>${authenticator.magiclink.version}</version>
            </dependency>
            <dependency>
                <groupId>org.wso2.carbon.identity.local.auth.magiclink</groupId>
                <artifactId>org.wso2.carbon.identity.local.auth.magiclink.server.feature</artifactId>
                <version>${authenticator.magiclink.version}</version>
            </dependency>
            <dependency>
                <groupId>org.wso2.carbon.identity.local.auth.emailotp</groupId>
                <artifactId>org.wso2.carbon.identity.local.auth.emailotp</artifactId>
                <version>${authenticator.local.auth.emailotp.version}</version>
            </dependency>
            <dependency>
                <groupId>org.wso2.carbon.identity.local.auth.emailotp</groupId>
                <artifactId>org.wso2.carbon.identity.local.auth.emailotp.server.feature</artifactId>
                <version>${authenticator.local.auth.emailotp.version}</version>
            </dependency>
            <dependency>
                <groupId>org.wso2.carbon.identity.auth.otp.commons</groupId>
                <artifactId>org.wso2.carbon.identity.auth.otp.core</artifactId>
                <version>${authenticator.auth.otp.commons.version}</version>
            </dependency>
            <dependency>
                <groupId>org.wso2.carbon.identity.auth.otp.commons</groupId>
                <artifactId>org.wso2.carbon.identity.auth.otp.core.server.feature</artifactId>
                <version>${authenticator.auth.otp.commons.version}</version>
            </dependency>
            <dependency>
                <groupId>org.wso2.carbon.extension.identity.authenticator.outbound.twitter</groupId>
                <artifactId>org.wso2.carbon.extension.identity.authenticator.twitter.connector</artifactId>
                <version>${authenticator.twitter.version}</version>
            </dependency>
            <dependency>
                <groupId>org.wso2.carbon.extension.identity.authenticator.outbound.office365</groupId>
                <artifactId>org.wso2.carbon.extension.identity.authenticator.office3620connector</artifactId>
                <version>${authenticator.office365.version}</version>
            </dependency>
            <dependency>
                <groupId>org.wso2.carbon.extension.identity.authenticator.outbound.totp</groupId>
                <artifactId>org.wso2.carbon.extension.identity.authenticator.totp.connector</artifactId>
                <version>${authenticator.totp.version}</version>
            </dependency>
            <dependency>
                <groupId>org.wso2.carbon.extension.identity.authenticator.outbound.backupcode</groupId>
                <artifactId>org.wso2.carbon.extension.identity.authenticator.backupcode.connector</artifactId>
                <version>${authenticator.backupcode.version}</version>
            </dependency>
            <dependency>
                <groupId>org.wso2.carbon.extension.identity.authenticator.outbound.x509Certificate</groupId>
                <artifactId>org.wso2.carbon.extension.identity.authenticator.x509Certificate.connector</artifactId>
                <version>${authenticator.x509.version}</version>
            </dependency>

            <!--Hash providers-->
            <dependency>
                <groupId>org.wso2.carbon.identity.hash.provider.pbkdf2</groupId>
                <artifactId>org.wso2.carbon.identity.hash.provider.pbkdf2.server.feature</artifactId>
                <version>${hashprovider.pbkdf2.version}</version>
            </dependency>

            <!-- API server and API user common dependencies -->
            <dependency>
                <groupId>org.wso2.carbon.identity.server.api</groupId>
                <artifactId>org.wso2.carbon.identity.api.server.common</artifactId>
                <version>${identity.server.api.version}</version>
            </dependency>
            <dependency>
                <groupId>org.wso2.carbon.identity.user.api</groupId>
                <artifactId>org.wso2.carbon.identity.api.user.common</artifactId>
                <version>${identity.user.api.version}</version>
            </dependency>

            <!--
                Dependencies from this point is used in p2 profile gen, added here to get them updated along with
                versions plugin (version plugin only reads the dependencies in dependencyManagement,
                and dependencies section)
            -->
            <dependency>
                <groupId>org.wso2.carbon.healthcheck</groupId>
                <artifactId>org.wso2.carbon.healthcheck.server.feature</artifactId>
                <version>${carbon.healthcheck.version}</version>
            </dependency>
            <dependency>
                <groupId>org.wso2.carbon.identity.carbon.auth.saml2</groupId>
                <artifactId>org.wso2.carbon.identity.authenticator.saml2.sso.feature</artifactId>
                <version>${identity.carbon.auth.saml2.version}</version>
                <type>zip</type>
            </dependency>
            <dependency>
                <groupId>org.wso2.carbon.identity.local.auth.requestpath.basic</groupId>
                <artifactId>org.wso2.carbon.identity.application.authenticator.requestpath.basicauth.server.feature
                </artifactId>
                <version>${identity.outbound.auth.requestpath.basicauth.version}</version>
            </dependency>
            <dependency>
                <groupId>org.wso2.carbon.identity.carbon.auth.mutualssl</groupId>
                <artifactId>org.wso2.carbon.identity.authenticator.mutualssl.feature</artifactId>
                <version>${identity.carbon.auth.mutual.ssl.version}</version>
            </dependency>
            <dependency>
                <groupId>org.wso2.carbon.identity.workflow.user</groupId>
                <artifactId>org.wso2.carbon.user.mgt.workflow.feature</artifactId>
                <version>${identity.user.workflow.version}</version>
            </dependency>
            <dependency>
                <groupId>org.wso2.carbon.identity.userstore.remote</groupId>
                <artifactId>org.wso2.carbon.identity.user.store.remote.feature</artifactId>
                <version>${identity.userstore.remote.version}</version>
            </dependency>
            <dependency>
                <groupId>org.wso2.carbon.identity.carbon.auth.iwa</groupId>
                <artifactId>org.wso2.carbon.identity.authenticator.iwa.feature</artifactId>
                <version>${identity.carbon.auth.iwa.version}</version>
            </dependency>
            <dependency>
                <groupId>org.wso2.carbon.identity.workflow.template.multisteps</groupId>
                <artifactId>org.wso2.carbon.identity.workflow.template.server.feature</artifactId>
                <version>${identity.workflow.template.multisteps.version}</version>
            </dependency>
            <dependency>
                <groupId>org.wso2.carbon.identity.local.auth.requestpath.oauth</groupId>
                <artifactId>org.wso2.carbon.identity.application.authenticator.requestpath.oauth.server.feature
                </artifactId>
                <version>${identity.outbound.auth.requestpath.oauth.version}</version>
            </dependency>
            <dependency>
                <groupId>org.wso2.carbon.identity.tool.validator.sso.saml2</groupId>
                <artifactId>org.wso2.carbon.identity.tools.saml.validator.feature</artifactId>
                <version>${identity.tool.samlsso.validator.version}</version>
            </dependency>
            <dependency>
                <groupId>org.wso2.carbon.identity.datapublisher.authentication</groupId>
                <artifactId>org.wso2.carbon.identity.data.publisher.application.authentication.server.feature
                </artifactId>
                <version>${identity.data.publisher.authentication.version}</version>
            </dependency>
            <dependency>
                <groupId>org.wso2.carbon.identity.data.publisher.oauth</groupId>
                <artifactId>org.wso2.carbon.identity.data.publisher.oauth.server.feature</artifactId>
                <version>${identity.data.publisher.oauth.version}</version>
            </dependency>
            <dependency>
                <groupId>org.wso2.carbon.identity.data.publisher.audit</groupId>
                <artifactId>org.wso2.carbon.identity.data.publisher.audit.user.operation.server.feature</artifactId>
                <version>${identity.data.publisher.audit.version}</version>
            </dependency>
            <dependency>
                <groupId>org.wso2.carbon.identity.auth.rest</groupId>
                <artifactId>org.wso2.carbon.identity.auth.server.feature</artifactId>
                <version>${identity.carbon.auth.rest.version}</version>
            </dependency>
            <dependency>
                <groupId>org.wso2.carbon.identity.auth.rest</groupId>
                <artifactId>org.wso2.carbon.identity.cors.server.feature</artifactId>
                <version>${identity.carbon.auth.rest.version}</version>
            </dependency>
            <dependency>
                <groupId>org.wso2.carbon.identity.event.handler.accountlock</groupId>
                <artifactId>org.wso2.carbon.identity.handler.event.account.lock.feature</artifactId>
                <version>${identity.event.handler.account.lock.version}</version>
            </dependency>
            <dependency>
                <groupId>org.wso2.carbon.identity.event.handler.notification</groupId>
                <artifactId>org.wso2.carbon.email.mgt.feature</artifactId>
                <version>${identity.event.handler.notification.version}</version>
            </dependency>
            <dependency>
                <groupId>org.wso2.carbon.identity.metadata.saml2</groupId>
                <artifactId>org.wso2.carbon.identity.idp.metadata.saml2.server.feature</artifactId>
                <version>${identity.metadata.saml.version}</version>
            </dependency>
            <dependency>
                <groupId>org.wso2.carbon.identity.saml.common</groupId>
                <artifactId>org.wso2.carbon.identity.saml.common.util.feature</artifactId>
                <version>${saml.common.util.version}</version>
            </dependency>
            <dependency>
                <groupId>org.wso2.identity.apps</groupId>
                <artifactId>org.wso2.identity.apps.common.server.feature</artifactId>
                <version>${identity.apps.core.version}</version>
            </dependency>
            <dependency>
                <groupId>org.wso2.identity.apps</groupId>
                <artifactId>org.wso2.identity.apps.console.server.feature</artifactId>
                <version>${identity.apps.console.version}</version>
            </dependency>
            <dependency>
                <groupId>org.wso2.identity.apps</groupId>
                <artifactId>org.wso2.identity.apps.myaccount.server.feature</artifactId>
                <version>${identity.apps.myaccount.version}</version>
            </dependency>
            <dependency>
                <groupId>org.wso2.identity.apps</groupId>
                <artifactId>org.wso2.identity.apps.authentication.portal.server.feature</artifactId>
                <version>${identity.apps.core.version}</version>
            </dependency>
            <dependency>
                <groupId>org.wso2.identity.apps</groupId>
                <artifactId>org.wso2.identity.apps.recovery.portal.server.feature</artifactId>
                <version>${identity.apps.core.version}</version>
            </dependency>

            <dependency>
                <groupId>org.wso2.carbon.identity.application.authz.xacml</groupId>
                <artifactId>org.wso2.carbon.identity.application.authz.xacml.server.feature</artifactId>
                <version>${identity.app.authz.xacml.version}</version>
            </dependency>
            <dependency>
                <groupId>org.wso2.carbon.extension.identity.oauth.addons</groupId>
                <artifactId>org.wso2.carbon.identity.oauth2.validators.xacml.server.feature</artifactId>
                <version>${identity.oauth.addons.version}</version>
            </dependency>
            <dependency>
                <groupId>org.wso2.carbon.identity.outbound.auth.oauth2</groupId>
                <artifactId>org.wso2.carbon.identity.outbound.auth.oauth2.server.feature</artifactId>
                <version>${identity.outbound.auth.oauth2.version}</version>
            </dependency>
            <dependency>
                <groupId>org.apache.felix</groupId>
                <artifactId>org.apache.felix.scr.ds-annotations</artifactId>
                <version>${ds-annotations.version}</version>
            </dependency>
            <dependency>
                <groupId>org.wso2.carbon.consent.mgt</groupId>
                <artifactId>org.wso2.carbon.consent.mgt.feature</artifactId>
                <version>${carbon.consent.mgt.version}</version>
            </dependency>
            <dependency>
                <groupId>org.wso2.carbon.identity.framework</groupId>
                <artifactId>org.wso2.carbon.identity.consent.mgt</artifactId>
                <version>${carbon.identity.framework.version}</version>
            </dependency>
            <dependency>
                <groupId>org.wso2.carbon.utils</groupId>
                <artifactId>org.wso2.carbon.database.utils</artifactId>
                <version>${carbon.database.utils.version}</version>
            </dependency>
            <dependency>
                <groupId>org.wso2.carbon.registry</groupId>
                <artifactId>org.wso2.carbon.registry.properties.stub</artifactId>
                <version>${carbon.registry.version}</version>
            </dependency>
            <dependency>
                <groupId>org.wso2.carbon.extension.identity.x509certificate</groupId>
                <artifactId>org.wso2.carbon.extension.identity.x509Certificate.validation.server.feature</artifactId>
                <version>${org.wso2.carbon.extension.identity.x509certificate.version}</version>
            </dependency>
            <dependency>
                <groupId>org.wso2.carbon.identity.conditional.auth.functions</groupId>
                <artifactId>org.wso2.carbon.identity.conditional.auth.functions.server.feature</artifactId>
                <version>${conditional.authentication.functions.version}</version>
            </dependency>
            <dependency>
                <groupId>org.wso2.carbon.identity.framework</groupId>
                <artifactId>org.wso2.carbon.identity.template.mgt.server.feature</artifactId>
                <version>${carbon.identity.framework.version}</version>
            </dependency>
            <dependency>
                <groupId>org.wso2.carbon.identity.framework</groupId>
                <artifactId>org.wso2.carbon.identity.template.mgt.feature</artifactId>
                <version>${carbon.identity.framework.version}</version>
            </dependency>
            <dependency>
                <groupId>org.wso2.carbon.identity.framework</groupId>
                <artifactId>org.wso2.carbon.identity.cors.mgt.server.feature</artifactId>
                <version>${carbon.identity.framework.version}</version>
            </dependency>
            <dependency>
                <groupId>org.wso2.carbon.identity.framework</groupId>
                <artifactId>org.wso2.carbon.identity.user.functionality.mgt.feature</artifactId>
                <version>${carbon.identity.framework.version}</version>
            </dependency>
            <dependency>
                <groupId>org.wso2.carbon.identity.framework</groupId>
                <artifactId>org.wso2.carbon.identity.multi.attribute.login.mgt.server.feature</artifactId>
                <version>${carbon.identity.framework.version}</version>
            </dependency>
            <dependency>
                <groupId>org.wso2.carbon.identity.framework</groupId>
                <artifactId>org.wso2.carbon.identity.unique.claim.mgt.server.feature</artifactId>
                <version>${carbon.identity.framework.version}</version>
            </dependency>
            <dependency>
                <groupId>org.wso2.carbon.identity.framework</groupId>
                <artifactId>org.wso2.carbon.identity.userstore.configuration.server.feature</artifactId>
                <version>${carbon.identity.framework.version}</version>
            </dependency>
            <dependency>
                <groupId>org.wso2.carbon.identity.framework</groupId>
                <artifactId>org.wso2.carbon.identity.api.resource.mgt.server.feature</artifactId>
                <version>${carbon.identity.framework.version}</version>
            </dependency>
            <dependency>
                <groupId>org.wso2.carbon.identity.governance</groupId>
                <artifactId>org.wso2.carbon.identity.multi.attribute.login.service.server.feature</artifactId>
                <version>${identity.governance.version}</version>
            </dependency>
            <dependency>
                <groupId>org.wso2.carbon.identity.framework</groupId>
                <artifactId>org.wso2.carbon.identity.central.log.mgt</artifactId>
                <version>${carbon.identity.framework.version}</version>
            </dependency>
            <dependency>
                <groupId>org.wso2.carbon.identity.branding.preference.management</groupId>
                <artifactId>org.wso2.carbon.identity.branding.preference.management.core</artifactId>
                <version>${identity.branding.preference.management.version}</version>
            </dependency>
            <dependency>
                <groupId>org.wso2.carbon.identity.framework</groupId>
                <artifactId>org.wso2.carbon.identity.input.validation.mgt</artifactId>
                <version>${carbon.identity.framework.version}</version>
            </dependency>
            <dependency>
                <groupId>org.wso2.carbon.identity.framework</groupId>
                <artifactId>org.wso2.carbon.identity.input.validation.mgt.server.feature</artifactId>
                <version>${carbon.identity.framework.version}</version>
            </dependency>
            <dependency>
                <groupId>org.wso2.carbon.identity.framework</groupId>
                <artifactId>org.wso2.carbon.identity.consent.server.configs.mgt</artifactId>
                <version>${carbon.identity.framework.version}</version>
            </dependency>
            <dependency>
                <groupId>org.wso2.carbon.identity.framework</groupId>
                <artifactId>org.wso2.carbon.identity.consent.server.configs.mgt.server.feature</artifactId>
                <version>${carbon.identity.framework.version}</version>
            </dependency>
            <dependency>
                <groupId>org.wso2.carbon.identity.organization.management</groupId>
                <artifactId>org.wso2.carbon.identity.organization.management.server.feature</artifactId>
                <version>${identity.org.mgt.version}</version>
            </dependency>
            <dependency>
                <groupId>org.wso2.carbon.identity.organization.management.core</groupId>
                <artifactId>org.wso2.carbon.identity.organization.management.core.server.feature</artifactId>
                <version>${identity.org.mgt.core.version}</version>
            </dependency>
            <dependency>
                <groupId>org.wso2.carbon.identity.auth.organization.login</groupId>
                <artifactId>org.wso2.carbon.identity.auth.organization.login.server.feature</artifactId>
                <version>${identity.organization.login.version}</version>
            </dependency>
            <dependency>
                <groupId>org.wso2.carbon.extension.identity.oauth2.grantType.organizationswitch</groupId>
                <artifactId>org.wso2.carbon.identity.oauth2.grant.organizationswitch.server.feature</artifactId>
                <version>${identity.oauth2.grant.organizationswitch.version}</version>
            </dependency>
            <dependency>
                <groupId>org.wso2.carbon.identity.outbound.provisioning.scim2</groupId>
                <artifactId>org.wso2.carbon.identity.provisioning.connector.scim2.server.feature</artifactId>
                <version>${provisioning.connector.scim2.version}</version>
            </dependency>
            <dependency>
                <groupId>org.wso2.carbon.extension.identity.verification</groupId>
                <artifactId>org.wso2.carbon.extension.identity.verification.mgt</artifactId>
                <version>${identity.verification.version}</version>
            </dependency>
            <dependency>
                <groupId>org.wso2.carbon.extension.identity.verification</groupId>
                <artifactId>org.wso2.carbon.extension.identity.verification.provider</artifactId>
                <version>${identity.verification.version}</version>
            </dependency>
            <dependency>
                <groupId>org.wso2.carbon.extension.identity.verification</groupId>
                <artifactId>org.wso2.carbon.extension.identity.verification.ui</artifactId>
                <version>${identity.verification.version}</version>
            </dependency>
            <dependency>
                <groupId>org.wso2.carbon.extension.identity.oauth.addons</groupId>
                <artifactId>org.wso2.carbon.identity.oauth2.token.handler.clientauth.jwt</artifactId>
                <version>${identity.oauth.addons.version}</version>
            </dependency>

            <dependency>
                <groupId>org.wso2.msf4j</groupId>
                <artifactId>msf4j-core</artifactId>
                <version>${msf4j.version}</version>
            </dependency>
            <dependency>
                <groupId>org.wso2.msf4j</groupId>
                <artifactId>msf4j-microservice</artifactId>
                <version>${msf4j.version}</version>
            </dependency>
            <dependency>
                <groupId>org.apache.velocity</groupId>
                <artifactId>velocity</artifactId>
                <version>${org.apache.velocity.version}</version>
            </dependency>
            <dependency>
                <groupId>io.rest-assured</groupId>
                <artifactId>rest-assured</artifactId>
                <version>${rest.assured.version}</version>
                <scope>test</scope>
            </dependency>
            <dependency>
                <groupId>io.rest-assured</groupId>
                <artifactId>json-path</artifactId>
                <version>${rest.assured.version}</version>
                <scope>test</scope>
            </dependency>
            <dependency>
                <groupId>io.rest-assured</groupId>
                <artifactId>xml-path</artifactId>
                <version>${rest.assured.version}</version>
                <scope>test</scope>
            </dependency>
            <dependency>
                <groupId>io.rest-assured</groupId>
                <artifactId>rest-assured-all</artifactId>
                <version>${rest.assured.version}</version>
                <scope>test</scope>
            </dependency>
            <dependency>
                <groupId>io.swagger</groupId>
                <artifactId>swagger-annotations</artifactId>
                <version>${swagger-core-version}</version>
                <scope>test</scope>
            </dependency>
            <dependency>
                <groupId>com.atlassian.oai</groupId>
                <artifactId>swagger-request-validator-restassured</artifactId>
                <version>${swagger-request-validator.version}</version>
                <scope>test</scope>
            </dependency>
            <dependency>
                <groupId>org.xmlunit</groupId>
                <artifactId>xmlunit-core</artifactId>
                <version>${org.xmlunit.version}</version>
                <scope>test</scope>
            </dependency>
            <dependency>
                <groupId>org.wso2.identity.apps</groupId>
                <artifactId>identity-apps-cypress-tests</artifactId>
                <version>${identity.apps.tests.version}</version>
            </dependency>
            <dependency>
                <groupId>org.codehaus.jackson</groupId>
                <artifactId>jackson-core-asl</artifactId>
                <version>${jackson-core-asl.version}</version>
                <scope>compile</scope>
            </dependency>
            <dependency>
                <groupId>com.fasterxml.jackson.core</groupId>
                <artifactId>jackson-core</artifactId>
                <version>${com.fasterxml.jackson.version}</version>
            </dependency>
            <dependency>
                <groupId>com.fasterxml.jackson.core</groupId>
                <artifactId>jackson-annotations</artifactId>
                <version>${com.fasterxml.jackson.version}</version>
            </dependency>
            <dependency>
                <groupId>com.fasterxml.jackson.core</groupId>
                <artifactId>jackson-databind</artifactId>
                <version>${com.fasterxml.jackson.databind.version}</version>
            </dependency>
            <dependency>
                <groupId>org.apache.log4j.wso2</groupId>
                <artifactId>log4j</artifactId>
                <version>${org.apache.log4j.wso2.version}</version>
                <exclusions>
                    <exclusion>
                        <groupId>log4j</groupId>
                        <artifactId>log4j</artifactId>
                    </exclusion>
                </exclusions>
            </dependency>
            <!-- Pax Logging -->
            <dependency>
                <groupId>org.wso2.org.ops4j.pax.logging</groupId>
                <artifactId>pax-logging-api</artifactId>
                <version>${pax.logging.api.version}</version>
            </dependency>
            <dependency>
                <groupId>org.apache.logging.log4j</groupId>
                <artifactId>log4j-jul</artifactId>
                <version>${org.apache.logging.log4j.version}</version>
                <scope>test</scope>
            </dependency>
            <dependency>
                <groupId>org.apache.logging.log4j</groupId>
                <artifactId>log4j-core</artifactId>
                <version>${org.apache.logging.log4j.version}</version>
                <scope>test</scope>
            </dependency>
            <dependency>
                <groupId>commons-logging</groupId>
                <artifactId>commons-logging</artifactId>
                <version>1.2</version>
                <scope>test</scope>
            </dependency>
            <dependency>
                <groupId>commons-lang.wso2</groupId>
                <artifactId>commons-lang</artifactId>
                <version>${commons-lang.wso2.version}</version>
                <scope>test</scope>
            </dependency>
            <dependency>
                <groupId>org.wso2.is</groupId>
                <artifactId>org.wso2.carbon.identity.test.integration.service</artifactId>
                <version>${project.version}</version>
            </dependency>
            <dependency>
                <groupId>org.apache.directory.server</groupId>
                <artifactId>apacheds-core-constants</artifactId>
                <version>${apacheds.core.version}</version>
                <scope>test</scope>
            </dependency>
            <dependency>
                <groupId>org.apache.directory.server</groupId>
                <artifactId>apacheds-core</artifactId>
                <version>${apacheds.core.version}</version>
                <scope>test</scope>
            </dependency>
            <dependency>
                <groupId>org.apache.directory.server</groupId>
                <artifactId>apacheds-core-api</artifactId>
                <version>${apacheds.core.version}</version>
                <scope>test</scope>
            </dependency>
            <dependency>
                <groupId>org.apache.directory.server</groupId>
                <artifactId>apacheds-jdbm-partition</artifactId>
                <version>${apacheds.core.version}</version>
                <scope>test</scope>
            </dependency>
            <dependency>
                <groupId>org.apache.directory.server</groupId>
                <artifactId>apacheds-ldif-partition</artifactId>
                <version>${apacheds.core.version}</version>
                <scope>test</scope>
            </dependency>
            <dependency>
                <groupId>org.apache.directory.server</groupId>
                <artifactId>apacheds-protocol-ldap</artifactId>
                <version>${apacheds.core.version}</version>
                <scope>test</scope>
            </dependency>
            <dependency>
                <groupId>org.apache.directory.server</groupId>
                <artifactId>apacheds-protocol-shared</artifactId>
                <version>${apacheds.core.version}</version>
                <scope>test</scope>
            </dependency>
            <dependency>
                <groupId>org.apache.directory.server</groupId>
                <artifactId>apacheds-xdbm-partition</artifactId>
                <version>${apacheds.core.version}</version>
                <scope>test</scope>
            </dependency>
            <dependency>
                <groupId>org.apache.directory.api</groupId>
                <artifactId>api-all</artifactId>
                <version>${apacheds.api.version}</version>
                <scope>test</scope>
            </dependency>
        </dependencies>
    </dependencyManagement>

    <profiles>
        <profile>
            <id>Sign-Artifacts</id>
            <activation>
                <property>
                    <name>sign</name>
                </property>
            </activation>
            <build>
                <plugins>
                    <plugin>
                        <groupId>org.apache.maven.plugins</groupId>
                        <artifactId>maven-gpg-plugin</artifactId>
                        <version>1.0-alpha-3</version>
                        <executions>
                            <execution>
                                <id>sign-artifacts</id>
                                <phase>verify</phase>
                                <goals>
                                    <goal>sign</goal>
                                </goals>
                            </execution>
                        </executions>
                    </plugin>
                </plugins>
            </build>
        </profile>
        <profile>
            <id>wso2-release</id>
            <build>
                <plugins>
                    <plugin>
                        <groupId>org.apache.maven.plugins</groupId>
                        <artifactId>maven-javadoc-plugin</artifactId>
                        <version>2.10.1</version>
                        <executions>
                            <execution>
                                <id>attach-javadocs</id>
                                <goals>
                                    <goal>jar</goal>
                                </goals>
                                <configuration> <!-- add this to disable checking -->
                                    <additionalparam>-Xdoclint:none</additionalparam>
                                    <source>8</source>
                                </configuration>
                            </execution>
                        </executions>
                    </plugin>
                </plugins>
            </build>
        </profile>

    </profiles>

    <properties>

        <!--Carbon Identity Framework Version-->
        <carbon.identity.framework.version>5.25.410</carbon.identity.framework.version>
        <carbon.identity.framework.version.range>[5.14.67, 6.0.0]</carbon.identity.framework.version.range>

        <!--SAML Common Utils Version-->
        <saml.common.util.version>1.3.0</saml.common.util.version>
        <saml.common.util.version.range>[1.0.0,2.0.0)</saml.common.util.version.range>

        <!--Carbon Consent Version-->
        <carbon.consent.mgt.version>2.5.2</carbon.consent.mgt.version>

        <!--Identity Governance Version-->
        <identity.governance.version>1.8.80</identity.governance.version>

        <!--Identity Carbon Versions-->
        <identity.carbon.auth.saml2.version>5.8.5</identity.carbon.auth.saml2.version>
        <identity.carbon.auth.mutual.ssl.version>5.5.0</identity.carbon.auth.mutual.ssl.version>
        <identity.carbon.auth.iwa.version>5.5.0</identity.carbon.auth.iwa.version>
        <identity.carbon.auth.rest.version>1.8.24</identity.carbon.auth.rest.version>


        <!-- Identity Inbound Versions   -->
        <identity.inbound.auth.saml.version>5.11.23</identity.inbound.auth.saml.version>
        <identity.inbound.auth.oauth.version>6.11.147</identity.inbound.auth.oauth.version>
        <identity.inbound.auth.openid.version>5.9.5</identity.inbound.auth.openid.version>
        <identity.inbound.auth.sts.version>5.10.16</identity.inbound.auth.sts.version>
        <identity.inbound.provisioning.scim.version>5.7.4</identity.inbound.provisioning.scim.version>
        <identity.inbound.provisioning.scim2.version>3.4.26</identity.inbound.provisioning.scim2.version>

        <!-- Identity workflow Versions -->
        <identity.user.workflow.version>5.6.0</identity.user.workflow.version>
        <identity.workflow.impl.bps.version>5.5.5</identity.workflow.impl.bps.version>
        <identity.workflow.template.multisteps.version>5.5.0</identity.workflow.template.multisteps.version>


        <!-- Identity User Versions -->
        <identity.user.account.association.version>5.5.6</identity.user.account.association.version>
        <identity.user.ws.version>5.7.4</identity.user.ws.version>

        <!-- Identity Userstore Versions -->
        <identity.userstore.remote.version>5.2.5</identity.userstore.remote.version>

        <!-- Identity Data Publisher Versions -->
        <identity.data.publisher.authentication.version>5.6.6</identity.data.publisher.authentication.version>
        <identity.data.publisher.oauth.version>1.6.6</identity.data.publisher.oauth.version>
        <identity.data.publisher.audit.version>1.4.3</identity.data.publisher.audit.version>

        <!-- Identity Event Handler Versions -->
        <identity.event.handler.account.lock.version>1.8.12</identity.event.handler.account.lock.version>
        <identity.event.handler.notification.version>1.7.19</identity.event.handler.notification.version>

        <!--<identity.agent.entitlement.proxy.version>5.1.1</identity.agent.entitlement.proxy.version>-->
        <!--<identity.carbon.auth.signedjwt.version>5.1.1</identity.carbon.auth.signedjwt.version>-->
        <!--<identity.userstore.cassandra.version>5.1.1</identity.userstore.cassandra.version>-->
        <!--<identity.agent-entitlement-filter.version>5.1.1</identity.agent-entitlement-filter.version>-->
        <org.wso2.carbon.identity.remotefetch.version>0.8.4</org.wso2.carbon.identity.remotefetch.version>

        <!-- CallHome version -->
        <callhome.version>4.5.x_1.0.14</callhome.version>

        <!-- Authenticator Versions -->
        <identity.outbound.auth.oidc.version>5.11.19</identity.outbound.auth.oidc.version>
        <identity.outbound.auth.oauth2.version>1.0.11</identity.outbound.auth.oauth2.version>
        <identity.outbound.auth.passive.sts.version>5.5.0</identity.outbound.auth.passive.sts.version>
        <identity.outbound.auth.samlsso.version>5.8.6</identity.outbound.auth.samlsso.version>
        <identity.outbound.auth.requestpath.basicauth.version>5.5.4</identity.outbound.auth.requestpath.basicauth.version>
        <identity.outbound.auth.requestpath.oauth.version>5.5.4</identity.outbound.auth.requestpath.oauth.version>

        <!-- Social Authenticator Versions -->
        <social.authenticator.facebook.version>5.2.4</social.authenticator.facebook.version>
        <social.authenticator.google.version>5.2.10</social.authenticator.google.version>
        <social.authenticator.windowslive.version>5.2.2</social.authenticator.windowslive.version>
        <social.authenticator.apple.version>1.0.4</social.authenticator.apple.version>

        <!-- Provisioning connector Versions -->
        <provisioning.connector.google.version>5.2.3</provisioning.connector.google.version>
        <provisioning.connector.salesforce.version>5.2.3</provisioning.connector.salesforce.version>
        <provisioning.connector.scim.version>5.3.1</provisioning.connector.scim.version>
        <provisioning.connector.scim2.version>2.0.3</provisioning.connector.scim2.version>

        <!-- Local Authenticator Versions -->
        <identity.local.auth.basicauth.version>6.7.27</identity.local.auth.basicauth.version>
        <identity.local.auth.fido.version>5.3.41</identity.local.auth.fido.version>
        <identity.local.auth.iwa.version>5.4.2</identity.local.auth.iwa.version>

        <!-- Local Authentication API Connector Version -->
        <identity.local.auth.api.version>2.5.8</identity.local.auth.api.version>

        <!-- OAuth2 Grant Type extensions -->
        <identity.oauth2.jwt.bearer.grant.version>2.2.1</identity.oauth2.jwt.bearer.grant.version>
        <identity.oauth2.token.exchange.grant.version>1.1.3</identity.oauth2.token.exchange.grant.version>

        <!--SAML Metadata-->
        <identity.metadata.saml.version>1.7.7</identity.metadata.saml.version>

        <!-- Connector Versions -->
        <authenticator.totp.version>3.3.17</authenticator.totp.version>
        <authenticator.backupcode.version>0.0.15</authenticator.backupcode.version>
        <authenticator.office365.version>2.1.2</authenticator.office365.version>
        <authenticator.smsotp.version>3.3.12</authenticator.smsotp.version>
        <authenticator.magiclink.version>1.1.12</authenticator.magiclink.version>
        <authenticator.emailotp.version>4.1.18</authenticator.emailotp.version>
        <authenticator.local.auth.emailotp.version>1.0.5</authenticator.local.auth.emailotp.version>
        <authenticator.twitter.version>1.1.1</authenticator.twitter.version>
        <authenticator.x509.version>3.1.11</authenticator.x509.version>
        <identity.extension.utils>1.0.14</identity.extension.utils>
        <authenticator.auth.otp.commons.version>1.0.0</authenticator.auth.otp.commons.version>

<<<<<<< HEAD
        <identity.org.mgt.version>1.3.79</identity.org.mgt.version>
        <identity.org.mgt.core.version>1.0.70</identity.org.mgt.core.version>
        <identity.organization.login.version>1.1.23</identity.organization.login.version>
=======
        <identity.org.mgt.version>1.3.82</identity.org.mgt.version>
        <identity.org.mgt.core.version>1.0.73</identity.org.mgt.core.version>
        <identity.organization.login.version>1.1.22</identity.organization.login.version>
>>>>>>> f4211023
        <identity.oauth2.grant.organizationswitch.version>1.1.10</identity.oauth2.grant.organizationswitch.version>

        <!-- Hash Provider Versions-->
        <hashprovider.pbkdf2.version>0.1.4</hashprovider.pbkdf2.version>

        <!-- Identity Branding Preference Management Versions -->
        <identity.branding.preference.management.version>1.0.9</identity.branding.preference.management.version>

        <!-- Identity REST API feature -->
        <identity.api.dispatcher.version>2.0.13</identity.api.dispatcher.version>
        <identity.user.api.version>1.3.22</identity.user.api.version>
        <identity.server.api.version>1.2.95</identity.server.api.version>

        <identity.agent.sso.version>5.5.9</identity.agent.sso.version>
        <identity.tool.samlsso.validator.version>5.5.7</identity.tool.samlsso.validator.version>
        <identity.app.authz.xacml.version>2.3.1</identity.app.authz.xacml.version>
        <identity.oauth.addons.version>2.4.29</identity.oauth.addons.version>
        <org.wso2.carbon.extension.identity.x509certificate.version>1.1.3</org.wso2.carbon.extension.identity.x509certificate.version>
        <conditional.authentication.functions.version>1.2.36</conditional.authentication.functions.version>

        <!-- Identity Portal Versions -->
        <identity.apps.console.version>2.0.36</identity.apps.console.version>
        <identity.apps.myaccount.version>2.0.14</identity.apps.myaccount.version>
        <identity.apps.core.version>2.0.13</identity.apps.core.version>
        <identity.apps.tests.version>1.6.373</identity.apps.tests.version>

        <!-- Charon -->
        <charon.version>3.4.1</charon.version>

        <!-- Carbon Kernel -->
        <carbon.kernel.version>4.9.14</carbon.kernel.version>

        <!-- Identity Verification -->
        <identity.verification.version>1.0.6</identity.verification.version>

        <!-- Carbon Repo Versions -->
        <carbon.deployment.version>4.12.20</carbon.deployment.version>
        <carbon.commons.version>4.10.7</carbon.commons.version>
        <carbon.registry.version>4.8.15</carbon.registry.version>
        <carbon.multitenancy.version>4.11.12</carbon.multitenancy.version>
        <carbon.metrics.version>1.3.12</carbon.metrics.version>
        <carbon.business-process.version>4.5.66</carbon.business-process.version>
        <carbon.analytics-common.version>5.2.53</carbon.analytics-common.version>
        <carbon.dashboards.version>2.0.27</carbon.dashboards.version>
        <carbon.database.utils.version>2.1.6</carbon.database.utils.version>
        <carbon.healthcheck.version>1.3.0</carbon.healthcheck.version>

        <!-- Common tool Versions -->
        <cipher-tool.version>1.2.4</cipher-tool.version>
        <securevault.wso2.version>1.1.7</securevault.wso2.version>

        <!-- Feature dependency Versions -->
        <stratos.version.221>2.2.1</stratos.version.221>
        <ehcache.version>1.5.0.wso2v3</ehcache.version>
        <bcel.wso2.version>6.7.0.wso2v1</bcel.wso2.version>
        <asm-all.version>5.2</asm-all.version>
        <cglib.wso2.version>2.2.wso2v1</cglib.wso2.version>
        <jibx.wso2.version>1.2.1.wso2v1</jibx.wso2.version>
        <axis2.jibx.wso2.version>1.6.1.wso2v11</axis2.jibx.wso2.version>
        <axis2.jaxb.wso2.version>${axis2.wso2.version}</axis2.jaxb.wso2.version>
        <axis2-transports.version>2.0.0-wso2v42</axis2-transports.version>
        <h2database.wso2.version>2.2.220.wso2v1</h2database.wso2.version>
        <slf4j.version>1.7.28</slf4j.version>

        <!-- UI styles dependency versions -->
        <equinox.http.servlet.version>2.2.2</equinox.http.servlet.version>
        <equinox.http.helper.version>1.0.0</equinox.http.helper.version>
        <equinox.jsp.jasper.version>1.0.1.R33x_v20070816</equinox.jsp.jasper.version>
        <javax.servlet.jsp.version>2.0.0.v200706191603</javax.servlet.jsp.version>

        <!-- Distribution dependencies ends here -->

        <!-- Build dependency Versions -->
        <wso2.json.merge.plugin.version>5.2.5</wso2.json.merge.plugin.version>
        <carbon.p2.plugin.version>5.1.2</carbon.p2.plugin.version>
        <ds-annotations.version>1.2.10</ds-annotations.version>
        <maven.war.plugin.version>3.2.0</maven.war.plugin.version>
        <maven.checkstyle.plugin.version>3.1.1</maven.checkstyle.plugin.version>

        <!-- Sample dependency Versions -->
        <samples.is.version>4.3.10</samples.is.version>
        <sevlet.api.version>2.5</sevlet.api.version>
        <jsp.api.version>2.0</jsp.api.version>
        <neethi.wso2.version>2.0.4.wso2v5</neethi.wso2.version>
        <axiom.impl.version>1.2.12</axiom.impl.version>
        <axiom.version>1.2.11-wso2v6</axiom.version>
        <gdata.core.wso2.version>1.47.0.wso2v1</gdata.core.wso2.version>
        <json.simple.version>1.1.1</json.simple.version>
        <openid4java.consumer.version>1.0.0</openid4java.consumer.version>
        <opensaml.version>2.6.6</opensaml.version>
        <opensaml2.wso2.version>2.6.6.wso2v3</opensaml2.wso2.version>
        <opensaml3.version>3.3.1</opensaml3.version>
        <shibboleth.version>7.3.0</shibboleth.version>
        <joda.wso2.version>2.9.4.wso2v1</joda.wso2.version>
        <wss4j.wso2.version>1.6.0-wso2v7</wss4j.wso2.version>
        <openws.version>1.5.4</openws.version>
        <xalan.version>2.7.2</xalan.version>
        <xalan.wso2.version>2.7.0.wso2v1</xalan.wso2.version>
        <rampart.wso2.version>1.6.1-wso2v43</rampart.wso2.version>
        <orbit.version.commons.httpclient>4.5.13.wso2v1</orbit.version.commons.httpclient>
        <httpcore.wso2.version>4.4.15.wso2v1</httpcore.wso2.version>
        <httpclient.version>4.5.13</httpclient.version>
        <commons.httpclient.version>3.1</commons.httpclient.version>
        <jstl.version>1.1.2</jstl.version>
        <taglibs.version>1.1.2</taglibs.version>
        <google.collect.wso2.version>1.0.0.wso2v2</google.collect.wso2.version>
        <google.code.gson.version>2.9.0</google.code.gson.version>
        <oauth2.client.version>1.0.0</oauth2.client.version>
        <axiom.wso2.version>1.2.11-wso2v16</axiom.wso2.version>
        <commons.lang.version>2.6</commons.lang.version>
        <charon.orbit.version>2.1.8</charon.orbit.version>
        <commons-collections.version>3.2.2</commons-collections.version>
        <axis2.client.version>${axis2.wso2.version}</axis2.client.version>
        <axis2.wso2.version>1.6.1-wso2v42</axis2.wso2.version>
        <nimbusds.version>7.3.0.wso2v1</nimbusds.version>
        <commons-codec.version>1.14.0.wso2v1</commons-codec.version>
        <eclipse.microprofile.version>1.2</eclipse.microprofile.version>
        <xmltooling.version>1.3.1</xmltooling.version>
        <xercesImpl.version>2.12.2</xercesImpl.version>
        <commons.codec.version>1.8</commons.codec.version>
        <XmlSchema.version>1.4.7-wso2v5</XmlSchema.version>
        <wsdl4j.version>1.6.2.wso2v2</wsdl4j.version>
        <commons.pool.wso2.version>1.5.6.wso2v1</commons.pool.wso2.version>
        <liberty.maven.plugin.version>2.2</liberty.maven.plugin.version>
        <pax.logging.api.version>2.1.0-wso2v4</pax.logging.api.version>
        <org.wso2.orbit.org.apache.velocity.version>1.7.0.wso2v1</org.wso2.orbit.org.apache.velocity.version>

        <osgi.framework.imp.pkg.version.range>[1.7.0, 2.0.0)</osgi.framework.imp.pkg.version.range>
        <osgi.service.component.imp.pkg.version.range>[1.2.0, 2.0.0)</osgi.service.component.imp.pkg.version.range>
        <commons.logging.version.range>[1.2.0,2.0.0)</commons.logging.version.range>
        <commons-lang.wso2.version>2.6.0.wso2v1</commons-lang.wso2.version>

        <!--  Test dependencies -->
        <carbon.automation.version>4.4.3</carbon.automation.version>
        <carbon.automationutils.version>4.5.4</carbon.automationutils.version>
        <selenium.version>2.40.0</selenium.version>
        <testng.version>6.1.1</testng.version>
        <junit.version>4.13.1</junit.version>
        <org.apache.tomcat.wso2.version>7.0.52.wso2v5</org.apache.tomcat.wso2.version>
        <msf4j.version>2.6.2</msf4j.version>
        <jacoco.agent.version>0.8.4</jacoco.agent.version>
        <xml.apis.version>1.4.01</xml.apis.version>
        <emma.version>2.1.5320</emma.version>
        <apache.wink.version>1.1.3-incubating</apache.wink.version>
        <apache.ws.security.version>1.6.9</apache.ws.security.version>
        <apache.openejb.version>4.5.2</apache.openejb.version>
        <nimbus.oidc.sdk.version>6.13</nimbus.oidc.sdk.version>
        <apacheds.core.version>2.0.0.AM26</apacheds.core.version>
        <apacheds.api.version>2.0.0.AM4</apacheds.api.version>
        <!--Rest API test -->
        <rest.assured.version>5.0.0</rest.assured.version>
        <swagger-core-version>1.5.22</swagger-core-version>
        <swagger-request-validator.version>2.6.0</swagger-request-validator.version>
        <!--UI Cypress test -->
        <com.fasterxml.jackson.version>2.13.2</com.fasterxml.jackson.version>
        <com.fasterxml.jackson.databind.version>2.13.4.2</com.fasterxml.jackson.databind.version>
        <jackson-core-asl.version>1.9.13</jackson-core-asl.version>
        <!--ws-trust-client-->
        <org.apache.velocity.version>1.7</org.apache.velocity.version>
        <org.xmlunit.version>2.6.3</org.xmlunit.version>
        <org.apache.logging.log4j.version>2.17.1</org.apache.logging.log4j.version>
        <org.apache.log4j.wso2.version>1.2.17.wso2v1</org.apache.log4j.wso2.version>

        <project.scm.id>my-scm-server</project.scm.id>

    </properties>

    <repositories>
        <!-- Before adding ANYTHING in here, please start a discussion on the dev list.
	Ideally the Axis2 build should only use Maven central (which is available
	by default) and nothing else. We had troubles with other repositories in
	the past. Therefore configuring additional repositories here should be
	considered very carefully. -->
        <repository>
            <id>wso2-nexus</id>
            <name>WSO2 internal Repository</name>
            <url>https://maven.wso2.org/nexus/content/groups/wso2-public/</url>
            <releases>
                <enabled>true</enabled>
                <updatePolicy>daily</updatePolicy>
                <checksumPolicy>ignore</checksumPolicy>
            </releases>
        </repository>

        <repository>
            <id>wso2.releases</id>
            <name>WSO2 internal Repository</name>
            <url>https://maven.wso2.org/nexus/content/repositories/releases/</url>
            <releases>
                <enabled>true</enabled>
                <updatePolicy>daily</updatePolicy>
                <checksumPolicy>ignore</checksumPolicy>
            </releases>
        </repository>

        <repository>
            <id>wso2.snapshots</id>
            <name>WSO2 Snapshot Repository</name>
            <url>https://maven.wso2.org/nexus/content/repositories/snapshots/</url>
            <snapshots>
                <enabled>true</enabled>
                <updatePolicy>daily</updatePolicy>
            </snapshots>
            <releases>
                <enabled>false</enabled>
            </releases>
        </repository>
    </repositories>

    <scm>
        <url>https://github.com/wso2/product-is.git</url>
        <developerConnection>scm:git:https://github.com/wso2/product-is.git</developerConnection>
        <connection>scm:git:https://github.com/wso2/product-is.git</connection>
        <tag>HEAD</tag>
    </scm>


</project><|MERGE_RESOLUTION|>--- conflicted
+++ resolved
@@ -2405,15 +2405,9 @@
         <identity.extension.utils>1.0.14</identity.extension.utils>
         <authenticator.auth.otp.commons.version>1.0.0</authenticator.auth.otp.commons.version>
 
-<<<<<<< HEAD
-        <identity.org.mgt.version>1.3.79</identity.org.mgt.version>
-        <identity.org.mgt.core.version>1.0.70</identity.org.mgt.core.version>
-        <identity.organization.login.version>1.1.23</identity.organization.login.version>
-=======
         <identity.org.mgt.version>1.3.82</identity.org.mgt.version>
         <identity.org.mgt.core.version>1.0.73</identity.org.mgt.core.version>
-        <identity.organization.login.version>1.1.22</identity.organization.login.version>
->>>>>>> f4211023
+        <identity.organization.login.version>1.1.23</identity.organization.login.version>
         <identity.oauth2.grant.organizationswitch.version>1.1.10</identity.oauth2.grant.organizationswitch.version>
 
         <!-- Hash Provider Versions-->
