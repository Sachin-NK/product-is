--- conflicted
+++ resolved
@@ -2228,13 +2228,8 @@
 
 
         <!-- Identity Inbound Versions   -->
-<<<<<<< HEAD
-        <identity.inbound.auth.saml.version>5.11.8</identity.inbound.auth.saml.version>
+        <identity.inbound.auth.saml.version>5.11.13</identity.inbound.auth.saml.version>
         <identity.inbound.auth.oauth.version>6.11.61</identity.inbound.auth.oauth.version>
-=======
-        <identity.inbound.auth.saml.version>5.11.13</identity.inbound.auth.saml.version>
-        <identity.inbound.auth.oauth.version>6.11.60</identity.inbound.auth.oauth.version>
->>>>>>> a5e7ef65
         <identity.inbound.auth.openid.version>5.9.0</identity.inbound.auth.openid.version>
         <identity.inbound.auth.sts.version>5.10.10</identity.inbound.auth.sts.version>
         <identity.inbound.provisioning.scim.version>5.7.3</identity.inbound.provisioning.scim.version>
