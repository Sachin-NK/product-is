<?xml version="1.0" encoding="utf-8"?>
<!--
  ~ Copyright (c) 2014, WSO2 Inc. (http://www.wso2.org) All Rights Reserved.
  ~
  ~ Licensed under the Apache License, Version 2.0 (the "License");
  ~ you may not use this file except in compliance with the License.
  ~ You may obtain a copy of the License at
  ~
  ~      http://www.apache.org/licenses/LICENSE-2.0
  ~
  ~ Unless required by applicable law or agreed to in writing, software
  ~ distributed under the License is distributed on an "AS IS" BASIS,
  ~ WITHOUT WARRANTIES OR CONDITIONS OF ANY KIND, either express or implied.
  ~ See the License for the specific language governing permissions and
  ~ limitations under the License.
  -->
<project xmlns="http://maven.apache.org/POM/4.0.0" xmlns:xsi="http://www.w3.org/2001/XMLSchema-instance" xsi:schemaLocation="http://maven.apache.org/POM/4.0.0 http://maven.apache.org/maven-v4_0_0.xsd">

    <parent>
        <groupId>org.wso2</groupId>
        <artifactId>wso2</artifactId>
        <version>1</version>
    </parent>


    <modelVersion>4.0.0</modelVersion>
    <groupId>org.wso2.is</groupId>
    <artifactId>identity-server-parent</artifactId>
    <packaging>pom</packaging>
    <description>WSO2 Identity Server</description>
    <version>5.10.0-m4-SNAPSHOT</version>
    <name>WSO2 Identity Server</name>
    <url>http://wso2.org/projects/identity</url>

    <modules>
        <module>modules/features</module>
        <module>modules/p2-profile-gen</module>
        <module>modules/connectors</module>
        <module>modules/authenticators</module>
        <module>modules/social-authenticators</module>
        <module>modules/provisioning-connectors</module>
        <module>modules/local-authenticators</module>
        <module>modules/oauth2-grant-types</module>
        <module>modules/distribution</module>
        <module>modules/styles</module>
        <module>modules/samples</module>
        <module>modules/integration</module>
    </modules>

    <licenses>
        <license>
            <name>Apache License Version 2.0</name>
            <url>http://www.apache.org/licenses/LICENSE-2.0</url>
        </license>
    </licenses>

    <organization>
        <name>WSO2</name>
        <url>http://www.wso2.org</url>
    </organization>

    <issueManagement>
        <system>JIRA</system>
        <url>http://www.wso2.org/jira/browse/IDENTITY</url>
    </issueManagement>
    <mailingLists>
        <mailingList>
            <name>Identity Server Developers</name>
            <subscribe>identity-dev-subscribe@wso2.org</subscribe>
            <unsubscribe>identity-dev-unsubscribe@wso2.org</unsubscribe>
            <post>identity-dev@wso2.org</post>
            <archive>http://wso2.org/mailarchive/identity-dev/</archive>
        </mailingList>
    </mailingLists>

    <inceptionYear>2007</inceptionYear>

    <developers>
        <developer>
            <name>Ruchith Fernando</name>
            <id>ruchith</id>
            <email>ruchith AT wso2.com</email>
            <organization>WSO2</organization>
        </developer>
        <developer>
            <name>Dimuthu Leelaratne</name>
            <id>dimuthul</id>
            <email>dimuthul AT wso2.com</email>
            <organization>WSO2</organization>
        </developer>
        <developer>
            <name>Dumindu Perera</name>
            <id>dumindu</id>
            <email>dumindu AT wso2.com</email>
            <organization>WSO2</organization>
        </developer>
        <developer>
            <name>Saminda Abeyruwan</name>
            <id>saminda</id>
            <email>saminda AT wso2.com</email>
            <organization>WSO2</organization>
        </developer>
        <developer>
            <name>Nandana Mihindukulasooriya</name>
            <id>nandana</id>
            <email>nandana AT wso2.com</email>
            <organization>WSO2</organization>
        </developer>
        <developer>
            <name>Prabath Siriwardena</name>
            <id>prabath</id>
            <email>prabath AT wso2.com</email>
            <organization>WSO2</organization>
        </developer>
        <developer>
            <name>Thilina Buddhika</name>
            <id>thilina</id>
            <email>thilinab AT wso2.com</email>
            <organization>WSO2</organization>
        </developer>
        <developer>
            <name>Amila Jayasekara</name>
            <id>amilaj</id>
            <email>amilaj AT wso2.com</email>
            <organization>WSO2</organization>
        </developer>
        <developer>
            <name>Asela Pathberiya</name>
            <id>asela</id>
            <email>asela AT wso2.com</email>
            <organization>WSO2</organization>
        </developer>
        <developer>
            <name>Hasini Gunasinghe</name>
            <id>hasini</id>
            <email>hasini AT wso2.com</email>
            <organization>WSO2</organization>
        </developer>
        <developer>
            <name>Manjula Rathnayake</name>
            <id>manjula</id>
            <email>manjular AT wso2.com</email>
            <organization>WSO2</organization>
        </developer>
        <developer>
            <name>Suresh Attanayake</name>
            <id>suresh</id>
            <email>suresh AT wso2.com</email>
            <organization>WSO2</organization>
        </developer>
        <developer>
            <name>Johann Nallathamby</name>
            <id>johann</id>
            <email>johann AT wso2.com</email>
            <organization>WSO2</organization>
        </developer>
        <developer>
            <name>Dulanja Liyanage</name>
            <id>dulanja</id>
            <email>dulanja AT wso2.com</email>
            <organization>WSO2</organization>
        </developer>
        <developer>
            <name>Ishara Karunarathna</name>
            <id>ishara</id>
            <email>isharak AT wso2.com</email>
            <organization>WSO2</organization>
        </developer>
        <developer>
            <name>Darshana Gunawardana</name>
            <id>darshana</id>
            <email>darshana AT wso2.com</email>
            <organization>WSO2</organization>
        </developer>
        <developer>
            <name>Pushpalanka Jayawardana</name>
            <id>pushpalanka</id>
            <email>lanka AT wso2.com</email>
            <organization>WSO2</organization>
        </developer>
        <developer>
            <name>Chamath Gunawardana</name>
            <id>chamath</id>
            <email>chamathg AT wso2.com</email>
            <organization>WSO2</organization>
        </developer>
        <developer>
            <name>Thanuja Jayasinghe</name>
            <id>thanuja</id>
            <email>thanuja AT wso2.com</email>
            <organization>WSO2</organization>
        </developer>
        <developer>
            <name>Isura Karunarathna</name>
            <id>isura</id>
            <email>isura AT wso2.com</email>
            <organization>WSO2</organization>
        </developer>
        <developer>
            <name>Prasad Tissera</name>
            <id>prasad</id>
            <email>prasadt AT wso2.com</email>
            <organization>WSO2</organization>
        </developer>
        <developer>
            <name>Pulasthi Mahawithana</name>
            <id>pulasthi</id>
            <email>pulasthim AT wso2.com</email>
            <organization>WSO2</organization>
        </developer>
        <developer>
            <name>Hasintha Indrajee</name>
            <id>hasintha</id>
            <email>hasintha AT wso2.com</email>
            <organization>WSO2</organization>
        </developer>
        <developer>
            <name>Gayan Gunawardana</name>
            <id>gayan</id>
            <email>gayan AT wso2.com</email>
            <organization>WSO2</organization>
        </developer>
        <developer>
            <name>Tharindu Edirisinghe</name>
            <id>tharindue</id>
            <email>tharindue AT wso2.com</email>
            <organization>WSO2</organization>
        </developer>
        <developer>
            <name>Malithi Edirisinghe</name>
            <id>malithim</id>
            <email>malithim AT wso2.com</email>
            <organization>WSO2</organization>
        </developer>
        <developer>
            <name>Godwin Shrimal</name>
            <id>godwin</id>
            <email>godwin AT wso2.com</email>
            <organization>WSO2</organization>
        </developer>
        <developer>
            <name>Omindu Rathnaweera</name>
            <id>omindu</id>
            <email>omindu AT wso2.com</email>
            <organization>WSO2</organization>
        </developer>
        <developer>
            <name>Nuwandi Wickramasinghe</name>
            <id>nuwandiw</id>
            <email>nuwandiw AT wso2.com</email>
            <organization>WSO2</organization>
        </developer>
        <developer>
            <name>Kasun Bandara</name>
            <id>kasunb</id>
            <email>kasunb AT wso2.com</email>
            <organization>WSO2</organization>
        </developer>
        <developer>
            <name>Indunil Upeksha</name>
            <id>indunil</id>
            <email>indunil AT wso2.com</email>
            <organization>WSO2</organization>
        </developer>
        <developer>
            <name>Hasanthi Dissanayake</name>
            <id>hasanthi</id>
            <email>hasanthi AT wso2.com</email>
            <organization>WSO2</organization>
        </developer>
        <developer>
            <name>Maduranga Siriwardena</name>
            <id>maduranga</id>
            <email>maduranga AT wso2.com</email>
            <organization>WSO2</organization>
        </developer>
        <developer>
            <name>Chamila Wijayarathna</name>
            <id>chamila</id>
            <email>chamila AT wso2.com</email>
            <organization>WSO2</organization>
        </developer>
        <developer>
            <name>Chanaka Jayasena</name>
            <id>chanaka</id>
            <email>chanaka AT wso2.com</email>
            <organization>WSO2</organization>
        </developer>
        <developer>
            <name>Chamara Philips</name>
            <id>chamarap</id>
            <email>chamarap AT wso2.com</email>
            <organization>WSO2</organization>
        </developer>
        <developer>
            <name>Damith Senanayake</name>
            <id>damiths</id>
            <email>damiths AT wso2.com</email>
            <organization>WSO2</organization>
        </developer>
        <developer>
            <name>Jayanga Kaushalya</name>
            <id>jayangak</id>
            <email>jayangak AT wso2.com</email>
            <organization>WSO2</organization>
        </developer>
        <developer>
            <name>Farasath Ahamed</name>
            <id>farasatha</id>
            <email>farasatha AT wso2.com</email>
            <organization>WSO2</organization>
        </developer>
        <developer>
            <name>Dharshana Kasun Warusavitharana</name>
            <id>dharshanaw</id>
            <email>dharshanaw AT wso2.com</email>
            <organization>WSO2</organization>
        </developer>
        <developer>
            <name>Ayesha Dissanayaka</name>
            <id>ayesha</id>
            <email>ayesha AT wso2.com</email>
            <organization>WSO2</organization>
        </developer>
        <developer>
            <name>Ashen Weerathunga</name>
            <id>ashen</id>
            <email>ashen AT wso2.com</email>
            <organization>WSO2</organization>
        </developer>
        <developer>
            <name>Dimuthu De Lanerolle</name>
            <id>dimuthud</id>
            <email>dimuthud AT wso2.com</email>
            <organization>WSO2</organization>
        </developer>
        <developer>
            <name>Ruwan Abeykoon</name>
            <id>ruwana</id>
            <email>ruwana AT wso2.com</email>
            <organization>WSO2</organization>
        </developer>
        <developer>
            <name>Kasun Gajasinghe</name>
            <id>kasung</id>
            <email>kasung AT wso2.com</email>
            <organization>WSO2</organization>
        </developer>
        <developer>
            <name>Dinusha Senanayaka</name>
            <id>dinusha</id>
            <email>dinusha AT wso2.com</email>
            <organization>WSO2</organization>
        </developer>
        <developer>
            <name>Lahiru Manohara</name>
            <id>lahiruma</id>
            <email>lahiruma AT wso2.com</email>
            <organization>WSO2</organization>
        </developer>
        <developer>
            <name>Rushmin Fernando</name>
            <id>rushmin</id>
            <email>rushmin AT wso2.com</email>
            <organization>WSO2</organization>
        </developer>
        <developer>
            <name>Lahiru Ekanayake</name>
            <id>lahirue</id>
            <email>lahirue AT wso2.com</email>
            <organization>WSO2</organization>
        </developer>
        <developer>
            <name>Lahiru Cooray</name>
            <id>lahiruc</id>
            <email>lahiruc AT wso2.com</email>
            <organization>WSO2</organization>
        </developer>
        <developer>
            <name>Dinali Dabarera</name>
            <id>Dinali</id>
            <email>dinali AT wso2.com</email>
            <organization>WSO2</organization>
        </developer>
        <developer>
            <name>Nilasini Thirunavukaarasu</name>
            <id>Nilasini</id>
            <email>nilasini AT wso2.com</email>
            <organization>WSO2</organization>
        </developer>
        <developer>
            <name>Sathya Bandara</name>
            <id>Sathya</id>
            <email>sathya AT wso2.com</email>
            <organization>WSO2</organization>
        </developer>
        <developer>
            <name>Supun Priyadarshana</name>
            <id>Supun</id>
            <email>supunp AT wso2.com</email>
            <organization>WSO2</organization>
        </developer>
        <developer>
            <name>Thilina Madumal</name>
            <id>Thilina</id>
            <email>thilinamad AT wso2.com</email>
            <organization>WSO2</organization>
        </developer>
        <developer>
            <name>Madawa Soysa</name>
            <id>madawas</id>
            <email>madawas AT wso2.com</email>
            <organization>WSO2</organization>
        </developer>
    </developers>


    <pluginRepositories>
        <pluginRepository>
            <id>wso2-maven2-repository</id>
            <url>http://dist.wso2.org/maven2</url>
        </pluginRepository>
        <pluginRepository>
            <id>wso2.releases</id>
            <name>WSO2 internal Repository</name>
            <url>http://maven.wso2.org/nexus/content/repositories/releases/</url>
            <releases>
                <enabled>true</enabled>
                <updatePolicy>daily</updatePolicy>
                <checksumPolicy>ignore</checksumPolicy>
            </releases>
        </pluginRepository>
        <pluginRepository>
            <id>wso2.snapshots</id>
            <name>Apache Snapshot Repository</name>
            <url>http://maven.wso2.org/nexus/content/repositories/snapshots/</url>
            <snapshots>
                <enabled>true</enabled>
                <updatePolicy>daily</updatePolicy>
            </snapshots>
            <releases>
                <enabled>false</enabled>
            </releases>
        </pluginRepository>
        <pluginRepository>
            <id>wso2-nexus</id>
            <name>WSO2 internal Repository</name>
            <url>http://maven.wso2.org/nexus/content/groups/wso2-public/</url>
            <releases>
                <enabled>true</enabled>
                <updatePolicy>daily</updatePolicy>
                <checksumPolicy>ignore</checksumPolicy>
            </releases>
        </pluginRepository>
    </pluginRepositories>

    <build>
        <plugins>
            <plugin>
                <groupId>org.apache.maven.plugins</groupId>
                <artifactId>maven-release-plugin</artifactId>
                <configuration>
                    <preparationGoals>clean install</preparationGoals>
                    <autoVersionSubmodules>true</autoVersionSubmodules>
                </configuration>
            </plugin>
            <plugin>
                <groupId>org.apache.maven.plugins</groupId>
                <artifactId>maven-deploy-plugin</artifactId>
            </plugin>
            <plugin>
                <groupId>org.apache.maven.plugins</groupId>
                <artifactId>maven-compiler-plugin</artifactId>
                <configuration>
                    <encoding>UTF-8</encoding>
                    <source>1.8</source>
                    <target>1.8</target>
                </configuration>
            </plugin>
            <plugin>
                <groupId>org.apache.maven.plugins</groupId>
                <artifactId>maven-surefire-plugin</artifactId>
                <version>2.22.1</version>
            </plugin>
            <plugin>
                <inherited>false</inherited>
                <artifactId>maven-clean-plugin</artifactId>
                <version>2.1</version>
            </plugin>
        </plugins>

        <pluginManagement>
            <plugins>
                <plugin>
                    <groupId>org.apache.felix</groupId>
                    <artifactId>maven-bundle-plugin</artifactId>
                    <version>3.2.0</version>
                    <extensions>true</extensions>
                    <configuration>
                        <obrRepository>NONE</obrRepository>
                    </configuration>
                </plugin>
                <plugin>
                    <groupId>org.apache.maven.plugins</groupId>
                    <artifactId>maven-source-plugin</artifactId>
                    <version>3.0.1</version>
                    <executions>
                        <execution>
                            <id>attach-sources</id>
                            <phase>verify</phase>
                            <goals>
                                <goal>jar-no-fork</goal>
                            </goals>
                        </execution>
                    </executions>
                </plugin>
                <plugin>
                    <groupId>org.apache.maven.plugins</groupId>
                    <artifactId>maven-project-info-reports-plugin</artifactId>
                    <version>2.4</version>
                </plugin>
                <plugin>
                    <groupId>org.apache.maven.plugins</groupId>
                    <artifactId>maven-war-plugin</artifactId>
                    <version>${maven.war.plugin.version}</version>
                </plugin>
                <plugin>
                    <groupId>org.codehaus.mojo</groupId>
                    <artifactId>build-helper-maven-plugin</artifactId>
                    <version>3.0.0</version>
                </plugin>
                <plugin>
                    <groupId>net.wasdev.wlp.maven.plugins</groupId>
                    <artifactId>liberty-maven-plugin</artifactId>
                    <version>${liberty.maven.plugin.version}</version>
                </plugin>
                <plugin>
                    <groupId>org.wso2.maven</groupId>
                    <artifactId>wso2-maven-json-merge-plugin</artifactId>
                    <version>${wso2.json.merge.plugin.version}</version>
                </plugin>
            </plugins>
        </pluginManagement>

    </build>

    <dependencyManagement>
        <dependencies>
            <dependency>
                <groupId>org.wso2.carbon.identity.rest.dispatcher</groupId>
                <artifactId>org.wso2.carbon.identity.rest.api.dispatcher.feature</artifactId>
                <version>${identity.api.dispatcher.version}</version>
            </dependency>
            <dependency>
                <groupId>org.wso2.carbon</groupId>
                <artifactId>org.wso2.carbon.ui</artifactId>
                <version>${carbon.kernel.version}</version>
            </dependency>
            <dependency>
                <groupId>org.eclipse.equinox</groupId>
                <artifactId>org.eclipse.equinox.http.servlet</artifactId>
                <version>${equinox.http.servlet.version}</version>
            </dependency>
            <dependency>
                <groupId>org.eclipse.equinox</groupId>
                <artifactId>org.eclipse.equinox.http.helper</artifactId>
                <version>${equinox.http.helper.version}</version>
            </dependency>
            <dependency>
                <groupId>org.eclipse.equinox</groupId>
                <artifactId>org.eclipse.equinox.jsp.jasper</artifactId>
                <version>${equinox.jsp.jasper.version}</version>
            </dependency>
            <dependency>
                <groupId>org.eclipse.equinox</groupId>
                <artifactId>javax.servlet.jsp</artifactId>
                <version>${javax.servlet.jsp.version}</version>
            </dependency>
            <dependency>
                <groupId>org.eclipse.microprofile</groupId>
                <artifactId>microprofile</artifactId>
                <version>${eclipse.microprofile.version}</version>
                <type>pom</type>
            </dependency>
            <dependency>
                <groupId>net.sf.ehcache.wso2</groupId>
                <artifactId>ehcache</artifactId>
                <version>${ehcache.version}</version>
            </dependency>
            <dependency>
                <groupId>org.apache.bcel.wso2</groupId>
                <artifactId>bcel</artifactId>
                <version>${bcel.wso2.version}</version>
            </dependency>
            <dependency>
                <groupId>org.ow2.asm</groupId>
                <artifactId>asm-all</artifactId>
                <version>${asm-all.version}</version>
            </dependency>
            <dependency>
                <groupId>cglib.wso2</groupId>
                <artifactId>cglib</artifactId>
                <version>${cglib.wso2.version}</version>
            </dependency>
            <dependency>
                <groupId>com.google.gdata.wso2</groupId>
                <artifactId>gdata-core</artifactId>
                <version>${gdata.core.wso2.version}</version>
            </dependency>
            <dependency>
                <groupId>org.apache.axis2.wso2</groupId>
                <artifactId>axis2-jibx</artifactId>
                <version>${axis2.jibx.wso2.version}</version>
            </dependency>
            <dependency>
                <groupId>org.jibx.wso2</groupId>
                <artifactId>jibx</artifactId>
                <version>${jibx.wso2.version}</version>
            </dependency>
            <dependency>
                <groupId>org.apache.axis2.wso2</groupId>
                <artifactId>axis2-jaxbri</artifactId>
                <version>${axis2.jaxb.wso2.version}</version>
            </dependency>
            <dependency>
                <groupId>org.wso2.carbon</groupId>
                <artifactId>org.wso2.carbon.core</artifactId>
                <version>${carbon.kernel.version}</version>
            </dependency>
            <dependency>
                <groupId>org.wso2.carbon</groupId>
                <artifactId>org.wso2.carbon.user.api</artifactId>
                <version>${carbon.kernel.version}</version>
            </dependency>
            <dependency>
                <groupId>org.apache.axis2.wso2</groupId>
                <artifactId>axis2</artifactId>
                <version>${axis2.wso2.version}</version>
            </dependency>
            <dependency>
                <groupId>org.apache.ws.commons.axiom.wso2</groupId>
                <artifactId>axiom</artifactId>
                <version>${axiom.wso2.version}</version>
            </dependency>
            <dependency>
                <groupId>org.wso2.carbon.identity.framework</groupId>
                <artifactId>org.wso2.carbon.identity.core</artifactId>
                <version>${carbon.identity.framework.version}</version>
            </dependency>
            <dependency>
                <groupId>org.wso2.carbon.identity.framework</groupId>
                <artifactId>org.wso2.carbon.identity.application.common</artifactId>
                <version>${carbon.identity.framework.version}</version>
            </dependency>
            <dependency>
                <groupId>org.wso2.carbon</groupId>
                <artifactId>org.wso2.carbon.registry.resource.stub</artifactId>
                <version>${carbon.registry.version}</version>
                <scope>test</scope>
            </dependency>
            <dependency>
                <groupId>org.wso2.carbon.registry</groupId>
                <artifactId>org.wso2.carbon.registry.resource.stub</artifactId>
                <version>${carbon.registry.version}</version>
            </dependency>
            <dependency>
                <groupId>org.wso2.identity</groupId>
                <artifactId>org.wso2.identity.integration.ui.pages</artifactId>
                <version>${project.version}</version>
                <scope>test</scope>
            </dependency>
            <dependency>
                <groupId>org.wso2.carbon</groupId>
                <artifactId>org.wso2.carbon.authenticator.stub</artifactId>
                <version>${carbon.kernel.version}</version>
            </dependency>
            <dependency>
                <groupId>org.wso2.carbon.identity.inbound.auth.oauth2</groupId>
                <artifactId>org.wso2.carbon.identity.oauth</artifactId>
                <version>${identity.inbound.auth.oauth.version}</version>
            </dependency>
            <dependency>
                <groupId>org.wso2.carbon.identity.inbound.auth.oauth2</groupId>
                <artifactId>org.wso2.carbon.identity.oauth.stub</artifactId>
                <version>${identity.inbound.auth.oauth.version}</version>
            </dependency>
            <dependency>
                <groupId>junit</groupId>
                <artifactId>junit</artifactId>
                <version>${junit.version}</version>
                <scope>test</scope>
            </dependency>
            <dependency>
                <groupId>javax.servlet</groupId>
                <artifactId>servlet-api</artifactId>
                <version>${sevlet.api.version}</version>
            </dependency>
            <dependency>
                <groupId>javax.servlet</groupId>
                <artifactId>jsp-api</artifactId>
                <version>${jsp.api.version}</version>
            </dependency>
            <dependency>
                <groupId>com.google.common.wso2</groupId>
                <artifactId>google-collect</artifactId>
                <version>${google.collect.wso2.version}</version>
            </dependency>
            <dependency>
                <groupId>org.apache.oltu.oauth2</groupId>
                <artifactId>org.apache.oltu.oauth2.client</artifactId>
                <version>${oauth2.client.version}</version>
            </dependency>
            <dependency>
                <groupId>org.wso2.carbon</groupId>
                <artifactId>org.wso2.carbon.utils</artifactId>
                <version>${carbon.kernel.version}</version>
                <exclusions>
                    <exclusion>
                        <groupId>org.yaml</groupId>
                        <artifactId>snakeyaml</artifactId>
                    </exclusion>
                </exclusions>
            </dependency>
            <dependency>
                <groupId>com.googlecode.json-simple</groupId>
                <artifactId>json-simple</artifactId>
                <version>${json.simple.version}</version>
            </dependency>
            <dependency>
                <groupId>org.openid4java</groupId>
                <artifactId>openid4java-consumer</artifactId>
                <version>${openid4java.consumer.version}</version>
            </dependency>
            <dependency>
                <groupId>javax.servlet</groupId>
                <artifactId>jstl</artifactId>
                <version>${jstl.version}</version>
            </dependency>
            <dependency>
                <groupId>taglibs</groupId>
                <artifactId>standard</artifactId>
                <version>${taglibs.version}</version>
            </dependency>
            <dependency>
                <groupId>commons-lang</groupId>
                <artifactId>commons-lang</artifactId>
                <version>${commons.lang.version}</version>
            </dependency>
            <dependency>
                <groupId>org.wso2.is</groupId>
                <artifactId>org.wso2.identity.passivests.filter</artifactId>
                <version>${project.version}</version>
            </dependency>
            <dependency>
                <groupId>org.apache.ws.commons.axiom</groupId>
                <artifactId>axiom-impl</artifactId>
                <version>${axiom.impl.version}</version>
            </dependency>
            <dependency>
                <groupId>org.apache.ws.commons.axiom</groupId>
                <artifactId>axiom-api</artifactId>
                <version>${axiom.version}</version>
            </dependency>
            <dependency>
                <groupId>org.opensaml</groupId>
                <artifactId>opensaml</artifactId>
                <version>${opensaml.version}</version>
            </dependency>
            <!--OpenSAML3 dependencies-->
            <dependency>
                <groupId>org.opensaml</groupId>
                <artifactId>opensaml-core</artifactId>
                <version>${opensaml3.version}</version>
            </dependency>
            <dependency>
                <groupId>org.opensaml</groupId>
                <artifactId>opensaml-soap-api</artifactId>
                <version>${opensaml3.version}</version>
            </dependency>
            <dependency>
                <groupId>org.opensaml</groupId>
                <artifactId>opensaml-soap-impl</artifactId>
                <version>${opensaml3.version}</version>
            </dependency>
            <dependency>
                <groupId>org.opensaml</groupId>
                <artifactId>opensaml-profile-api</artifactId>
                <version>${opensaml3.version}</version>
            </dependency>
            <dependency>
                <groupId>org.opensaml</groupId>
                <artifactId>opensaml-profile-impl</artifactId>
                <version>${opensaml3.version}</version>
            </dependency>
            <dependency>
                <groupId>org.opensaml</groupId>
                <artifactId>opensaml-saml-api</artifactId>
                <version>${opensaml3.version}</version>
            </dependency>
            <dependency>
                <groupId>org.opensaml</groupId>
                <artifactId>opensaml-saml-impl</artifactId>
                <version>${opensaml3.version}</version>
            </dependency>
            <dependency>
                <groupId>org.opensaml</groupId>
                <artifactId>opensaml-messaging-api</artifactId>
                <version>${opensaml3.version}</version>
            </dependency>
            <dependency>
                <groupId>org.opensaml</groupId>
                <artifactId>opensaml-messaging-impl</artifactId>
                <version>${opensaml3.version}</version>
            </dependency>
            <dependency>
                <groupId>org.opensaml</groupId>
                <artifactId>opensaml-security-api</artifactId>
                <version>${opensaml3.version}</version>
            </dependency>
            <dependency>
                <groupId>org.opensaml</groupId>
                <artifactId>opensaml-security-impl</artifactId>
                <version>${opensaml3.version}</version>
            </dependency>
            <dependency>
                <groupId>org.opensaml</groupId>
                <artifactId>opensaml-storage-api</artifactId>
                <version>${opensaml3.version}</version>
            </dependency>
            <dependency>
                <groupId>org.opensaml</groupId>
                <artifactId>opensaml-storage-impl</artifactId>
                <version>${opensaml3.version}</version>
            </dependency>
            <dependency>
                <groupId>org.opensaml</groupId>
                <artifactId>opensaml-xacml-api</artifactId>
                <version>${opensaml3.version}</version>
            </dependency>
            <dependency>
                <groupId>org.opensaml</groupId>
                <artifactId>opensaml-xacml-impl</artifactId>
                <version>${opensaml3.version}</version>
            </dependency>
            <dependency>
                <groupId>org.opensaml</groupId>
                <artifactId>opensaml-xacml-saml-api</artifactId>
                <version>${opensaml3.version}</version>
            </dependency>
            <dependency>
                <groupId>org.opensaml</groupId>
                <artifactId>opensaml-xacml-saml-impl</artifactId>
                <version>${opensaml3.version}</version>
            </dependency>
            <dependency>
                <groupId>org.opensaml</groupId>
                <artifactId>opensaml-xmlsec-api</artifactId>
                <version>${opensaml3.version}</version>
            </dependency>
            <dependency>
                <groupId>org.opensaml</groupId>
                <artifactId>opensaml-xmlsec-impl</artifactId>
                <version>${opensaml3.version}</version>
            </dependency>
            <dependency>
                <groupId>net.shibboleth.utilities</groupId>
                <artifactId>java-support</artifactId>
                <version>${shibboleth.version}</version>
            </dependency>
            <!--End of OpenSAML3 dependencies-->
            <dependency>
                <groupId>org.wso2.orbit.joda-time</groupId>
                <artifactId>joda-time</artifactId>
                <version>${joda.wso2.version}</version>
            </dependency>
            <dependency>
                <groupId>xalan</groupId>
                <artifactId>xalan</artifactId>
                <version>${xalan.version}</version>
            </dependency>
            <dependency>
                <groupId>xalan.wso2</groupId>
                <artifactId>xalan</artifactId>
                <version>${xalan.wso2.version}</version>
            </dependency>
            <dependency>
                <groupId>xml-apis</groupId>
                <artifactId>xml-apis</artifactId>
                <version>${xml.apis.version}</version>
            </dependency>
            <dependency>
                <groupId>org.wso2.carbon.identity.agent.sso.java</groupId>
                <artifactId>org.wso2.carbon.identity.sso.agent</artifactId>
                <version>${identity.agent.sso.version}</version>
            </dependency>
            <dependency>
                <groupId>org.wso2.orbit.org.apache.neethi</groupId>
                <artifactId>neethi</artifactId>
                <version>${neethi.wso2.version}</version>
            </dependency>
            <dependency>
                <groupId>org.wso2.orbit.org.opensaml</groupId>
                <artifactId>opensaml</artifactId>
                <version>${opensaml2.wso2.version}</version>
            </dependency>
            <dependency>
                <groupId>org.wso2.carbon</groupId>
                <artifactId>org.wso2.carbon.addressing</artifactId>
                <version>${carbon.kernel.version}</version>
            </dependency>
            <dependency>
                <groupId>org.apache.rampart.wso2</groupId>
                <artifactId>rampart-core</artifactId>
                <version>${rampart.wso2.version}</version>
            </dependency>
            <dependency>
                <groupId>org.apache.rampart.wso2</groupId>
                <artifactId>rampart-policy</artifactId>
                <version>${rampart.wso2.version}</version>
            </dependency>
            <dependency>
                <groupId>org.apache.rampart.wso2</groupId>
                <artifactId>rampart-trust</artifactId>
                <version>${rampart.wso2.version}</version>
            </dependency>
            <dependency>
                <groupId>org.apache.ws.security.wso2</groupId>
                <artifactId>wss4j</artifactId>
                <version>${wss4j.wso2.version}</version>
            </dependency>
            <dependency>
                <groupId>org.apache.httpcomponents.wso2</groupId>
                <artifactId>httpcore</artifactId>
                <version>${httpcore.wso2.version}</version>
            </dependency>
            <dependency>
                <groupId>org.wso2.carbon.identity.user.ws</groupId>
                <artifactId>org.wso2.carbon.um.ws.api.stub</artifactId>
                <version>${identity.user.ws.version}</version>
            </dependency>
            <dependency>
                <groupId>org.wso2.carbon.identity.user.ws</groupId>
                <artifactId>org.wso2.carbon.um.ws.api</artifactId>
                <version>${identity.user.ws.version}</version>
            </dependency>
            <dependency>
                <groupId>org.wso2.carbon.identity</groupId>
                <artifactId>org.wso2.carbon.authenticator.stub</artifactId>
                <version>${carbon.kernel.version}</version>
            </dependency>
            <dependency>
                <groupId>org.wso2.carbon.identity.framework</groupId>
                <artifactId>org.wso2.carbon.identity.entitlement</artifactId>
                <version>${carbon.identity.framework.version}</version>
            </dependency>
            <dependency>
                <groupId>org.wso2.carbon.identity.framework</groupId>
                <artifactId>org.wso2.carbon.identity.entitlement.stub</artifactId>
                <version>${carbon.identity.framework.version}</version>
            </dependency>
            <dependency>
                <groupId>org.wso2.securevault</groupId>
                <artifactId>org.wso2.securevault</artifactId>
                <version>${securevault.wso2.version}</version>
            </dependency>
            <dependency>
                <groupId>org.apache.httpcomponents</groupId>
                <artifactId>httpclient</artifactId>
                <version>${httpclient.version}</version>
            </dependency>
            <dependency>
                <groupId>commons-httpclient</groupId>
                <artifactId>commons-httpclient</artifactId>
                <version>${commons.httpclient.version}</version>
            </dependency>
            <dependency>
                <groupId>org.wso2.is</groupId>
                <artifactId>org.wso2.identity.styles</artifactId>
                <version>${project.version}</version>
            </dependency>
            <dependency>
                <groupId>org.wso2.carbon</groupId>
                <artifactId>org.wso2.carbon.core.ui.feature</artifactId>
                <version>${carbon.kernel.version}</version>
                <type>zip</type>
            </dependency>
            <dependency>
                <groupId>org.wso2.carbon</groupId>
                <artifactId>org.wso2.carbon.core.ui.feature</artifactId>
                <version>${carbon.kernel.version}</version>
            </dependency>
            <dependency>
                <groupId>org.wso2.identity</groupId>
                <artifactId>org.wso2.stratos.identity.dashboard.ui</artifactId>
                <version>${stratos.version.221}</version>
            </dependency>
            <dependency>
                <groupId>org.testng</groupId>
                <artifactId>testng</artifactId>
                <version>${testng.version}</version>
                <scope>test</scope>
            </dependency>
            <dependency>
                <groupId>org.wso2.carbon.identity.framework</groupId>
                <artifactId>org.wso2.carbon.user.mgt.stub</artifactId>
                <version>${carbon.identity.framework.version}</version>
            </dependency>
            <dependency>
                <groupId>org.wso2.carbon.identity.inbound.auth.sts</groupId>
                <artifactId>org.wso2.carbon.identity.sts.passive.stub</artifactId>
                <version>${identity.inbound.auth.sts.version}</version>
            </dependency>
            <dependency>
                <groupId>org.wso2.carbon</groupId>
                <artifactId>SecVerifier</artifactId>
                <version>${carbon.kernel.version}</version>
                <type>aar</type>
            </dependency>
            <dependency>
                <groupId>emma</groupId>
                <artifactId>emma</artifactId>
                <version>${emma.version}</version>
            </dependency>
            <dependency>
                <groupId>org.wso2.orbit.com.h2database</groupId>
                <artifactId>h2</artifactId>
                <version>${h2database.wso2.version}</version>
            </dependency>
            <dependency>
                <groupId>org.apache.rampart</groupId>
                <artifactId>rampart</artifactId>
                <type>mar</type>
                <version>${rampart.wso2.version}</version>
            </dependency>
            <dependency>
                <groupId>org.wso2.carbon.identity.framework</groupId>
                <artifactId>org.wso2.carbon.identity.application.mgt.stub</artifactId>
                <version>${carbon.identity.framework.version}</version>
                <scope>compile</scope>
            </dependency>
            <dependency>
                <groupId>org.wso2.carbon.identity.framework</groupId>
                <artifactId>org.wso2.carbon.identity.functions.library.mgt.stub</artifactId>
                <version>${carbon.identity.framework.version}</version>
                <scope>compile</scope>
            </dependency>
            <dependency>
                <groupId>org.wso2.carbon.identity.framework</groupId>
                <artifactId>org.wso2.carbon.idp.mgt.stub</artifactId>
                <version>${carbon.identity.framework.version}</version>
                <scope>compile</scope>
            </dependency>
            <dependency>
                <groupId>org.wso2.identity</groupId>
                <artifactId>org.wso2.identity.integration.common.clients</artifactId>
                <version>${project.version}</version>
                <scope>compile</scope>
            </dependency>
            <dependency>
                <groupId>org.wso2.identity</groupId>
                <artifactId>org.wso2.identity.integration.common.utils</artifactId>
                <version>${project.version}</version>
                <scope>compile</scope>
            </dependency>
            <dependency>
                <groupId>org.wso2.carbon.identity.inbound.provisioning.scim</groupId>
                <artifactId>org.wso2.carbon.identity.scim.common.stub</artifactId>
                <version>${identity.inbound.provisioning.scim.version}</version>
                <scope>compile</scope>
            </dependency>
            <dependency>
                <groupId>org.wso2.carbon.identity.inbound.provisioning.scim2</groupId>
                <artifactId>org.wso2.carbon.identity.scim2.common</artifactId>
                <version>${identity.inbound.provisioning.scim2.version}</version>
                <scope>compile</scope>
            </dependency>
            <dependency>
                <groupId>org.wso2.carbon.identity.framework</groupId>
                <artifactId>org.wso2.carbon.identity.user.store.configuration.stub</artifactId>
                <version>${carbon.identity.framework.version}</version>
                <scope>compile</scope>
            </dependency>
            <dependency>
                <groupId>org.wso2.carbon.identity.framework</groupId>
                <artifactId>org.wso2.carbon.identity.user.store.count.stub</artifactId>
                <version>${carbon.identity.framework.version}</version>
                <scope>compile</scope>
            </dependency>
            <dependency>
                <groupId>org.wso2.carbon</groupId>
                <artifactId>org.wso2.carbon.user.core</artifactId>
                <version>${carbon.kernel.version}</version>
                <scope>compile</scope>
            </dependency>
            <dependency>
                <groupId>org.wso2.carbon.identity.framework</groupId>
                <artifactId>org.wso2.carbon.identity.mgt</artifactId>
                <version>${carbon.identity.framework.version}</version>
            </dependency>
            <dependency>
                <groupId>org.wso2.carbon.identity.framework</groupId>
                <artifactId>org.wso2.carbon.identity.mgt.stub</artifactId>
                <version>${carbon.identity.framework.version}</version>
                <scope>compile</scope>
            </dependency>
            <dependency>
                <groupId>org.wso2.carbon.identity.framework</groupId>
                <artifactId>org.wso2.carbon.identity.template.mgt</artifactId>
                <version>${carbon.identity.framework.version}</version>
            </dependency>
            <dependency>
                <groupId>org.wso2.carbon.identity.framework</groupId>
                <artifactId>org.wso2.carbon.identity.template.mgt.ui</artifactId>
                <version>${carbon.identity.framework.version}</version>
            </dependency>
            <dependency>
                <groupId>org.wso2.carbon.identity.framework</groupId>
                <artifactId>org.wso2.carbon.identity.template.mgt.endpoint</artifactId>
                <version>${carbon.identity.framework.version}</version>
            </dependency>
            <dependency>
                <groupId>org.wso2.carbon.identity.inbound.auth.saml2</groupId>
                <artifactId>org.wso2.carbon.identity.sso.saml.stub</artifactId>
                <version>${identity.inbound.auth.saml.version}</version>
                <scope>compile</scope>
            </dependency>
            <dependency>
                <groupId>org.wso2.carbon.identity.framework</groupId>
                <artifactId>org.wso2.carbon.claim.mgt.stub</artifactId>
                <version>${carbon.identity.framework.version}</version>
                <scope>compile</scope>
            </dependency>
            <dependency>
                <groupId>org.wso2.carbon.identity.framework</groupId>
                <artifactId>org.wso2.carbon.identity.claim.metadata.mgt.stub</artifactId>
                <version>${carbon.identity.framework.version}</version>
                <scope>compile</scope>
            </dependency>
            <dependency>
                <groupId>org.wso2.carbon.identity.framework</groupId>
                <artifactId>org.wso2.carbon.identity.claim.metadata.mgt</artifactId>
                <version>${carbon.identity.framework.version}</version>
                <scope>compile</scope>
            </dependency>
            <dependency>
                <groupId>org.wso2.carbon.identity.inbound.auth.openid</groupId>
                <artifactId>org.wso2.carbon.identity.provider.openid.stub</artifactId>
                <version>${identity.inbound.auth.openid.version}</version>
                <scope>compile</scope>
            </dependency>
            <dependency>
                <groupId>org.wso2.carbon.identity.association.account</groupId>
                <artifactId>org.wso2.carbon.identity.user.account.association.stub</artifactId>
                <version>${identity.user.account.association.version}</version>
            </dependency>
            <dependency>
                <groupId>org.wso2.carbon.identity.framework</groupId>
                <artifactId>org.wso2.carbon.identity.governance.stub</artifactId>
                <version>${carbon.identity.framework.version}</version>
            </dependency>
            <dependency>
                <groupId>org.wso2.carbon.identity.governance</groupId>
                <artifactId>org.wso2.carbon.identity.recovery</artifactId>
                <version>${identity.governance.version}</version>
            </dependency>
            <dependency>
                <groupId>org.wso2.carbon.identity.governance</groupId>
                <artifactId>org.wso2.carbon.identity.recovery.stub</artifactId>
                <version>${identity.governance.version}</version>
            </dependency>
            <dependency>
                <groupId>org.wso2.carbon.deployment</groupId>
                <artifactId>org.wso2.carbon.service.mgt.stub</artifactId>
                <version>${carbon.deployment.version}</version>
                <scope>test</scope>
            </dependency>
            <dependency>
                <groupId>org.wso2.carbon.deployment</groupId>
                <artifactId>org.wso2.carbon.webapp.mgt.stub</artifactId>
                <version>${carbon.deployment.version}</version>
                <scope>test</scope>
            </dependency>
            <dependency>
                <groupId>org.wso2.carbon.automation</groupId>
                <artifactId>org.wso2.carbon.automation.test.utils</artifactId>
                <version>${carbon.automation.version}</version>
            </dependency>
            <dependency>
                <groupId>org.wso2.carbon.automation</groupId>
                <artifactId>org.wso2.carbon.automation.engine</artifactId>
                <version>${carbon.automation.version}</version>
            </dependency>
            <dependency>
                <groupId>org.wso2.carbon.automation</groupId>
                <artifactId>org.wso2.carbon.automation.extensions</artifactId>
                <version>${carbon.automation.version}</version>
                <exclusions>
                    <exclusion>
                        <groupId>com.saucelabs.selenium</groupId> <!-- Exclude Project-E from Project-B -->
                        <artifactId>sauce-ondemand-driver</artifactId>
                    </exclusion>
                    <exclusion>
                        <groupId>com.saucelabs.selenium</groupId> <!-- Exclude Project-E from Project-B -->
                        <artifactId>selenium-client-factory</artifactId>
                    </exclusion>
                </exclusions>
            </dependency>
            <dependency>
                <groupId>org.wso2.carbon.automationutils</groupId>
                <artifactId>org.wso2.carbon.integration.common.extensions</artifactId>
                <version>${carbon.automationutils.version}</version>
            </dependency>
            <dependency>
                <groupId>org.wso2.carbon.automationutils</groupId>
                <artifactId>org.wso2.carbon.integration.common.utils</artifactId>
                <version>${carbon.automationutils.version}</version>
            </dependency>
            <dependency>
                <groupId>org.wso2.carbon.automationutils</groupId>
                <artifactId>org.wso2.carbon.integration.common.admin.client</artifactId>
                <version>${carbon.automationutils.version}</version>
            </dependency>
            <dependency>
                <groupId>org.wso2.is</groupId>
                <artifactId>org.wso2.identity.integration.common.clients</artifactId>
                <version>${project.version}</version>
                <scope>compile</scope>
            </dependency>
            <dependency>
                <groupId>org.wso2.is</groupId>
                <artifactId>org.wso2.identity.integration.common.utils</artifactId>
                <version>${project.version}</version>
                <scope>compile</scope>
            </dependency>
            <dependency>
                <groupId>org.wso2.charon</groupId>
                <artifactId>org.wso2.charon.core</artifactId>
                <version>${charon.orbit.version}</version>
            </dependency>
            <dependency>
                <groupId>org.apache.wink</groupId>
                <artifactId>wink-client</artifactId>
                <version>${apache.wink.version}</version>
            </dependency>
            <dependency>
                <groupId>org.apache.ws.security</groupId>
                <artifactId>wss4j</artifactId>
                <version>${apache.ws.security.version}</version>
            </dependency>
            <dependency>
                <groupId>commons-collections</groupId>
                <artifactId>commons-collections</artifactId>
                <version>${commons-collections.version}</version>
            </dependency>
            <dependency>
                <groupId>org.slf4j</groupId>
                <artifactId>slf4j-simple</artifactId>
                <version>${slf4j.version}</version>
            </dependency>

            <dependency>
                <groupId>org.slf4j</groupId>
                <artifactId>slf4j-log4j12</artifactId>
                <version>${slf4j.version}</version>
            </dependency>
            <dependency>
                <groupId>org.apache.openejb</groupId>
                <artifactId>openejb-core</artifactId>
                <version>${apache.openejb.version}</version>
                <scope>test</scope>
            </dependency>
            <dependency>
                <groupId>org.apache.httpcomponents.wso2</groupId>
                <artifactId>httpclient</artifactId>
                <version>${orbit.version.commons.httpclient}</version>
            </dependency>
            <dependency>
                <groupId>org.apache.axis2.wso2</groupId>
                <artifactId>axis2-client</artifactId>
                <version>${axis2.client.version}</version>
            </dependency>
            <dependency>
                <groupId>org.wso2.orbit.com.nimbusds</groupId>
                <artifactId>nimbus-jose-jwt</artifactId>
                <version>${nimbusds.version}</version>
            </dependency>
            <dependency>
                <groupId>com.nimbusds</groupId>
                <artifactId>oauth2-oidc-sdk</artifactId>
                <version>${nimbus.oidc.sdk.version}</version>
            </dependency>
            <dependency>
                <groupId>net.minidev</groupId>
                <artifactId>json-smart</artifactId>
                <version>${json-smart.version}</version>
            </dependency>
            <dependency>
                <groupId>commons-codec.wso2</groupId>
                <artifactId>commons-codec</artifactId>
                <version>${commons-codec.version}</version>
            </dependency>
            <dependency>
                <groupId>org.wso2.carbon.identity.framework</groupId>
                <artifactId>org.wso2.carbon.identity.user.registration.stub</artifactId>
                <version>${carbon.identity.framework.version}</version>
            </dependency>
            <dependency>
                <groupId>org.wso2.carbon.identity.framework</groupId>
                <artifactId>org.wso2.carbon.identity.user.profile.stub</artifactId>
                <version>${carbon.identity.framework.version}</version>
            </dependency>
            <dependency>
                <groupId>org.wso2.carbon.identity.framework</groupId>
                <artifactId>org.wso2.carbon.identity.workflow.mgt.stub</artifactId>
                <version>${carbon.identity.framework.version}</version>
            </dependency>
            <dependency>
                <groupId>org.wso2.carbon.identity.framework</groupId>
                <artifactId>org.wso2.carbon.security.mgt.stub</artifactId>
                <version>${carbon.identity.framework.version}</version>
            </dependency>
            <dependency>
                <groupId>org.wso2.carbon.identity.workflow.impl.bps</groupId>
                <artifactId>org.wso2.carbon.identity.workflow.impl.stub</artifactId>
                <version>${identity.workflow.impl.bps.version}</version>
            </dependency>
            <dependency>
                <groupId>org.jacoco</groupId>
                <artifactId>org.jacoco.agent</artifactId>
                <version>${jacoco.agent.version}</version>
            </dependency>
            <dependency>
                <groupId>org.wso2.carbon</groupId>
                <artifactId>org.wso2.carbon.core.services</artifactId>
                <version>${carbon.kernel.version}</version>
            </dependency>
            <dependency>
                <groupId>org.apache.tomcat.wso2</groupId>
                <artifactId>tomcat</artifactId>
                <version>${org.apache.tomcat.wso2.version}</version>
            </dependency>
            <dependency>
                <groupId>org.apache.santuario</groupId>
                <artifactId>xmlsec</artifactId>
                <version>${xmlsec.version}</version>
            </dependency>
            <dependency>
                <groupId>org.opensaml</groupId>
                <artifactId>xmltooling</artifactId>
                <version>${xmltooling.version}</version>
            </dependency>
            <dependency>
                <groupId>org.opensaml</groupId>
                <artifactId>openws</artifactId>
                <version>${openws.version}</version>
            </dependency>
            <dependency>
                <groupId>org.wso2.carbon.identity.framework</groupId>
                <artifactId>org.wso2.carbon.identity.application.mgt</artifactId>
                <version>${carbon.identity.framework.version}</version>
            </dependency>
            <dependency>
                <groupId>org.wso2.carbon.identity.framework</groupId>
                <artifactId>org.wso2.carbon.identity.functions.library.mgt</artifactId>
                <version>${carbon.identity.framework.version}</version>
            </dependency>
            <dependency>
                <groupId>xerces</groupId>
                <artifactId>xercesImpl</artifactId>
                <version>${xercesImpl.version}</version>
            </dependency>
            <dependency>
                <groupId>org.wso2.carbon.identity.framework</groupId>
                <artifactId>org.wso2.carbon.identity.workflow.mgt</artifactId>
                <version>${carbon.identity.framework.version}</version>
            </dependency>
            <dependency>
                <groupId>org.wso2.carbon.identity.workflow.impl.bps</groupId>
                <artifactId>org.wso2.carbon.identity.workflow.impl</artifactId>
                <version>${identity.workflow.impl.bps.version}</version>
            </dependency>
            <dependency>
                <groupId>org.wso2.carbon.identity.framework</groupId>
                <artifactId>org.wso2.carbon.identity.application.authentication.framework</artifactId>
                <version>${carbon.identity.framework.version}</version>
            </dependency>
            <dependency>
                <groupId>commons-codec</groupId>
                <artifactId>commons-codec</artifactId>
                <version>${commons.codec.version}</version>
            </dependency>
            <dependency>
                <groupId>org.apache.ws.commons.schema.wso2</groupId>
                <artifactId>XmlSchema</artifactId>
                <version>${XmlSchema.version}</version>
            </dependency>
            <dependency>
                <groupId>wsdl4j.wso2</groupId>
                <artifactId>wsdl4j</artifactId>
                <version>${wsdl4j.version}</version>
            </dependency>
            <dependency>
                <groupId>org.wso2.carbon.analytics-common</groupId>
                <artifactId>org.wso2.carbon.databridge.commons</artifactId>
                <scope>test</scope>
                <version>${carbon.analytics-common.version}</version>
            </dependency>
            <dependency>
                <groupId>org.wso2.carbon.analytics-common</groupId>
                <artifactId>org.wso2.carbon.databridge.core</artifactId>
                <scope>test</scope>
                <version>${carbon.analytics-common.version}</version>
            </dependency>
            <dependency>
                <groupId>org.wso2.carbon.analytics-common</groupId>
                <artifactId>org.wso2.carbon.databridge.receiver.thrift</artifactId>
                <scope>test</scope>
                <version>${carbon.analytics-common.version}</version>
            </dependency>
            <dependency>
                <groupId>org.wso2.carbon.multitenancy</groupId>
                <artifactId>org.wso2.carbon.tenant.mgt.stub</artifactId>
                <version>${carbon.multitenancy.version}</version>
            </dependency>
            <dependency>
                <groupId>commons-pool.wso2</groupId>
                <artifactId>commons-pool</artifactId>
                <version>${commons.pool.wso2.version}</version>
            </dependency>

            <!-- Outbound Authenticators -->
            <dependency>
                <groupId>org.wso2.carbon.identity.outbound.auth.oidc</groupId>
                <artifactId>org.wso2.carbon.identity.application.authenticator.oidc</artifactId>
                <version>${identity.outbound.auth.oidc.version}</version>
            </dependency>
            <dependency>
                <groupId>org.wso2.carbon.identity.outbound.auth.sts.passive</groupId>
                <artifactId>org.wso2.carbon.identity.application.authenticator.passive.sts</artifactId>
                <version>${identity.outbound.auth.passive.sts.version}</version>
            </dependency>
            <dependency>
                <groupId>org.wso2.carbon.identity.outbound.auth.saml2</groupId>
                <artifactId>org.wso2.carbon.identity.application.authenticator.samlsso</artifactId>
                <version>${identity.outbound.auth.samlsso.version}</version>
            </dependency>

            <!-- Social Authenticators -->
            <dependency>
                <groupId>org.wso2.carbon.identity.outbound.auth.facebook</groupId>
                <artifactId>org.wso2.carbon.identity.application.authenticator.facebook</artifactId>
                <version>${social.authenticator.facebook.version}</version>
            </dependency>
            <dependency>
                <groupId>org.wso2.carbon.identity.outbound.auth.google</groupId>
                <artifactId>org.wso2.carbon.identity.application.authenticator.google</artifactId>
                <version>${social.authenticator.google.version}</version>
            </dependency>
            <dependency>
                <groupId>org.wso2.carbon.identity.outbound.auth.live</groupId>
                <artifactId>org.wso2.carbon.identity.application.authenticator.live</artifactId>
                <version>${social.authenticator.windowslive.version}</version>
            </dependency>
            <dependency>
                <groupId>org.wso2.carbon.identity.outbound.auth.yahoo</groupId>
                <artifactId>org.wso2.carbon.identity.application.authenticator.yahoo</artifactId>
                <version>${social.authenticator.yahoo.version}</version>
            </dependency>

            <!-- Provisioning Connectors -->
            <dependency>
                <groupId>org.wso2.carbon.identity.outbound.provisioning.spml</groupId>
                <artifactId>org.wso2.carbon.identity.provisioning.connector.spml</artifactId>
                <version>${provisioning.connector.spml.version}</version>
            </dependency>
            <dependency>
                <groupId>org.wso2.carbon.identity.outbound.provisioning.google</groupId>
                <artifactId>org.wso2.carbon.identity.provisioning.connector.google</artifactId>
                <version>${provisioning.connector.google.version}</version>
            </dependency>
            <dependency>
                <groupId>org.wso2.carbon.identity.outbound.provisioning.salesforce</groupId>
                <artifactId>org.wso2.carbon.identity.provisioning.connector.salesforce</artifactId>
                <version>${provisioning.connector.salesforce.version}</version>
            </dependency>
            <dependency>
                <groupId>org.wso2.carbon.identity.outbound.provisioning.scim</groupId>
                <artifactId>org.wso2.carbon.identity.provisioning.connector.scim</artifactId>
                <version>${provisioning.connector.scim.version}</version>
            </dependency>

            <!-- Local Authenticators -->
            <dependency>
                <groupId>org.wso2.carbon.identity.application.auth.basic</groupId>
                <artifactId>org.wso2.carbon.identity.application.authenticator.basicauth</artifactId>
                <version>${identity.local.auth.basicauth.version}</version>
            </dependency>
            <dependency>
                <groupId>org.wso2.carbon.identity.local.auth.iwa</groupId>
                <artifactId>org.wso2.carbon.identity.application.authenticator.iwa</artifactId>
                <version>${identity.local.auth.iwa.version}</version>
            </dependency>
            <dependency>
                <groupId>org.wso2.carbon.identity.local.auth.fido</groupId>
                <artifactId>org.wso2.carbon.identity.application.authenticator.fido</artifactId>
                <version>${identity.local.auth.fido.version}</version>
            </dependency>
            <dependency>
                <groupId>org.wso2.carbon.identity.local.auth.fido</groupId>
                <artifactId>org.wso2.carbon.identity.application.authenticator.fido2</artifactId>
                <version>${identity.local.auth.fido.version}</version>
            </dependency>
            <dependency>
                <groupId>org.wso2.carbon.identity.local.auth.fido</groupId>
                <artifactId>org.wso2.carbon.identity.application.authenticator.fido2.server.feature</artifactId>
                <version>${identity.local.auth.fido.version}</version>
            </dependency>
            <dependency>
                <groupId>org.wso2.carbon.identity.application.auth.basic</groupId>
                <artifactId>org.wso2.carbon.identity.application.authenticator.basicauth.jwt</artifactId>
                <version>${identity.local.auth.basicauth.version}</version>
            </dependency>
            <dependency>
                <groupId>org.wso2.carbon.identity.application.auth.basic</groupId>
                <artifactId>org.wso2.carbon.identity.application.authentication.handler.identifier</artifactId>
                <version>${identity.local.auth.basicauth.version}</version>
            </dependency>
            <dependency>
                <groupId>org.wso2.carbon.identity.application.auth.basic</groupId>
                <artifactId>org.wso2.carbon.identity.application.authentication.handler.session</artifactId>
                <version>${identity.local.auth.basicauth.version}</version>
            </dependency>
            <dependency>
                <groupId>org.wso2.carbon.extension.identity.oauth.addons</groupId>
                <artifactId>org.wso2.carbon.identity.oauth2.token.handler.clientauth.mutualtls</artifactId>
                <version>${identity.local.auth.clientauth.mutualtls.version}</version>
            </dependency>

            <!-- Local Authentication API Connector -->
            <dependency>
                <groupId>org.wso2.carbon.identity.local.auth.api</groupId>
                <artifactId>org.wso2.carbon.identity.local.auth.api.core</artifactId>
                <version>${identity.local.auth.api.version}</version>
            </dependency>
            <dependency>
                <groupId>org.wso2.carbon.identity.local.auth.api</groupId>
                <artifactId>org.wso2.carbon.identity.local.auth.api.endpoint</artifactId>
                <version>${identity.local.auth.api.version}</version>
            </dependency>

            <!-- OAuth2 Grant Type extensions -->
            <dependency>
                <groupId>org.wso2.carbon.extension.identity.oauth2.grantType.jwt</groupId>
                <artifactId>org.wso2.carbon.identity.oauth2.grant.jwt</artifactId>
                <version>${identity.oauth2.jwt.bearer.grant.version}</version>
            </dependency>

            <!-- Forget-me tool. -->
            <dependency>
                <groupId>org.wso2.carbon.privacy</groupId>
                <artifactId>org.wso2.carbon.privacy.forgetme.conf</artifactId>
                <version>${forgetme.tool.version}</version>
            </dependency>
            <dependency>
                <groupId>org.wso2.carbon.privacy</groupId>
                <artifactId>org.wso2.carbon.privacy.forgetme.tool</artifactId>
                <version>${forgetme.tool.version}</version>
            </dependency>

            <!--Conditional authenticator functions-->
            <dependency>
                <groupId>org.wso2.carbon.identity.conditional.auth.functions</groupId>
                <artifactId>org.wso2.carbon.identity.conditional.auth.functions.user</artifactId>
                <version>${conditional.authentication.functions.version}</version>
            </dependency>
            <dependency>
                <groupId>org.wso2.carbon.identity.conditional.auth.functions</groupId>
                <artifactId>org.wso2.carbon.identity.conditional.auth.functions.notification</artifactId>
                <version>${conditional.authentication.functions.version}</version>
            </dependency>
            <dependency>
                <groupId>org.wso2.carbon.identity.conditional.auth.functions</groupId>
                <artifactId>org.wso2.carbon.identity.conditional.auth.functions.cookie</artifactId>
                <version>${conditional.authentication.functions.version}</version>
            </dependency>
            <dependency>
                <groupId>org.wso2.carbon.identity.conditional.auth.functions</groupId>
                <artifactId>org.wso2.carbon.identity.conditional.auth.functions.analytics</artifactId>
                <version>${conditional.authentication.functions.version}</version>
            </dependency>
            <!-- Other Connectors packed with IS -->
            <dependency>
                <groupId>org.wso2.carbon.extension.identity.authenticator.outbound.emailotp</groupId>
                <artifactId>org.wso2.carbon.extension.identity.authenticator.emailotp.connector</artifactId>
                <version>${authenticator.emailotp.version}</version>
            </dependency>
            <dependency>
                <groupId>org.wso2.carbon.extension.identity.authenticator.outbound.smsotp</groupId>
                <artifactId>org.wso2.carbon.extension.identity.authenticator.smsotp.connector</artifactId>
                <version>${authenticator.smsotp.version}</version>
            </dependency>
            <dependency>
                <groupId>org.wso2.carbon.extension.identity.authenticator.outbound.twitter</groupId>
                <artifactId>org.wso2.carbon.extension.identity.authenticator.twitter.connector</artifactId>
                <version>${authenticator.twitter.version}</version>
            </dependency>
            <dependency>
                <groupId>org.wso2.carbon.extension.identity.authenticator</groupId>
                <artifactId>org.wso2.carbon.extension.identity.authenticator.office365.connector</artifactId>
                <version>${authenticator.office365.version}</version>
            </dependency>
            <dependency>
                <groupId>org.wso2.carbon.extension.identity.authenticator.outbound.totp</groupId>
                <artifactId>org.wso2.carbon.extension.identity.authenticator.totp.connector</artifactId>
                <version>${authenticator.totp.version}</version>
            </dependency>
            <dependency>
                <groupId>org.wso2.carbon.extension.identity.authenticator</groupId>
                <artifactId>org.wso2.carbon.extension.identity.authenticator.x509Certificate.connector</artifactId>
                <version>${authenticator.x509.version}</version>
            </dependency>

            <!--
                Dependencies from this point is used in p2 profile gen, added here to get them updated along with
                versions plugin (version plugin only reads the dependencies in dependencyManagement,
                and dependencies section)
            -->
            <dependency>
                <groupId>org.wso2.carbon.healthcheck</groupId>
                <artifactId>org.wso2.carbon.healthcheck.server.feature</artifactId>
                <version>${carbon.healthcheck.version}</version>
            </dependency>
            <dependency>
                <groupId>org.wso2.carbon.identity.carbon.auth.saml2</groupId>
                <artifactId>org.wso2.carbon.identity.authenticator.saml2.sso.feature</artifactId>
                <version>${identity.carbon.auth.saml2.version}</version>
                <type>zip</type>
            </dependency>
            <dependency>
                <groupId>org.wso2.carbon.identity.local.auth.requestpath.basic</groupId>
                <artifactId>org.wso2.carbon.identity.application.authenticator.requestpath.basicauth.server.feature
                </artifactId>
                <version>${identity.outbound.auth.requestpath.basicauth.version}</version>
            </dependency>
            <dependency>
                <groupId>org.wso2.carbon.identity.carbon.auth.mutualssl</groupId>
                <artifactId>org.wso2.carbon.identity.authenticator.mutualssl.feature</artifactId>
                <version>${identity.carbon.auth.mutual.ssl.version}</version>
            </dependency>
            <dependency>
                <groupId>org.wso2.carbon.identity.workflow.user</groupId>
                <artifactId>org.wso2.carbon.user.mgt.workflow.feature</artifactId>
                <version>${identity.user.workflow.version}</version>
            </dependency>
            <dependency>
                <groupId>org.wso2.carbon.identity.userstore.ldap</groupId>
                <artifactId>org.wso2.carbon.ldap.server.feature</artifactId>
                <version>${identity.userstore.ldap.version}</version>
            </dependency>
            <dependency>
                <groupId>org.wso2.carbon.identity.userstore.remote</groupId>
                <artifactId>org.wso2.carbon.identity.user.store.remote.feature</artifactId>
                <version>${identity.userstore.remote.version}</version>
            </dependency>
            <dependency>
                <groupId>org.wso2.carbon.identity.carbon.auth.iwa</groupId>
                <artifactId>org.wso2.carbon.identity.authenticator.iwa.feature</artifactId>
                <version>${identity.carbon.auth.iwa.version}</version>
            </dependency>
            <dependency>
                <groupId>org.wso2.carbon.identity.workflow.template.multisteps</groupId>
                <artifactId>org.wso2.carbon.identity.workflow.template.server.feature</artifactId>
                <version>${identity.workflow.template.multisteps.version}</version>
            </dependency>
            <dependency>
                <groupId>org.wso2.carbon.identity.local.auth.requestpath.oauth</groupId>
                <artifactId>org.wso2.carbon.identity.application.authenticator.requestpath.oauth.server.feature
                </artifactId>
                <version>${identity.outbound.auth.requestpath.oauth.version}</version>
            </dependency>
            <dependency>
                <groupId>org.wso2.carbon.identity.tool.validator.sso.saml2</groupId>
                <artifactId>org.wso2.carbon.identity.tools.saml.validator.feature</artifactId>
                <version>${identity.tool.samlsso.validator.version}</version>
            </dependency>
            <dependency>
                <groupId>org.wso2.carbon.identity.datapublisher.authentication</groupId>
                <artifactId>org.wso2.carbon.identity.data.publisher.application.authentication.server.feature
                </artifactId>
                <version>${identity.data.publisher.authentication.version}</version>
            </dependency>
            <dependency>
                <groupId>org.wso2.carbon.identity.data.publisher.oauth</groupId>
                <artifactId>org.wso2.carbon.identity.data.publisher.oauth.server.feature</artifactId>
                <version>${identity.data.publisher.oauth.version}</version>
            </dependency>
            <dependency>
                <groupId>org.wso2.carbon.identity.data.publisher.audit</groupId>
                <artifactId>org.wso2.carbon.identity.data.publisher.audit.user.operation.server.feature</artifactId>
                <version>${identity.data.publisher.audit.version}</version>
            </dependency>
            <dependency>
                <groupId>org.wso2.carbon.identity.auth.rest</groupId>
                <artifactId>org.wso2.carbon.identity.auth.server.feature</artifactId>
                <version>${identity.carbon.auth.rest.version}</version>
            </dependency>
            <dependency>
                <groupId>org.wso2.carbon.identity.event.handler.accountlock</groupId>
                <artifactId>org.wso2.carbon.identity.handler.event.account.lock.feature</artifactId>
                <version>${identity.event.handler.account.lock.version}</version>
            </dependency>
            <dependency>
                <groupId>org.wso2.carbon.identity.event.handler.notification</groupId>
                <artifactId>org.wso2.carbon.email.mgt.feature</artifactId>
                <version>${identity.event.handler.notification.version}</version>
            </dependency>
            <dependency>
                <groupId>org.wso2.carbon.identity.metadata.saml2</groupId>
                <artifactId>org.wso2.carbon.identity.idp.metadata.saml2.server.feature</artifactId>
                <version>${identity.metadata.saml.version}</version>
            </dependency>

            <dependency>
                <groupId>org.wso2.carbon.identity.application.authz.xacml</groupId>
                <artifactId>org.wso2.carbon.identity.application.authz.xacml.server.feature</artifactId>
                <version>${identity.app.authz.xacml.version}</version>
            </dependency>
            <dependency>
                <groupId>org.wso2.carbon.extension.identity.oauth.addons</groupId>
                <artifactId>org.wso2.carbon.identity.oauth2.validators.xacml.server.feature</artifactId>
                <version>${identity.oauth2.validators.xacml.version}</version>
            </dependency>
            <dependency>
                <groupId>org.apache.felix</groupId>
                <artifactId>org.apache.felix.scr.ds-annotations</artifactId>
                <version>${ds-annotations.version}</version>
            </dependency>
            <dependency>
                <groupId>org.wso2.carbon.consent.mgt</groupId>
                <artifactId>org.wso2.carbon.consent.mgt.server.feature</artifactId>
                <version>${carbon.consent.mgt.version}</version>
            </dependency>
            <dependency>
                <groupId>org.wso2.carbon.identity.framework</groupId>
                <artifactId>org.wso2.carbon.identity.consent.mgt</artifactId>
                <version>${carbon.identity.framework.version}</version>
            </dependency>
            <dependency>
                <groupId>org.wso2.carbon.utils</groupId>
                <artifactId>org.wso2.carbon.database.utils</artifactId>
                <version>${carbon.database.utils.version}</version>
            </dependency>
            <dependency>
                <groupId>org.wso2.carbon.registry</groupId>
                <artifactId>org.wso2.carbon.registry.properties.stub</artifactId>
                <version>${carbon.registry.version}</version>
            </dependency>
            <dependency>
                <groupId>org.wso2.carbon.identity.oauth.uma</groupId>
                <artifactId>org.wso2.carbon.identity.oauth.uma.server.feature</artifactId>
                <version>${carbon.identity.oauth.uma.version}</version>
            </dependency>
            <dependency>
                <groupId>org.wso2.carbon.extension.identity.x509certificate</groupId>
                <artifactId>org.wso2.carbon.extension.identity.x509Certificate.validation.server.feature</artifactId>
                <version>${org.wso2.carbon.extension.identity.x509certificate.version}</version>
            </dependency>
            <dependency>
                <groupId>org.wso2.carbon.identity.conditional.auth.functions</groupId>
                <artifactId>org.wso2.carbon.identity.conditional.auth.functions.server.feature</artifactId>
                <version>${conditional.authentication.functions.version}</version>
            </dependency>
            <dependency>
                <groupId>org.wso2.carbon.identity.framework</groupId>
                <artifactId>org.wso2.carbon.identity.template.mgt.server.feature</artifactId>
                <version>${carbon.identity.framework.version}</version>
            </dependency>
            <dependency>
                <groupId>org.wso2.carbon.identity.framework</groupId>
                <artifactId>org.wso2.carbon.identity.template.mgt.feature</artifactId>
                <version>${carbon.identity.framework.version}</version>
            </dependency>
            <dependency>
                <groupId>org.wso2.msf4j</groupId>
                <artifactId>msf4j-core</artifactId>
                <version>${msf4j.version}</version>
            </dependency>
            <dependency>
                <groupId>org.wso2.msf4j</groupId>
                <artifactId>msf4j-microservice</artifactId>
                <version>${msf4j.version}</version>
            </dependency>
            <dependency>
                <groupId>org.wso2.org.apache.shindig</groupId>
                <artifactId>wso2-extensions</artifactId>
                <version>${wso2.shindig.version}</version>
            </dependency>
            <dependency>
                <groupId>io.rest-assured</groupId>
                <artifactId>rest-assured</artifactId>
                <version>${rest.assured.version}</version>
                <scope>test</scope>
            </dependency>
            <dependency>
                <groupId>io.swagger</groupId>
                <artifactId>swagger-annotations</artifactId>
                <version>${swagger-core-version}</version>
                <scope>test</scope>
            </dependency>
            <dependency>
                <groupId>com.atlassian.oai</groupId>
                <artifactId>swagger-request-validator-restassured</artifactId>
                <version>${swagger-request-validator.version}</version>
                <scope>test</scope>
            </dependency>
            <dependency>
                <groupId>org.wso2.is</groupId>
                <artifactId>org.wso2.identity.jaggery.apps.feature</artifactId>
                <version>${project.version}</version>
            </dependency>
            <!-- Pax Logging -->
            <dependency>
                <groupId>org.ops4j.pax.logging</groupId>
                <artifactId>pax-logging-api</artifactId>
                <version>${pax.logging.api.version}</version>
            </dependency>
            <dependency>
                <groupId>org.apache.logging.log4j</groupId>
                <artifactId>log4j-jul</artifactId>
                <version>2.8.2</version>
                <scope>test</scope>
            </dependency>
            <dependency>
                <groupId>org.apache.logging.log4j</groupId>
                <artifactId>log4j-core</artifactId>
                <version>2.8.2</version>
                <scope>test</scope>
            </dependency>
            <dependency>
                <groupId>commons-logging</groupId>
                <artifactId>commons-logging</artifactId>
                <version>1.2</version>
                <scope>test</scope>
            </dependency>
            <dependency>
                <artifactId>guava</artifactId>
                <groupId>com.google.guava</groupId>
                <type>jar</type>
                <version>${google.guava.version}</version>
            </dependency>
        </dependencies>
    </dependencyManagement>

    <profiles>
        <profile>
            <id>Sign-Artifacts</id>
            <activation>
                <property>
                    <name>sign</name>
                </property>
            </activation>
            <build>
                <plugins>
                    <plugin>
                        <groupId>org.apache.maven.plugins</groupId>
                        <artifactId>maven-gpg-plugin</artifactId>
                        <version>1.0-alpha-3</version>
                        <executions>
                            <execution>
                                <id>sign-artifacts</id>
                                <phase>verify</phase>
                                <goals>
                                    <goal>sign</goal>
                                </goals>
                            </execution>
                        </executions>
                    </plugin>
                </plugins>
            </build>
        </profile>
        <profile>
            <id>wso2-release</id>
            <build>
                <plugins>
                    <plugin>
                        <groupId>org.apache.maven.plugins</groupId>
                        <artifactId>maven-javadoc-plugin</artifactId>
                        <version>2.10.1</version>
                        <executions>
                            <execution>
                                <id>attach-javadocs</id>
                                <goals>
                                    <goal>jar</goal>
                                </goals>
                                <configuration> <!-- add this to disable checking -->
                                    <additionalparam>-Xdoclint:none</additionalparam>
                                </configuration>
                            </execution>
                        </executions>
                    </plugin>
                </plugins>
            </build>
        </profile>

    </profiles>

    <properties>

        <!--Carbon Identity Framework Version-->
<<<<<<< HEAD
        <carbon.identity.framework.version>5.14.114-SNAPSHOT</carbon.identity.framework.version>
=======
        <carbon.identity.framework.version>5.14.110</carbon.identity.framework.version>
>>>>>>> 6b48b311
        <carbon.identity.framework.version.range>[5.14.67, 6.0.0]</carbon.identity.framework.version.range>

        <!--Carbon Consent Version-->
        <carbon.consent.mgt.version>2.2.4</carbon.consent.mgt.version>

        <!--Identity Governance Version-->
        <identity.governance.version>1.3.17</identity.governance.version>


        <!--Identity Carbon Versions-->
        <identity.carbon.auth.saml2.version>5.4.5-SNAPSHOT</identity.carbon.auth.saml2.version>
        <identity.carbon.auth.mutual.ssl.version>5.3.3</identity.carbon.auth.mutual.ssl.version>
        <identity.carbon.auth.iwa.version>5.3.4</identity.carbon.auth.iwa.version>
        <identity.carbon.auth.rest.version>1.3.8</identity.carbon.auth.rest.version>


        <!-- Identity Inbound Versions   -->
        <identity.inbound.auth.saml.version>5.6.18-SNAPSHOT</identity.inbound.auth.saml.version>
        <identity.inbound.auth.oauth.version>6.2.35-SNAPSHOT</identity.inbound.auth.oauth.version>
        <identity.inbound.auth.openid.version>5.4.3</identity.inbound.auth.openid.version>
        <identity.inbound.auth.sts.version>5.4.3</identity.inbound.auth.sts.version>
        <identity.inbound.provisioning.scim.version>5.5.3</identity.inbound.provisioning.scim.version>
        <identity.inbound.provisioning.scim2.version>1.4.16</identity.inbound.provisioning.scim2.version>

        <!-- Identity workflow Versions -->
        <identity.user.workflow.version>5.3.3</identity.user.workflow.version>
        <identity.workflow.impl.bps.version>5.3.5</identity.workflow.impl.bps.version>
        <identity.workflow.template.multisteps.version>5.3.4</identity.workflow.template.multisteps.version>


        <!-- Identity User Versions -->
        <identity.user.account.association.version>5.3.4</identity.user.account.association.version>
        <identity.user.ws.version>5.3.3</identity.user.ws.version>

        <!-- Identity Userstore Versions -->
        <identity.userstore.ldap.version>6.1.4</identity.userstore.ldap.version>
        <identity.userstore.remote.version>5.2.5</identity.userstore.remote.version>

        <!-- Identity Data Publisher Versions -->
        <identity.data.publisher.authentication.version>5.3.7</identity.data.publisher.authentication.version>
        <identity.data.publisher.oauth.version>1.2.6</identity.data.publisher.oauth.version>
        <identity.data.publisher.audit.version>1.2.4</identity.data.publisher.audit.version>

        <!-- Identity Event Handler Versions -->
        <identity.event.handler.account.lock.version>1.3.3</identity.event.handler.account.lock.version>
        <identity.event.handler.notification.version>1.2.9</identity.event.handler.notification.version>

        <!--<identity.agent.entitlement.proxy.version>5.1.1</identity.agent.entitlement.proxy.version>-->
        <!--<identity.carbon.auth.signedjwt.version>5.1.1</identity.carbon.auth.signedjwt.version>-->
        <!--<identity.userstore.cassandra.version>5.1.1</identity.userstore.cassandra.version>-->
        <!--<identity.agent-entitlement-filter.version>5.1.1</identity.agent-entitlement-filter.version>-->

        <!-- Authenticator Versions -->
        <identity.outbound.auth.oidc.version>5.3.6</identity.outbound.auth.oidc.version>
        <identity.outbound.auth.passive.sts.version>5.3.3</identity.outbound.auth.passive.sts.version>
        <identity.outbound.auth.samlsso.version>5.2.8-SNAPSHOT</identity.outbound.auth.samlsso.version>
        <identity.outbound.auth.requestpath.basicauth.version>5.3.4</identity.outbound.auth.requestpath.basicauth.version>
        <identity.outbound.auth.requestpath.oauth.version>5.2.3</identity.outbound.auth.requestpath.oauth.version>

        <!-- Social Authenticator Versions -->
        <social.authenticator.facebook.version>5.1.14</social.authenticator.facebook.version>
        <social.authenticator.google.version>5.1.8</social.authenticator.google.version>
        <social.authenticator.windowslive.version>5.1.4</social.authenticator.windowslive.version>
        <social.authenticator.yahoo.version>5.1.6</social.authenticator.yahoo.version>

        <!-- Provisioning connector Versions -->
        <provisioning.connector.spml.version>5.1.2</provisioning.connector.spml.version>
        <provisioning.connector.google.version>5.1.6</provisioning.connector.google.version>
        <provisioning.connector.salesforce.version>5.1.4</provisioning.connector.salesforce.version>
        <provisioning.connector.scim.version>5.1.13</provisioning.connector.scim.version>

        <!-- Local Authenticator Versions -->
        <identity.local.auth.basicauth.version>6.2.5</identity.local.auth.basicauth.version>
        <identity.local.auth.fido.version>5.1.20</identity.local.auth.fido.version>
        <identity.local.auth.iwa.version>5.3.13</identity.local.auth.iwa.version>
        <identity.local.auth.clientauth.mutualtls.version>2.2.0</identity.local.auth.clientauth.mutualtls.version>

        <!-- Local Authentication API Connector Version -->
        <identity.local.auth.api.version>2.3.1</identity.local.auth.api.version>

        <!-- OAuth2 Grant Type extensions -->
        <identity.oauth2.jwt.bearer.grant.version>1.0.23</identity.oauth2.jwt.bearer.grant.version>

        <!--SAML Metadata-->
        <identity.metadata.saml.version>1.2.4-SNAPSHOT</identity.metadata.saml.version>

        <!-- Connector Versions -->
        <authenticator.totp.version>2.1.5</authenticator.totp.version>
        <authenticator.office365.version>1.0.6</authenticator.office365.version>
        <authenticator.smsotp.version>2.0.28</authenticator.smsotp.version>
        <authenticator.emailotp.version>2.0.31</authenticator.emailotp.version>
        <authenticator.twitter.version>1.0.10</authenticator.twitter.version>
        <authenticator.x509.version>2.0.12</authenticator.x509.version>
        <identity.extension.utils>1.0.8</identity.extension.utils>

        <!-- Identity REST API feature -->
        <identity.api.dispatcher.version>1.0.20</identity.api.dispatcher.version>

        <identity.agent.sso.version>5.3.4-SNAPSHOT</identity.agent.sso.version>
        <identity.tool.samlsso.validator.version>5.3.3</identity.tool.samlsso.validator.version>
        <identity.app.authz.xacml.version>2.1.3</identity.app.authz.xacml.version>
        <identity.oauth2.validators.xacml.version>2.2.0</identity.oauth2.validators.xacml.version>
        <org.wso2.carbon.extension.identity.x509certificate.version>1.0.5</org.wso2.carbon.extension.identity.x509certificate.version>
        <conditional.authentication.functions.version>0.1.40</conditional.authentication.functions.version>
        <carbon.identity.oauth.uma.version>1.1.6</carbon.identity.oauth.uma.version>

        <!-- Identity Portal Versions -->
        <identity.apps.version>0.1.69</identity.apps.version>

        <!-- Charon -->
        <charon.version>3.3.0</charon.version>

        <!-- Carbon Kernel -->
        <carbon.kernel.version>4.5.1</carbon.kernel.version>

        <!-- Carbon Repo Versions -->
        <carbon.commons.version>4.7.11</carbon.commons.version>
        <carbon.deployment.version>4.9.11</carbon.deployment.version>
        <carbon.registry.version>4.7.13</carbon.registry.version>
        <carbon.multitenancy.version>4.7.11</carbon.multitenancy.version>
        <carbon.metrics.version>1.3.3</carbon.metrics.version>
        <carbon.business-process.version>4.5.20</carbon.business-process.version>
        <carbon.analytics-common.version>5.2.10</carbon.analytics-common.version>
        <carbon.dashboards.version>2.0.26</carbon.dashboards.version>
        <carbon.database.utils.version>2.0.10</carbon.database.utils.version>
        <carbon.healthcheck.version>1.2.1</carbon.healthcheck.version>

        <!-- Common tool Versions -->
        <cipher-tool.version>1.1.5</cipher-tool.version>
        <securevault.wso2.version>1.1.3</securevault.wso2.version>
        <forgetme.tool.version>1.2.1</forgetme.tool.version>


        <!-- Jaggeryjs Repo Versions -->
        <jaggeryjs.version>0.14.11</jaggeryjs.version>
        <jaggery.extensions.version>1.6.2</jaggery.extensions.version>
        <ws.module.version>${jaggery.extensions.version}</ws.module.version>
        <oauth.module.version>${jaggery.extensions.version}</oauth.module.version>
        <email.module.version>${jaggery.extensions.version}</email.module.version>
        <uuid.module.version>${jaggery.extensions.version}</uuid.module.version>
        <process.module.version>${jaggery.extensions.version}</process.module.version>
        <caramel.module.version>${jaggery.extensions.version}</caramel.module.version>
        <carbon.module.version>${jaggery.extensions.version}</carbon.module.version>
        <handlebars.module.version>${jaggery.extensions.version}</handlebars.module.version>
        <markdown.module.verion>${jaggery.extensions.version}</markdown.module.verion>
        <gadget.module.version>${jaggery.extensions.version}</gadget.module.version>
        <i18n.module.version>${jaggery.extensions.version}</i18n.module.version>

        <!-- Feature dependency Versions -->
        <stratos.version.221>2.2.1</stratos.version.221>
        <ehcache.version>1.5.0.wso2v3</ehcache.version>
        <bcel.wso2.version>5.2.0.wso2v1</bcel.wso2.version>
        <asm-all.version>5.2</asm-all.version>
        <cglib.wso2.version>2.2.wso2v1</cglib.wso2.version>
        <jibx.wso2.version>1.2.1.wso2v1</jibx.wso2.version>
        <axis2.jibx.wso2.version>1.6.1.wso2v11</axis2.jibx.wso2.version>
        <axis2.jaxb.wso2.version>${axis2.wso2.version}</axis2.jaxb.wso2.version>
        <axis2-transports.version>2.0.0-wso2v38</axis2-transports.version>
        <h2database.wso2.version>1.4.199.wso2v1</h2database.wso2.version>
        <wso2.shindig.version>2.5.2-wso2v14</wso2.shindig.version>
        <slf4j.version>1.7.28</slf4j.version>

        <!-- UI styles dependency versions -->
        <equinox.http.servlet.version>2.2.2</equinox.http.servlet.version>
        <equinox.http.helper.version>1.0.0</equinox.http.helper.version>
        <equinox.jsp.jasper.version>1.0.1.R33x_v20070816</equinox.jsp.jasper.version>
        <javax.servlet.jsp.version>2.0.0.v200706191603</javax.servlet.jsp.version>

        <!-- Distribution dependencies ends here -->

        <!-- Build dependency Versions -->
        <wso2.json.merge.plugin.version>5.2.5</wso2.json.merge.plugin.version>
        <carbon.p2.plugin.version>5.1.2</carbon.p2.plugin.version>
        <ds-annotations.version>1.2.10</ds-annotations.version>
        <maven.war.plugin.version>3.2.0</maven.war.plugin.version>

        <!-- Sample dependency Versions -->
        <sevlet.api.version>2.5</sevlet.api.version>
        <jsp.api.version>2.0</jsp.api.version>
        <neethi.wso2.version>2.0.4.wso2v5</neethi.wso2.version>
        <axiom.impl.version>1.2.12</axiom.impl.version>
        <axiom.version>1.2.11-wso2v6</axiom.version>
        <gdata.core.wso2.version>1.47.0.wso2v1</gdata.core.wso2.version>
        <json.simple.version>1.1.1</json.simple.version>
        <openid4java.consumer.version>1.0.0</openid4java.consumer.version>
        <opensaml.version>2.6.6</opensaml.version>
        <opensaml2.wso2.version>2.6.6.wso2v3</opensaml2.wso2.version>
        <opensaml3.version>3.3.1</opensaml3.version>
        <shibboleth.version>7.3.0</shibboleth.version>
        <google.guava.version>27.0.1-jre</google.guava.version>
        <joda.wso2.version>2.9.4.wso2v1</joda.wso2.version>
        <wss4j.wso2.version>1.5.11-wso2v18</wss4j.wso2.version>
        <openws.version>1.5.4</openws.version>
        <xalan.version>2.7.1</xalan.version>
        <xalan.wso2.version>2.7.0.wso2v1</xalan.wso2.version>
        <rampart.wso2.version>1.6.1-wso2v40</rampart.wso2.version>
        <orbit.version.commons.httpclient>4.2.5.wso2v1</orbit.version.commons.httpclient>
        <httpcore.wso2.version>4.3.3.wso2v1</httpcore.wso2.version>
        <httpclient.version>4.5.8</httpclient.version>
        <commons.httpclient.version>3.1</commons.httpclient.version>
        <jstl.version>1.1.2</jstl.version>
        <taglibs.version>1.1.2</taglibs.version>
        <google.collect.wso2.version>1.0.0.wso2v2</google.collect.wso2.version>
        <oauth2.client.version>1.0.0</oauth2.client.version>
        <axiom.wso2.version>1.2.11.wso2v10</axiom.wso2.version>
        <commons.lang.version>2.6</commons.lang.version>
        <charon.orbit.version>2.1.6</charon.orbit.version>
        <commons-collections.version>3.2.2</commons-collections.version>
        <axis2.client.version>${axis2.wso2.version}</axis2.client.version>
        <axis2.wso2.version>1.6.1-wso2v38</axis2.wso2.version>
        <json-smart.version>1.3</json-smart.version>
        <nimbusds.version>7.3.0.wso2v1</nimbusds.version>
        <commons-codec.version>1.4.0.wso2v1</commons-codec.version>
        <eclipse.microprofile.version>1.2</eclipse.microprofile.version>
        <xmlsec.version>2.1.3</xmlsec.version>
        <xmltooling.version>1.3.1</xmltooling.version>
        <xercesImpl.version>2.12.0</xercesImpl.version>
        <commons.codec.version>1.8</commons.codec.version>
        <XmlSchema.version>1.4.7-wso2v5</XmlSchema.version>
        <wsdl4j.version>1.6.2.wso2v2</wsdl4j.version>
        <commons.pool.wso2.version>1.5.6.wso2v1</commons.pool.wso2.version>
        <liberty.maven.plugin.version>2.2</liberty.maven.plugin.version>
        <pax.logging.api.version>1.10.1</pax.logging.api.version>

        <osgi.framework.imp.pkg.version.range>[1.7.0, 2.0.0)</osgi.framework.imp.pkg.version.range>
        <osgi.service.component.imp.pkg.version.range>[1.2.0, 2.0.0)</osgi.service.component.imp.pkg.version.range>
        <commons.logging.version.range>[1.2.0,2.0.0)</commons.logging.version.range>

        <!--  Test dependencies -->
        <carbon.automation.version>4.4.3</carbon.automation.version>
        <carbon.automationutils.version>4.5.1</carbon.automationutils.version>
        <selenium.version>2.40.0</selenium.version>
        <testng.version>6.1.1</testng.version>
        <junit.version>4.12</junit.version>
        <org.apache.tomcat.wso2.version>7.0.52.wso2v5</org.apache.tomcat.wso2.version>
        <msf4j.version>2.6.2</msf4j.version>
        <jacoco.agent.version>0.8.4</jacoco.agent.version>
        <xml.apis.version>1.4.01</xml.apis.version>
        <emma.version>2.1.5320</emma.version>
        <apache.wink.version>1.1.3-incubating</apache.wink.version>
        <apache.ws.security.version>1.6.9</apache.ws.security.version>
        <apache.openejb.version>4.5.2</apache.openejb.version>
        <nimbus.oidc.sdk.version>6.13</nimbus.oidc.sdk.version>
        <!--Rest API test -->
        <rest.assured.version>4.1.2</rest.assured.version>
        <swagger-core-version>1.5.22</swagger-core-version>
        <swagger-request-validator.version>2.6.0</swagger-request-validator.version>

        <project.scm.id>my-scm-server</project.scm.id>

    </properties>

    <repositories>
        <!-- Before adding ANYTHING in here, please start a discussion on the dev list.
	Ideally the Axis2 build should only use Maven central (which is available
	by default) and nothing else. We had troubles with other repositories in
	the past. Therefore configuring additional repositories here should be
	considered very carefully. -->
        <repository>
            <id>wso2-nexus</id>
            <name>WSO2 internal Repository</name>
            <url>http://maven.wso2.org/nexus/content/groups/wso2-public/</url>
            <releases>
                <enabled>true</enabled>
                <updatePolicy>daily</updatePolicy>
                <checksumPolicy>ignore</checksumPolicy>
            </releases>
        </repository>

        <repository>
            <id>wso2.releases</id>
            <name>WSO2 internal Repository</name>
            <url>http://maven.wso2.org/nexus/content/repositories/releases/</url>
            <releases>
                <enabled>true</enabled>
                <updatePolicy>daily</updatePolicy>
                <checksumPolicy>ignore</checksumPolicy>
            </releases>
        </repository>

        <repository>
            <id>wso2.snapshots</id>
            <name>WSO2 Snapshot Repository</name>
            <url>http://maven.wso2.org/nexus/content/repositories/snapshots/</url>
            <snapshots>
                <enabled>true</enabled>
                <updatePolicy>daily</updatePolicy>
            </snapshots>
            <releases>
                <enabled>false</enabled>
            </releases>
        </repository>
    </repositories>

    <scm>
        <url>https://github.com/wso2/product-is.git</url>
        <developerConnection>scm:git:https://github.com/wso2/product-is.git</developerConnection>
        <connection>scm:git:https://github.com/wso2/product-is.git</connection>
        <tag>HEAD</tag>
    </scm>


</project><|MERGE_RESOLUTION|>--- conflicted
+++ resolved
@@ -1907,11 +1907,7 @@
     <properties>
 
         <!--Carbon Identity Framework Version-->
-<<<<<<< HEAD
         <carbon.identity.framework.version>5.14.114-SNAPSHOT</carbon.identity.framework.version>
-=======
-        <carbon.identity.framework.version>5.14.110</carbon.identity.framework.version>
->>>>>>> 6b48b311
         <carbon.identity.framework.version.range>[5.14.67, 6.0.0]</carbon.identity.framework.version.range>
 
         <!--Carbon Consent Version-->
