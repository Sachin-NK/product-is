<?xml version="1.0" encoding="utf-8"?>
<!--
  ~ Copyright (c) 2014, WSO2 LLC. (http://www.wso2.org) All Rights Reserved.
  ~
  ~ Licensed under the Apache License, Version 2.0 (the "License");
  ~ you may not use this file except in compliance with the License.
  ~ You may obtain a copy of the License at
  ~
  ~      http://www.apache.org/licenses/LICENSE-2.0
  ~
  ~ Unless required by applicable law or agreed to in writing, software
  ~ distributed under the License is distributed on an "AS IS" BASIS,
  ~ WITHOUT WARRANTIES OR CONDITIONS OF ANY KIND, either express or implied.
  ~ See the License for the specific language governing permissions and
  ~ limitations under the License.
  -->
<project xmlns="http://maven.apache.org/POM/4.0.0" xmlns:xsi="http://www.w3.org/2001/XMLSchema-instance" xsi:schemaLocation="http://maven.apache.org/POM/4.0.0 http://maven.apache.org/maven-v4_0_0.xsd">

    <parent>
        <groupId>org.wso2</groupId>
        <artifactId>wso2</artifactId>
        <version>1.2</version>
    </parent>


    <modelVersion>4.0.0</modelVersion>
    <groupId>org.wso2.is</groupId>
    <artifactId>identity-server-parent</artifactId>
    <packaging>pom</packaging>
    <description>WSO2 Identity Server</description>
    <version>7.0.0-beta6-SNAPSHOT</version>
    <name>WSO2 Identity Server</name>
    <url>http://wso2.org/projects/identity</url>

    <modules>
        <module>modules/features</module>
        <module>modules/p2-profile-gen</module>
        <module>modules/connectors</module>
        <module>modules/api-resources</module>
        <module>modules/authenticators</module>
        <module>modules/social-authenticators</module>
        <module>modules/provisioning-connectors</module>
        <module>modules/local-authenticators</module>
        <module>modules/oauth2-grant-types</module>
        <module>modules/distribution</module>
        <module>modules/styles</module>
        <module>modules/tests-utils</module>
        <module>modules/integration</module>
    </modules>

    <licenses>
        <license>
            <name>Apache License Version 2.0</name>
            <url>http://www.apache.org/licenses/LICENSE-2.0</url>
        </license>
    </licenses>

    <organization>
        <name>WSO2</name>
        <url>http://www.wso2.org</url>
    </organization>

    <issueManagement>
        <system>JIRA</system>
        <url>http://www.wso2.org/jira/browse/IDENTITY</url>
    </issueManagement>
    <mailingLists>
        <mailingList>
            <name>Identity Server Developers</name>
            <subscribe>identity-dev-subscribe@wso2.org</subscribe>
            <unsubscribe>identity-dev-unsubscribe@wso2.org</unsubscribe>
            <post>identity-dev@wso2.org</post>
            <archive>http://wso2.org/mailarchive/identity-dev/</archive>
        </mailingList>
    </mailingLists>

    <inceptionYear>2007</inceptionYear>

    <developers>
        <developer>
            <name>Ruchith Fernando</name>
            <id>ruchith</id>
            <email>ruchith AT wso2.com</email>
            <organization>WSO2</organization>
        </developer>
        <developer>
            <name>Dimuthu Leelaratne</name>
            <id>dimuthul</id>
            <email>dimuthul AT wso2.com</email>
            <organization>WSO2</organization>
        </developer>
        <developer>
            <name>Dumindu Perera</name>
            <id>dumindu</id>
            <email>dumindu AT wso2.com</email>
            <organization>WSO2</organization>
        </developer>
        <developer>
            <name>Saminda Abeyruwan</name>
            <id>saminda</id>
            <email>saminda AT wso2.com</email>
            <organization>WSO2</organization>
        </developer>
        <developer>
            <name>Nandana Mihindukulasooriya</name>
            <id>nandana</id>
            <email>nandana AT wso2.com</email>
            <organization>WSO2</organization>
        </developer>
        <developer>
            <name>Prabath Siriwardena</name>
            <id>prabath</id>
            <email>prabath AT wso2.com</email>
            <organization>WSO2</organization>
        </developer>
        <developer>
            <name>Thilina Buddhika</name>
            <id>thilina</id>
            <email>thilinab AT wso2.com</email>
            <organization>WSO2</organization>
        </developer>
        <developer>
            <name>Amila Jayasekara</name>
            <id>amilaj</id>
            <email>amilaj AT wso2.com</email>
            <organization>WSO2</organization>
        </developer>
        <developer>
            <name>Asela Pathberiya</name>
            <id>asela</id>
            <email>asela AT wso2.com</email>
            <organization>WSO2</organization>
        </developer>
        <developer>
            <name>Hasini Gunasinghe</name>
            <id>hasini</id>
            <email>hasini AT wso2.com</email>
            <organization>WSO2</organization>
        </developer>
        <developer>
            <name>Manjula Rathnayake</name>
            <id>manjula</id>
            <email>manjular AT wso2.com</email>
            <organization>WSO2</organization>
        </developer>
        <developer>
            <name>Suresh Attanayake</name>
            <id>suresh</id>
            <email>suresh AT wso2.com</email>
            <organization>WSO2</organization>
        </developer>
        <developer>
            <name>Johann Nallathamby</name>
            <id>johann</id>
            <email>johann AT wso2.com</email>
            <organization>WSO2</organization>
        </developer>
        <developer>
            <name>Dulanja Liyanage</name>
            <id>dulanja</id>
            <email>dulanja AT wso2.com</email>
            <organization>WSO2</organization>
        </developer>
        <developer>
            <name>Ishara Karunarathna</name>
            <id>ishara</id>
            <email>isharak AT wso2.com</email>
            <organization>WSO2</organization>
        </developer>
        <developer>
            <name>Darshana Gunawardana</name>
            <id>darshana</id>
            <email>darshana AT wso2.com</email>
            <organization>WSO2</organization>
        </developer>
        <developer>
            <name>Pushpalanka Jayawardana</name>
            <id>pushpalanka</id>
            <email>lanka AT wso2.com</email>
            <organization>WSO2</organization>
        </developer>
        <developer>
            <name>Chamath Gunawardana</name>
            <id>chamath</id>
            <email>chamathg AT wso2.com</email>
            <organization>WSO2</organization>
        </developer>
        <developer>
            <name>Thanuja Jayasinghe</name>
            <id>thanuja</id>
            <email>thanuja AT wso2.com</email>
            <organization>WSO2</organization>
        </developer>
        <developer>
            <name>Isura Karunarathna</name>
            <id>isura</id>
            <email>isura AT wso2.com</email>
            <organization>WSO2</organization>
        </developer>
        <developer>
            <name>Prasad Tissera</name>
            <id>prasad</id>
            <email>prasadt AT wso2.com</email>
            <organization>WSO2</organization>
        </developer>
        <developer>
            <name>Pulasthi Mahawithana</name>
            <id>pulasthi</id>
            <email>pulasthim AT wso2.com</email>
            <organization>WSO2</organization>
        </developer>
        <developer>
            <name>Hasintha Indrajee</name>
            <id>hasintha</id>
            <email>hasintha AT wso2.com</email>
            <organization>WSO2</organization>
        </developer>
        <developer>
            <name>Gayan Gunawardana</name>
            <id>gayan</id>
            <email>gayan AT wso2.com</email>
            <organization>WSO2</organization>
        </developer>
        <developer>
            <name>Tharindu Edirisinghe</name>
            <id>tharindue</id>
            <email>tharindue AT wso2.com</email>
            <organization>WSO2</organization>
        </developer>
        <developer>
            <name>Malithi Edirisinghe</name>
            <id>malithim</id>
            <email>malithim AT wso2.com</email>
            <organization>WSO2</organization>
        </developer>
        <developer>
            <name>Godwin Shrimal</name>
            <id>godwin</id>
            <email>godwin AT wso2.com</email>
            <organization>WSO2</organization>
        </developer>
        <developer>
            <name>Omindu Rathnaweera</name>
            <id>omindu</id>
            <email>omindu AT wso2.com</email>
            <organization>WSO2</organization>
        </developer>
        <developer>
            <name>Nuwandi Wickramasinghe</name>
            <id>nuwandiw</id>
            <email>nuwandiw AT wso2.com</email>
            <organization>WSO2</organization>
        </developer>
        <developer>
            <name>Kasun Bandara</name>
            <id>kasunb</id>
            <email>kasunb AT wso2.com</email>
            <organization>WSO2</organization>
        </developer>
        <developer>
            <name>Indunil Upeksha</name>
            <id>indunil</id>
            <email>indunil AT wso2.com</email>
            <organization>WSO2</organization>
        </developer>
        <developer>
            <name>Hasanthi Dissanayake</name>
            <id>hasanthi</id>
            <email>hasanthi AT wso2.com</email>
            <organization>WSO2</organization>
        </developer>
        <developer>
            <name>Maduranga Siriwardena</name>
            <id>maduranga</id>
            <email>maduranga AT wso2.com</email>
            <organization>WSO2</organization>
        </developer>
        <developer>
            <name>Chamila Wijayarathna</name>
            <id>chamila</id>
            <email>chamila AT wso2.com</email>
            <organization>WSO2</organization>
        </developer>
        <developer>
            <name>Chanaka Jayasena</name>
            <id>chanaka</id>
            <email>chanaka AT wso2.com</email>
            <organization>WSO2</organization>
        </developer>
        <developer>
            <name>Chamara Philips</name>
            <id>chamarap</id>
            <email>chamarap AT wso2.com</email>
            <organization>WSO2</organization>
        </developer>
        <developer>
            <name>Damith Senanayake</name>
            <id>damiths</id>
            <email>damiths AT wso2.com</email>
            <organization>WSO2</organization>
        </developer>
        <developer>
            <name>Jayanga Kaushalya</name>
            <id>jayangak</id>
            <email>jayangak AT wso2.com</email>
            <organization>WSO2</organization>
        </developer>
        <developer>
            <name>Farasath Ahamed</name>
            <id>farasatha</id>
            <email>farasatha AT wso2.com</email>
            <organization>WSO2</organization>
        </developer>
        <developer>
            <name>Dharshana Kasun Warusavitharana</name>
            <id>dharshanaw</id>
            <email>dharshanaw AT wso2.com</email>
            <organization>WSO2</organization>
        </developer>
        <developer>
            <name>Ayesha Dissanayaka</name>
            <id>ayesha</id>
            <email>ayesha AT wso2.com</email>
            <organization>WSO2</organization>
        </developer>
        <developer>
            <name>Ashen Weerathunga</name>
            <id>ashen</id>
            <email>ashen AT wso2.com</email>
            <organization>WSO2</organization>
        </developer>
        <developer>
            <name>Dimuthu De Lanerolle</name>
            <id>dimuthud</id>
            <email>dimuthud AT wso2.com</email>
            <organization>WSO2</organization>
        </developer>
        <developer>
            <name>Ruwan Abeykoon</name>
            <id>ruwana</id>
            <email>ruwana AT wso2.com</email>
            <organization>WSO2</organization>
        </developer>
        <developer>
            <name>Kasun Gajasinghe</name>
            <id>kasung</id>
            <email>kasung AT wso2.com</email>
            <organization>WSO2</organization>
        </developer>
        <developer>
            <name>Dinusha Senanayaka</name>
            <id>dinusha</id>
            <email>dinusha AT wso2.com</email>
            <organization>WSO2</organization>
        </developer>
        <developer>
            <name>Lahiru Manohara</name>
            <id>lahiruma</id>
            <email>lahiruma AT wso2.com</email>
            <organization>WSO2</organization>
        </developer>
        <developer>
            <name>Rushmin Fernando</name>
            <id>rushmin</id>
            <email>rushmin AT wso2.com</email>
            <organization>WSO2</organization>
        </developer>
        <developer>
            <name>Lahiru Ekanayake</name>
            <id>lahirue</id>
            <email>lahirue AT wso2.com</email>
            <organization>WSO2</organization>
        </developer>
        <developer>
            <name>Lahiru Cooray</name>
            <id>lahiruc</id>
            <email>lahiruc AT wso2.com</email>
            <organization>WSO2</organization>
        </developer>
        <developer>
            <name>Dinali Dabarera</name>
            <id>Dinali</id>
            <email>dinali AT wso2.com</email>
            <organization>WSO2</organization>
        </developer>
        <developer>
            <name>Nilasini Thirunavukaarasu</name>
            <id>Nilasini</id>
            <email>nilasini AT wso2.com</email>
            <organization>WSO2</organization>
        </developer>
        <developer>
            <name>Sathya Bandara</name>
            <id>Sathya</id>
            <email>sathya AT wso2.com</email>
            <organization>WSO2</organization>
        </developer>
        <developer>
            <name>Supun Priyadarshana</name>
            <id>Supun</id>
            <email>supunp AT wso2.com</email>
            <organization>WSO2</organization>
        </developer>
        <developer>
            <name>Thilina Madumal</name>
            <id>Thilina</id>
            <email>thilinamad AT wso2.com</email>
            <organization>WSO2</organization>
        </developer>
        <developer>
            <name>Madawa Soysa</name>
            <id>madawas</id>
            <email>madawas AT wso2.com</email>
            <organization>WSO2</organization>
        </developer>
    </developers>


    <pluginRepositories>
        <pluginRepository>
            <id>wso2-maven2-repository</id>
            <url>https://dist.wso2.org/maven2</url>
        </pluginRepository>
        <pluginRepository>
            <id>wso2.releases</id>
            <name>WSO2 internal Repository</name>
            <url>https://maven.wso2.org/nexus/content/repositories/releases/</url>
            <releases>
                <enabled>true</enabled>
                <updatePolicy>daily</updatePolicy>
                <checksumPolicy>ignore</checksumPolicy>
            </releases>
        </pluginRepository>
        <pluginRepository>
            <id>wso2.snapshots</id>
            <name>Apache Snapshot Repository</name>
            <url>https://maven.wso2.org/nexus/content/repositories/snapshots/</url>
            <snapshots>
                <enabled>true</enabled>
                <updatePolicy>daily</updatePolicy>
            </snapshots>
            <releases>
                <enabled>false</enabled>
            </releases>
        </pluginRepository>
        <pluginRepository>
            <id>wso2-nexus</id>
            <name>WSO2 internal Repository</name>
            <url>https://maven.wso2.org/nexus/content/groups/wso2-public/</url>
            <releases>
                <enabled>true</enabled>
                <updatePolicy>daily</updatePolicy>
                <checksumPolicy>ignore</checksumPolicy>
            </releases>
        </pluginRepository>
    </pluginRepositories>

    <build>
        <plugins>
            <plugin>
                <groupId>org.apache.maven.plugins</groupId>
                <artifactId>maven-release-plugin</artifactId>
                <configuration>
                    <preparationGoals>clean install</preparationGoals>
                    <autoVersionSubmodules>true</autoVersionSubmodules>
                </configuration>
            </plugin>
            <plugin>
                <groupId>org.apache.maven.plugins</groupId>
                <artifactId>maven-deploy-plugin</artifactId>
            </plugin>
            <plugin>
                <groupId>org.apache.maven.plugins</groupId>
                <artifactId>maven-compiler-plugin</artifactId>
                <configuration>
                    <encoding>UTF-8</encoding>
                    <source>1.8</source>
                    <target>1.8</target>
                </configuration>
            </plugin>
            <plugin>
                <groupId>org.apache.maven.plugins</groupId>
                <artifactId>maven-surefire-plugin</artifactId>
                <version>2.22.1</version>
            </plugin>
            <plugin>
                <inherited>false</inherited>
                <artifactId>maven-clean-plugin</artifactId>
                <version>2.1</version>
            </plugin>
        </plugins>

        <pluginManagement>
            <plugins>
                <plugin>
                    <groupId>org.apache.felix</groupId>
                    <artifactId>maven-bundle-plugin</artifactId>
                    <version>3.2.0</version>
                    <extensions>true</extensions>
                    <configuration>
                        <obrRepository>NONE</obrRepository>
                    </configuration>
                </plugin>
                <plugin>
                    <groupId>org.apache.maven.plugins</groupId>
                    <artifactId>maven-source-plugin</artifactId>
                    <version>3.0.1</version>
                    <executions>
                        <execution>
                            <id>attach-sources</id>
                            <phase>verify</phase>
                            <goals>
                                <goal>jar-no-fork</goal>
                            </goals>
                        </execution>
                    </executions>
                </plugin>
                <plugin>
                    <groupId>org.apache.maven.plugins</groupId>
                    <artifactId>maven-project-info-reports-plugin</artifactId>
                    <version>2.4</version>
                </plugin>
                <plugin>
                    <groupId>org.apache.maven.plugins</groupId>
                    <artifactId>maven-war-plugin</artifactId>
                    <version>${maven.war.plugin.version}</version>
                </plugin>
                <plugin>
                    <groupId>org.codehaus.mojo</groupId>
                    <artifactId>build-helper-maven-plugin</artifactId>
                    <version>3.0.0</version>
                </plugin>
                <plugin>
                    <groupId>net.wasdev.wlp.maven.plugins</groupId>
                    <artifactId>liberty-maven-plugin</artifactId>
                    <version>${liberty.maven.plugin.version}</version>
                </plugin>
                <plugin>
                    <groupId>org.wso2.maven</groupId>
                    <artifactId>wso2-maven-json-merge-plugin</artifactId>
                    <version>${wso2.json.merge.plugin.version}</version>
                </plugin>
                <plugin>
                    <groupId>org.apache.maven.plugins</groupId>
                    <artifactId>maven-checkstyle-plugin</artifactId>
                    <version>${maven.checkstyle.plugin.version}</version>
                </plugin>
            </plugins>
        </pluginManagement>

    </build>

    <dependencyManagement>
        <dependencies>
            <dependency>
                <groupId>org.wso2.carbon</groupId>
                <artifactId>org.wso2.carbon.ui</artifactId>
                <version>${carbon.kernel.version}</version>
            </dependency>
            <dependency>
                <groupId>org.eclipse.equinox</groupId>
                <artifactId>org.eclipse.equinox.http.servlet</artifactId>
                <version>${equinox.http.servlet.version}</version>
            </dependency>
            <dependency>
                <groupId>org.eclipse.equinox</groupId>
                <artifactId>org.eclipse.equinox.http.helper</artifactId>
                <version>${equinox.http.helper.version}</version>
            </dependency>
            <dependency>
                <groupId>org.eclipse.equinox</groupId>
                <artifactId>org.eclipse.equinox.jsp.jasper</artifactId>
                <version>${equinox.jsp.jasper.version}</version>
            </dependency>
            <dependency>
                <groupId>org.eclipse.equinox</groupId>
                <artifactId>javax.servlet.jsp</artifactId>
                <version>${javax.servlet.jsp.version}</version>
            </dependency>
            <dependency>
                <groupId>org.eclipse.microprofile</groupId>
                <artifactId>microprofile</artifactId>
                <version>${eclipse.microprofile.version}</version>
                <type>pom</type>
            </dependency>
            <dependency>
                <groupId>net.sf.ehcache.wso2</groupId>
                <artifactId>ehcache</artifactId>
                <version>${ehcache.version}</version>
            </dependency>
            <dependency>
                <groupId>org.apache.bcel.wso2</groupId>
                <artifactId>bcel</artifactId>
                <version>${bcel.wso2.version}</version>
            </dependency>
            <dependency>
                <groupId>org.ow2.asm</groupId>
                <artifactId>asm-all</artifactId>
                <version>${asm-all.version}</version>
            </dependency>
            <dependency>
                <groupId>cglib.wso2</groupId>
                <artifactId>cglib</artifactId>
                <version>${cglib.wso2.version}</version>
            </dependency>
            <dependency>
                <groupId>com.google.gdata.wso2</groupId>
                <artifactId>gdata-core</artifactId>
                <version>${gdata.core.wso2.version}</version>
            </dependency>
            <dependency>
                <groupId>com.google.code.gson</groupId>
                <artifactId>gson</artifactId>
                <version>${google.code.gson.version}</version>
            </dependency>
            <dependency>
                <groupId>org.apache.axis2.wso2</groupId>
                <artifactId>axis2-jibx</artifactId>
                <version>${axis2.jibx.wso2.version}</version>
            </dependency>
            <dependency>
                <groupId>org.jibx.wso2</groupId>
                <artifactId>jibx</artifactId>
                <version>${jibx.wso2.version}</version>
            </dependency>
            <dependency>
                <groupId>org.apache.axis2.wso2</groupId>
                <artifactId>axis2-jaxbri</artifactId>
                <version>${axis2.jaxb.wso2.version}</version>
            </dependency>
            <dependency>
                <groupId>org.wso2.carbon</groupId>
                <artifactId>org.wso2.carbon.core</artifactId>
                <version>${carbon.kernel.version}</version>
            </dependency>
            <dependency>
                <groupId>org.wso2.carbon</groupId>
                <artifactId>org.wso2.carbon.registry.core</artifactId>
                <version>${carbon.kernel.version}</version>
            </dependency>
            <dependency>
                <groupId>org.wso2.carbon</groupId>
                <artifactId>org.wso2.carbon.user.api</artifactId>
                <version>${carbon.kernel.version}</version>
            </dependency>
            <dependency>
                <groupId>org.apache.axis2.wso2</groupId>
                <artifactId>axis2</artifactId>
                <version>${axis2.wso2.version}</version>
            </dependency>
            <dependency>
                <groupId>org.apache.ws.commons.axiom.wso2</groupId>
                <artifactId>axiom</artifactId>
                <version>${axiom.wso2.version}</version>
            </dependency>
            <dependency>
                <groupId>org.wso2.carbon.identity.framework</groupId>
                <artifactId>org.wso2.carbon.identity.core</artifactId>
                <version>${carbon.identity.framework.version}</version>
            </dependency>
            <dependency>
                <groupId>org.wso2.carbon.identity.framework</groupId>
                <artifactId>org.wso2.carbon.identity.application.common</artifactId>
                <version>${carbon.identity.framework.version}</version>
            </dependency>
            <dependency>
                <groupId>org.wso2.carbon.registry</groupId>
                <artifactId>org.wso2.carbon.registry.resource.stub</artifactId>
                <version>${carbon.registry.version}</version>
            </dependency>
            <dependency>
                <groupId>org.wso2.identity</groupId>
                <artifactId>org.wso2.identity.integration.ui.pages</artifactId>
                <version>${project.version}</version>
                <scope>test</scope>
            </dependency>
            <dependency>
                <groupId>org.wso2.carbon</groupId>
                <artifactId>org.wso2.carbon.authenticator.stub</artifactId>
                <version>${carbon.kernel.version}</version>
            </dependency>
            <dependency>
                <groupId>org.wso2.carbon.identity.inbound.auth.oauth2</groupId>
                <artifactId>org.wso2.carbon.identity.oauth</artifactId>
                <version>${identity.inbound.auth.oauth.version}</version>
            </dependency>
            <dependency>
                <groupId>org.wso2.carbon.identity.inbound.auth.oauth2</groupId>
                <artifactId>org.wso2.carbon.identity.oauth.stub</artifactId>
                <version>${identity.inbound.auth.oauth.version}</version>
            </dependency>
            <dependency>
                <groupId>junit</groupId>
                <artifactId>junit</artifactId>
                <version>${junit.version}</version>
                <scope>test</scope>
            </dependency>
            <dependency>
                <groupId>javax.servlet</groupId>
                <artifactId>servlet-api</artifactId>
                <version>${sevlet.api.version}</version>
            </dependency>
            <dependency>
                <groupId>javax.servlet</groupId>
                <artifactId>jsp-api</artifactId>
                <version>${jsp.api.version}</version>
            </dependency>
            <dependency>
                <groupId>com.google.common.wso2</groupId>
                <artifactId>google-collect</artifactId>
                <version>${google.collect.wso2.version}</version>
            </dependency>
            <dependency>
                <groupId>org.apache.oltu.oauth2</groupId>
                <artifactId>org.apache.oltu.oauth2.client</artifactId>
                <version>${oauth2.client.version}</version>
            </dependency>
            <dependency>
                <groupId>org.wso2.carbon</groupId>
                <artifactId>org.wso2.carbon.utils</artifactId>
                <version>${carbon.kernel.version}</version>
                <exclusions>
                    <exclusion>
                        <groupId>org.yaml</groupId>
                        <artifactId>snakeyaml</artifactId>
                    </exclusion>
                </exclusions>
            </dependency>
            <dependency>
                <groupId>com.googlecode.json-simple</groupId>
                <artifactId>json-simple</artifactId>
                <version>${json.simple.version}</version>
            </dependency>
            <dependency>
                <groupId>org.openid4java</groupId>
                <artifactId>openid4java-consumer</artifactId>
                <version>${openid4java.consumer.version}</version>
            </dependency>
            <dependency>
                <groupId>javax.servlet</groupId>
                <artifactId>jstl</artifactId>
                <version>${jstl.version}</version>
            </dependency>
            <dependency>
                <groupId>taglibs</groupId>
                <artifactId>standard</artifactId>
                <version>${taglibs.version}</version>
            </dependency>
            <dependency>
                <groupId>commons-lang</groupId>
                <artifactId>commons-lang</artifactId>
                <version>${commons.lang.version}</version>
            </dependency>
            <dependency>
                <groupId>org.wso2.is</groupId>
                <artifactId>org.wso2.identity.passivests.filter</artifactId>
                <version>${project.version}</version>
            </dependency>
            <dependency>
                <groupId>org.apache.ws.commons.axiom</groupId>
                <artifactId>axiom-impl</artifactId>
                <version>${axiom.impl.version}</version>
            </dependency>
            <dependency>
                <groupId>org.apache.ws.commons.axiom</groupId>
                <artifactId>axiom-api</artifactId>
                <version>${axiom.version}</version>
            </dependency>
            <dependency>
                <groupId>org.opensaml</groupId>
                <artifactId>opensaml</artifactId>
                <version>${opensaml.version}</version>
            </dependency>
            <!--OpenSAML3 dependencies-->
            <dependency>
                <groupId>org.opensaml</groupId>
                <artifactId>opensaml-core</artifactId>
                <version>${opensaml3.version}</version>
            </dependency>
            <dependency>
                <groupId>org.opensaml</groupId>
                <artifactId>opensaml-soap-api</artifactId>
                <version>${opensaml3.version}</version>
            </dependency>
            <dependency>
                <groupId>org.opensaml</groupId>
                <artifactId>opensaml-soap-impl</artifactId>
                <version>${opensaml3.version}</version>
            </dependency>
            <dependency>
                <groupId>org.opensaml</groupId>
                <artifactId>opensaml-profile-api</artifactId>
                <version>${opensaml3.version}</version>
            </dependency>
            <dependency>
                <groupId>org.opensaml</groupId>
                <artifactId>opensaml-profile-impl</artifactId>
                <version>${opensaml3.version}</version>
            </dependency>
            <dependency>
                <groupId>org.opensaml</groupId>
                <artifactId>opensaml-saml-api</artifactId>
                <version>${opensaml3.version}</version>
            </dependency>
            <dependency>
                <groupId>org.opensaml</groupId>
                <artifactId>opensaml-saml-impl</artifactId>
                <version>${opensaml3.version}</version>
            </dependency>
            <dependency>
                <groupId>org.opensaml</groupId>
                <artifactId>opensaml-messaging-api</artifactId>
                <version>${opensaml3.version}</version>
            </dependency>
            <dependency>
                <groupId>org.opensaml</groupId>
                <artifactId>opensaml-messaging-impl</artifactId>
                <version>${opensaml3.version}</version>
            </dependency>
            <dependency>
                <groupId>org.opensaml</groupId>
                <artifactId>opensaml-security-api</artifactId>
                <version>${opensaml3.version}</version>
            </dependency>
            <dependency>
                <groupId>org.opensaml</groupId>
                <artifactId>opensaml-security-impl</artifactId>
                <version>${opensaml3.version}</version>
            </dependency>
            <dependency>
                <groupId>org.opensaml</groupId>
                <artifactId>opensaml-storage-api</artifactId>
                <version>${opensaml3.version}</version>
            </dependency>
            <dependency>
                <groupId>org.opensaml</groupId>
                <artifactId>opensaml-storage-impl</artifactId>
                <version>${opensaml3.version}</version>
            </dependency>
            <dependency>
                <groupId>org.opensaml</groupId>
                <artifactId>opensaml-xacml-api</artifactId>
                <version>${opensaml3.version}</version>
            </dependency>
            <dependency>
                <groupId>org.opensaml</groupId>
                <artifactId>opensaml-xacml-impl</artifactId>
                <version>${opensaml3.version}</version>
            </dependency>
            <dependency>
                <groupId>org.opensaml</groupId>
                <artifactId>opensaml-xacml-saml-api</artifactId>
                <version>${opensaml3.version}</version>
            </dependency>
            <dependency>
                <groupId>org.opensaml</groupId>
                <artifactId>opensaml-xacml-saml-impl</artifactId>
                <version>${opensaml3.version}</version>
            </dependency>
            <dependency>
                <groupId>org.opensaml</groupId>
                <artifactId>opensaml-xmlsec-api</artifactId>
                <version>${opensaml3.version}</version>
            </dependency>
            <dependency>
                <groupId>org.opensaml</groupId>
                <artifactId>opensaml-xmlsec-impl</artifactId>
                <version>${opensaml3.version}</version>
            </dependency>
            <dependency>
                <groupId>net.shibboleth.utilities</groupId>
                <artifactId>java-support</artifactId>
                <version>${shibboleth.version}</version>
            </dependency>
            <!--End of OpenSAML3 dependencies-->
            <dependency>
                <groupId>org.wso2.orbit.joda-time</groupId>
                <artifactId>joda-time</artifactId>
                <version>${joda.wso2.version}</version>
            </dependency>
            <dependency>
                <groupId>xalan</groupId>
                <artifactId>xalan</artifactId>
                <version>${xalan.version}</version>
            </dependency>
            <dependency>
                <groupId>xalan.wso2</groupId>
                <artifactId>xalan</artifactId>
                <version>${xalan.wso2.version}</version>
            </dependency>
            <dependency>
                <groupId>xml-apis</groupId>
                <artifactId>xml-apis</artifactId>
                <version>${xml.apis.version}</version>
            </dependency>
            <dependency>
                <groupId>org.wso2.carbon.identity.agent.sso.java</groupId>
                <artifactId>org.wso2.carbon.identity.sso.agent</artifactId>
                <version>${identity.agent.sso.version}</version>
            </dependency>
            <dependency>
                <groupId>org.wso2.orbit.org.apache.neethi</groupId>
                <artifactId>neethi</artifactId>
                <version>${neethi.wso2.version}</version>
            </dependency>
            <dependency>
                <groupId>org.wso2.orbit.org.opensaml</groupId>
                <artifactId>opensaml</artifactId>
                <version>${opensaml2.wso2.version}</version>
            </dependency>
            <dependency>
                <groupId>org.wso2.carbon</groupId>
                <artifactId>org.wso2.carbon.addressing</artifactId>
                <version>${carbon.kernel.version}</version>
            </dependency>
            <dependency>
                <groupId>org.apache.rampart.wso2</groupId>
                <artifactId>rampart-core</artifactId>
                <version>${rampart.wso2.version}</version>
            </dependency>
            <dependency>
                <groupId>org.apache.rampart.wso2</groupId>
                <artifactId>rampart-policy</artifactId>
                <version>${rampart.wso2.version}</version>
            </dependency>
            <dependency>
                <groupId>org.apache.rampart.wso2</groupId>
                <artifactId>rampart-trust</artifactId>
                <version>${rampart.wso2.version}</version>
            </dependency>
            <dependency>
                <groupId>org.apache.ws.security.wso2</groupId>
                <artifactId>wss4j</artifactId>
                <version>${wss4j.wso2.version}</version>
            </dependency>
            <dependency>
                <groupId>org.apache.httpcomponents.wso2</groupId>
                <artifactId>httpcore</artifactId>
                <version>${httpcore.wso2.version}</version>
            </dependency>
            <dependency>
                <groupId>org.wso2.carbon.identity.user.ws</groupId>
                <artifactId>org.wso2.carbon.um.ws.api.stub</artifactId>
                <version>${identity.user.ws.version}</version>
            </dependency>
            <dependency>
                <groupId>org.wso2.carbon.identity.user.ws</groupId>
                <artifactId>org.wso2.carbon.um.ws.api</artifactId>
                <version>${identity.user.ws.version}</version>
            </dependency>
            <dependency>
                <groupId>org.wso2.carbon.identity</groupId>
                <artifactId>org.wso2.carbon.authenticator.stub</artifactId>
                <version>${carbon.kernel.version}</version>
            </dependency>
            <dependency>
                <groupId>org.wso2.carbon.identity.framework</groupId>
                <artifactId>org.wso2.carbon.identity.entitlement</artifactId>
                <version>${carbon.identity.framework.version}</version>
            </dependency>
            <dependency>
                <groupId>org.wso2.carbon.identity.framework</groupId>
                <artifactId>org.wso2.carbon.identity.entitlement.stub</artifactId>
                <version>${carbon.identity.framework.version}</version>
            </dependency>
            <dependency>
                <groupId>org.wso2.securevault</groupId>
                <artifactId>org.wso2.securevault</artifactId>
                <version>${securevault.wso2.version}</version>
            </dependency>
            <dependency>
                <groupId>org.apache.httpcomponents</groupId>
                <artifactId>httpclient</artifactId>
                <version>${httpclient.version}</version>
            </dependency>
            <dependency>
                <groupId>commons-httpclient</groupId>
                <artifactId>commons-httpclient</artifactId>
                <version>${commons.httpclient.version}</version>
            </dependency>
            <dependency>
                <groupId>org.wso2.is</groupId>
                <artifactId>org.wso2.identity.styles</artifactId>
                <version>${project.version}</version>
            </dependency>
            <dependency>
                <groupId>org.wso2.carbon</groupId>
                <artifactId>org.wso2.carbon.core.ui.feature</artifactId>
                <version>${carbon.kernel.version}</version>
                <type>zip</type>
            </dependency>
            <dependency>
                <groupId>org.wso2.carbon</groupId>
                <artifactId>org.wso2.carbon.core.ui.feature</artifactId>
                <version>${carbon.kernel.version}</version>
            </dependency>
            <dependency>
                <groupId>org.wso2.carbon</groupId>
                <artifactId>org.wso2.carbon.hazelcast</artifactId>
                <version>${carbon.kernel.version}</version>
            </dependency>
            <dependency>
                <groupId>org.wso2.identity</groupId>
                <artifactId>org.wso2.stratos.identity.dashboard.ui</artifactId>
                <version>${stratos.version.221}</version>
            </dependency>
            <dependency>
                <groupId>org.testng</groupId>
                <artifactId>testng</artifactId>
                <version>${testng.version}</version>
                <scope>test</scope>
            </dependency>
            <dependency>
                <groupId>org.wso2.carbon.identity.framework</groupId>
                <artifactId>org.wso2.carbon.user.mgt.stub</artifactId>
                <version>${carbon.identity.framework.version}</version>
            </dependency>
            <dependency>
                <groupId>org.wso2.carbon.identity.inbound.auth.sts</groupId>
                <artifactId>org.wso2.carbon.identity.sts.passive.stub</artifactId>
                <version>${identity.inbound.auth.sts.version}</version>
            </dependency>
            <dependency>
                <groupId>org.wso2.carbon</groupId>
                <artifactId>SecVerifier</artifactId>
                <version>${carbon.kernel.version}</version>
                <type>aar</type>
            </dependency>
            <dependency>
                <groupId>emma</groupId>
                <artifactId>emma</artifactId>
                <version>${emma.version}</version>
            </dependency>
            <dependency>
                <groupId>org.wso2.orbit.com.h2database</groupId>
                <artifactId>h2-engine</artifactId>
                <version>${h2database.wso2.version}</version>
            </dependency>
            <dependency>
                <groupId>org.apache.rampart</groupId>
                <artifactId>rampart</artifactId>
                <type>mar</type>
                <version>${rampart.wso2.version}</version>
            </dependency>
            <dependency>
                <groupId>org.wso2.carbon.identity.framework</groupId>
                <artifactId>org.wso2.carbon.identity.application.mgt.stub</artifactId>
                <version>${carbon.identity.framework.version}</version>
                <scope>compile</scope>
            </dependency>
            <dependency>
                <groupId>org.wso2.carbon.identity.framework</groupId>
                <artifactId>org.wso2.carbon.identity.application.default.auth.sequence.mgt.stub</artifactId>
                <version>${carbon.identity.framework.version}</version>
                <scope>compile</scope>
            </dependency>
            <dependency>
                <groupId>org.wso2.carbon.identity.framework</groupId>
                <artifactId>org.wso2.carbon.identity.functions.library.mgt.stub</artifactId>
                <version>${carbon.identity.framework.version}</version>
                <scope>compile</scope>
            </dependency>
            <dependency>
                <groupId>org.wso2.carbon.identity.framework</groupId>
                <artifactId>org.wso2.carbon.idp.mgt.stub</artifactId>
                <version>${carbon.identity.framework.version}</version>
                <scope>compile</scope>
            </dependency>
            <dependency>
                <groupId>org.wso2.identity</groupId>
                <artifactId>org.wso2.identity.integration.common.clients</artifactId>
                <version>${project.version}</version>
                <scope>compile</scope>
            </dependency>
            <dependency>
                <groupId>org.wso2.identity</groupId>
                <artifactId>org.wso2.identity.integration.common.utils</artifactId>
                <version>${project.version}</version>
                <scope>compile</scope>
            </dependency>
            <dependency>
                <groupId>org.wso2.carbon.identity.inbound.provisioning.scim</groupId>
                <artifactId>org.wso2.carbon.identity.scim.common.stub</artifactId>
                <version>${identity.inbound.provisioning.scim.version}</version>
                <scope>compile</scope>
            </dependency>
            <dependency>
                <groupId>org.wso2.carbon.identity.inbound.provisioning.scim2</groupId>
                <artifactId>org.wso2.carbon.identity.scim2.common</artifactId>
                <version>${identity.inbound.provisioning.scim2.version}</version>
                <scope>compile</scope>
            </dependency>
            <dependency>
                <groupId>org.wso2.carbon.identity.framework</groupId>
                <artifactId>org.wso2.carbon.identity.user.store.configuration.stub</artifactId>
                <version>${carbon.identity.framework.version}</version>
                <scope>compile</scope>
            </dependency>
            <dependency>
                <groupId>org.wso2.carbon.identity.framework</groupId>
                <artifactId>org.wso2.carbon.identity.user.store.count.stub</artifactId>
                <version>${carbon.identity.framework.version}</version>
                <scope>compile</scope>
            </dependency>
            <dependency>
                <groupId>org.wso2.carbon</groupId>
                <artifactId>org.wso2.carbon.user.core</artifactId>
                <version>${carbon.kernel.version}</version>
                <scope>compile</scope>
            </dependency>
            <dependency>
                <groupId>org.wso2.carbon.identity.framework</groupId>
                <artifactId>org.wso2.carbon.identity.mgt</artifactId>
                <version>${carbon.identity.framework.version}</version>
            </dependency>
            <dependency>
                <groupId>org.wso2.carbon.identity.framework</groupId>
                <artifactId>org.wso2.carbon.identity.mgt.stub</artifactId>
                <version>${carbon.identity.framework.version}</version>
                <scope>compile</scope>
            </dependency>
            <dependency>
                <groupId>org.wso2.carbon.identity.framework</groupId>
                <artifactId>org.wso2.carbon.identity.template.mgt</artifactId>
                <version>${carbon.identity.framework.version}</version>
            </dependency>
            <dependency>
                <groupId>org.wso2.carbon.identity.framework</groupId>
                <artifactId>org.wso2.carbon.identity.template.mgt.ui</artifactId>
                <version>${carbon.identity.framework.version}</version>
            </dependency>
            <dependency>
                <groupId>org.wso2.carbon.identity.inbound.auth.saml2</groupId>
                <artifactId>org.wso2.carbon.identity.sso.saml.stub</artifactId>
                <version>${identity.inbound.auth.saml.version}</version>
                <scope>compile</scope>
            </dependency>
            <dependency>
                <groupId>org.wso2.carbon.identity.framework</groupId>
                <artifactId>org.wso2.carbon.claim.mgt.stub</artifactId>
                <version>${carbon.identity.framework.version}</version>
                <scope>compile</scope>
            </dependency>
            <dependency>
                <groupId>org.wso2.carbon.identity.framework</groupId>
                <artifactId>org.wso2.carbon.identity.claim.metadata.mgt.stub</artifactId>
                <version>${carbon.identity.framework.version}</version>
                <scope>compile</scope>
            </dependency>
            <dependency>
                <groupId>org.wso2.carbon.identity.framework</groupId>
                <artifactId>org.wso2.carbon.identity.claim.metadata.mgt</artifactId>
                <version>${carbon.identity.framework.version}</version>
                <scope>compile</scope>
            </dependency>
            <dependency>
                <groupId>org.wso2.carbon.identity.inbound.auth.openid</groupId>
                <artifactId>org.wso2.carbon.identity.provider.openid.stub</artifactId>
                <version>${identity.inbound.auth.openid.version}</version>
                <scope>compile</scope>
            </dependency>
            <dependency>
                <groupId>org.wso2.carbon.identity.association.account</groupId>
                <artifactId>org.wso2.carbon.identity.user.account.association.stub</artifactId>
                <version>${identity.user.account.association.version}</version>
            </dependency>
            <dependency>
                <groupId>org.wso2.carbon.identity.framework</groupId>
                <artifactId>org.wso2.carbon.identity.governance.stub</artifactId>
                <version>${carbon.identity.framework.version}</version>
            </dependency>
            <dependency>
                <groupId>org.wso2.carbon.identity.governance</groupId>
                <artifactId>org.wso2.carbon.identity.recovery</artifactId>
                <version>${identity.governance.version}</version>
            </dependency>
            <dependency>
                <groupId>org.wso2.carbon.deployment</groupId>
                <artifactId>org.wso2.carbon.service.mgt.stub</artifactId>
                <version>${carbon.deployment.version}</version>
                <scope>test</scope>
            </dependency>
            <dependency>
                <groupId>org.wso2.carbon.deployment</groupId>
                <artifactId>org.wso2.carbon.webapp.mgt.stub</artifactId>
                <version>${carbon.deployment.version}</version>
                <scope>test</scope>
            </dependency>
            <dependency>
                <groupId>org.wso2.carbon.automation</groupId>
                <artifactId>org.wso2.carbon.automation.test.utils</artifactId>
                <version>${carbon.automation.version}</version>
            </dependency>
            <dependency>
                <groupId>org.wso2.carbon.automation</groupId>
                <artifactId>org.wso2.carbon.automation.engine</artifactId>
                <version>${carbon.automation.version}</version>
            </dependency>
            <dependency>
                <groupId>org.wso2.carbon.automation</groupId>
                <artifactId>org.wso2.carbon.automation.extensions</artifactId>
                <version>${carbon.automation.version}</version>
                <exclusions>
                    <exclusion>
                        <groupId>com.saucelabs.selenium</groupId> <!-- Exclude Project-E from Project-B -->
                        <artifactId>sauce-ondemand-driver</artifactId>
                    </exclusion>
                    <exclusion>
                        <groupId>com.saucelabs.selenium</groupId> <!-- Exclude Project-E from Project-B -->
                        <artifactId>selenium-client-factory</artifactId>
                    </exclusion>
                </exclusions>
            </dependency>
            <dependency>
                <groupId>org.wso2.carbon.automationutils</groupId>
                <artifactId>org.wso2.carbon.integration.common.extensions</artifactId>
                <version>${carbon.automationutils.version}</version>
            </dependency>
            <dependency>
                <groupId>org.wso2.carbon.automationutils</groupId>
                <artifactId>org.wso2.carbon.integration.common.utils</artifactId>
                <version>${carbon.automationutils.version}</version>
            </dependency>
            <dependency>
                <groupId>org.wso2.carbon.automationutils</groupId>
                <artifactId>org.wso2.carbon.integration.common.admin.client</artifactId>
                <version>${carbon.automationutils.version}</version>
            </dependency>
            <dependency>
                <groupId>org.wso2.is</groupId>
                <artifactId>org.wso2.identity.integration.common.clients</artifactId>
                <version>${project.version}</version>
                <scope>compile</scope>
            </dependency>
            <dependency>
                <groupId>org.wso2.is</groupId>
                <artifactId>org.wso2.identity.integration.common.utils</artifactId>
                <version>${project.version}</version>
                <scope>compile</scope>
            </dependency>
            <dependency>
                <groupId>org.wso2.charon</groupId>
                <artifactId>org.wso2.charon.core</artifactId>
                <version>${charon.orbit.version}</version>
            </dependency>
            <dependency>
                <groupId>org.apache.wink</groupId>
                <artifactId>wink-client</artifactId>
                <version>${apache.wink.version}</version>
            </dependency>
            <dependency>
                <groupId>org.apache.ws.security</groupId>
                <artifactId>wss4j</artifactId>
                <version>${apache.ws.security.version}</version>
            </dependency>
            <dependency>
                <groupId>commons-collections</groupId>
                <artifactId>commons-collections</artifactId>
                <version>${commons-collections.version}</version>
            </dependency>
            <dependency>
                <groupId>org.slf4j</groupId>
                <artifactId>slf4j-simple</artifactId>
                <version>${slf4j.version}</version>
            </dependency>

            <dependency>
                <groupId>org.slf4j</groupId>
                <artifactId>slf4j-log4j12</artifactId>
                <version>${slf4j.version}</version>
            </dependency>
            <dependency>
                <groupId>org.apache.openejb</groupId>
                <artifactId>openejb-core</artifactId>
                <version>${apache.openejb.version}</version>
                <scope>test</scope>
            </dependency>
            <dependency>
                <groupId>org.wso2.orbit.org.apache.httpcomponents</groupId>
                <artifactId>httpclient</artifactId>
                <version>${orbit.version.commons.httpclient}</version>
            </dependency>
            <dependency>
                <groupId>org.apache.axis2.wso2</groupId>
                <artifactId>axis2-client</artifactId>
                <version>${axis2.client.version}</version>
            </dependency>
            <dependency>
                <groupId>org.wso2.orbit.com.nimbusds</groupId>
                <artifactId>nimbus-jose-jwt</artifactId>
                <version>${nimbusds.version}</version>
            </dependency>
            <dependency>
                <groupId>com.nimbusds</groupId>
                <artifactId>oauth2-oidc-sdk</artifactId>
                <version>${nimbus.oidc.sdk.version}</version>
            </dependency>
            <dependency>
                <groupId>org.wso2.orbit.commons-codec</groupId>
                <artifactId>commons-codec</artifactId>
                <version>${commons-codec.version}</version>
            </dependency>
            <dependency>
                <groupId>org.wso2.carbon.identity.framework</groupId>
                <artifactId>org.wso2.carbon.identity.user.registration.stub</artifactId>
                <version>${carbon.identity.framework.version}</version>
            </dependency>
            <dependency>
                <groupId>org.wso2.carbon.identity.framework</groupId>
                <artifactId>org.wso2.carbon.identity.user.profile.stub</artifactId>
                <version>${carbon.identity.framework.version}</version>
            </dependency>
            <dependency>
                <groupId>com.googlecode.javaewah</groupId>
                <artifactId>JavaEWAH</artifactId>
                <version>${javaewah.version}</version>
            </dependency>
            <dependency>
                <groupId>org.wso2.is</groupId>
                <artifactId>org.wso2.carbon.identity.test.integration.service.stubs</artifactId>
                <version>${project.version}</version>
            </dependency>
            <dependency>
                <groupId>org.wso2.carbon.identity.framework</groupId>
                <artifactId>org.wso2.carbon.security.mgt.stub</artifactId>
                <version>${carbon.identity.framework.version}</version>
            </dependency>
            <dependency>
                <groupId>org.jacoco</groupId>
                <artifactId>org.jacoco.agent</artifactId>
                <version>${jacoco.agent.version}</version>
            </dependency>
            <dependency>
                <groupId>org.wso2.carbon</groupId>
                <artifactId>org.wso2.carbon.core.services</artifactId>
                <version>${carbon.kernel.version}</version>
            </dependency>
            <dependency>
                <groupId>org.apache.tomcat.wso2</groupId>
                <artifactId>tomcat</artifactId>
                <version>${org.apache.tomcat.wso2.version}</version>
            </dependency>
            <dependency>
                <groupId>org.opensaml</groupId>
                <artifactId>xmltooling</artifactId>
                <version>${xmltooling.version}</version>
            </dependency>
            <dependency>
                <groupId>org.opensaml</groupId>
                <artifactId>openws</artifactId>
                <version>${openws.version}</version>
            </dependency>
            <dependency>
                <groupId>org.wso2.carbon.identity.framework</groupId>
                <artifactId>org.wso2.carbon.identity.application.mgt</artifactId>
                <version>${carbon.identity.framework.version}</version>
            </dependency>
            <dependency>
                <groupId>org.wso2.carbon.identity.framework</groupId>
                <artifactId>org.wso2.carbon.identity.functions.library.mgt</artifactId>
                <version>${carbon.identity.framework.version}</version>
            </dependency>
            <dependency>
                <groupId>org.wso2.carbon.identity.framework</groupId>
                <artifactId>org.wso2.carbon.identity.user.functionality.mgt</artifactId>
                <version>${carbon.identity.framework.version}</version>
            </dependency>
            <dependency>
                <groupId>xerces</groupId>
                <artifactId>xercesImpl</artifactId>
                <version>${xercesImpl.version}</version>
            </dependency>
            <dependency>
                <groupId>org.wso2.carbon.identity.framework</groupId>
                <artifactId>org.wso2.carbon.identity.application.authentication.framework</artifactId>
                <version>${carbon.identity.framework.version}</version>
            </dependency>
            <dependency>
                <groupId>org.wso2.carbon.identity.framework</groupId>
                <artifactId>org.wso2.carbon.user.mgt.common</artifactId>
                <version>${carbon.identity.framework.version}</version>
            </dependency>
            <dependency>
                <groupId>org.wso2.carbon.identity.framework</groupId>
                <artifactId>org.wso2.carbon.identity.role.mgt.core</artifactId>
                <version>${carbon.identity.framework.version}</version>
            </dependency>
            <dependency>
                <groupId>org.wso2.carbon.identity.framework</groupId>
                <artifactId>org.wso2.carbon.identity.secret.mgt.core</artifactId>
                <version>${carbon.identity.framework.version}</version>
            </dependency>
            <dependency>
                <groupId>org.wso2.carbon.identity.framework</groupId>
                <artifactId>org.wso2.carbon.identity.api.resource.mgt</artifactId>
                <version>${carbon.identity.framework.version}</version>
            </dependency>
            <dependency>
                <groupId>org.wso2.carbon.identity.saml.common</groupId>
                <artifactId>org.wso2.carbon.identity.saml.common.util</artifactId>
                <version>${saml.common.util.version}</version>
            </dependency>
            <dependency>
                <groupId>commons-codec</groupId>
                <artifactId>commons-codec</artifactId>
                <version>${commons.codec.version}</version>
            </dependency>
            <dependency>
                <groupId>org.apache.ws.commons.schema.wso2</groupId>
                <artifactId>XmlSchema</artifactId>
                <version>${XmlSchema.version}</version>
            </dependency>
            <dependency>
                <groupId>wsdl4j.wso2</groupId>
                <artifactId>wsdl4j</artifactId>
                <version>${wsdl4j.version}</version>
            </dependency>
            <dependency>
                <groupId>org.wso2.carbon.analytics-common</groupId>
                <artifactId>org.wso2.carbon.databridge.commons</artifactId>
                <scope>test</scope>
                <version>${carbon.analytics-common.version}</version>
            </dependency>
            <dependency>
                <groupId>org.wso2.carbon.analytics-common</groupId>
                <artifactId>org.wso2.carbon.databridge.core</artifactId>
                <scope>test</scope>
                <version>${carbon.analytics-common.version}</version>
            </dependency>
            <dependency>
                <groupId>org.wso2.carbon.analytics-common</groupId>
                <artifactId>org.wso2.carbon.databridge.receiver.thrift</artifactId>
                <scope>test</scope>
                <version>${carbon.analytics-common.version}</version>
            </dependency>
            <dependency>
                <groupId>org.wso2.carbon.multitenancy</groupId>
                <artifactId>org.wso2.carbon.tenant.mgt.stub</artifactId>
                <version>${carbon.multitenancy.version}</version>
            </dependency>
            <dependency>
                <groupId>commons-pool.wso2</groupId>
                <artifactId>commons-pool</artifactId>
                <version>${commons.pool.wso2.version}</version>
            </dependency>

            <!-- Outbound Authenticators -->
            <dependency>
                <groupId>org.wso2.carbon.identity.outbound.auth.oidc</groupId>
                <artifactId>org.wso2.carbon.identity.application.authenticator.oidc</artifactId>
                <version>${identity.outbound.auth.oidc.version}</version>
            </dependency>
            <dependency>
                <groupId>org.wso2.carbon.identity.outbound.auth.oauth2</groupId>
                <artifactId>org.wso2.carbon.identity.application.authenticator.oauth2</artifactId>
                <version>${identity.outbound.auth.oauth2.version}</version>
            </dependency>
            <dependency>
                <groupId>org.wso2.carbon.identity.outbound.auth.sts.passive</groupId>
                <artifactId>org.wso2.carbon.identity.application.authenticator.passive.sts</artifactId>
                <version>${identity.outbound.auth.passive.sts.version}</version>
            </dependency>
            <dependency>
                <groupId>org.wso2.carbon.identity.outbound.auth.saml2</groupId>
                <artifactId>org.wso2.carbon.identity.application.authenticator.samlsso</artifactId>
                <version>${identity.outbound.auth.samlsso.version}</version>
            </dependency>

            <!-- Social Authenticators -->
            <dependency>
                <groupId>org.wso2.carbon.identity.outbound.auth.facebook</groupId>
                <artifactId>org.wso2.carbon.identity.application.authenticator.facebook</artifactId>
                <version>${social.authenticator.facebook.version}</version>
            </dependency>
            <dependency>
                <groupId>org.wso2.carbon.identity.outbound.auth.google</groupId>
                <artifactId>org.wso2.carbon.identity.application.authenticator.google</artifactId>
                <version>${social.authenticator.google.version}</version>
            </dependency>
            <dependency>
                <groupId>org.wso2.carbon.identity.outbound.auth.live</groupId>
                <artifactId>org.wso2.carbon.identity.application.authenticator.live</artifactId>
                <version>${social.authenticator.windowslive.version}</version>
            </dependency>
            <dependency>
                <groupId>org.wso2.carbon.identity.outbound.auth.apple</groupId>
                <artifactId>org.wso2.carbon.identity.application.authenticator.apple</artifactId>
                <version>${social.authenticator.apple.version}</version>
            </dependency>

            <!-- Provisioning Connectors -->
            <dependency>
                <groupId>org.wso2.carbon.identity.outbound.provisioning.google</groupId>
                <artifactId>org.wso2.carbon.identity.provisioning.connector.google</artifactId>
                <version>${provisioning.connector.google.version}</version>
            </dependency>
            <dependency>
                <groupId>org.wso2.carbon.identity.outbound.provisioning.salesforce</groupId>
                <artifactId>org.wso2.carbon.identity.provisioning.connector.salesforce</artifactId>
                <version>${provisioning.connector.salesforce.version}</version>
            </dependency>
            <dependency>
                <groupId>org.wso2.carbon.identity.outbound.provisioning.scim</groupId>
                <artifactId>org.wso2.carbon.identity.provisioning.connector.scim</artifactId>
                <version>${provisioning.connector.scim.version}</version>
            </dependency>
            <dependency>
                <groupId>org.wso2.carbon.identity.outbound.provisioning.scim2</groupId>
                <artifactId>org.wso2.carbon.identity.provisioning.connector.scim2</artifactId>
                <version>${provisioning.connector.scim2.version}</version>
            </dependency>
            <dependency>
                <groupId>org.wso2.carbon.extension.identity.verification</groupId>
                <artifactId>org.wso2.carbon.extension.identity.verification.mgt.feature</artifactId>
                <version>${identity.verification.version}</version>
            </dependency>
            <dependency>
                <groupId>org.wso2.carbon.extension.identity.verification</groupId>
                <artifactId>org.wso2.carbon.extension.identity.verification.provider.feature</artifactId>
                <version>${identity.verification.version}</version>
            </dependency>
            <dependency>
                <groupId>org.wso2.carbon.extension.identity.verification</groupId>
                <artifactId>org.wso2.carbon.extension.identity.verification.ui.feature</artifactId>
                <version>${identity.verification.version}</version>
            </dependency>

            <!-- Local Authenticators -->
            <dependency>
                <groupId>org.wso2.carbon.identity.application.auth.basic</groupId>
                <artifactId>org.wso2.carbon.identity.application.authenticator.basicauth</artifactId>
                <version>${identity.local.auth.basicauth.version}</version>
            </dependency>
            <dependency>
                <groupId>org.wso2.carbon.identity.local.auth.iwa</groupId>
                <artifactId>org.wso2.carbon.identity.application.authenticator.iwa</artifactId>
                <version>${identity.local.auth.iwa.version}</version>
            </dependency>
            <dependency>
                <groupId>org.wso2.carbon.identity.local.auth.fido</groupId>
                <artifactId>org.wso2.carbon.identity.application.authenticator.fido</artifactId>
                <version>${identity.local.auth.fido.version}</version>
            </dependency>
            <dependency>
                <groupId>org.wso2.carbon.identity.local.auth.fido</groupId>
                <artifactId>org.wso2.carbon.identity.application.authenticator.fido2</artifactId>
                <version>${identity.local.auth.fido.version}</version>
            </dependency>
            <dependency>
                <groupId>org.wso2.carbon.identity.local.auth.fido</groupId>
                <artifactId>org.wso2.carbon.identity.application.authenticator.fido2.server.feature</artifactId>
                <version>${identity.local.auth.fido.version}</version>
            </dependency>
            <dependency>
                <groupId>org.wso2.carbon.identity.application.auth.basic</groupId>
                <artifactId>org.wso2.carbon.identity.application.authenticator.basicauth.jwt</artifactId>
                <version>${identity.local.auth.basicauth.version}</version>
            </dependency>
            <dependency>
                <groupId>org.wso2.carbon.identity.application.auth.basic</groupId>
                <artifactId>org.wso2.carbon.identity.application.authentication.handler.identifier</artifactId>
                <version>${identity.local.auth.basicauth.version}</version>
            </dependency>
            <dependency>
                <groupId>org.wso2.carbon.identity.application.auth.basic</groupId>
                <artifactId>org.wso2.carbon.identity.application.authentication.handler.session</artifactId>
                <version>${identity.local.auth.basicauth.version}</version>
            </dependency>
            <dependency>
                <groupId>org.wso2.carbon.extension.identity.oauth.addons</groupId>
                <artifactId>org.wso2.carbon.identity.oauth2.token.handler.clientauth.mutualtls</artifactId>
                <version>${identity.oauth.addons.version}</version>
            </dependency>

            <!-- Local Authentication API Connector -->
            <dependency>
                <groupId>org.wso2.carbon.identity.local.auth.api</groupId>
                <artifactId>org.wso2.carbon.identity.local.auth.api.core</artifactId>
                <version>${identity.local.auth.api.version}</version>
            </dependency>

            <!-- OAuth2 Grant Type extensions -->
            <dependency>
                <groupId>org.wso2.carbon.extension.identity.oauth2.grantType.jwt</groupId>
                <artifactId>org.wso2.carbon.identity.oauth2.grant.jwt</artifactId>
                <version>${identity.oauth2.jwt.bearer.grant.version}</version>
            </dependency>
            <dependency>
                <groupId>org.wso2.carbon.extension.identity.oauth2.grantType.token.exchange</groupId>
                <artifactId>org.wso2.carbon.identity.oauth2.grant.token.exchange</artifactId>
                <version>${identity.oauth2.token.exchange.grant.version}</version>
            </dependency>

            <!--Conditional authenticator functions-->
            <dependency>
                <groupId>org.wso2.carbon.identity.conditional.auth.functions</groupId>
                <artifactId>org.wso2.carbon.identity.conditional.auth.functions.user</artifactId>
                <version>${conditional.authentication.functions.version}</version>
            </dependency>
            <dependency>
                <groupId>org.wso2.carbon.identity.conditional.auth.functions</groupId>
                <artifactId>org.wso2.carbon.identity.conditional.auth.functions.notification</artifactId>
                <version>${conditional.authentication.functions.version}</version>
            </dependency>
            <dependency>
                <groupId>org.wso2.carbon.identity.conditional.auth.functions</groupId>
                <artifactId>org.wso2.carbon.identity.conditional.auth.functions.analytics</artifactId>
                <version>${conditional.authentication.functions.version}</version>
            </dependency>
            <dependency>
                <groupId>org.wso2.carbon.identity.conditional.auth.functions</groupId>
                <artifactId>org.wso2.carbon.identity.conditional.auth.functions.choreo</artifactId>
                <version>${conditional.authentication.functions.version}</version>
            </dependency>
            <!-- Other Connectors packed with IS -->
            <dependency>
                <groupId>org.wso2.carbon.extension.identity.authenticator.outbound.emailotp</groupId>
                <artifactId>org.wso2.carbon.identity.authenticator.emailotp</artifactId>
                <version>${authenticator.emailotp.version}</version>
            </dependency>
            <dependency>
                <groupId>org.wso2.carbon.extension.identity.authenticator.outbound.smsotp</groupId>
                <artifactId>org.wso2.carbon.extension.identity.authenticator.smsotp.connector</artifactId>
                <version>${authenticator.smsotp.version}</version>
            </dependency>
            <dependency>
                <groupId>org.wso2.carbon.identity.local.auth.magiclink</groupId>
                <artifactId>org.wso2.carbon.identity.application.authenticator.magiclink</artifactId>
                <version>${authenticator.magiclink.version}</version>
            </dependency>
            <dependency>
                <groupId>org.wso2.carbon.identity.local.auth.magiclink</groupId>
                <artifactId>org.wso2.carbon.identity.local.auth.magiclink.server.feature</artifactId>
                <version>${authenticator.magiclink.version}</version>
            </dependency>
            <dependency>
                <groupId>org.wso2.carbon.identity.local.auth.emailotp</groupId>
                <artifactId>org.wso2.carbon.identity.local.auth.emailotp</artifactId>
                <version>${authenticator.local.auth.emailotp.version}</version>
            </dependency>
            <dependency>
                <groupId>org.wso2.carbon.identity.local.auth.smsotp</groupId>
                <artifactId>org.wso2.carbon.identity.local.auth.smsotp.feature</artifactId>
                <version>${authenticator.local.auth.smsotp.version}</version>
            </dependency>
            <dependency>
                <groupId>org.wso2.carbon.identity.local.auth.emailotp</groupId>
                <artifactId>org.wso2.carbon.identity.local.auth.emailotp.server.feature</artifactId>
                <version>${authenticator.local.auth.emailotp.version}</version>
            </dependency>
            <dependency>
                <groupId>org.wso2.carbon.identity.auth.otp.commons</groupId>
                <artifactId>org.wso2.carbon.identity.auth.otp.core</artifactId>
                <version>${authenticator.auth.otp.commons.version}</version>
            </dependency>
            <dependency>
                <groupId>org.wso2.carbon.identity.auth.otp.commons</groupId>
                <artifactId>org.wso2.carbon.identity.auth.otp.core.server.feature</artifactId>
                <version>${authenticator.auth.otp.commons.version}</version>
            </dependency>
            <dependency>
                <groupId>org.wso2.carbon.extension.identity.authenticator.outbound.twitter</groupId>
                <artifactId>org.wso2.carbon.extension.identity.authenticator.twitter.connector</artifactId>
                <version>${authenticator.twitter.version}</version>
            </dependency>
            <dependency>
                <groupId>org.wso2.carbon.extension.identity.authenticator.outbound.office365</groupId>
                <artifactId>org.wso2.carbon.extension.identity.authenticator.office3620connector</artifactId>
                <version>${authenticator.office365.version}</version>
            </dependency>
            <dependency>
                <groupId>org.wso2.carbon.extension.identity.authenticator.outbound.totp</groupId>
                <artifactId>org.wso2.carbon.extension.identity.authenticator.totp.connector</artifactId>
                <version>${authenticator.totp.version}</version>
            </dependency>
            <dependency>
                <groupId>org.wso2.carbon.extension.identity.authenticator.outbound.backupcode</groupId>
                <artifactId>org.wso2.carbon.extension.identity.authenticator.backupcode.connector</artifactId>
                <version>${authenticator.backupcode.version}</version>
            </dependency>
            <dependency>
                <groupId>org.wso2.carbon.extension.identity.authenticator.outbound.x509Certificate</groupId>
                <artifactId>org.wso2.carbon.extension.identity.authenticator.x509Certificate.connector</artifactId>
                <version>${authenticator.x509.version}</version>
            </dependency>

            <!--Hash providers-->
            <dependency>
                <groupId>org.wso2.carbon.identity.hash.provider.pbkdf2</groupId>
                <artifactId>org.wso2.carbon.identity.hash.provider.pbkdf2.server.feature</artifactId>
                <version>${hashprovider.pbkdf2.version}</version>
            </dependency>

            <!-- API server and API user common dependencies -->
            <dependency>
                <groupId>org.wso2.carbon.identity.server.api</groupId>
                <artifactId>org.wso2.carbon.identity.api.server.common</artifactId>
                <version>${identity.server.api.version}</version>
            </dependency>
            <dependency>
                <groupId>org.wso2.carbon.identity.user.api</groupId>
                <artifactId>org.wso2.carbon.identity.api.user.common</artifactId>
                <version>${identity.user.api.version}</version>
            </dependency>

            <!--
                Dependencies from this point is used in p2 profile gen, added here to get them updated along with
                versions plugin (version plugin only reads the dependencies in dependencyManagement,
                and dependencies section)
            -->
            <dependency>
                <groupId>org.wso2.carbon.healthcheck</groupId>
                <artifactId>org.wso2.carbon.healthcheck.server.feature</artifactId>
                <version>${carbon.healthcheck.version}</version>
            </dependency>
            <dependency>
                <groupId>org.wso2.carbon.identity.carbon.auth.saml2</groupId>
                <artifactId>org.wso2.carbon.identity.authenticator.saml2.sso.feature</artifactId>
                <version>${identity.carbon.auth.saml2.version}</version>
                <type>zip</type>
            </dependency>
            <dependency>
                <groupId>org.wso2.carbon.identity.local.auth.requestpath.basic</groupId>
                <artifactId>org.wso2.carbon.identity.application.authenticator.requestpath.basicauth.server.feature
                </artifactId>
                <version>${identity.outbound.auth.requestpath.basicauth.version}</version>
            </dependency>
            <dependency>
                <groupId>org.wso2.carbon.identity.carbon.auth.mutualssl</groupId>
                <artifactId>org.wso2.carbon.identity.authenticator.mutualssl.feature</artifactId>
                <version>${identity.carbon.auth.mutual.ssl.version}</version>
            </dependency>
            <dependency>
                <groupId>org.wso2.carbon.identity.userstore.remote</groupId>
                <artifactId>org.wso2.carbon.identity.user.store.remote.feature</artifactId>
                <version>${identity.userstore.remote.version}</version>
            </dependency>
            <dependency>
                <groupId>org.wso2.carbon.identity.carbon.auth.iwa</groupId>
                <artifactId>org.wso2.carbon.identity.authenticator.iwa.feature</artifactId>
                <version>${identity.carbon.auth.iwa.version}</version>
            </dependency>
            <dependency>
                <groupId>org.wso2.carbon.identity.local.auth.requestpath.oauth</groupId>
                <artifactId>org.wso2.carbon.identity.application.authenticator.requestpath.oauth.server.feature
                </artifactId>
                <version>${identity.outbound.auth.requestpath.oauth.version}</version>
            </dependency>
            <dependency>
                <groupId>org.wso2.carbon.identity.tool.validator.sso.saml2</groupId>
                <artifactId>org.wso2.carbon.identity.tools.saml.validator.feature</artifactId>
                <version>${identity.tool.samlsso.validator.version}</version>
            </dependency>
            <dependency>
                <groupId>org.wso2.carbon.identity.datapublisher.authentication</groupId>
                <artifactId>org.wso2.carbon.identity.data.publisher.application.authentication.server.feature
                </artifactId>
                <version>${identity.data.publisher.authentication.version}</version>
            </dependency>
            <dependency>
                <groupId>org.wso2.carbon.identity.data.publisher.oauth</groupId>
                <artifactId>org.wso2.carbon.identity.data.publisher.oauth.server.feature</artifactId>
                <version>${identity.data.publisher.oauth.version}</version>
            </dependency>
            <dependency>
                <groupId>org.wso2.carbon.identity.data.publisher.audit</groupId>
                <artifactId>org.wso2.carbon.identity.data.publisher.audit.user.operation.server.feature</artifactId>
                <version>${identity.data.publisher.audit.version}</version>
            </dependency>
            <dependency>
                <groupId>org.wso2.carbon.identity.auth.rest</groupId>
                <artifactId>org.wso2.carbon.identity.auth.server.feature</artifactId>
                <version>${identity.carbon.auth.rest.version}</version>
            </dependency>
            <dependency>
                <groupId>org.wso2.carbon.identity.auth.rest</groupId>
                <artifactId>org.wso2.carbon.identity.cors.server.feature</artifactId>
                <version>${identity.carbon.auth.rest.version}</version>
            </dependency>
            <dependency>
                <groupId>org.wso2.carbon.identity.event.handler.accountlock</groupId>
                <artifactId>org.wso2.carbon.identity.handler.event.account.lock.feature</artifactId>
                <version>${identity.event.handler.account.lock.version}</version>
            </dependency>
            <dependency>
                <groupId>org.wso2.carbon.identity.event.handler.notification</groupId>
                <artifactId>org.wso2.carbon.email.mgt.feature</artifactId>
                <version>${identity.event.handler.notification.version}</version>
            </dependency>
            <dependency>
                <groupId>org.wso2.carbon.identity.metadata.saml2</groupId>
                <artifactId>org.wso2.carbon.identity.idp.metadata.saml2.server.feature</artifactId>
                <version>${identity.metadata.saml.version}</version>
            </dependency>
            <dependency>
                <groupId>org.wso2.carbon.identity.saml.common</groupId>
                <artifactId>org.wso2.carbon.identity.saml.common.util.feature</artifactId>
                <version>${saml.common.util.version}</version>
            </dependency>
            <dependency>
                <groupId>org.wso2.identity.apps</groupId>
                <artifactId>org.wso2.identity.apps.common.server.feature</artifactId>
                <version>${identity.apps.core.version}</version>
            </dependency>
            <dependency>
                <groupId>org.wso2.identity.apps</groupId>
                <artifactId>org.wso2.identity.apps.console.server.feature</artifactId>
                <version>${identity.apps.console.version}</version>
            </dependency>
            <dependency>
                <groupId>org.wso2.identity.apps</groupId>
                <artifactId>org.wso2.identity.apps.myaccount.server.feature</artifactId>
                <version>${identity.apps.myaccount.version}</version>
            </dependency>
            <dependency>
                <groupId>org.wso2.identity.apps</groupId>
                <artifactId>org.wso2.identity.apps.authentication.portal.server.feature</artifactId>
                <version>${identity.apps.core.version}</version>
            </dependency>
            <dependency>
                <groupId>org.wso2.identity.apps</groupId>
                <artifactId>org.wso2.identity.apps.recovery.portal.server.feature</artifactId>
                <version>${identity.apps.core.version}</version>
            </dependency>

            <dependency>
                <groupId>org.wso2.carbon.identity.application.authz.xacml</groupId>
                <artifactId>org.wso2.carbon.identity.application.authz.xacml.server.feature</artifactId>
                <version>${identity.app.authz.xacml.version}</version>
            </dependency>
            <dependency>
                <groupId>org.wso2.carbon.extension.identity.oauth.addons</groupId>
                <artifactId>org.wso2.carbon.identity.oauth2.validators.xacml.server.feature</artifactId>
                <version>${identity.oauth.addons.version}</version>
            </dependency>
            <dependency>
                <groupId>org.wso2.carbon.identity.outbound.auth.oauth2</groupId>
                <artifactId>org.wso2.carbon.identity.outbound.auth.oauth2.server.feature</artifactId>
                <version>${identity.outbound.auth.oauth2.version}</version>
            </dependency>
            <dependency>
                <groupId>org.apache.felix</groupId>
                <artifactId>org.apache.felix.scr.ds-annotations</artifactId>
                <version>${ds-annotations.version}</version>
            </dependency>
            <dependency>
                <groupId>org.wso2.carbon.consent.mgt</groupId>
                <artifactId>org.wso2.carbon.consent.mgt.feature</artifactId>
                <version>${carbon.consent.mgt.version}</version>
            </dependency>
            <dependency>
                <groupId>org.wso2.carbon.identity.framework</groupId>
                <artifactId>org.wso2.carbon.identity.consent.mgt</artifactId>
                <version>${carbon.identity.framework.version}</version>
            </dependency>
            <dependency>
                <groupId>org.wso2.carbon.utils</groupId>
                <artifactId>org.wso2.carbon.database.utils</artifactId>
                <version>${carbon.database.utils.version}</version>
            </dependency>
            <dependency>
                <groupId>org.wso2.carbon.registry</groupId>
                <artifactId>org.wso2.carbon.registry.properties.stub</artifactId>
                <version>${carbon.registry.version}</version>
            </dependency>
            <dependency>
                <groupId>org.wso2.carbon.extension.identity.x509certificate</groupId>
                <artifactId>org.wso2.carbon.extension.identity.x509Certificate.validation.server.feature</artifactId>
                <version>${org.wso2.carbon.extension.identity.x509certificate.version}</version>
            </dependency>
            <dependency>
                <groupId>org.wso2.carbon.extension.identity.x509certificate</groupId>
                <artifactId>org.wso2.carbon.extension.identity.x509Certificate.valve</artifactId>
                <version>${org.wso2.carbon.extension.identity.x509certificate.version}</version>
            </dependency>
            <dependency>
                <groupId>org.wso2.carbon.identity.conditional.auth.functions</groupId>
                <artifactId>org.wso2.carbon.identity.conditional.auth.functions.server.feature</artifactId>
                <version>${conditional.authentication.functions.version}</version>
            </dependency>
            <dependency>
                <groupId>org.wso2.carbon.identity.framework</groupId>
                <artifactId>org.wso2.carbon.identity.template.mgt.server.feature</artifactId>
                <version>${carbon.identity.framework.version}</version>
            </dependency>
            <dependency>
                <groupId>org.wso2.carbon.identity.framework</groupId>
                <artifactId>org.wso2.carbon.identity.template.mgt.feature</artifactId>
                <version>${carbon.identity.framework.version}</version>
            </dependency>
            <dependency>
                <groupId>org.wso2.carbon.identity.framework</groupId>
                <artifactId>org.wso2.carbon.identity.cors.mgt.server.feature</artifactId>
                <version>${carbon.identity.framework.version}</version>
            </dependency>
            <dependency>
                <groupId>org.wso2.carbon.identity.framework</groupId>
                <artifactId>org.wso2.carbon.identity.user.functionality.mgt.feature</artifactId>
                <version>${carbon.identity.framework.version}</version>
            </dependency>
            <dependency>
                <groupId>org.wso2.carbon.identity.framework</groupId>
                <artifactId>org.wso2.carbon.identity.multi.attribute.login.mgt.server.feature</artifactId>
                <version>${carbon.identity.framework.version}</version>
            </dependency>
            <dependency>
                <groupId>org.wso2.carbon.identity.framework</groupId>
                <artifactId>org.wso2.carbon.identity.unique.claim.mgt.server.feature</artifactId>
                <version>${carbon.identity.framework.version}</version>
            </dependency>
            <dependency>
                <groupId>org.wso2.carbon.identity.framework</groupId>
                <artifactId>org.wso2.carbon.identity.api.resource.mgt.server.feature</artifactId>
                <version>${carbon.identity.framework.version}</version>
            </dependency>
            <dependency>
                <groupId>org.wso2.carbon.identity.governance</groupId>
                <artifactId>org.wso2.carbon.identity.multi.attribute.login.service.server.feature</artifactId>
                <version>${identity.governance.version}</version>
            </dependency>
            <dependency>
                <groupId>org.wso2.carbon.identity.framework</groupId>
                <artifactId>org.wso2.carbon.identity.central.log.mgt</artifactId>
                <version>${carbon.identity.framework.version}</version>
            </dependency>
            <dependency>
                <groupId>org.wso2.carbon.identity.branding.preference.management</groupId>
                <artifactId>org.wso2.carbon.identity.branding.preference.management.core</artifactId>
                <version>${identity.branding.preference.management.version}</version>
            </dependency>
            <dependency>
                <groupId>org.wso2.carbon.identity.framework</groupId>
                <artifactId>org.wso2.carbon.identity.input.validation.mgt</artifactId>
                <version>${carbon.identity.framework.version}</version>
            </dependency>
            <dependency>
                <groupId>org.wso2.carbon.identity.framework</groupId>
                <artifactId>org.wso2.carbon.identity.input.validation.mgt.server.feature</artifactId>
                <version>${carbon.identity.framework.version}</version>
            </dependency>
            <dependency>
                <groupId>org.wso2.carbon.identity.framework</groupId>
                <artifactId>org.wso2.carbon.identity.client.attestation.mgt</artifactId>
                <version>${carbon.identity.framework.version}</version>
            </dependency>
            <dependency>
                <groupId>org.wso2.carbon.identity.framework</groupId>
                <artifactId>org.wso2.carbon.identity.client.attestation.mgt.server.feature</artifactId>
                <version>${carbon.identity.framework.version}</version>
            </dependency>
            <dependency>
                <groupId>org.wso2.carbon.identity.framework</groupId>
                <artifactId>org.wso2.carbon.identity.consent.server.configs.mgt</artifactId>
                <version>${carbon.identity.framework.version}</version>
            </dependency>
            <dependency>
                <groupId>org.wso2.carbon.identity.framework</groupId>
                <artifactId>org.wso2.carbon.identity.consent.server.configs.mgt.server.feature</artifactId>
                <version>${carbon.identity.framework.version}</version>
            </dependency>
            <dependency>
                <groupId>org.wso2.carbon.identity.organization.management</groupId>
                <artifactId>org.wso2.carbon.identity.organization.management.server.feature</artifactId>
                <version>${identity.org.mgt.version}</version>
            </dependency>
            <dependency>
                <groupId>org.wso2.carbon.identity.organization.management.core</groupId>
                <artifactId>org.wso2.carbon.identity.organization.management.core.server.feature</artifactId>
                <version>${identity.org.mgt.core.version}</version>
            </dependency>
            <dependency>
                <groupId>org.wso2.carbon.identity.auth.organization.login</groupId>
                <artifactId>org.wso2.carbon.identity.auth.organization.login.server.feature</artifactId>
                <version>${identity.organization.login.version}</version>
            </dependency>
            <dependency>
                <groupId>org.wso2.carbon.extension.identity.oauth2.grantType.organizationswitch</groupId>
                <artifactId>org.wso2.carbon.identity.oauth2.grant.organizationswitch.server.feature</artifactId>
                <version>${identity.oauth2.grant.organizationswitch.version}</version>
            </dependency>
            <dependency>
                <groupId>org.wso2.carbon.identity.outbound.provisioning.scim2</groupId>
                <artifactId>org.wso2.carbon.identity.provisioning.connector.scim2.server.feature</artifactId>
                <version>${provisioning.connector.scim2.version}</version>
            </dependency>
            <dependency>
                <groupId>org.wso2.carbon.extension.identity.verification</groupId>
                <artifactId>org.wso2.carbon.extension.identity.verification.mgt</artifactId>
                <version>${identity.verification.version}</version>
            </dependency>
            <dependency>
                <groupId>org.wso2.carbon.extension.identity.verification</groupId>
                <artifactId>org.wso2.carbon.extension.identity.verification.provider</artifactId>
                <version>${identity.verification.version}</version>
            </dependency>
            <dependency>
                <groupId>org.wso2.carbon.extension.identity.verification</groupId>
                <artifactId>org.wso2.carbon.extension.identity.verification.ui</artifactId>
                <version>${identity.verification.version}</version>
            </dependency>
            <dependency>
                <groupId>org.wso2.carbon.extension.identity.oauth.addons</groupId>
                <artifactId>org.wso2.carbon.identity.oauth2.token.handler.clientauth.jwt</artifactId>
                <version>${identity.oauth.addons.version}</version>
            </dependency>

            <dependency>
                <groupId>org.wso2.msf4j</groupId>
                <artifactId>msf4j-core</artifactId>
                <version>${msf4j.version}</version>
            </dependency>
            <dependency>
                <groupId>org.wso2.msf4j</groupId>
                <artifactId>msf4j-microservice</artifactId>
                <version>${msf4j.version}</version>
            </dependency>
            <dependency>
                <groupId>org.apache.velocity</groupId>
                <artifactId>velocity</artifactId>
                <version>${org.apache.velocity.version}</version>
            </dependency>
            <dependency>
                <groupId>io.rest-assured</groupId>
                <artifactId>rest-assured</artifactId>
                <version>${rest.assured.version}</version>
                <scope>test</scope>
            </dependency>
            <dependency>
                <groupId>io.rest-assured</groupId>
                <artifactId>json-path</artifactId>
                <version>${rest.assured.version}</version>
                <scope>test</scope>
            </dependency>
            <dependency>
                <groupId>io.rest-assured</groupId>
                <artifactId>xml-path</artifactId>
                <version>${rest.assured.version}</version>
                <scope>test</scope>
            </dependency>
            <dependency>
                <groupId>io.rest-assured</groupId>
                <artifactId>rest-assured-all</artifactId>
                <version>${rest.assured.version}</version>
                <scope>test</scope>
            </dependency>
            <dependency>
                <groupId>io.swagger</groupId>
                <artifactId>swagger-annotations</artifactId>
                <version>${swagger-core-version}</version>
                <scope>test</scope>
            </dependency>
            <dependency>
                <groupId>com.atlassian.oai</groupId>
                <artifactId>swagger-request-validator-restassured</artifactId>
                <version>${swagger-request-validator.version}</version>
                <scope>test</scope>
            </dependency>
            <dependency>
                <groupId>org.xmlunit</groupId>
                <artifactId>xmlunit-core</artifactId>
                <version>${org.xmlunit.version}</version>
                <scope>test</scope>
            </dependency>
            <dependency>
                <groupId>org.wso2.identity.apps</groupId>
                <artifactId>identity-apps-cypress-tests</artifactId>
                <version>${identity.apps.tests.version}</version>
            </dependency>
            <dependency>
                <groupId>org.codehaus.jackson</groupId>
                <artifactId>jackson-core-asl</artifactId>
                <version>${jackson-core-asl.version}</version>
                <scope>compile</scope>
            </dependency>
            <dependency>
                <groupId>com.fasterxml.jackson.core</groupId>
                <artifactId>jackson-core</artifactId>
                <version>${com.fasterxml.jackson.version}</version>
            </dependency>
            <dependency>
                <groupId>com.fasterxml.jackson.core</groupId>
                <artifactId>jackson-annotations</artifactId>
                <version>${com.fasterxml.jackson.version}</version>
            </dependency>
            <dependency>
                <groupId>com.fasterxml.jackson.core</groupId>
                <artifactId>jackson-databind</artifactId>
                <version>${com.fasterxml.jackson.databind.version}</version>
            </dependency>
            <dependency>
                <groupId>org.apache.log4j.wso2</groupId>
                <artifactId>log4j</artifactId>
                <version>${org.apache.log4j.wso2.version}</version>
                <exclusions>
                    <exclusion>
                        <groupId>log4j</groupId>
                        <artifactId>log4j</artifactId>
                    </exclusion>
                </exclusions>
            </dependency>
            <!-- Pax Logging -->
            <dependency>
                <groupId>org.wso2.org.ops4j.pax.logging</groupId>
                <artifactId>pax-logging-api</artifactId>
                <version>${pax.logging.api.version}</version>
            </dependency>
            <dependency>
                <groupId>org.apache.logging.log4j</groupId>
                <artifactId>log4j-jul</artifactId>
                <version>${org.apache.logging.log4j.version}</version>
                <scope>test</scope>
            </dependency>
            <dependency>
                <groupId>org.apache.logging.log4j</groupId>
                <artifactId>log4j-core</artifactId>
                <version>${org.apache.logging.log4j.version}</version>
                <scope>test</scope>
            </dependency>
            <dependency>
                <groupId>commons-logging</groupId>
                <artifactId>commons-logging</artifactId>
                <version>1.2</version>
                <scope>test</scope>
            </dependency>
            <dependency>
                <groupId>commons-lang.wso2</groupId>
                <artifactId>commons-lang</artifactId>
                <version>${commons-lang.wso2.version}</version>
                <scope>test</scope>
            </dependency>
            <dependency>
                <groupId>org.wso2.is</groupId>
                <artifactId>org.wso2.carbon.identity.test.integration.service</artifactId>
                <version>${project.version}</version>
            </dependency>
            <dependency>
                <groupId>org.apache.directory.server</groupId>
                <artifactId>apacheds-core-constants</artifactId>
                <version>${apacheds.core.version}</version>
                <scope>test</scope>
            </dependency>
            <dependency>
                <groupId>org.apache.directory.server</groupId>
                <artifactId>apacheds-core</artifactId>
                <version>${apacheds.core.version}</version>
                <scope>test</scope>
            </dependency>
            <dependency>
                <groupId>org.apache.directory.server</groupId>
                <artifactId>apacheds-core-api</artifactId>
                <version>${apacheds.core.version}</version>
                <scope>test</scope>
            </dependency>
            <dependency>
                <groupId>org.apache.directory.server</groupId>
                <artifactId>apacheds-jdbm-partition</artifactId>
                <version>${apacheds.core.version}</version>
                <scope>test</scope>
            </dependency>
            <dependency>
                <groupId>org.apache.directory.server</groupId>
                <artifactId>apacheds-ldif-partition</artifactId>
                <version>${apacheds.core.version}</version>
                <scope>test</scope>
            </dependency>
            <dependency>
                <groupId>org.apache.directory.server</groupId>
                <artifactId>apacheds-protocol-ldap</artifactId>
                <version>${apacheds.core.version}</version>
                <scope>test</scope>
            </dependency>
            <dependency>
                <groupId>org.apache.directory.server</groupId>
                <artifactId>apacheds-protocol-shared</artifactId>
                <version>${apacheds.core.version}</version>
                <scope>test</scope>
            </dependency>
            <dependency>
                <groupId>org.apache.directory.server</groupId>
                <artifactId>apacheds-xdbm-partition</artifactId>
                <version>${apacheds.core.version}</version>
                <scope>test</scope>
            </dependency>
            <dependency>
                <groupId>org.apache.directory.api</groupId>
                <artifactId>api-all</artifactId>
                <version>${apacheds.api.version}</version>
                <scope>test</scope>
            </dependency>
            <dependency>
                <groupId>org.wso2.carbon.identity.governance</groupId>
                <artifactId>org.wso2.carbon.identity.user.onboard.core.service</artifactId>
                <version>${identity.governance.version}</version>
            </dependency>
        </dependencies>
    </dependencyManagement>

    <profiles>
        <profile>
            <id>Sign-Artifacts</id>
            <activation>
                <property>
                    <name>sign</name>
                </property>
            </activation>
            <build>
                <plugins>
                    <plugin>
                        <groupId>org.apache.maven.plugins</groupId>
                        <artifactId>maven-gpg-plugin</artifactId>
                        <version>1.0-alpha-3</version>
                        <executions>
                            <execution>
                                <id>sign-artifacts</id>
                                <phase>verify</phase>
                                <goals>
                                    <goal>sign</goal>
                                </goals>
                            </execution>
                        </executions>
                    </plugin>
                </plugins>
            </build>
        </profile>
        <profile>
            <id>wso2-release</id>
            <build>
                <plugins>
                    <plugin>
                        <groupId>org.apache.maven.plugins</groupId>
                        <artifactId>maven-javadoc-plugin</artifactId>
                        <version>2.10.1</version>
                        <executions>
                            <execution>
                                <id>attach-javadocs</id>
                                <goals>
                                    <goal>jar</goal>
                                </goals>
                                <configuration> <!-- add this to disable checking -->
                                    <additionalparam>-Xdoclint:none</additionalparam>
                                    <source>8</source>
                                </configuration>
                            </execution>
                        </executions>
                    </plugin>
                </plugins>
            </build>
        </profile>

    </profiles>

    <properties>

        <!--Carbon Identity Framework Version-->
        <carbon.identity.framework.version>5.26.29</carbon.identity.framework.version>
        <carbon.identity.framework.version.range>[5.14.67, 6.0.0]</carbon.identity.framework.version.range>

        <!--SAML Common Utils Version-->
        <saml.common.util.version>1.4.0</saml.common.util.version>
        <saml.common.util.version.range>[1.0.0,2.0.0)</saml.common.util.version.range>

        <!--Carbon Consent Version-->
        <carbon.consent.mgt.version>2.6.2</carbon.consent.mgt.version>

        <!--Identity Governance Version-->
        <identity.governance.version>1.9.3</identity.governance.version>

        <!--Identity Carbon Versions-->
        <identity.carbon.auth.saml2.version>5.9.4</identity.carbon.auth.saml2.version>
        <identity.carbon.auth.mutual.ssl.version>5.5.0</identity.carbon.auth.mutual.ssl.version>
        <identity.carbon.auth.iwa.version>5.5.0</identity.carbon.auth.iwa.version>
        <identity.carbon.auth.rest.version>1.9.2</identity.carbon.auth.rest.version>


        <!-- Identity Inbound Versions   -->
        <identity.inbound.auth.saml.version>5.11.34</identity.inbound.auth.saml.version>
        <identity.inbound.auth.oauth.version>6.12.11</identity.inbound.auth.oauth.version>
        <identity.inbound.auth.openid.version>5.10.1</identity.inbound.auth.openid.version>
        <identity.inbound.auth.sts.version>5.11.3</identity.inbound.auth.sts.version>
        <identity.inbound.provisioning.scim.version>5.7.4</identity.inbound.provisioning.scim.version>
        <identity.inbound.provisioning.scim2.version>3.4.59</identity.inbound.provisioning.scim2.version>

        <!-- Identity User Versions -->
        <identity.user.account.association.version>5.5.7</identity.user.account.association.version>
        <identity.user.ws.version>5.8.1</identity.user.ws.version>

        <!-- Identity Userstore Versions -->
        <identity.userstore.remote.version>5.2.5</identity.userstore.remote.version>

        <!-- Identity Data Publisher Versions -->
        <identity.data.publisher.authentication.version>5.7.1</identity.data.publisher.authentication.version>
        <identity.data.publisher.oauth.version>1.7.1</identity.data.publisher.oauth.version>
        <identity.data.publisher.audit.version>1.4.4</identity.data.publisher.audit.version>

        <!-- Identity Event Handler Versions -->
        <identity.event.handler.account.lock.version>1.9.2</identity.event.handler.account.lock.version>
        <identity.event.handler.notification.version>1.8.2</identity.event.handler.notification.version>

        <!--<identity.agent.entitlement.proxy.version>5.1.1</identity.agent.entitlement.proxy.version>-->
        <!--<identity.carbon.auth.signedjwt.version>5.1.1</identity.carbon.auth.signedjwt.version>-->
        <!--<identity.userstore.cassandra.version>5.1.1</identity.userstore.cassandra.version>-->
        <!--<identity.agent-entitlement-filter.version>5.1.1</identity.agent-entitlement-filter.version>-->

        <!-- Authenticator Versions -->
        <identity.outbound.auth.oidc.version>5.12.2</identity.outbound.auth.oidc.version>
        <identity.outbound.auth.oauth2.version>1.0.12</identity.outbound.auth.oauth2.version>
        <identity.outbound.auth.passive.sts.version>5.5.0</identity.outbound.auth.passive.sts.version>
        <identity.outbound.auth.samlsso.version>5.9.2</identity.outbound.auth.samlsso.version>
        <identity.outbound.auth.requestpath.basicauth.version>5.5.5</identity.outbound.auth.requestpath.basicauth.version>
        <identity.outbound.auth.requestpath.oauth.version>5.5.4</identity.outbound.auth.requestpath.oauth.version>

        <!-- Social Authenticator Versions -->
        <social.authenticator.facebook.version>5.2.12</social.authenticator.facebook.version>
        <social.authenticator.google.version>5.2.15</social.authenticator.google.version>
        <social.authenticator.windowslive.version>5.2.3</social.authenticator.windowslive.version>
        <social.authenticator.apple.version>1.0.5</social.authenticator.apple.version>
        <social.authenticator.github.version>1.1.12</social.authenticator.github.version>

        <!-- Provisioning connector Versions -->
        <provisioning.connector.google.version>5.2.4</provisioning.connector.google.version>
        <provisioning.connector.salesforce.version>5.2.5</provisioning.connector.salesforce.version>
        <provisioning.connector.scim.version>5.3.2</provisioning.connector.scim.version>
        <provisioning.connector.scim2.version>2.0.6</provisioning.connector.scim2.version>

        <!-- Local Authenticator Versions -->
        <identity.local.auth.basicauth.version>6.8.2</identity.local.auth.basicauth.version>
        <identity.local.auth.fido.version>5.4.7</identity.local.auth.fido.version>
        <identity.local.auth.iwa.version>5.4.3</identity.local.auth.iwa.version>

        <!-- Local Authentication API Connector Version -->
        <identity.local.auth.api.version>2.5.8</identity.local.auth.api.version>

        <!-- OAuth2 Grant Type extensions -->
        <identity.oauth2.jwt.bearer.grant.version>2.3.1</identity.oauth2.jwt.bearer.grant.version>
        <identity.oauth2.token.exchange.grant.version>1.1.6</identity.oauth2.token.exchange.grant.version>

        <!--SAML Metadata-->
        <identity.metadata.saml.version>1.8.3</identity.metadata.saml.version>

        <!-- Connector Versions -->
        <authenticator.totp.version>3.3.26</authenticator.totp.version>
        <authenticator.backupcode.version>0.0.18</authenticator.backupcode.version>
        <authenticator.office365.version>2.1.2</authenticator.office365.version>
        <authenticator.smsotp.version>3.3.19</authenticator.smsotp.version>
        <authenticator.magiclink.version>1.1.22</authenticator.magiclink.version>
        <authenticator.emailotp.version>4.1.21</authenticator.emailotp.version>
        <authenticator.local.auth.emailotp.version>1.0.18</authenticator.local.auth.emailotp.version>
        <authenticator.local.auth.smsotp.version>1.0.6</authenticator.local.auth.smsotp.version>
        <authenticator.twitter.version>1.1.1</authenticator.twitter.version>
        <authenticator.x509.version>3.1.13</authenticator.x509.version>
        <identity.extension.utils>1.0.14</identity.extension.utils>
        <authenticator.auth.otp.commons.version>1.0.4</authenticator.auth.otp.commons.version>

        <identity.org.mgt.version>1.3.152</identity.org.mgt.version>
        <identity.org.mgt.core.version>1.0.98</identity.org.mgt.core.version>
        <identity.organization.login.version>1.1.26</identity.organization.login.version>
        <identity.oauth2.grant.organizationswitch.version>1.1.22</identity.oauth2.grant.organizationswitch.version>

        <!-- Hash Provider Versions-->
        <hashprovider.pbkdf2.version>0.1.4</hashprovider.pbkdf2.version>

        <!-- Identity Branding Preference Management Versions -->
        <identity.branding.preference.management.version>1.0.16</identity.branding.preference.management.version>

        <!-- Identity REST API feature -->
        <identity.api.dispatcher.version>2.0.13</identity.api.dispatcher.version>
        <identity.user.api.version>1.3.34</identity.user.api.version>
        <identity.server.api.version>1.2.161</identity.server.api.version>

        <identity.agent.sso.version>5.5.9</identity.agent.sso.version>
        <identity.tool.samlsso.validator.version>5.5.8</identity.tool.samlsso.validator.version>
        <identity.app.authz.xacml.version>2.3.2</identity.app.authz.xacml.version>
        <identity.oauth.addons.version>2.5.1</identity.oauth.addons.version>
        <org.wso2.carbon.extension.identity.x509certificate.version>1.1.4</org.wso2.carbon.extension.identity.x509certificate.version>
        <conditional.authentication.functions.version>1.2.44</conditional.authentication.functions.version>

        <!-- Identity Portal Versions -->
<<<<<<< HEAD
        <identity.apps.console.version>2.11.14</identity.apps.console.version>
        <identity.apps.myaccount.version>2.3.6</identity.apps.myaccount.version>
        <identity.apps.core.version>2.1.2</identity.apps.core.version>
=======
        <identity.apps.console.version>2.11.10</identity.apps.console.version>
        <identity.apps.myaccount.version>2.3.4</identity.apps.myaccount.version>
        <identity.apps.core.version>2.1.3</identity.apps.core.version>
>>>>>>> 1acf2611
        <identity.apps.tests.version>1.6.373</identity.apps.tests.version>

        <!-- Charon -->
        <charon.version>3.4.1</charon.version>

        <!-- Carbon Kernel -->
        <carbon.kernel.version>4.9.24</carbon.kernel.version>

        <!-- Identity Verification -->
        <identity.verification.version>1.0.7</identity.verification.version>

        <!-- Carbon Repo Versions -->
        <carbon.deployment.version>4.12.20</carbon.deployment.version>
        <carbon.commons.version>4.10.7</carbon.commons.version>
        <carbon.registry.version>4.8.15</carbon.registry.version>
        <carbon.multitenancy.version>4.11.18</carbon.multitenancy.version>
        <carbon.metrics.version>1.3.12</carbon.metrics.version>
        <carbon.analytics-common.version>5.2.56</carbon.analytics-common.version>
        <carbon.dashboards.version>2.0.27</carbon.dashboards.version>
        <carbon.database.utils.version>2.1.7</carbon.database.utils.version>
        <carbon.healthcheck.version>1.3.0</carbon.healthcheck.version>

        <!-- Common tool Versions -->
        <cipher-tool.version>1.1.21</cipher-tool.version>
        <securevault.wso2.version>1.1.7</securevault.wso2.version>

        <!-- Feature dependency Versions -->
        <stratos.version.221>2.2.1</stratos.version.221>
        <ehcache.version>1.5.0.wso2v3</ehcache.version>
        <bcel.wso2.version>6.7.0.wso2v1</bcel.wso2.version>
        <asm-all.version>5.2</asm-all.version>
        <cglib.wso2.version>2.2.wso2v1</cglib.wso2.version>
        <jibx.wso2.version>1.2.1.wso2v1</jibx.wso2.version>
        <axis2.jibx.wso2.version>1.6.1.wso2v11</axis2.jibx.wso2.version>
        <axis2.jaxb.wso2.version>${axis2.wso2.version}</axis2.jaxb.wso2.version>
        <axis2-transports.version>2.0.0-wso2v42</axis2-transports.version>
        <h2database.wso2.version>2.2.220.wso2v1</h2database.wso2.version>
        <slf4j.version>1.7.28</slf4j.version>

        <!-- UI styles dependency versions -->
        <equinox.http.servlet.version>2.2.2</equinox.http.servlet.version>
        <equinox.http.helper.version>1.0.0</equinox.http.helper.version>
        <equinox.jsp.jasper.version>1.0.1.R33x_v20070816</equinox.jsp.jasper.version>
        <javax.servlet.jsp.version>2.0.0.v200706191603</javax.servlet.jsp.version>

        <!-- Distribution dependencies ends here -->

        <!-- Build dependency Versions -->
        <wso2.json.merge.plugin.version>5.2.5</wso2.json.merge.plugin.version>
        <carbon.p2.plugin.version>5.1.2</carbon.p2.plugin.version>
        <ds-annotations.version>1.2.10</ds-annotations.version>
        <maven.war.plugin.version>3.2.0</maven.war.plugin.version>
        <maven.checkstyle.plugin.version>3.1.1</maven.checkstyle.plugin.version>

        <!-- Sample dependency Versions -->
        <samples.is.version>4.3.11</samples.is.version>
        <sevlet.api.version>2.5</sevlet.api.version>
        <jsp.api.version>2.0</jsp.api.version>
        <neethi.wso2.version>2.0.4.wso2v5</neethi.wso2.version>
        <axiom.impl.version>1.2.12</axiom.impl.version>
        <axiom.version>1.2.11-wso2v6</axiom.version>
        <gdata.core.wso2.version>1.47.0.wso2v1</gdata.core.wso2.version>
        <json.simple.version>1.1.1</json.simple.version>
        <openid4java.consumer.version>1.0.0</openid4java.consumer.version>
        <opensaml.version>2.6.6</opensaml.version>
        <opensaml2.wso2.version>2.6.6.wso2v3</opensaml2.wso2.version>
        <opensaml3.version>3.3.1</opensaml3.version>
        <shibboleth.version>7.3.0</shibboleth.version>
        <joda.wso2.version>2.9.4.wso2v1</joda.wso2.version>
        <wss4j.wso2.version>1.6.0-wso2v7</wss4j.wso2.version>
        <openws.version>1.5.4</openws.version>
        <xalan.version>2.7.2</xalan.version>
        <xalan.wso2.version>2.7.0.wso2v1</xalan.wso2.version>
        <rampart.wso2.version>1.6.1-wso2v43</rampart.wso2.version>
        <orbit.version.commons.httpclient>4.5.13.wso2v1</orbit.version.commons.httpclient>
        <httpcore.wso2.version>4.4.15.wso2v1</httpcore.wso2.version>
        <httpclient.version>4.5.13</httpclient.version>
        <commons.httpclient.version>3.1</commons.httpclient.version>
        <jstl.version>1.1.2</jstl.version>
        <taglibs.version>1.1.2</taglibs.version>
        <google.collect.wso2.version>1.0.0.wso2v2</google.collect.wso2.version>
        <google.code.gson.version>2.9.0</google.code.gson.version>
        <oauth2.client.version>1.0.0</oauth2.client.version>
        <axiom.wso2.version>1.2.11-wso2v16</axiom.wso2.version>
        <commons.lang.version>2.6</commons.lang.version>
        <charon.orbit.version>2.1.8</charon.orbit.version>
        <commons-collections.version>3.2.2</commons-collections.version>
        <axis2.client.version>${axis2.wso2.version}</axis2.client.version>
        <axis2.wso2.version>1.6.1-wso2v42</axis2.wso2.version>
        <nimbusds.version>7.3.0.wso2v1</nimbusds.version>
        <commons-codec.version>1.14.0.wso2v1</commons-codec.version>
        <eclipse.microprofile.version>1.2</eclipse.microprofile.version>
        <xmltooling.version>1.3.1</xmltooling.version>
        <xercesImpl.version>2.12.2</xercesImpl.version>
        <commons.codec.version>1.8</commons.codec.version>
        <XmlSchema.version>1.4.7-wso2v5</XmlSchema.version>
        <wsdl4j.version>1.6.2.wso2v2</wsdl4j.version>
        <commons.pool.wso2.version>1.5.6.wso2v1</commons.pool.wso2.version>
        <liberty.maven.plugin.version>2.2</liberty.maven.plugin.version>
        <pax.logging.api.version>2.1.0-wso2v4</pax.logging.api.version>
        <org.wso2.orbit.org.apache.velocity.version>1.7.0.wso2v1</org.wso2.orbit.org.apache.velocity.version>

        <osgi.framework.imp.pkg.version.range>[1.7.0, 2.0.0)</osgi.framework.imp.pkg.version.range>
        <osgi.service.component.imp.pkg.version.range>[1.2.0, 2.0.0)</osgi.service.component.imp.pkg.version.range>
        <commons.logging.version.range>[1.2.0,2.0.0)</commons.logging.version.range>
        <commons-lang.wso2.version>2.6.0.wso2v1</commons-lang.wso2.version>

        <!--  Test dependencies -->
        <carbon.automation.version>4.4.3</carbon.automation.version>
        <carbon.automationutils.version>4.5.4</carbon.automationutils.version>
        <selenium.version>2.40.0</selenium.version>
        <testng.version>6.1.1</testng.version>
        <junit.version>4.13.1</junit.version>
        <org.apache.tomcat.wso2.version>7.0.52.wso2v5</org.apache.tomcat.wso2.version>
        <msf4j.version>2.6.2</msf4j.version>
        <jacoco.agent.version>0.8.4</jacoco.agent.version>
        <xml.apis.version>1.4.01</xml.apis.version>
        <emma.version>2.1.5320</emma.version>
        <apache.wink.version>1.1.3-incubating</apache.wink.version>
        <apache.ws.security.version>1.6.9</apache.ws.security.version>
        <apache.openejb.version>4.5.2</apache.openejb.version>
        <nimbus.oidc.sdk.version>6.13</nimbus.oidc.sdk.version>
        <apacheds.core.version>2.0.0.AM26</apacheds.core.version>
        <apacheds.api.version>2.0.0.AM4</apacheds.api.version>
        <!--Rest API test -->
        <rest.assured.version>5.0.0</rest.assured.version>
        <swagger-core-version>1.5.22</swagger-core-version>
        <swagger-request-validator.version>2.6.0</swagger-request-validator.version>
        <!--UI Cypress test -->
        <com.fasterxml.jackson.version>2.13.2</com.fasterxml.jackson.version>
        <com.fasterxml.jackson.databind.version>2.13.4.2</com.fasterxml.jackson.databind.version>
        <jackson-core-asl.version>1.9.13</jackson-core-asl.version>
        <!--ws-trust-client-->
        <org.apache.velocity.version>1.7</org.apache.velocity.version>
        <org.xmlunit.version>2.6.3</org.xmlunit.version>
        <org.apache.logging.log4j.version>2.17.1</org.apache.logging.log4j.version>
        <org.apache.log4j.wso2.version>1.2.17.wso2v1</org.apache.log4j.wso2.version>

        <project.scm.id>my-scm-server</project.scm.id>

    </properties>

    <repositories>
        <!-- Before adding ANYTHING in here, please start a discussion on the dev list.
	Ideally the Axis2 build should only use Maven central (which is available
	by default) and nothing else. We had troubles with other repositories in
	the past. Therefore configuring additional repositories here should be
	considered very carefully. -->
        <repository>
            <id>wso2-nexus</id>
            <name>WSO2 internal Repository</name>
            <url>https://maven.wso2.org/nexus/content/groups/wso2-public/</url>
            <releases>
                <enabled>true</enabled>
                <updatePolicy>daily</updatePolicy>
                <checksumPolicy>ignore</checksumPolicy>
            </releases>
        </repository>

        <repository>
            <id>wso2.releases</id>
            <name>WSO2 internal Repository</name>
            <url>https://maven.wso2.org/nexus/content/repositories/releases/</url>
            <releases>
                <enabled>true</enabled>
                <updatePolicy>daily</updatePolicy>
                <checksumPolicy>ignore</checksumPolicy>
            </releases>
        </repository>

        <repository>
            <id>wso2.snapshots</id>
            <name>WSO2 Snapshot Repository</name>
            <url>https://maven.wso2.org/nexus/content/repositories/snapshots/</url>
            <snapshots>
                <enabled>true</enabled>
                <updatePolicy>daily</updatePolicy>
            </snapshots>
            <releases>
                <enabled>false</enabled>
            </releases>
        </repository>
    </repositories>

    <scm>
        <url>https://github.com/wso2/product-is.git</url>
        <developerConnection>scm:git:https://github.com/wso2/product-is.git</developerConnection>
        <connection>scm:git:https://github.com/wso2/product-is.git</connection>
        <tag>HEAD</tag>
    </scm>


</project><|MERGE_RESOLUTION|>--- conflicted
+++ resolved
@@ -2375,15 +2375,9 @@
         <conditional.authentication.functions.version>1.2.44</conditional.authentication.functions.version>
 
         <!-- Identity Portal Versions -->
-<<<<<<< HEAD
         <identity.apps.console.version>2.11.14</identity.apps.console.version>
         <identity.apps.myaccount.version>2.3.6</identity.apps.myaccount.version>
-        <identity.apps.core.version>2.1.2</identity.apps.core.version>
-=======
-        <identity.apps.console.version>2.11.10</identity.apps.console.version>
-        <identity.apps.myaccount.version>2.3.4</identity.apps.myaccount.version>
         <identity.apps.core.version>2.1.3</identity.apps.core.version>
->>>>>>> 1acf2611
         <identity.apps.tests.version>1.6.373</identity.apps.tests.version>
 
         <!-- Charon -->
