<?xml version="1.0" encoding="utf-8"?>
<!--
  ~ Copyright (c) 2014, WSO2 LLC. (http://www.wso2.org) All Rights Reserved.
  ~
  ~ Licensed under the Apache License, Version 2.0 (the "License");
  ~ you may not use this file except in compliance with the License.
  ~ You may obtain a copy of the License at
  ~
  ~      http://www.apache.org/licenses/LICENSE-2.0
  ~
  ~ Unless required by applicable law or agreed to in writing, software
  ~ distributed under the License is distributed on an "AS IS" BASIS,
  ~ WITHOUT WARRANTIES OR CONDITIONS OF ANY KIND, either express or implied.
  ~ See the License for the specific language governing permissions and
  ~ limitations under the License.
  -->
<project xmlns="http://maven.apache.org/POM/4.0.0" xmlns:xsi="http://www.w3.org/2001/XMLSchema-instance" xsi:schemaLocation="http://maven.apache.org/POM/4.0.0 http://maven.apache.org/maven-v4_0_0.xsd">

    <parent>
        <groupId>org.wso2</groupId>
        <artifactId>wso2</artifactId>
        <version>1.2</version>
    </parent>


    <modelVersion>4.0.0</modelVersion>
    <groupId>org.wso2.is</groupId>
    <artifactId>identity-server-parent</artifactId>
    <packaging>pom</packaging>
    <description>WSO2 Identity Server</description>
    <version>7.0.0-m3-SNAPSHOT</version>
    <name>WSO2 Identity Server</name>
    <url>http://wso2.org/projects/identity</url>

    <modules>
        <module>modules/features</module>
        <module>modules/p2-profile-gen</module>
        <module>modules/callhome</module>
        <module>modules/connectors</module>
        <module>modules/api-resources</module>
        <module>modules/authenticators</module>
        <module>modules/social-authenticators</module>
        <module>modules/provisioning-connectors</module>
        <module>modules/local-authenticators</module>
        <module>modules/oauth2-grant-types</module>
        <module>modules/distribution</module>
        <module>modules/styles</module>
        <module>modules/tests-utils</module>
        <module>modules/integration</module>
    </modules>

    <licenses>
        <license>
            <name>Apache License Version 2.0</name>
            <url>http://www.apache.org/licenses/LICENSE-2.0</url>
        </license>
    </licenses>

    <organization>
        <name>WSO2</name>
        <url>http://www.wso2.org</url>
    </organization>

    <issueManagement>
        <system>JIRA</system>
        <url>http://www.wso2.org/jira/browse/IDENTITY</url>
    </issueManagement>
    <mailingLists>
        <mailingList>
            <name>Identity Server Developers</name>
            <subscribe>identity-dev-subscribe@wso2.org</subscribe>
            <unsubscribe>identity-dev-unsubscribe@wso2.org</unsubscribe>
            <post>identity-dev@wso2.org</post>
            <archive>http://wso2.org/mailarchive/identity-dev/</archive>
        </mailingList>
    </mailingLists>

    <inceptionYear>2007</inceptionYear>

    <developers>
        <developer>
            <name>Ruchith Fernando</name>
            <id>ruchith</id>
            <email>ruchith AT wso2.com</email>
            <organization>WSO2</organization>
        </developer>
        <developer>
            <name>Dimuthu Leelaratne</name>
            <id>dimuthul</id>
            <email>dimuthul AT wso2.com</email>
            <organization>WSO2</organization>
        </developer>
        <developer>
            <name>Dumindu Perera</name>
            <id>dumindu</id>
            <email>dumindu AT wso2.com</email>
            <organization>WSO2</organization>
        </developer>
        <developer>
            <name>Saminda Abeyruwan</name>
            <id>saminda</id>
            <email>saminda AT wso2.com</email>
            <organization>WSO2</organization>
        </developer>
        <developer>
            <name>Nandana Mihindukulasooriya</name>
            <id>nandana</id>
            <email>nandana AT wso2.com</email>
            <organization>WSO2</organization>
        </developer>
        <developer>
            <name>Prabath Siriwardena</name>
            <id>prabath</id>
            <email>prabath AT wso2.com</email>
            <organization>WSO2</organization>
        </developer>
        <developer>
            <name>Thilina Buddhika</name>
            <id>thilina</id>
            <email>thilinab AT wso2.com</email>
            <organization>WSO2</organization>
        </developer>
        <developer>
            <name>Amila Jayasekara</name>
            <id>amilaj</id>
            <email>amilaj AT wso2.com</email>
            <organization>WSO2</organization>
        </developer>
        <developer>
            <name>Asela Pathberiya</name>
            <id>asela</id>
            <email>asela AT wso2.com</email>
            <organization>WSO2</organization>
        </developer>
        <developer>
            <name>Hasini Gunasinghe</name>
            <id>hasini</id>
            <email>hasini AT wso2.com</email>
            <organization>WSO2</organization>
        </developer>
        <developer>
            <name>Manjula Rathnayake</name>
            <id>manjula</id>
            <email>manjular AT wso2.com</email>
            <organization>WSO2</organization>
        </developer>
        <developer>
            <name>Suresh Attanayake</name>
            <id>suresh</id>
            <email>suresh AT wso2.com</email>
            <organization>WSO2</organization>
        </developer>
        <developer>
            <name>Johann Nallathamby</name>
            <id>johann</id>
            <email>johann AT wso2.com</email>
            <organization>WSO2</organization>
        </developer>
        <developer>
            <name>Dulanja Liyanage</name>
            <id>dulanja</id>
            <email>dulanja AT wso2.com</email>
            <organization>WSO2</organization>
        </developer>
        <developer>
            <name>Ishara Karunarathna</name>
            <id>ishara</id>
            <email>isharak AT wso2.com</email>
            <organization>WSO2</organization>
        </developer>
        <developer>
            <name>Darshana Gunawardana</name>
            <id>darshana</id>
            <email>darshana AT wso2.com</email>
            <organization>WSO2</organization>
        </developer>
        <developer>
            <name>Pushpalanka Jayawardana</name>
            <id>pushpalanka</id>
            <email>lanka AT wso2.com</email>
            <organization>WSO2</organization>
        </developer>
        <developer>
            <name>Chamath Gunawardana</name>
            <id>chamath</id>
            <email>chamathg AT wso2.com</email>
            <organization>WSO2</organization>
        </developer>
        <developer>
            <name>Thanuja Jayasinghe</name>
            <id>thanuja</id>
            <email>thanuja AT wso2.com</email>
            <organization>WSO2</organization>
        </developer>
        <developer>
            <name>Isura Karunarathna</name>
            <id>isura</id>
            <email>isura AT wso2.com</email>
            <organization>WSO2</organization>
        </developer>
        <developer>
            <name>Prasad Tissera</name>
            <id>prasad</id>
            <email>prasadt AT wso2.com</email>
            <organization>WSO2</organization>
        </developer>
        <developer>
            <name>Pulasthi Mahawithana</name>
            <id>pulasthi</id>
            <email>pulasthim AT wso2.com</email>
            <organization>WSO2</organization>
        </developer>
        <developer>
            <name>Hasintha Indrajee</name>
            <id>hasintha</id>
            <email>hasintha AT wso2.com</email>
            <organization>WSO2</organization>
        </developer>
        <developer>
            <name>Gayan Gunawardana</name>
            <id>gayan</id>
            <email>gayan AT wso2.com</email>
            <organization>WSO2</organization>
        </developer>
        <developer>
            <name>Tharindu Edirisinghe</name>
            <id>tharindue</id>
            <email>tharindue AT wso2.com</email>
            <organization>WSO2</organization>
        </developer>
        <developer>
            <name>Malithi Edirisinghe</name>
            <id>malithim</id>
            <email>malithim AT wso2.com</email>
            <organization>WSO2</organization>
        </developer>
        <developer>
            <name>Godwin Shrimal</name>
            <id>godwin</id>
            <email>godwin AT wso2.com</email>
            <organization>WSO2</organization>
        </developer>
        <developer>
            <name>Omindu Rathnaweera</name>
            <id>omindu</id>
            <email>omindu AT wso2.com</email>
            <organization>WSO2</organization>
        </developer>
        <developer>
            <name>Nuwandi Wickramasinghe</name>
            <id>nuwandiw</id>
            <email>nuwandiw AT wso2.com</email>
            <organization>WSO2</organization>
        </developer>
        <developer>
            <name>Kasun Bandara</name>
            <id>kasunb</id>
            <email>kasunb AT wso2.com</email>
            <organization>WSO2</organization>
        </developer>
        <developer>
            <name>Indunil Upeksha</name>
            <id>indunil</id>
            <email>indunil AT wso2.com</email>
            <organization>WSO2</organization>
        </developer>
        <developer>
            <name>Hasanthi Dissanayake</name>
            <id>hasanthi</id>
            <email>hasanthi AT wso2.com</email>
            <organization>WSO2</organization>
        </developer>
        <developer>
            <name>Maduranga Siriwardena</name>
            <id>maduranga</id>
            <email>maduranga AT wso2.com</email>
            <organization>WSO2</organization>
        </developer>
        <developer>
            <name>Chamila Wijayarathna</name>
            <id>chamila</id>
            <email>chamila AT wso2.com</email>
            <organization>WSO2</organization>
        </developer>
        <developer>
            <name>Chanaka Jayasena</name>
            <id>chanaka</id>
            <email>chanaka AT wso2.com</email>
            <organization>WSO2</organization>
        </developer>
        <developer>
            <name>Chamara Philips</name>
            <id>chamarap</id>
            <email>chamarap AT wso2.com</email>
            <organization>WSO2</organization>
        </developer>
        <developer>
            <name>Damith Senanayake</name>
            <id>damiths</id>
            <email>damiths AT wso2.com</email>
            <organization>WSO2</organization>
        </developer>
        <developer>
            <name>Jayanga Kaushalya</name>
            <id>jayangak</id>
            <email>jayangak AT wso2.com</email>
            <organization>WSO2</organization>
        </developer>
        <developer>
            <name>Farasath Ahamed</name>
            <id>farasatha</id>
            <email>farasatha AT wso2.com</email>
            <organization>WSO2</organization>
        </developer>
        <developer>
            <name>Dharshana Kasun Warusavitharana</name>
            <id>dharshanaw</id>
            <email>dharshanaw AT wso2.com</email>
            <organization>WSO2</organization>
        </developer>
        <developer>
            <name>Ayesha Dissanayaka</name>
            <id>ayesha</id>
            <email>ayesha AT wso2.com</email>
            <organization>WSO2</organization>
        </developer>
        <developer>
            <name>Ashen Weerathunga</name>
            <id>ashen</id>
            <email>ashen AT wso2.com</email>
            <organization>WSO2</organization>
        </developer>
        <developer>
            <name>Dimuthu De Lanerolle</name>
            <id>dimuthud</id>
            <email>dimuthud AT wso2.com</email>
            <organization>WSO2</organization>
        </developer>
        <developer>
            <name>Ruwan Abeykoon</name>
            <id>ruwana</id>
            <email>ruwana AT wso2.com</email>
            <organization>WSO2</organization>
        </developer>
        <developer>
            <name>Kasun Gajasinghe</name>
            <id>kasung</id>
            <email>kasung AT wso2.com</email>
            <organization>WSO2</organization>
        </developer>
        <developer>
            <name>Dinusha Senanayaka</name>
            <id>dinusha</id>
            <email>dinusha AT wso2.com</email>
            <organization>WSO2</organization>
        </developer>
        <developer>
            <name>Lahiru Manohara</name>
            <id>lahiruma</id>
            <email>lahiruma AT wso2.com</email>
            <organization>WSO2</organization>
        </developer>
        <developer>
            <name>Rushmin Fernando</name>
            <id>rushmin</id>
            <email>rushmin AT wso2.com</email>
            <organization>WSO2</organization>
        </developer>
        <developer>
            <name>Lahiru Ekanayake</name>
            <id>lahirue</id>
            <email>lahirue AT wso2.com</email>
            <organization>WSO2</organization>
        </developer>
        <developer>
            <name>Lahiru Cooray</name>
            <id>lahiruc</id>
            <email>lahiruc AT wso2.com</email>
            <organization>WSO2</organization>
        </developer>
        <developer>
            <name>Dinali Dabarera</name>
            <id>Dinali</id>
            <email>dinali AT wso2.com</email>
            <organization>WSO2</organization>
        </developer>
        <developer>
            <name>Nilasini Thirunavukaarasu</name>
            <id>Nilasini</id>
            <email>nilasini AT wso2.com</email>
            <organization>WSO2</organization>
        </developer>
        <developer>
            <name>Sathya Bandara</name>
            <id>Sathya</id>
            <email>sathya AT wso2.com</email>
            <organization>WSO2</organization>
        </developer>
        <developer>
            <name>Supun Priyadarshana</name>
            <id>Supun</id>
            <email>supunp AT wso2.com</email>
            <organization>WSO2</organization>
        </developer>
        <developer>
            <name>Thilina Madumal</name>
            <id>Thilina</id>
            <email>thilinamad AT wso2.com</email>
            <organization>WSO2</organization>
        </developer>
        <developer>
            <name>Madawa Soysa</name>
            <id>madawas</id>
            <email>madawas AT wso2.com</email>
            <organization>WSO2</organization>
        </developer>
    </developers>


    <pluginRepositories>
        <pluginRepository>
            <id>wso2-maven2-repository</id>
            <url>https://dist.wso2.org/maven2</url>
        </pluginRepository>
        <pluginRepository>
            <id>wso2.releases</id>
            <name>WSO2 internal Repository</name>
            <url>https://maven.wso2.org/nexus/content/repositories/releases/</url>
            <releases>
                <enabled>true</enabled>
                <updatePolicy>daily</updatePolicy>
                <checksumPolicy>ignore</checksumPolicy>
            </releases>
        </pluginRepository>
        <pluginRepository>
            <id>wso2.snapshots</id>
            <name>Apache Snapshot Repository</name>
            <url>https://maven.wso2.org/nexus/content/repositories/snapshots/</url>
            <snapshots>
                <enabled>true</enabled>
                <updatePolicy>daily</updatePolicy>
            </snapshots>
            <releases>
                <enabled>false</enabled>
            </releases>
        </pluginRepository>
        <pluginRepository>
            <id>wso2-nexus</id>
            <name>WSO2 internal Repository</name>
            <url>https://maven.wso2.org/nexus/content/groups/wso2-public/</url>
            <releases>
                <enabled>true</enabled>
                <updatePolicy>daily</updatePolicy>
                <checksumPolicy>ignore</checksumPolicy>
            </releases>
        </pluginRepository>
    </pluginRepositories>

    <build>
        <plugins>
            <plugin>
                <groupId>org.apache.maven.plugins</groupId>
                <artifactId>maven-release-plugin</artifactId>
                <configuration>
                    <preparationGoals>clean install</preparationGoals>
                    <autoVersionSubmodules>true</autoVersionSubmodules>
                </configuration>
            </plugin>
            <plugin>
                <groupId>org.apache.maven.plugins</groupId>
                <artifactId>maven-deploy-plugin</artifactId>
            </plugin>
            <plugin>
                <groupId>org.apache.maven.plugins</groupId>
                <artifactId>maven-compiler-plugin</artifactId>
                <configuration>
                    <encoding>UTF-8</encoding>
                    <source>1.8</source>
                    <target>1.8</target>
                </configuration>
            </plugin>
            <plugin>
                <groupId>org.apache.maven.plugins</groupId>
                <artifactId>maven-surefire-plugin</artifactId>
                <version>2.22.1</version>
            </plugin>
            <plugin>
                <inherited>false</inherited>
                <artifactId>maven-clean-plugin</artifactId>
                <version>2.1</version>
            </plugin>
        </plugins>

        <pluginManagement>
            <plugins>
                <plugin>
                    <groupId>org.apache.felix</groupId>
                    <artifactId>maven-bundle-plugin</artifactId>
                    <version>3.2.0</version>
                    <extensions>true</extensions>
                    <configuration>
                        <obrRepository>NONE</obrRepository>
                    </configuration>
                </plugin>
                <plugin>
                    <groupId>org.apache.maven.plugins</groupId>
                    <artifactId>maven-source-plugin</artifactId>
                    <version>3.0.1</version>
                    <executions>
                        <execution>
                            <id>attach-sources</id>
                            <phase>verify</phase>
                            <goals>
                                <goal>jar-no-fork</goal>
                            </goals>
                        </execution>
                    </executions>
                </plugin>
                <plugin>
                    <groupId>org.apache.maven.plugins</groupId>
                    <artifactId>maven-project-info-reports-plugin</artifactId>
                    <version>2.4</version>
                </plugin>
                <plugin>
                    <groupId>org.apache.maven.plugins</groupId>
                    <artifactId>maven-war-plugin</artifactId>
                    <version>${maven.war.plugin.version}</version>
                </plugin>
                <plugin>
                    <groupId>org.codehaus.mojo</groupId>
                    <artifactId>build-helper-maven-plugin</artifactId>
                    <version>3.0.0</version>
                </plugin>
                <plugin>
                    <groupId>net.wasdev.wlp.maven.plugins</groupId>
                    <artifactId>liberty-maven-plugin</artifactId>
                    <version>${liberty.maven.plugin.version}</version>
                </plugin>
                <plugin>
                    <groupId>org.wso2.maven</groupId>
                    <artifactId>wso2-maven-json-merge-plugin</artifactId>
                    <version>${wso2.json.merge.plugin.version}</version>
                </plugin>
                <plugin>
                    <groupId>org.apache.maven.plugins</groupId>
                    <artifactId>maven-checkstyle-plugin</artifactId>
                    <version>${maven.checkstyle.plugin.version}</version>
                </plugin>
            </plugins>
        </pluginManagement>

    </build>

    <dependencyManagement>
        <dependencies>
            <dependency>
                <groupId>org.wso2.carbon</groupId>
                <artifactId>org.wso2.carbon.ui</artifactId>
                <version>${carbon.kernel.version}</version>
            </dependency>
            <dependency>
                <groupId>org.eclipse.equinox</groupId>
                <artifactId>org.eclipse.equinox.http.servlet</artifactId>
                <version>${equinox.http.servlet.version}</version>
            </dependency>
            <dependency>
                <groupId>org.eclipse.equinox</groupId>
                <artifactId>org.eclipse.equinox.http.helper</artifactId>
                <version>${equinox.http.helper.version}</version>
            </dependency>
            <dependency>
                <groupId>org.eclipse.equinox</groupId>
                <artifactId>org.eclipse.equinox.jsp.jasper</artifactId>
                <version>${equinox.jsp.jasper.version}</version>
            </dependency>
            <dependency>
                <groupId>org.eclipse.equinox</groupId>
                <artifactId>javax.servlet.jsp</artifactId>
                <version>${javax.servlet.jsp.version}</version>
            </dependency>
            <dependency>
                <groupId>org.eclipse.microprofile</groupId>
                <artifactId>microprofile</artifactId>
                <version>${eclipse.microprofile.version}</version>
                <type>pom</type>
            </dependency>
            <dependency>
                <groupId>net.sf.ehcache.wso2</groupId>
                <artifactId>ehcache</artifactId>
                <version>${ehcache.version}</version>
            </dependency>
            <dependency>
                <groupId>org.apache.bcel.wso2</groupId>
                <artifactId>bcel</artifactId>
                <version>${bcel.wso2.version}</version>
            </dependency>
            <dependency>
                <groupId>org.ow2.asm</groupId>
                <artifactId>asm-all</artifactId>
                <version>${asm-all.version}</version>
            </dependency>
            <dependency>
                <groupId>cglib.wso2</groupId>
                <artifactId>cglib</artifactId>
                <version>${cglib.wso2.version}</version>
            </dependency>
            <dependency>
                <groupId>com.google.gdata.wso2</groupId>
                <artifactId>gdata-core</artifactId>
                <version>${gdata.core.wso2.version}</version>
            </dependency>
            <dependency>
                <groupId>com.google.code.gson</groupId>
                <artifactId>gson</artifactId>
                <version>${google.code.gson.version}</version>
            </dependency>
            <dependency>
                <groupId>org.apache.axis2.wso2</groupId>
                <artifactId>axis2-jibx</artifactId>
                <version>${axis2.jibx.wso2.version}</version>
            </dependency>
            <dependency>
                <groupId>org.jibx.wso2</groupId>
                <artifactId>jibx</artifactId>
                <version>${jibx.wso2.version}</version>
            </dependency>
            <dependency>
                <groupId>org.apache.axis2.wso2</groupId>
                <artifactId>axis2-jaxbri</artifactId>
                <version>${axis2.jaxb.wso2.version}</version>
            </dependency>
            <dependency>
                <groupId>org.wso2.carbon</groupId>
                <artifactId>org.wso2.carbon.core</artifactId>
                <version>${carbon.kernel.version}</version>
            </dependency>
            <dependency>
                <groupId>org.wso2.carbon</groupId>
                <artifactId>org.wso2.carbon.registry.core</artifactId>
                <version>${carbon.kernel.version}</version>
            </dependency>
            <dependency>
                <groupId>org.wso2.carbon</groupId>
                <artifactId>org.wso2.carbon.user.api</artifactId>
                <version>${carbon.kernel.version}</version>
            </dependency>
            <dependency>
                <groupId>org.apache.axis2.wso2</groupId>
                <artifactId>axis2</artifactId>
                <version>${axis2.wso2.version}</version>
            </dependency>
            <dependency>
                <groupId>org.apache.ws.commons.axiom.wso2</groupId>
                <artifactId>axiom</artifactId>
                <version>${axiom.wso2.version}</version>
            </dependency>
            <dependency>
                <groupId>org.wso2.carbon.identity.framework</groupId>
                <artifactId>org.wso2.carbon.identity.core</artifactId>
                <version>${carbon.identity.framework.version}</version>
            </dependency>
            <dependency>
                <groupId>org.wso2.carbon.identity.framework</groupId>
                <artifactId>org.wso2.carbon.identity.application.common</artifactId>
                <version>${carbon.identity.framework.version}</version>
            </dependency>
            <dependency>
                <groupId>org.wso2.carbon.registry</groupId>
                <artifactId>org.wso2.carbon.registry.resource.stub</artifactId>
                <version>${carbon.registry.version}</version>
            </dependency>
            <dependency>
                <groupId>org.wso2.identity</groupId>
                <artifactId>org.wso2.identity.integration.ui.pages</artifactId>
                <version>${project.version}</version>
                <scope>test</scope>
            </dependency>
            <dependency>
                <groupId>org.wso2.carbon</groupId>
                <artifactId>org.wso2.carbon.authenticator.stub</artifactId>
                <version>${carbon.kernel.version}</version>
            </dependency>
            <dependency>
                <groupId>org.wso2.carbon.identity.inbound.auth.oauth2</groupId>
                <artifactId>org.wso2.carbon.identity.oauth</artifactId>
                <version>${identity.inbound.auth.oauth.version}</version>
            </dependency>
            <dependency>
                <groupId>org.wso2.carbon.identity.inbound.auth.oauth2</groupId>
                <artifactId>org.wso2.carbon.identity.oauth.stub</artifactId>
                <version>${identity.inbound.auth.oauth.version}</version>
            </dependency>
            <dependency>
                <groupId>junit</groupId>
                <artifactId>junit</artifactId>
                <version>${junit.version}</version>
                <scope>test</scope>
            </dependency>
            <dependency>
                <groupId>javax.servlet</groupId>
                <artifactId>servlet-api</artifactId>
                <version>${sevlet.api.version}</version>
            </dependency>
            <dependency>
                <groupId>javax.servlet</groupId>
                <artifactId>jsp-api</artifactId>
                <version>${jsp.api.version}</version>
            </dependency>
            <dependency>
                <groupId>com.google.common.wso2</groupId>
                <artifactId>google-collect</artifactId>
                <version>${google.collect.wso2.version}</version>
            </dependency>
            <dependency>
                <groupId>org.apache.oltu.oauth2</groupId>
                <artifactId>org.apache.oltu.oauth2.client</artifactId>
                <version>${oauth2.client.version}</version>
            </dependency>
            <dependency>
                <groupId>org.wso2.carbon</groupId>
                <artifactId>org.wso2.carbon.utils</artifactId>
                <version>${carbon.kernel.version}</version>
                <exclusions>
                    <exclusion>
                        <groupId>org.yaml</groupId>
                        <artifactId>snakeyaml</artifactId>
                    </exclusion>
                </exclusions>
            </dependency>
            <dependency>
                <groupId>com.googlecode.json-simple</groupId>
                <artifactId>json-simple</artifactId>
                <version>${json.simple.version}</version>
            </dependency>
            <dependency>
                <groupId>org.openid4java</groupId>
                <artifactId>openid4java-consumer</artifactId>
                <version>${openid4java.consumer.version}</version>
            </dependency>
            <dependency>
                <groupId>javax.servlet</groupId>
                <artifactId>jstl</artifactId>
                <version>${jstl.version}</version>
            </dependency>
            <dependency>
                <groupId>taglibs</groupId>
                <artifactId>standard</artifactId>
                <version>${taglibs.version}</version>
            </dependency>
            <dependency>
                <groupId>commons-lang</groupId>
                <artifactId>commons-lang</artifactId>
                <version>${commons.lang.version}</version>
            </dependency>
            <dependency>
                <groupId>org.wso2.is</groupId>
                <artifactId>org.wso2.identity.passivests.filter</artifactId>
                <version>${project.version}</version>
            </dependency>
            <dependency>
                <groupId>org.apache.ws.commons.axiom</groupId>
                <artifactId>axiom-impl</artifactId>
                <version>${axiom.impl.version}</version>
            </dependency>
            <dependency>
                <groupId>org.apache.ws.commons.axiom</groupId>
                <artifactId>axiom-api</artifactId>
                <version>${axiom.version}</version>
            </dependency>
            <dependency>
                <groupId>org.opensaml</groupId>
                <artifactId>opensaml</artifactId>
                <version>${opensaml.version}</version>
            </dependency>
            <!--OpenSAML3 dependencies-->
            <dependency>
                <groupId>org.opensaml</groupId>
                <artifactId>opensaml-core</artifactId>
                <version>${opensaml3.version}</version>
            </dependency>
            <dependency>
                <groupId>org.opensaml</groupId>
                <artifactId>opensaml-soap-api</artifactId>
                <version>${opensaml3.version}</version>
            </dependency>
            <dependency>
                <groupId>org.opensaml</groupId>
                <artifactId>opensaml-soap-impl</artifactId>
                <version>${opensaml3.version}</version>
            </dependency>
            <dependency>
                <groupId>org.opensaml</groupId>
                <artifactId>opensaml-profile-api</artifactId>
                <version>${opensaml3.version}</version>
            </dependency>
            <dependency>
                <groupId>org.opensaml</groupId>
                <artifactId>opensaml-profile-impl</artifactId>
                <version>${opensaml3.version}</version>
            </dependency>
            <dependency>
                <groupId>org.opensaml</groupId>
                <artifactId>opensaml-saml-api</artifactId>
                <version>${opensaml3.version}</version>
            </dependency>
            <dependency>
                <groupId>org.opensaml</groupId>
                <artifactId>opensaml-saml-impl</artifactId>
                <version>${opensaml3.version}</version>
            </dependency>
            <dependency>
                <groupId>org.opensaml</groupId>
                <artifactId>opensaml-messaging-api</artifactId>
                <version>${opensaml3.version}</version>
            </dependency>
            <dependency>
                <groupId>org.opensaml</groupId>
                <artifactId>opensaml-messaging-impl</artifactId>
                <version>${opensaml3.version}</version>
            </dependency>
            <dependency>
                <groupId>org.opensaml</groupId>
                <artifactId>opensaml-security-api</artifactId>
                <version>${opensaml3.version}</version>
            </dependency>
            <dependency>
                <groupId>org.opensaml</groupId>
                <artifactId>opensaml-security-impl</artifactId>
                <version>${opensaml3.version}</version>
            </dependency>
            <dependency>
                <groupId>org.opensaml</groupId>
                <artifactId>opensaml-storage-api</artifactId>
                <version>${opensaml3.version}</version>
            </dependency>
            <dependency>
                <groupId>org.opensaml</groupId>
                <artifactId>opensaml-storage-impl</artifactId>
                <version>${opensaml3.version}</version>
            </dependency>
            <dependency>
                <groupId>org.opensaml</groupId>
                <artifactId>opensaml-xacml-api</artifactId>
                <version>${opensaml3.version}</version>
            </dependency>
            <dependency>
                <groupId>org.opensaml</groupId>
                <artifactId>opensaml-xacml-impl</artifactId>
                <version>${opensaml3.version}</version>
            </dependency>
            <dependency>
                <groupId>org.opensaml</groupId>
                <artifactId>opensaml-xacml-saml-api</artifactId>
                <version>${opensaml3.version}</version>
            </dependency>
            <dependency>
                <groupId>org.opensaml</groupId>
                <artifactId>opensaml-xacml-saml-impl</artifactId>
                <version>${opensaml3.version}</version>
            </dependency>
            <dependency>
                <groupId>org.opensaml</groupId>
                <artifactId>opensaml-xmlsec-api</artifactId>
                <version>${opensaml3.version}</version>
            </dependency>
            <dependency>
                <groupId>org.opensaml</groupId>
                <artifactId>opensaml-xmlsec-impl</artifactId>
                <version>${opensaml3.version}</version>
            </dependency>
            <dependency>
                <groupId>net.shibboleth.utilities</groupId>
                <artifactId>java-support</artifactId>
                <version>${shibboleth.version}</version>
            </dependency>
            <!--End of OpenSAML3 dependencies-->
            <dependency>
                <groupId>org.wso2.orbit.joda-time</groupId>
                <artifactId>joda-time</artifactId>
                <version>${joda.wso2.version}</version>
            </dependency>
            <dependency>
                <groupId>xalan</groupId>
                <artifactId>xalan</artifactId>
                <version>${xalan.version}</version>
            </dependency>
            <dependency>
                <groupId>xalan.wso2</groupId>
                <artifactId>xalan</artifactId>
                <version>${xalan.wso2.version}</version>
            </dependency>
            <dependency>
                <groupId>xml-apis</groupId>
                <artifactId>xml-apis</artifactId>
                <version>${xml.apis.version}</version>
            </dependency>
            <dependency>
                <groupId>org.wso2.carbon.identity.agent.sso.java</groupId>
                <artifactId>org.wso2.carbon.identity.sso.agent</artifactId>
                <version>${identity.agent.sso.version}</version>
            </dependency>
            <dependency>
                <groupId>org.wso2.orbit.org.apache.neethi</groupId>
                <artifactId>neethi</artifactId>
                <version>${neethi.wso2.version}</version>
            </dependency>
            <dependency>
                <groupId>org.wso2.orbit.org.opensaml</groupId>
                <artifactId>opensaml</artifactId>
                <version>${opensaml2.wso2.version}</version>
            </dependency>
            <dependency>
                <groupId>org.wso2.carbon</groupId>
                <artifactId>org.wso2.carbon.addressing</artifactId>
                <version>${carbon.kernel.version}</version>
            </dependency>
            <dependency>
                <groupId>org.apache.rampart.wso2</groupId>
                <artifactId>rampart-core</artifactId>
                <version>${rampart.wso2.version}</version>
            </dependency>
            <dependency>
                <groupId>org.apache.rampart.wso2</groupId>
                <artifactId>rampart-policy</artifactId>
                <version>${rampart.wso2.version}</version>
            </dependency>
            <dependency>
                <groupId>org.apache.rampart.wso2</groupId>
                <artifactId>rampart-trust</artifactId>
                <version>${rampart.wso2.version}</version>
            </dependency>
            <dependency>
                <groupId>org.apache.ws.security.wso2</groupId>
                <artifactId>wss4j</artifactId>
                <version>${wss4j.wso2.version}</version>
            </dependency>
            <dependency>
                <groupId>org.apache.httpcomponents.wso2</groupId>
                <artifactId>httpcore</artifactId>
                <version>${httpcore.wso2.version}</version>
            </dependency>
            <dependency>
                <groupId>org.wso2.carbon.identity.user.ws</groupId>
                <artifactId>org.wso2.carbon.um.ws.api.stub</artifactId>
                <version>${identity.user.ws.version}</version>
            </dependency>
            <dependency>
                <groupId>org.wso2.carbon.identity.user.ws</groupId>
                <artifactId>org.wso2.carbon.um.ws.api</artifactId>
                <version>${identity.user.ws.version}</version>
            </dependency>
            <dependency>
                <groupId>org.wso2.carbon.identity</groupId>
                <artifactId>org.wso2.carbon.authenticator.stub</artifactId>
                <version>${carbon.kernel.version}</version>
            </dependency>
            <dependency>
                <groupId>org.wso2.carbon.identity.framework</groupId>
                <artifactId>org.wso2.carbon.identity.entitlement</artifactId>
                <version>${carbon.identity.framework.version}</version>
            </dependency>
            <dependency>
                <groupId>org.wso2.carbon.identity.framework</groupId>
                <artifactId>org.wso2.carbon.identity.entitlement.stub</artifactId>
                <version>${carbon.identity.framework.version}</version>
            </dependency>
            <dependency>
                <groupId>org.wso2.securevault</groupId>
                <artifactId>org.wso2.securevault</artifactId>
                <version>${securevault.wso2.version}</version>
            </dependency>
            <dependency>
                <groupId>org.apache.httpcomponents</groupId>
                <artifactId>httpclient</artifactId>
                <version>${httpclient.version}</version>
            </dependency>
            <dependency>
                <groupId>commons-httpclient</groupId>
                <artifactId>commons-httpclient</artifactId>
                <version>${commons.httpclient.version}</version>
            </dependency>
            <dependency>
                <groupId>org.wso2.is</groupId>
                <artifactId>org.wso2.identity.styles</artifactId>
                <version>${project.version}</version>
            </dependency>
            <dependency>
                <groupId>org.wso2.carbon</groupId>
                <artifactId>org.wso2.carbon.core.ui.feature</artifactId>
                <version>${carbon.kernel.version}</version>
                <type>zip</type>
            </dependency>
            <dependency>
                <groupId>org.wso2.carbon</groupId>
                <artifactId>org.wso2.carbon.core.ui.feature</artifactId>
                <version>${carbon.kernel.version}</version>
            </dependency>
            <dependency>
                <groupId>org.wso2.identity</groupId>
                <artifactId>org.wso2.stratos.identity.dashboard.ui</artifactId>
                <version>${stratos.version.221}</version>
            </dependency>
            <dependency>
                <groupId>org.testng</groupId>
                <artifactId>testng</artifactId>
                <version>${testng.version}</version>
                <scope>test</scope>
            </dependency>
            <dependency>
                <groupId>org.wso2.carbon.identity.framework</groupId>
                <artifactId>org.wso2.carbon.user.mgt.stub</artifactId>
                <version>${carbon.identity.framework.version}</version>
            </dependency>
            <dependency>
                <groupId>org.wso2.carbon.identity.inbound.auth.sts</groupId>
                <artifactId>org.wso2.carbon.identity.sts.passive.stub</artifactId>
                <version>${identity.inbound.auth.sts.version}</version>
            </dependency>
            <dependency>
                <groupId>org.wso2.carbon</groupId>
                <artifactId>SecVerifier</artifactId>
                <version>${carbon.kernel.version}</version>
                <type>aar</type>
            </dependency>
            <dependency>
                <groupId>emma</groupId>
                <artifactId>emma</artifactId>
                <version>${emma.version}</version>
            </dependency>
            <dependency>
                <groupId>org.wso2.orbit.com.h2database</groupId>
                <artifactId>h2-engine</artifactId>
                <version>${h2database.wso2.version}</version>
            </dependency>
            <dependency>
                <groupId>org.apache.rampart</groupId>
                <artifactId>rampart</artifactId>
                <type>mar</type>
                <version>${rampart.wso2.version}</version>
            </dependency>
            <dependency>
                <groupId>org.wso2.carbon.identity.framework</groupId>
                <artifactId>org.wso2.carbon.identity.application.mgt.stub</artifactId>
                <version>${carbon.identity.framework.version}</version>
                <scope>compile</scope>
            </dependency>
            <dependency>
                <groupId>org.wso2.carbon.identity.framework</groupId>
                <artifactId>org.wso2.carbon.identity.application.default.auth.sequence.mgt.stub</artifactId>
                <version>${carbon.identity.framework.version}</version>
                <scope>compile</scope>
            </dependency>
            <dependency>
                <groupId>org.wso2.carbon.identity.framework</groupId>
                <artifactId>org.wso2.carbon.identity.functions.library.mgt.stub</artifactId>
                <version>${carbon.identity.framework.version}</version>
                <scope>compile</scope>
            </dependency>
            <dependency>
                <groupId>org.wso2.carbon.identity.framework</groupId>
                <artifactId>org.wso2.carbon.idp.mgt.stub</artifactId>
                <version>${carbon.identity.framework.version}</version>
                <scope>compile</scope>
            </dependency>
            <dependency>
                <groupId>org.wso2.identity</groupId>
                <artifactId>org.wso2.identity.integration.common.clients</artifactId>
                <version>${project.version}</version>
                <scope>compile</scope>
            </dependency>
            <dependency>
                <groupId>org.wso2.identity</groupId>
                <artifactId>org.wso2.identity.integration.common.utils</artifactId>
                <version>${project.version}</version>
                <scope>compile</scope>
            </dependency>
            <dependency>
                <groupId>org.wso2.carbon.identity.inbound.provisioning.scim</groupId>
                <artifactId>org.wso2.carbon.identity.scim.common.stub</artifactId>
                <version>${identity.inbound.provisioning.scim.version}</version>
                <scope>compile</scope>
            </dependency>
            <dependency>
                <groupId>org.wso2.carbon.identity.inbound.provisioning.scim2</groupId>
                <artifactId>org.wso2.carbon.identity.scim2.common</artifactId>
                <version>${identity.inbound.provisioning.scim2.version}</version>
                <scope>compile</scope>
            </dependency>
            <dependency>
                <groupId>org.wso2.carbon.identity.framework</groupId>
                <artifactId>org.wso2.carbon.identity.user.store.configuration.stub</artifactId>
                <version>${carbon.identity.framework.version}</version>
                <scope>compile</scope>
            </dependency>
            <dependency>
                <groupId>org.wso2.carbon.identity.framework</groupId>
                <artifactId>org.wso2.carbon.identity.user.store.count.stub</artifactId>
                <version>${carbon.identity.framework.version}</version>
                <scope>compile</scope>
            </dependency>
            <dependency>
                <groupId>org.wso2.carbon</groupId>
                <artifactId>org.wso2.carbon.user.core</artifactId>
                <version>${carbon.kernel.version}</version>
                <scope>compile</scope>
            </dependency>
            <dependency>
                <groupId>org.wso2.carbon.identity.framework</groupId>
                <artifactId>org.wso2.carbon.identity.mgt</artifactId>
                <version>${carbon.identity.framework.version}</version>
            </dependency>
            <dependency>
                <groupId>org.wso2.carbon.identity.framework</groupId>
                <artifactId>org.wso2.carbon.identity.mgt.stub</artifactId>
                <version>${carbon.identity.framework.version}</version>
                <scope>compile</scope>
            </dependency>
            <dependency>
                <groupId>org.wso2.carbon.identity.framework</groupId>
                <artifactId>org.wso2.carbon.identity.template.mgt</artifactId>
                <version>${carbon.identity.framework.version}</version>
            </dependency>
            <dependency>
                <groupId>org.wso2.carbon.identity.framework</groupId>
                <artifactId>org.wso2.carbon.identity.template.mgt.ui</artifactId>
                <version>${carbon.identity.framework.version}</version>
            </dependency>
            <dependency>
                <groupId>org.wso2.carbon.identity.framework</groupId>
                <artifactId>org.wso2.carbon.identity.template.mgt.endpoint</artifactId>
                <version>${carbon.identity.framework.version}</version>
            </dependency>
            <dependency>
                <groupId>org.wso2.carbon.identity.inbound.auth.saml2</groupId>
                <artifactId>org.wso2.carbon.identity.sso.saml.stub</artifactId>
                <version>${identity.inbound.auth.saml.version}</version>
                <scope>compile</scope>
            </dependency>
            <dependency>
                <groupId>org.wso2.carbon.identity.framework</groupId>
                <artifactId>org.wso2.carbon.claim.mgt.stub</artifactId>
                <version>${carbon.identity.framework.version}</version>
                <scope>compile</scope>
            </dependency>
            <dependency>
                <groupId>org.wso2.carbon.identity.framework</groupId>
                <artifactId>org.wso2.carbon.identity.claim.metadata.mgt.stub</artifactId>
                <version>${carbon.identity.framework.version}</version>
                <scope>compile</scope>
            </dependency>
            <dependency>
                <groupId>org.wso2.carbon.identity.framework</groupId>
                <artifactId>org.wso2.carbon.identity.claim.metadata.mgt</artifactId>
                <version>${carbon.identity.framework.version}</version>
                <scope>compile</scope>
            </dependency>
            <dependency>
                <groupId>org.wso2.carbon.identity.inbound.auth.openid</groupId>
                <artifactId>org.wso2.carbon.identity.provider.openid.stub</artifactId>
                <version>${identity.inbound.auth.openid.version}</version>
                <scope>compile</scope>
            </dependency>
            <dependency>
                <groupId>org.wso2.carbon.identity.association.account</groupId>
                <artifactId>org.wso2.carbon.identity.user.account.association.stub</artifactId>
                <version>${identity.user.account.association.version}</version>
            </dependency>
            <dependency>
                <groupId>org.wso2.carbon.identity.framework</groupId>
                <artifactId>org.wso2.carbon.identity.governance.stub</artifactId>
                <version>${carbon.identity.framework.version}</version>
            </dependency>
            <dependency>
                <groupId>org.wso2.carbon.identity.governance</groupId>
                <artifactId>org.wso2.carbon.identity.recovery</artifactId>
                <version>${identity.governance.version}</version>
            </dependency>
            <dependency>
                <groupId>org.wso2.carbon.identity.governance</groupId>
                <artifactId>org.wso2.carbon.identity.recovery.stub</artifactId>
                <version>${identity.governance.version}</version>
            </dependency>
            <dependency>
                <groupId>org.wso2.carbon.deployment</groupId>
                <artifactId>org.wso2.carbon.service.mgt.stub</artifactId>
                <version>${carbon.deployment.version}</version>
                <scope>test</scope>
            </dependency>
            <dependency>
                <groupId>org.wso2.carbon.deployment</groupId>
                <artifactId>org.wso2.carbon.webapp.mgt.stub</artifactId>
                <version>${carbon.deployment.version}</version>
                <scope>test</scope>
            </dependency>
            <dependency>
                <groupId>org.wso2.carbon.automation</groupId>
                <artifactId>org.wso2.carbon.automation.test.utils</artifactId>
                <version>${carbon.automation.version}</version>
            </dependency>
            <dependency>
                <groupId>org.wso2.carbon.automation</groupId>
                <artifactId>org.wso2.carbon.automation.engine</artifactId>
                <version>${carbon.automation.version}</version>
            </dependency>
            <dependency>
                <groupId>org.wso2.carbon.automation</groupId>
                <artifactId>org.wso2.carbon.automation.extensions</artifactId>
                <version>${carbon.automation.version}</version>
                <exclusions>
                    <exclusion>
                        <groupId>com.saucelabs.selenium</groupId> <!-- Exclude Project-E from Project-B -->
                        <artifactId>sauce-ondemand-driver</artifactId>
                    </exclusion>
                    <exclusion>
                        <groupId>com.saucelabs.selenium</groupId> <!-- Exclude Project-E from Project-B -->
                        <artifactId>selenium-client-factory</artifactId>
                    </exclusion>
                </exclusions>
            </dependency>
            <dependency>
                <groupId>org.wso2.carbon.automationutils</groupId>
                <artifactId>org.wso2.carbon.integration.common.extensions</artifactId>
                <version>${carbon.automationutils.version}</version>
            </dependency>
            <dependency>
                <groupId>org.wso2.carbon.automationutils</groupId>
                <artifactId>org.wso2.carbon.integration.common.utils</artifactId>
                <version>${carbon.automationutils.version}</version>
            </dependency>
            <dependency>
                <groupId>org.wso2.carbon.automationutils</groupId>
                <artifactId>org.wso2.carbon.integration.common.admin.client</artifactId>
                <version>${carbon.automationutils.version}</version>
            </dependency>
            <dependency>
                <groupId>org.wso2.is</groupId>
                <artifactId>org.wso2.identity.integration.common.clients</artifactId>
                <version>${project.version}</version>
                <scope>compile</scope>
            </dependency>
            <dependency>
                <groupId>org.wso2.is</groupId>
                <artifactId>org.wso2.identity.integration.common.utils</artifactId>
                <version>${project.version}</version>
                <scope>compile</scope>
            </dependency>
            <dependency>
                <groupId>org.wso2.charon</groupId>
                <artifactId>org.wso2.charon.core</artifactId>
                <version>${charon.orbit.version}</version>
            </dependency>
            <dependency>
                <groupId>org.apache.wink</groupId>
                <artifactId>wink-client</artifactId>
                <version>${apache.wink.version}</version>
            </dependency>
            <dependency>
                <groupId>org.apache.ws.security</groupId>
                <artifactId>wss4j</artifactId>
                <version>${apache.ws.security.version}</version>
            </dependency>
            <dependency>
                <groupId>commons-collections</groupId>
                <artifactId>commons-collections</artifactId>
                <version>${commons-collections.version}</version>
            </dependency>
            <dependency>
                <groupId>org.slf4j</groupId>
                <artifactId>slf4j-simple</artifactId>
                <version>${slf4j.version}</version>
            </dependency>

            <dependency>
                <groupId>org.slf4j</groupId>
                <artifactId>slf4j-log4j12</artifactId>
                <version>${slf4j.version}</version>
            </dependency>
            <dependency>
                <groupId>org.apache.openejb</groupId>
                <artifactId>openejb-core</artifactId>
                <version>${apache.openejb.version}</version>
                <scope>test</scope>
            </dependency>
            <dependency>
                <groupId>org.wso2.orbit.org.apache.httpcomponents</groupId>
                <artifactId>httpclient</artifactId>
                <version>${orbit.version.commons.httpclient}</version>
            </dependency>
            <dependency>
                <groupId>org.apache.axis2.wso2</groupId>
                <artifactId>axis2-client</artifactId>
                <version>${axis2.client.version}</version>
            </dependency>
            <dependency>
                <groupId>org.wso2.orbit.com.nimbusds</groupId>
                <artifactId>nimbus-jose-jwt</artifactId>
                <version>${nimbusds.version}</version>
            </dependency>
            <dependency>
                <groupId>com.nimbusds</groupId>
                <artifactId>oauth2-oidc-sdk</artifactId>
                <version>${nimbus.oidc.sdk.version}</version>
            </dependency>
            <dependency>
                <groupId>org.wso2.orbit.commons-codec</groupId>
                <artifactId>commons-codec</artifactId>
                <version>${commons-codec.version}</version>
            </dependency>
            <dependency>
                <groupId>org.wso2.carbon.identity.framework</groupId>
                <artifactId>org.wso2.carbon.identity.user.registration.stub</artifactId>
                <version>${carbon.identity.framework.version}</version>
            </dependency>
            <dependency>
                <groupId>org.wso2.carbon.identity.framework</groupId>
                <artifactId>org.wso2.carbon.identity.user.profile.stub</artifactId>
                <version>${carbon.identity.framework.version}</version>
            </dependency>
            <dependency>
                <groupId>org.wso2.carbon.identity.fetch.remote</groupId>
                <artifactId>org.wso2.carbon.identity.remotefetch.common</artifactId>
                <version>${org.wso2.carbon.identity.remotefetch.version}</version>
            </dependency>
            <dependency>
                <groupId>org.wso2.carbon.identity.fetch.remote</groupId>
                <artifactId>org.wso2.carbon.identity.remotefetch.core</artifactId>
                <version>${org.wso2.carbon.identity.remotefetch.version}</version>
            </dependency>
            <dependency>
                <groupId>org.wso2.carbon.identity.fetch.remote</groupId>
                <artifactId>org.wso2.carbon.identity.remotefetch.core.ui</artifactId>
                <version>${org.wso2.carbon.identity.remotefetch.version}</version>
            </dependency>
            <dependency>
                <groupId>org.wso2.carbon.identity.fetch.remote</groupId>
                <artifactId>org.wso2.carbon.identity.remotefetch.feature</artifactId>
                <version>${org.wso2.carbon.identity.remotefetch.version}</version>
            </dependency>
            <dependency>
                <groupId>org.eclipse.jgit</groupId>
                <artifactId>org.eclipse.jgit</artifactId>
                <version>${org.jgit.version}</version>
            </dependency>
            <dependency>
                <groupId>com.googlecode.javaewah</groupId>
                <artifactId>JavaEWAH</artifactId>
                <version>${javaewah.version}</version>
            </dependency>
            <dependency>
                <groupId>org.wso2.is</groupId>
                <artifactId>org.wso2.carbon.identity.test.integration.service.stubs</artifactId>
                <version>${project.version}</version>
            </dependency>
            <dependency>
                <groupId>org.wso2.carbon.identity.framework</groupId>
                <artifactId>org.wso2.carbon.identity.workflow.mgt.stub</artifactId>
                <version>${carbon.identity.framework.version}</version>
            </dependency>
            <dependency>
                <groupId>org.wso2.carbon.identity.framework</groupId>
                <artifactId>org.wso2.carbon.security.mgt.stub</artifactId>
                <version>${carbon.identity.framework.version}</version>
            </dependency>
            <dependency>
                <groupId>org.wso2.carbon.identity.workflow.impl.bps</groupId>
                <artifactId>org.wso2.carbon.identity.workflow.impl.stub</artifactId>
                <version>${identity.workflow.impl.bps.version}</version>
            </dependency>
            <dependency>
                <groupId>org.jacoco</groupId>
                <artifactId>org.jacoco.agent</artifactId>
                <version>${jacoco.agent.version}</version>
            </dependency>
            <dependency>
                <groupId>org.wso2.carbon</groupId>
                <artifactId>org.wso2.carbon.core.services</artifactId>
                <version>${carbon.kernel.version}</version>
            </dependency>
            <dependency>
                <groupId>org.apache.tomcat.wso2</groupId>
                <artifactId>tomcat</artifactId>
                <version>${org.apache.tomcat.wso2.version}</version>
            </dependency>
            <dependency>
                <groupId>org.opensaml</groupId>
                <artifactId>xmltooling</artifactId>
                <version>${xmltooling.version}</version>
            </dependency>
            <dependency>
                <groupId>org.opensaml</groupId>
                <artifactId>openws</artifactId>
                <version>${openws.version}</version>
            </dependency>
            <dependency>
                <groupId>org.wso2.carbon.identity.framework</groupId>
                <artifactId>org.wso2.carbon.identity.application.mgt</artifactId>
                <version>${carbon.identity.framework.version}</version>
            </dependency>
            <dependency>
                <groupId>org.wso2.carbon.identity.framework</groupId>
                <artifactId>org.wso2.carbon.identity.functions.library.mgt</artifactId>
                <version>${carbon.identity.framework.version}</version>
            </dependency>
            <dependency>
                <groupId>org.wso2.carbon.identity.framework</groupId>
                <artifactId>org.wso2.carbon.identity.user.functionality.mgt</artifactId>
                <version>${carbon.identity.framework.version}</version>
            </dependency>
            <dependency>
                <groupId>xerces</groupId>
                <artifactId>xercesImpl</artifactId>
                <version>${xercesImpl.version}</version>
            </dependency>
            <dependency>
                <groupId>org.wso2.carbon.identity.framework</groupId>
                <artifactId>org.wso2.carbon.identity.workflow.mgt</artifactId>
                <version>${carbon.identity.framework.version}</version>
            </dependency>
            <dependency>
                <groupId>org.wso2.carbon.identity.workflow.impl.bps</groupId>
                <artifactId>org.wso2.carbon.identity.workflow.impl</artifactId>
                <version>${identity.workflow.impl.bps.version}</version>
            </dependency>
            <dependency>
                <groupId>org.wso2.carbon.identity.framework</groupId>
                <artifactId>org.wso2.carbon.identity.application.authentication.framework</artifactId>
                <version>${carbon.identity.framework.version}</version>
            </dependency>
            <dependency>
                <groupId>org.wso2.carbon.identity.framework</groupId>
                <artifactId>org.wso2.carbon.user.mgt.common</artifactId>
                <version>${carbon.identity.framework.version}</version>
            </dependency>
            <dependency>
                <groupId>org.wso2.carbon.identity.framework</groupId>
                <artifactId>org.wso2.carbon.identity.role.mgt.core</artifactId>
                <version>${carbon.identity.framework.version}</version>
            </dependency>
            <dependency>
                <groupId>org.wso2.carbon.identity.framework</groupId>
                <artifactId>org.wso2.carbon.identity.secret.mgt.core</artifactId>
                <version>${carbon.identity.framework.version}</version>
            </dependency>
            <dependency>
                <groupId>org.wso2.carbon.identity.framework</groupId>
                <artifactId>org.wso2.carbon.identity.api.resource.mgt</artifactId>
                <version>${carbon.identity.framework.version}</version>
            </dependency>
            <dependency>
                <groupId>org.wso2.carbon.identity.saml.common</groupId>
                <artifactId>org.wso2.carbon.identity.saml.common.util</artifactId>
                <version>${saml.common.util.version}</version>
            </dependency>
            <dependency>
                <groupId>commons-codec</groupId>
                <artifactId>commons-codec</artifactId>
                <version>${commons.codec.version}</version>
            </dependency>
            <dependency>
                <groupId>org.apache.ws.commons.schema.wso2</groupId>
                <artifactId>XmlSchema</artifactId>
                <version>${XmlSchema.version}</version>
            </dependency>
            <dependency>
                <groupId>wsdl4j.wso2</groupId>
                <artifactId>wsdl4j</artifactId>
                <version>${wsdl4j.version}</version>
            </dependency>
            <dependency>
                <groupId>org.wso2.carbon.analytics-common</groupId>
                <artifactId>org.wso2.carbon.databridge.commons</artifactId>
                <scope>test</scope>
                <version>${carbon.analytics-common.version}</version>
            </dependency>
            <dependency>
                <groupId>org.wso2.carbon.analytics-common</groupId>
                <artifactId>org.wso2.carbon.databridge.core</artifactId>
                <scope>test</scope>
                <version>${carbon.analytics-common.version}</version>
            </dependency>
            <dependency>
                <groupId>org.wso2.carbon.analytics-common</groupId>
                <artifactId>org.wso2.carbon.databridge.receiver.thrift</artifactId>
                <scope>test</scope>
                <version>${carbon.analytics-common.version}</version>
            </dependency>
            <dependency>
                <groupId>org.wso2.carbon.multitenancy</groupId>
                <artifactId>org.wso2.carbon.tenant.mgt.stub</artifactId>
                <version>${carbon.multitenancy.version}</version>
            </dependency>
            <dependency>
                <groupId>commons-pool.wso2</groupId>
                <artifactId>commons-pool</artifactId>
                <version>${commons.pool.wso2.version}</version>
            </dependency>

            <!-- Outbound Authenticators -->
            <dependency>
                <groupId>org.wso2.carbon.identity.outbound.auth.oidc</groupId>
                <artifactId>org.wso2.carbon.identity.application.authenticator.oidc</artifactId>
                <version>${identity.outbound.auth.oidc.version}</version>
            </dependency>
            <dependency>
                <groupId>org.wso2.carbon.identity.outbound.auth.oauth2</groupId>
                <artifactId>org.wso2.carbon.identity.application.authenticator.oauth2</artifactId>
                <version>${identity.outbound.auth.oauth2.version}</version>
            </dependency>
            <dependency>
                <groupId>org.wso2.carbon.identity.outbound.auth.sts.passive</groupId>
                <artifactId>org.wso2.carbon.identity.application.authenticator.passive.sts</artifactId>
                <version>${identity.outbound.auth.passive.sts.version}</version>
            </dependency>
            <dependency>
                <groupId>org.wso2.carbon.identity.outbound.auth.saml2</groupId>
                <artifactId>org.wso2.carbon.identity.application.authenticator.samlsso</artifactId>
                <version>${identity.outbound.auth.samlsso.version}</version>
            </dependency>

            <!-- Social Authenticators -->
            <dependency>
                <groupId>org.wso2.carbon.identity.outbound.auth.facebook</groupId>
                <artifactId>org.wso2.carbon.identity.application.authenticator.facebook</artifactId>
                <version>${social.authenticator.facebook.version}</version>
            </dependency>
            <dependency>
                <groupId>org.wso2.carbon.identity.outbound.auth.google</groupId>
                <artifactId>org.wso2.carbon.identity.application.authenticator.google</artifactId>
                <version>${social.authenticator.google.version}</version>
            </dependency>
            <dependency>
                <groupId>org.wso2.carbon.identity.outbound.auth.live</groupId>
                <artifactId>org.wso2.carbon.identity.application.authenticator.live</artifactId>
                <version>${social.authenticator.windowslive.version}</version>
            </dependency>
            <dependency>
                <groupId>org.wso2.carbon.identity.outbound.auth.apple</groupId>
                <artifactId>org.wso2.carbon.identity.application.authenticator.apple</artifactId>
                <version>${social.authenticator.apple.version}</version>
            </dependency>

            <!-- Provisioning Connectors -->
            <dependency>
                <groupId>org.wso2.carbon.identity.outbound.provisioning.google</groupId>
                <artifactId>org.wso2.carbon.identity.provisioning.connector.google</artifactId>
                <version>${provisioning.connector.google.version}</version>
            </dependency>
            <dependency>
                <groupId>org.wso2.carbon.identity.outbound.provisioning.salesforce</groupId>
                <artifactId>org.wso2.carbon.identity.provisioning.connector.salesforce</artifactId>
                <version>${provisioning.connector.salesforce.version}</version>
            </dependency>
            <dependency>
                <groupId>org.wso2.carbon.identity.outbound.provisioning.scim</groupId>
                <artifactId>org.wso2.carbon.identity.provisioning.connector.scim</artifactId>
                <version>${provisioning.connector.scim.version}</version>
            </dependency>
            <dependency>
                <groupId>org.wso2.carbon.identity.outbound.provisioning.scim2</groupId>
                <artifactId>org.wso2.carbon.identity.provisioning.connector.scim2</artifactId>
                <version>${provisioning.connector.scim2.version}</version>
            </dependency>
            <dependency>
                <groupId>org.wso2.carbon.extension.identity.verification</groupId>
                <artifactId>org.wso2.carbon.extension.identity.verification.mgt.feature</artifactId>
                <version>${identity.verification.version}</version>
            </dependency>
            <dependency>
                <groupId>org.wso2.carbon.extension.identity.verification</groupId>
                <artifactId>org.wso2.carbon.extension.identity.verification.provider.feature</artifactId>
                <version>${identity.verification.version}</version>
            </dependency>
            <dependency>
                <groupId>org.wso2.carbon.extension.identity.verification</groupId>
                <artifactId>org.wso2.carbon.extension.identity.verification.ui.feature</artifactId>
                <version>${identity.verification.version}</version>
            </dependency>

            <!-- Local Authenticators -->
            <dependency>
                <groupId>org.wso2.carbon.identity.application.auth.basic</groupId>
                <artifactId>org.wso2.carbon.identity.application.authenticator.basicauth</artifactId>
                <version>${identity.local.auth.basicauth.version}</version>
            </dependency>
            <dependency>
                <groupId>org.wso2.carbon.identity.local.auth.iwa</groupId>
                <artifactId>org.wso2.carbon.identity.application.authenticator.iwa</artifactId>
                <version>${identity.local.auth.iwa.version}</version>
            </dependency>
            <dependency>
                <groupId>org.wso2.carbon.identity.local.auth.fido</groupId>
                <artifactId>org.wso2.carbon.identity.application.authenticator.fido</artifactId>
                <version>${identity.local.auth.fido.version}</version>
            </dependency>
            <dependency>
                <groupId>org.wso2.carbon.identity.local.auth.fido</groupId>
                <artifactId>org.wso2.carbon.identity.application.authenticator.fido2</artifactId>
                <version>${identity.local.auth.fido.version}</version>
            </dependency>
            <dependency>
                <groupId>org.wso2.carbon.identity.local.auth.fido</groupId>
                <artifactId>org.wso2.carbon.identity.application.authenticator.fido2.server.feature</artifactId>
                <version>${identity.local.auth.fido.version}</version>
            </dependency>
            <dependency>
                <groupId>org.wso2.carbon.identity.application.auth.basic</groupId>
                <artifactId>org.wso2.carbon.identity.application.authenticator.basicauth.jwt</artifactId>
                <version>${identity.local.auth.basicauth.version}</version>
            </dependency>
            <dependency>
                <groupId>org.wso2.carbon.identity.application.auth.basic</groupId>
                <artifactId>org.wso2.carbon.identity.application.authentication.handler.identifier</artifactId>
                <version>${identity.local.auth.basicauth.version}</version>
            </dependency>
            <dependency>
                <groupId>org.wso2.carbon.identity.application.auth.basic</groupId>
                <artifactId>org.wso2.carbon.identity.application.authentication.handler.session</artifactId>
                <version>${identity.local.auth.basicauth.version}</version>
            </dependency>
            <dependency>
                <groupId>org.wso2.carbon.extension.identity.oauth.addons</groupId>
                <artifactId>org.wso2.carbon.identity.oauth2.token.handler.clientauth.mutualtls</artifactId>
                <version>${identity.oauth.addons.version}</version>
            </dependency>

            <!-- Local Authentication API Connector -->
            <dependency>
                <groupId>org.wso2.carbon.identity.local.auth.api</groupId>
                <artifactId>org.wso2.carbon.identity.local.auth.api.core</artifactId>
                <version>${identity.local.auth.api.version}</version>
            </dependency>

            <!-- OAuth2 Grant Type extensions -->
            <dependency>
                <groupId>org.wso2.carbon.extension.identity.oauth2.grantType.jwt</groupId>
                <artifactId>org.wso2.carbon.identity.oauth2.grant.jwt</artifactId>
                <version>${identity.oauth2.jwt.bearer.grant.version}</version>
            </dependency>
            <dependency>
                <groupId>org.wso2.carbon.extension.identity.oauth2.grantType.token.exchange</groupId>
                <artifactId>org.wso2.carbon.identity.oauth2.grant.token.exchange</artifactId>
                <version>${identity.oauth2.token.exchange.grant.version}</version>
            </dependency>

            <!--Conditional authenticator functions-->
            <dependency>
                <groupId>org.wso2.carbon.identity.conditional.auth.functions</groupId>
                <artifactId>org.wso2.carbon.identity.conditional.auth.functions.user</artifactId>
                <version>${conditional.authentication.functions.version}</version>
            </dependency>
            <dependency>
                <groupId>org.wso2.carbon.identity.conditional.auth.functions</groupId>
                <artifactId>org.wso2.carbon.identity.conditional.auth.functions.notification</artifactId>
                <version>${conditional.authentication.functions.version}</version>
            </dependency>
            <dependency>
                <groupId>org.wso2.carbon.identity.conditional.auth.functions</groupId>
                <artifactId>org.wso2.carbon.identity.conditional.auth.functions.cookie</artifactId>
                <version>${conditional.authentication.functions.version}</version>
            </dependency>
            <dependency>
                <groupId>org.wso2.carbon.identity.conditional.auth.functions</groupId>
                <artifactId>org.wso2.carbon.identity.conditional.auth.functions.analytics</artifactId>
                <version>${conditional.authentication.functions.version}</version>
            </dependency>
            <dependency>
                <groupId>org.wso2.carbon.identity.conditional.auth.functions</groupId>
                <artifactId>org.wso2.carbon.identity.conditional.auth.functions.choreo</artifactId>
                <version>${conditional.authentication.functions.version}</version>
            </dependency>
            <!-- Other Connectors packed with IS -->
            <dependency>
                <groupId>org.wso2.carbon.extension.identity.authenticator.outbound.emailotp</groupId>
                <artifactId>org.wso2.carbon.identity.authenticator.emailotp</artifactId>
                <version>${authenticator.emailotp.version}</version>
            </dependency>
            <dependency>
                <groupId>org.wso2.carbon.extension.identity.authenticator.outbound.smsotp</groupId>
                <artifactId>org.wso2.carbon.extension.identity.authenticator.smsotp.connector</artifactId>
                <version>${authenticator.smsotp.version}</version>
            </dependency>
            <dependency>
                <groupId>org.wso2.carbon.identity.local.auth.magiclink</groupId>
                <artifactId>org.wso2.carbon.identity.application.authenticator.magiclink</artifactId>
                <version>${authenticator.magiclink.version}</version>
            </dependency>
            <dependency>
                <groupId>org.wso2.carbon.identity.local.auth.magiclink</groupId>
                <artifactId>org.wso2.carbon.identity.local.auth.magiclink.server.feature</artifactId>
                <version>${authenticator.magiclink.version}</version>
            </dependency>
            <dependency>
                <groupId>org.wso2.carbon.identity.local.auth.emailotp</groupId>
                <artifactId>org.wso2.carbon.identity.local.auth.emailotp</artifactId>
                <version>${authenticator.local.auth.emailotp.version}</version>
            </dependency>
            <dependency>
                <groupId>org.wso2.carbon.identity.local.auth.emailotp</groupId>
                <artifactId>org.wso2.carbon.identity.local.auth.emailotp.server.feature</artifactId>
                <version>${authenticator.local.auth.emailotp.version}</version>
            </dependency>
            <dependency>
                <groupId>org.wso2.carbon.identity.auth.otp.commons</groupId>
                <artifactId>org.wso2.carbon.identity.auth.otp.core</artifactId>
                <version>${authenticator.auth.otp.commons.version}</version>
            </dependency>
            <dependency>
                <groupId>org.wso2.carbon.identity.auth.otp.commons</groupId>
                <artifactId>org.wso2.carbon.identity.auth.otp.core.server.feature</artifactId>
                <version>${authenticator.auth.otp.commons.version}</version>
            </dependency>
            <dependency>
                <groupId>org.wso2.carbon.extension.identity.authenticator.outbound.twitter</groupId>
                <artifactId>org.wso2.carbon.extension.identity.authenticator.twitter.connector</artifactId>
                <version>${authenticator.twitter.version}</version>
            </dependency>
            <dependency>
                <groupId>org.wso2.carbon.extension.identity.authenticator.outbound.office365</groupId>
                <artifactId>org.wso2.carbon.extension.identity.authenticator.office3620connector</artifactId>
                <version>${authenticator.office365.version}</version>
            </dependency>
            <dependency>
                <groupId>org.wso2.carbon.extension.identity.authenticator.outbound.totp</groupId>
                <artifactId>org.wso2.carbon.extension.identity.authenticator.totp.connector</artifactId>
                <version>${authenticator.totp.version}</version>
            </dependency>
            <dependency>
                <groupId>org.wso2.carbon.extension.identity.authenticator.outbound.backupcode</groupId>
                <artifactId>org.wso2.carbon.extension.identity.authenticator.backupcode.connector</artifactId>
                <version>${authenticator.backupcode.version}</version>
            </dependency>
            <dependency>
                <groupId>org.wso2.carbon.extension.identity.authenticator.outbound.x509Certificate</groupId>
                <artifactId>org.wso2.carbon.extension.identity.authenticator.x509Certificate.connector</artifactId>
                <version>${authenticator.x509.version}</version>
            </dependency>

            <!--Hash providers-->
            <dependency>
                <groupId>org.wso2.carbon.identity.hash.provider.pbkdf2</groupId>
                <artifactId>org.wso2.carbon.identity.hash.provider.pbkdf2.server.feature</artifactId>
                <version>${hashprovider.pbkdf2.version}</version>
            </dependency>

            <!-- API server and API user common dependencies -->
            <dependency>
                <groupId>org.wso2.carbon.identity.server.api</groupId>
                <artifactId>org.wso2.carbon.identity.api.server.common</artifactId>
                <version>${identity.server.api.version}</version>
            </dependency>
            <dependency>
                <groupId>org.wso2.carbon.identity.user.api</groupId>
                <artifactId>org.wso2.carbon.identity.api.user.common</artifactId>
                <version>${identity.user.api.version}</version>
            </dependency>

            <!--
                Dependencies from this point is used in p2 profile gen, added here to get them updated along with
                versions plugin (version plugin only reads the dependencies in dependencyManagement,
                and dependencies section)
            -->
            <dependency>
                <groupId>org.wso2.carbon.healthcheck</groupId>
                <artifactId>org.wso2.carbon.healthcheck.server.feature</artifactId>
                <version>${carbon.healthcheck.version}</version>
            </dependency>
            <dependency>
                <groupId>org.wso2.carbon.identity.carbon.auth.saml2</groupId>
                <artifactId>org.wso2.carbon.identity.authenticator.saml2.sso.feature</artifactId>
                <version>${identity.carbon.auth.saml2.version}</version>
                <type>zip</type>
            </dependency>
            <dependency>
                <groupId>org.wso2.carbon.identity.local.auth.requestpath.basic</groupId>
                <artifactId>org.wso2.carbon.identity.application.authenticator.requestpath.basicauth.server.feature
                </artifactId>
                <version>${identity.outbound.auth.requestpath.basicauth.version}</version>
            </dependency>
            <dependency>
                <groupId>org.wso2.carbon.identity.carbon.auth.mutualssl</groupId>
                <artifactId>org.wso2.carbon.identity.authenticator.mutualssl.feature</artifactId>
                <version>${identity.carbon.auth.mutual.ssl.version}</version>
            </dependency>
            <dependency>
                <groupId>org.wso2.carbon.identity.workflow.user</groupId>
                <artifactId>org.wso2.carbon.user.mgt.workflow.feature</artifactId>
                <version>${identity.user.workflow.version}</version>
            </dependency>
            <dependency>
                <groupId>org.wso2.carbon.identity.userstore.remote</groupId>
                <artifactId>org.wso2.carbon.identity.user.store.remote.feature</artifactId>
                <version>${identity.userstore.remote.version}</version>
            </dependency>
            <dependency>
                <groupId>org.wso2.carbon.identity.carbon.auth.iwa</groupId>
                <artifactId>org.wso2.carbon.identity.authenticator.iwa.feature</artifactId>
                <version>${identity.carbon.auth.iwa.version}</version>
            </dependency>
            <dependency>
                <groupId>org.wso2.carbon.identity.workflow.template.multisteps</groupId>
                <artifactId>org.wso2.carbon.identity.workflow.template.server.feature</artifactId>
                <version>${identity.workflow.template.multisteps.version}</version>
            </dependency>
            <dependency>
                <groupId>org.wso2.carbon.identity.local.auth.requestpath.oauth</groupId>
                <artifactId>org.wso2.carbon.identity.application.authenticator.requestpath.oauth.server.feature
                </artifactId>
                <version>${identity.outbound.auth.requestpath.oauth.version}</version>
            </dependency>
            <dependency>
                <groupId>org.wso2.carbon.identity.tool.validator.sso.saml2</groupId>
                <artifactId>org.wso2.carbon.identity.tools.saml.validator.feature</artifactId>
                <version>${identity.tool.samlsso.validator.version}</version>
            </dependency>
            <dependency>
                <groupId>org.wso2.carbon.identity.datapublisher.authentication</groupId>
                <artifactId>org.wso2.carbon.identity.data.publisher.application.authentication.server.feature
                </artifactId>
                <version>${identity.data.publisher.authentication.version}</version>
            </dependency>
            <dependency>
                <groupId>org.wso2.carbon.identity.data.publisher.oauth</groupId>
                <artifactId>org.wso2.carbon.identity.data.publisher.oauth.server.feature</artifactId>
                <version>${identity.data.publisher.oauth.version}</version>
            </dependency>
            <dependency>
                <groupId>org.wso2.carbon.identity.data.publisher.audit</groupId>
                <artifactId>org.wso2.carbon.identity.data.publisher.audit.user.operation.server.feature</artifactId>
                <version>${identity.data.publisher.audit.version}</version>
            </dependency>
            <dependency>
                <groupId>org.wso2.carbon.identity.auth.rest</groupId>
                <artifactId>org.wso2.carbon.identity.auth.server.feature</artifactId>
                <version>${identity.carbon.auth.rest.version}</version>
            </dependency>
            <dependency>
                <groupId>org.wso2.carbon.identity.auth.rest</groupId>
                <artifactId>org.wso2.carbon.identity.cors.server.feature</artifactId>
                <version>${identity.carbon.auth.rest.version}</version>
            </dependency>
            <dependency>
                <groupId>org.wso2.carbon.identity.event.handler.accountlock</groupId>
                <artifactId>org.wso2.carbon.identity.handler.event.account.lock.feature</artifactId>
                <version>${identity.event.handler.account.lock.version}</version>
            </dependency>
            <dependency>
                <groupId>org.wso2.carbon.identity.event.handler.notification</groupId>
                <artifactId>org.wso2.carbon.email.mgt.feature</artifactId>
                <version>${identity.event.handler.notification.version}</version>
            </dependency>
            <dependency>
                <groupId>org.wso2.carbon.identity.metadata.saml2</groupId>
                <artifactId>org.wso2.carbon.identity.idp.metadata.saml2.server.feature</artifactId>
                <version>${identity.metadata.saml.version}</version>
            </dependency>
            <dependency>
                <groupId>org.wso2.carbon.identity.saml.common</groupId>
                <artifactId>org.wso2.carbon.identity.saml.common.util.feature</artifactId>
                <version>${saml.common.util.version}</version>
            </dependency>
            <dependency>
                <groupId>org.wso2.identity.apps</groupId>
                <artifactId>org.wso2.identity.apps.common.server.feature</artifactId>
                <version>${identity.apps.core.version}</version>
            </dependency>
            <dependency>
                <groupId>org.wso2.identity.apps</groupId>
                <artifactId>org.wso2.identity.apps.console.server.feature</artifactId>
                <version>${identity.apps.console.version}</version>
            </dependency>
            <dependency>
                <groupId>org.wso2.identity.apps</groupId>
                <artifactId>org.wso2.identity.apps.myaccount.server.feature</artifactId>
                <version>${identity.apps.myaccount.version}</version>
            </dependency>
            <dependency>
                <groupId>org.wso2.identity.apps</groupId>
                <artifactId>org.wso2.identity.apps.authentication.portal.server.feature</artifactId>
                <version>${identity.apps.core.version}</version>
            </dependency>
            <dependency>
                <groupId>org.wso2.identity.apps</groupId>
                <artifactId>org.wso2.identity.apps.recovery.portal.server.feature</artifactId>
                <version>${identity.apps.core.version}</version>
            </dependency>

            <dependency>
                <groupId>org.wso2.carbon.identity.application.authz.xacml</groupId>
                <artifactId>org.wso2.carbon.identity.application.authz.xacml.server.feature</artifactId>
                <version>${identity.app.authz.xacml.version}</version>
            </dependency>
            <dependency>
                <groupId>org.wso2.carbon.extension.identity.oauth.addons</groupId>
                <artifactId>org.wso2.carbon.identity.oauth2.validators.xacml.server.feature</artifactId>
                <version>${identity.oauth.addons.version}</version>
            </dependency>
            <dependency>
                <groupId>org.wso2.carbon.identity.outbound.auth.oauth2</groupId>
                <artifactId>org.wso2.carbon.identity.outbound.auth.oauth2.server.feature</artifactId>
                <version>${identity.outbound.auth.oauth2.version}</version>
            </dependency>
            <dependency>
                <groupId>org.apache.felix</groupId>
                <artifactId>org.apache.felix.scr.ds-annotations</artifactId>
                <version>${ds-annotations.version}</version>
            </dependency>
            <dependency>
                <groupId>org.wso2.carbon.consent.mgt</groupId>
                <artifactId>org.wso2.carbon.consent.mgt.feature</artifactId>
                <version>${carbon.consent.mgt.version}</version>
            </dependency>
            <dependency>
                <groupId>org.wso2.carbon.identity.framework</groupId>
                <artifactId>org.wso2.carbon.identity.consent.mgt</artifactId>
                <version>${carbon.identity.framework.version}</version>
            </dependency>
            <dependency>
                <groupId>org.wso2.carbon.utils</groupId>
                <artifactId>org.wso2.carbon.database.utils</artifactId>
                <version>${carbon.database.utils.version}</version>
            </dependency>
            <dependency>
                <groupId>org.wso2.carbon.registry</groupId>
                <artifactId>org.wso2.carbon.registry.properties.stub</artifactId>
                <version>${carbon.registry.version}</version>
            </dependency>
            <dependency>
                <groupId>org.wso2.carbon.extension.identity.x509certificate</groupId>
                <artifactId>org.wso2.carbon.extension.identity.x509Certificate.validation.server.feature</artifactId>
                <version>${org.wso2.carbon.extension.identity.x509certificate.version}</version>
            </dependency>
            <dependency>
                <groupId>org.wso2.carbon.identity.conditional.auth.functions</groupId>
                <artifactId>org.wso2.carbon.identity.conditional.auth.functions.server.feature</artifactId>
                <version>${conditional.authentication.functions.version}</version>
            </dependency>
            <dependency>
                <groupId>org.wso2.carbon.identity.framework</groupId>
                <artifactId>org.wso2.carbon.identity.template.mgt.server.feature</artifactId>
                <version>${carbon.identity.framework.version}</version>
            </dependency>
            <dependency>
                <groupId>org.wso2.carbon.identity.framework</groupId>
                <artifactId>org.wso2.carbon.identity.template.mgt.feature</artifactId>
                <version>${carbon.identity.framework.version}</version>
            </dependency>
            <dependency>
                <groupId>org.wso2.carbon.identity.framework</groupId>
                <artifactId>org.wso2.carbon.identity.cors.mgt.server.feature</artifactId>
                <version>${carbon.identity.framework.version}</version>
            </dependency>
            <dependency>
                <groupId>org.wso2.carbon.identity.framework</groupId>
                <artifactId>org.wso2.carbon.identity.user.functionality.mgt.feature</artifactId>
                <version>${carbon.identity.framework.version}</version>
            </dependency>
            <dependency>
                <groupId>org.wso2.carbon.identity.framework</groupId>
                <artifactId>org.wso2.carbon.identity.multi.attribute.login.mgt.server.feature</artifactId>
                <version>${carbon.identity.framework.version}</version>
            </dependency>
            <dependency>
                <groupId>org.wso2.carbon.identity.framework</groupId>
                <artifactId>org.wso2.carbon.identity.unique.claim.mgt.server.feature</artifactId>
                <version>${carbon.identity.framework.version}</version>
            </dependency>
            <dependency>
                <groupId>org.wso2.carbon.identity.framework</groupId>
                <artifactId>org.wso2.carbon.identity.userstore.configuration.server.feature</artifactId>
                <version>${carbon.identity.framework.version}</version>
            </dependency>
            <dependency>
                <groupId>org.wso2.carbon.identity.framework</groupId>
                <artifactId>org.wso2.carbon.identity.api.resource.mgt.server.feature</artifactId>
                <version>${carbon.identity.framework.version}</version>
            </dependency>
            <dependency>
                <groupId>org.wso2.carbon.identity.governance</groupId>
                <artifactId>org.wso2.carbon.identity.multi.attribute.login.service.server.feature</artifactId>
                <version>${identity.governance.version}</version>
            </dependency>
            <dependency>
                <groupId>org.wso2.carbon.identity.framework</groupId>
                <artifactId>org.wso2.carbon.identity.central.log.mgt</artifactId>
                <version>${carbon.identity.framework.version}</version>
            </dependency>
            <dependency>
                <groupId>org.wso2.carbon.identity.branding.preference.management</groupId>
                <artifactId>org.wso2.carbon.identity.branding.preference.management.core</artifactId>
                <version>${identity.branding.preference.management.version}</version>
            </dependency>
            <dependency>
                <groupId>org.wso2.carbon.identity.framework</groupId>
                <artifactId>org.wso2.carbon.identity.input.validation.mgt</artifactId>
                <version>${carbon.identity.framework.version}</version>
            </dependency>
            <dependency>
                <groupId>org.wso2.carbon.identity.framework</groupId>
                <artifactId>org.wso2.carbon.identity.input.validation.mgt.server.feature</artifactId>
                <version>${carbon.identity.framework.version}</version>
            </dependency>
            <dependency>
                <groupId>org.wso2.carbon.identity.framework</groupId>
                <artifactId>org.wso2.carbon.identity.consent.server.configs.mgt</artifactId>
                <version>${carbon.identity.framework.version}</version>
            </dependency>
            <dependency>
                <groupId>org.wso2.carbon.identity.framework</groupId>
                <artifactId>org.wso2.carbon.identity.consent.server.configs.mgt.server.feature</artifactId>
                <version>${carbon.identity.framework.version}</version>
            </dependency>
            <dependency>
                <groupId>org.wso2.carbon.identity.organization.management</groupId>
                <artifactId>org.wso2.carbon.identity.organization.management.server.feature</artifactId>
                <version>${identity.org.mgt.version}</version>
            </dependency>
            <dependency>
                <groupId>org.wso2.carbon.identity.organization.management.core</groupId>
                <artifactId>org.wso2.carbon.identity.organization.management.core.server.feature</artifactId>
                <version>${identity.org.mgt.core.version}</version>
            </dependency>
            <dependency>
                <groupId>org.wso2.carbon.identity.auth.organization.login</groupId>
                <artifactId>org.wso2.carbon.identity.auth.organization.login.server.feature</artifactId>
                <version>${identity.organization.login.version}</version>
            </dependency>
            <dependency>
                <groupId>org.wso2.carbon.extension.identity.oauth2.grantType.organizationswitch</groupId>
                <artifactId>org.wso2.carbon.identity.oauth2.grant.organizationswitch.server.feature</artifactId>
                <version>${identity.oauth2.grant.organizationswitch.version}</version>
            </dependency>
            <dependency>
                <groupId>org.wso2.carbon.identity.outbound.provisioning.scim2</groupId>
                <artifactId>org.wso2.carbon.identity.provisioning.connector.scim2.server.feature</artifactId>
                <version>${provisioning.connector.scim2.version}</version>
            </dependency>
            <dependency>
                <groupId>org.wso2.carbon.extension.identity.verification</groupId>
                <artifactId>org.wso2.carbon.extension.identity.verification.mgt</artifactId>
                <version>${identity.verification.version}</version>
            </dependency>
            <dependency>
                <groupId>org.wso2.carbon.extension.identity.verification</groupId>
                <artifactId>org.wso2.carbon.extension.identity.verification.provider</artifactId>
                <version>${identity.verification.version}</version>
            </dependency>
            <dependency>
                <groupId>org.wso2.carbon.extension.identity.verification</groupId>
                <artifactId>org.wso2.carbon.extension.identity.verification.ui</artifactId>
                <version>${identity.verification.version}</version>
            </dependency>
            <dependency>
                <groupId>org.wso2.msf4j</groupId>
                <artifactId>msf4j-core</artifactId>
                <version>${msf4j.version}</version>
            </dependency>
            <dependency>
                <groupId>org.wso2.msf4j</groupId>
                <artifactId>msf4j-microservice</artifactId>
                <version>${msf4j.version}</version>
            </dependency>
            <dependency>
                <groupId>org.apache.velocity</groupId>
                <artifactId>velocity</artifactId>
                <version>${org.apache.velocity.version}</version>
            </dependency>
            <dependency>
                <groupId>io.rest-assured</groupId>
                <artifactId>rest-assured</artifactId>
                <version>${rest.assured.version}</version>
                <scope>test</scope>
            </dependency>
            <dependency>
                <groupId>io.rest-assured</groupId>
                <artifactId>json-path</artifactId>
                <version>${rest.assured.version}</version>
                <scope>test</scope>
            </dependency>
            <dependency>
                <groupId>io.rest-assured</groupId>
                <artifactId>xml-path</artifactId>
                <version>${rest.assured.version}</version>
                <scope>test</scope>
            </dependency>
            <dependency>
                <groupId>io.rest-assured</groupId>
                <artifactId>rest-assured-all</artifactId>
                <version>${rest.assured.version}</version>
                <scope>test</scope>
            </dependency>
            <dependency>
                <groupId>io.swagger</groupId>
                <artifactId>swagger-annotations</artifactId>
                <version>${swagger-core-version}</version>
                <scope>test</scope>
            </dependency>
            <dependency>
                <groupId>com.atlassian.oai</groupId>
                <artifactId>swagger-request-validator-restassured</artifactId>
                <version>${swagger-request-validator.version}</version>
                <scope>test</scope>
            </dependency>
            <dependency>
                <groupId>org.xmlunit</groupId>
                <artifactId>xmlunit-core</artifactId>
                <version>${org.xmlunit.version}</version>
                <scope>test</scope>
            </dependency>
            <dependency>
                <groupId>org.wso2.identity.apps</groupId>
                <artifactId>identity-apps-cypress-tests</artifactId>
                <version>${identity.apps.tests.version}</version>
            </dependency>
            <dependency>
                <groupId>org.codehaus.jackson</groupId>
                <artifactId>jackson-core-asl</artifactId>
                <version>${jackson-core-asl.version}</version>
                <scope>compile</scope>
            </dependency>
            <dependency>
                <groupId>com.fasterxml.jackson.core</groupId>
                <artifactId>jackson-core</artifactId>
                <version>${com.fasterxml.jackson.version}</version>
            </dependency>
            <dependency>
                <groupId>com.fasterxml.jackson.core</groupId>
                <artifactId>jackson-annotations</artifactId>
                <version>${com.fasterxml.jackson.version}</version>
            </dependency>
            <dependency>
                <groupId>com.fasterxml.jackson.core</groupId>
                <artifactId>jackson-databind</artifactId>
                <version>${com.fasterxml.jackson.databind.version}</version>
            </dependency>
            <dependency>
                <groupId>org.apache.log4j.wso2</groupId>
                <artifactId>log4j</artifactId>
                <version>${org.apache.log4j.wso2.version}</version>
                <exclusions>
                    <exclusion>
                        <groupId>log4j</groupId>
                        <artifactId>log4j</artifactId>
                    </exclusion>
                </exclusions>
            </dependency>
            <!-- Pax Logging -->
            <dependency>
                <groupId>org.wso2.org.ops4j.pax.logging</groupId>
                <artifactId>pax-logging-api</artifactId>
                <version>${pax.logging.api.version}</version>
            </dependency>
            <dependency>
                <groupId>org.apache.logging.log4j</groupId>
                <artifactId>log4j-jul</artifactId>
                <version>${org.apache.logging.log4j.version}</version>
                <scope>test</scope>
            </dependency>
            <dependency>
                <groupId>org.apache.logging.log4j</groupId>
                <artifactId>log4j-core</artifactId>
                <version>${org.apache.logging.log4j.version}</version>
                <scope>test</scope>
            </dependency>
            <dependency>
                <groupId>commons-logging</groupId>
                <artifactId>commons-logging</artifactId>
                <version>1.2</version>
                <scope>test</scope>
            </dependency>
            <dependency>
                <groupId>commons-lang.wso2</groupId>
                <artifactId>commons-lang</artifactId>
                <version>${commons-lang.wso2.version}</version>
                <scope>test</scope>
            </dependency>
            <dependency>
                <groupId>org.wso2.is</groupId>
                <artifactId>org.wso2.carbon.identity.test.integration.service</artifactId>
                <version>${project.version}</version>
            </dependency>
            <dependency>
                <groupId>org.apache.directory.server</groupId>
                <artifactId>apacheds-core-constants</artifactId>
                <version>${apacheds.core.version}</version>
                <scope>test</scope>
            </dependency>
            <dependency>
                <groupId>org.apache.directory.server</groupId>
                <artifactId>apacheds-core</artifactId>
                <version>${apacheds.core.version}</version>
                <scope>test</scope>
            </dependency>
            <dependency>
                <groupId>org.apache.directory.server</groupId>
                <artifactId>apacheds-core-api</artifactId>
                <version>${apacheds.core.version}</version>
                <scope>test</scope>
            </dependency>
            <dependency>
                <groupId>org.apache.directory.server</groupId>
                <artifactId>apacheds-jdbm-partition</artifactId>
                <version>${apacheds.core.version}</version>
                <scope>test</scope>
            </dependency>
            <dependency>
                <groupId>org.apache.directory.server</groupId>
                <artifactId>apacheds-ldif-partition</artifactId>
                <version>${apacheds.core.version}</version>
                <scope>test</scope>
            </dependency>
            <dependency>
                <groupId>org.apache.directory.server</groupId>
                <artifactId>apacheds-protocol-ldap</artifactId>
                <version>${apacheds.core.version}</version>
                <scope>test</scope>
            </dependency>
            <dependency>
                <groupId>org.apache.directory.server</groupId>
                <artifactId>apacheds-protocol-shared</artifactId>
                <version>${apacheds.core.version}</version>
                <scope>test</scope>
            </dependency>
            <dependency>
                <groupId>org.apache.directory.server</groupId>
                <artifactId>apacheds-xdbm-partition</artifactId>
                <version>${apacheds.core.version}</version>
                <scope>test</scope>
            </dependency>
            <dependency>
                <groupId>org.apache.directory.api</groupId>
                <artifactId>api-all</artifactId>
                <version>${apacheds.api.version}</version>
                <scope>test</scope>
            </dependency>
        </dependencies>
    </dependencyManagement>

    <profiles>
        <profile>
            <id>Sign-Artifacts</id>
            <activation>
                <property>
                    <name>sign</name>
                </property>
            </activation>
            <build>
                <plugins>
                    <plugin>
                        <groupId>org.apache.maven.plugins</groupId>
                        <artifactId>maven-gpg-plugin</artifactId>
                        <version>1.0-alpha-3</version>
                        <executions>
                            <execution>
                                <id>sign-artifacts</id>
                                <phase>verify</phase>
                                <goals>
                                    <goal>sign</goal>
                                </goals>
                            </execution>
                        </executions>
                    </plugin>
                </plugins>
            </build>
        </profile>
        <profile>
            <id>wso2-release</id>
            <build>
                <plugins>
                    <plugin>
                        <groupId>org.apache.maven.plugins</groupId>
                        <artifactId>maven-javadoc-plugin</artifactId>
                        <version>2.10.1</version>
                        <executions>
                            <execution>
                                <id>attach-javadocs</id>
                                <goals>
                                    <goal>jar</goal>
                                </goals>
                                <configuration> <!-- add this to disable checking -->
                                    <additionalparam>-Xdoclint:none</additionalparam>
                                    <source>8</source>
                                </configuration>
                            </execution>
                        </executions>
                    </plugin>
                </plugins>
            </build>
        </profile>

    </profiles>

    <properties>

        <!--Carbon Identity Framework Version-->
<<<<<<< HEAD
        <carbon.identity.framework.version>5.25.337</carbon.identity.framework.version>
=======
        <carbon.identity.framework.version>5.25.349</carbon.identity.framework.version>
>>>>>>> 91357871
        <carbon.identity.framework.version.range>[5.14.67, 6.0.0]</carbon.identity.framework.version.range>

        <!--SAML Common Utils Version-->
        <saml.common.util.version>1.3.0</saml.common.util.version>
        <saml.common.util.version.range>[1.0.0,2.0.0)</saml.common.util.version.range>

        <!--Carbon Consent Version-->
        <carbon.consent.mgt.version>2.5.2</carbon.consent.mgt.version>

        <!--Identity Governance Version-->
        <identity.governance.version>1.8.71</identity.governance.version>

        <!--Identity Carbon Versions-->
        <identity.carbon.auth.saml2.version>5.8.5</identity.carbon.auth.saml2.version>
        <identity.carbon.auth.mutual.ssl.version>5.5.0</identity.carbon.auth.mutual.ssl.version>
        <identity.carbon.auth.iwa.version>5.5.0</identity.carbon.auth.iwa.version>
        <identity.carbon.auth.rest.version>1.8.21</identity.carbon.auth.rest.version>


        <!-- Identity Inbound Versions   -->
        <identity.inbound.auth.saml.version>5.11.23</identity.inbound.auth.saml.version>
        <identity.inbound.auth.oauth.version>6.11.121</identity.inbound.auth.oauth.version>
        <identity.inbound.auth.openid.version>5.9.5</identity.inbound.auth.openid.version>
        <identity.inbound.auth.sts.version>5.10.16</identity.inbound.auth.sts.version>
        <identity.inbound.provisioning.scim.version>5.7.3</identity.inbound.provisioning.scim.version>
        <identity.inbound.provisioning.scim2.version>3.4.26</identity.inbound.provisioning.scim2.version>

        <!-- Identity workflow Versions -->
        <identity.user.workflow.version>5.6.0</identity.user.workflow.version>
        <identity.workflow.impl.bps.version>5.5.5</identity.workflow.impl.bps.version>
        <identity.workflow.template.multisteps.version>5.5.0</identity.workflow.template.multisteps.version>


        <!-- Identity User Versions -->
        <identity.user.account.association.version>5.5.6</identity.user.account.association.version>
        <identity.user.ws.version>5.7.4</identity.user.ws.version>

        <!-- Identity Userstore Versions -->
        <identity.userstore.remote.version>5.2.5</identity.userstore.remote.version>

        <!-- Identity Data Publisher Versions -->
        <identity.data.publisher.authentication.version>5.6.6</identity.data.publisher.authentication.version>
        <identity.data.publisher.oauth.version>1.6.6</identity.data.publisher.oauth.version>
        <identity.data.publisher.audit.version>1.4.3</identity.data.publisher.audit.version>

        <!-- Identity Event Handler Versions -->
        <identity.event.handler.account.lock.version>1.8.12</identity.event.handler.account.lock.version>
        <identity.event.handler.notification.version>1.7.16</identity.event.handler.notification.version>

        <!--<identity.agent.entitlement.proxy.version>5.1.1</identity.agent.entitlement.proxy.version>-->
        <!--<identity.carbon.auth.signedjwt.version>5.1.1</identity.carbon.auth.signedjwt.version>-->
        <!--<identity.userstore.cassandra.version>5.1.1</identity.userstore.cassandra.version>-->
        <!--<identity.agent-entitlement-filter.version>5.1.1</identity.agent-entitlement-filter.version>-->
        <org.wso2.carbon.identity.remotefetch.version>0.8.4</org.wso2.carbon.identity.remotefetch.version>

        <!-- CallHome version -->
        <callhome.version>4.5.x_1.0.14</callhome.version>

        <!-- Authenticator Versions -->
        <identity.outbound.auth.oidc.version>5.11.18</identity.outbound.auth.oidc.version>
        <identity.outbound.auth.oauth2.version>1.0.11</identity.outbound.auth.oauth2.version>
        <identity.outbound.auth.passive.sts.version>5.5.0</identity.outbound.auth.passive.sts.version>
        <identity.outbound.auth.samlsso.version>5.8.6</identity.outbound.auth.samlsso.version>
        <identity.outbound.auth.requestpath.basicauth.version>5.5.4</identity.outbound.auth.requestpath.basicauth.version>
        <identity.outbound.auth.requestpath.oauth.version>5.5.4</identity.outbound.auth.requestpath.oauth.version>

        <!-- Social Authenticator Versions -->
        <social.authenticator.facebook.version>5.2.4</social.authenticator.facebook.version>
        <social.authenticator.google.version>5.2.10</social.authenticator.google.version>
        <social.authenticator.windowslive.version>5.2.2</social.authenticator.windowslive.version>
        <social.authenticator.apple.version>1.0.4</social.authenticator.apple.version>

        <!-- Provisioning connector Versions -->
        <provisioning.connector.google.version>5.2.3</provisioning.connector.google.version>
        <provisioning.connector.salesforce.version>5.2.3</provisioning.connector.salesforce.version>
        <provisioning.connector.scim.version>5.3.1</provisioning.connector.scim.version>
        <provisioning.connector.scim2.version>2.0.3</provisioning.connector.scim2.version>

        <!-- Local Authenticator Versions -->
        <identity.local.auth.basicauth.version>6.7.23</identity.local.auth.basicauth.version>
        <identity.local.auth.fido.version>5.3.39</identity.local.auth.fido.version>
        <identity.local.auth.iwa.version>5.4.2</identity.local.auth.iwa.version>

        <!-- Local Authentication API Connector Version -->
        <identity.local.auth.api.version>2.5.8</identity.local.auth.api.version>

        <!-- OAuth2 Grant Type extensions -->
        <identity.oauth2.jwt.bearer.grant.version>2.2.1</identity.oauth2.jwt.bearer.grant.version>
        <identity.oauth2.token.exchange.grant.version>1.1.3</identity.oauth2.token.exchange.grant.version>

        <!--SAML Metadata-->
        <identity.metadata.saml.version>1.7.7</identity.metadata.saml.version>

        <!-- Connector Versions -->
        <authenticator.totp.version>3.3.16</authenticator.totp.version>
        <authenticator.backupcode.version>0.0.15</authenticator.backupcode.version>
        <authenticator.office365.version>2.1.2</authenticator.office365.version>
        <authenticator.smsotp.version>3.3.12</authenticator.smsotp.version>
        <authenticator.magiclink.version>1.1.12</authenticator.magiclink.version>
        <authenticator.emailotp.version>4.1.18</authenticator.emailotp.version>
        <authenticator.local.auth.emailotp.version>1.0.3</authenticator.local.auth.emailotp.version>
        <authenticator.twitter.version>1.1.1</authenticator.twitter.version>
        <authenticator.x509.version>3.1.11</authenticator.x509.version>
        <identity.extension.utils>1.0.14</identity.extension.utils>
        <authenticator.auth.otp.commons.version>1.0.0</authenticator.auth.otp.commons.version>

        <identity.org.mgt.version>1.3.67</identity.org.mgt.version>
        <identity.org.mgt.core.version>1.0.61</identity.org.mgt.core.version>
        <identity.organization.login.version>1.1.21</identity.organization.login.version>
        <identity.oauth2.grant.organizationswitch.version>1.1.9</identity.oauth2.grant.organizationswitch.version>

        <!-- Hash Provider Versions-->
        <hashprovider.pbkdf2.version>0.1.4</hashprovider.pbkdf2.version>

        <!-- Identity Branding Preference Management Versions -->
        <identity.branding.preference.management.version>1.0.5</identity.branding.preference.management.version>

        <!-- Identity REST API feature -->
        <identity.api.dispatcher.version>2.0.13</identity.api.dispatcher.version>
        <identity.user.api.version>1.3.19</identity.user.api.version>
<<<<<<< HEAD
        <identity.server.api.version>1.2.83</identity.server.api.version>
=======
        <identity.server.api.version>1.2.82</identity.server.api.version>
>>>>>>> 91357871

        <identity.agent.sso.version>5.5.9</identity.agent.sso.version>
        <identity.tool.samlsso.validator.version>5.5.7</identity.tool.samlsso.validator.version>
        <identity.app.authz.xacml.version>2.3.1</identity.app.authz.xacml.version>
        <identity.oauth.addons.version>2.4.25</identity.oauth.addons.version>
        <org.wso2.carbon.extension.identity.x509certificate.version>1.1.3</org.wso2.carbon.extension.identity.x509certificate.version>
        <conditional.authentication.functions.version>1.2.36</conditional.authentication.functions.version>

        <!-- Identity Portal Versions -->
        <identity.apps.console.version>2.0.4</identity.apps.console.version>
        <identity.apps.myaccount.version>2.0.2</identity.apps.myaccount.version>
        <identity.apps.core.version>2.0.3</identity.apps.core.version>
        <identity.apps.tests.version>1.6.373</identity.apps.tests.version>

        <!-- Charon -->
        <charon.version>3.4.1</charon.version>

        <!-- Carbon Kernel -->
        <carbon.kernel.version>4.9.13</carbon.kernel.version>

        <!-- Identity Verification -->
        <identity.verification.version>1.0.6</identity.verification.version>

        <!-- Carbon Repo Versions -->
        <carbon.deployment.version>4.12.20</carbon.deployment.version>
        <carbon.commons.version>4.10.6</carbon.commons.version>
        <carbon.registry.version>4.8.15</carbon.registry.version>
        <carbon.multitenancy.version>4.11.12</carbon.multitenancy.version>
        <carbon.metrics.version>1.3.12</carbon.metrics.version>
        <carbon.business-process.version>4.5.66</carbon.business-process.version>
        <carbon.analytics-common.version>5.2.53</carbon.analytics-common.version>
        <carbon.dashboards.version>2.0.27</carbon.dashboards.version>
        <carbon.database.utils.version>2.1.6</carbon.database.utils.version>
        <carbon.healthcheck.version>1.3.0</carbon.healthcheck.version>

        <!-- Common tool Versions -->
        <cipher-tool.version>1.2.4</cipher-tool.version>
        <securevault.wso2.version>1.1.7</securevault.wso2.version>

        <!-- Feature dependency Versions -->
        <stratos.version.221>2.2.1</stratos.version.221>
        <ehcache.version>1.5.0.wso2v3</ehcache.version>
        <bcel.wso2.version>5.2.0.wso2v1</bcel.wso2.version>
        <asm-all.version>5.2</asm-all.version>
        <cglib.wso2.version>2.2.wso2v1</cglib.wso2.version>
        <jibx.wso2.version>1.2.1.wso2v1</jibx.wso2.version>
        <axis2.jibx.wso2.version>1.6.1.wso2v11</axis2.jibx.wso2.version>
        <axis2.jaxb.wso2.version>${axis2.wso2.version}</axis2.jaxb.wso2.version>
        <axis2-transports.version>2.0.0-wso2v42</axis2-transports.version>
        <h2database.wso2.version>2.2.220.wso2v1</h2database.wso2.version>
        <slf4j.version>1.7.28</slf4j.version>

        <!-- UI styles dependency versions -->
        <equinox.http.servlet.version>2.2.2</equinox.http.servlet.version>
        <equinox.http.helper.version>1.0.0</equinox.http.helper.version>
        <equinox.jsp.jasper.version>1.0.1.R33x_v20070816</equinox.jsp.jasper.version>
        <javax.servlet.jsp.version>2.0.0.v200706191603</javax.servlet.jsp.version>

        <!-- Distribution dependencies ends here -->

        <!-- Build dependency Versions -->
        <wso2.json.merge.plugin.version>5.2.5</wso2.json.merge.plugin.version>
        <carbon.p2.plugin.version>5.1.2</carbon.p2.plugin.version>
        <ds-annotations.version>1.2.10</ds-annotations.version>
        <maven.war.plugin.version>3.2.0</maven.war.plugin.version>
        <maven.checkstyle.plugin.version>3.1.1</maven.checkstyle.plugin.version>

        <!-- Sample dependency Versions -->
        <samples.is.version>4.3.10</samples.is.version>
        <sevlet.api.version>2.5</sevlet.api.version>
        <jsp.api.version>2.0</jsp.api.version>
        <neethi.wso2.version>2.0.4.wso2v5</neethi.wso2.version>
        <axiom.impl.version>1.2.12</axiom.impl.version>
        <axiom.version>1.2.11-wso2v6</axiom.version>
        <gdata.core.wso2.version>1.47.0.wso2v1</gdata.core.wso2.version>
        <json.simple.version>1.1.1</json.simple.version>
        <openid4java.consumer.version>1.0.0</openid4java.consumer.version>
        <opensaml.version>2.6.6</opensaml.version>
        <opensaml2.wso2.version>2.6.6.wso2v3</opensaml2.wso2.version>
        <opensaml3.version>3.3.1</opensaml3.version>
        <shibboleth.version>7.3.0</shibboleth.version>
        <joda.wso2.version>2.9.4.wso2v1</joda.wso2.version>
        <wss4j.wso2.version>1.6.0-wso2v7</wss4j.wso2.version>
        <openws.version>1.5.4</openws.version>
        <xalan.version>2.7.2</xalan.version>
        <xalan.wso2.version>2.7.0.wso2v1</xalan.wso2.version>
        <rampart.wso2.version>1.6.1-wso2v43</rampart.wso2.version>
        <orbit.version.commons.httpclient>4.5.13.wso2v1</orbit.version.commons.httpclient>
        <httpcore.wso2.version>4.4.15.wso2v1</httpcore.wso2.version>
        <httpclient.version>4.5.13</httpclient.version>
        <commons.httpclient.version>3.1</commons.httpclient.version>
        <jstl.version>1.1.2</jstl.version>
        <taglibs.version>1.1.2</taglibs.version>
        <google.collect.wso2.version>1.0.0.wso2v2</google.collect.wso2.version>
        <google.code.gson.version>2.9.0</google.code.gson.version>
        <oauth2.client.version>1.0.0</oauth2.client.version>
        <axiom.wso2.version>1.2.11-wso2v16</axiom.wso2.version>
        <commons.lang.version>2.6</commons.lang.version>
        <charon.orbit.version>2.1.8</charon.orbit.version>
        <commons-collections.version>3.2.2</commons-collections.version>
        <axis2.client.version>${axis2.wso2.version}</axis2.client.version>
        <axis2.wso2.version>1.6.1-wso2v42</axis2.wso2.version>
        <nimbusds.version>7.3.0.wso2v1</nimbusds.version>
        <commons-codec.version>1.14.0.wso2v1</commons-codec.version>
        <eclipse.microprofile.version>1.2</eclipse.microprofile.version>
        <xmltooling.version>1.3.1</xmltooling.version>
        <xercesImpl.version>2.12.2</xercesImpl.version>
        <commons.codec.version>1.8</commons.codec.version>
        <XmlSchema.version>1.4.7-wso2v5</XmlSchema.version>
        <wsdl4j.version>1.6.2.wso2v2</wsdl4j.version>
        <commons.pool.wso2.version>1.5.6.wso2v1</commons.pool.wso2.version>
        <liberty.maven.plugin.version>2.2</liberty.maven.plugin.version>
        <pax.logging.api.version>2.1.0-wso2v4</pax.logging.api.version>
        <org.wso2.orbit.org.apache.velocity.version>1.7.0.wso2v1</org.wso2.orbit.org.apache.velocity.version>

        <osgi.framework.imp.pkg.version.range>[1.7.0, 2.0.0)</osgi.framework.imp.pkg.version.range>
        <osgi.service.component.imp.pkg.version.range>[1.2.0, 2.0.0)</osgi.service.component.imp.pkg.version.range>
        <commons.logging.version.range>[1.2.0,2.0.0)</commons.logging.version.range>
        <commons-lang.wso2.version>2.6.0.wso2v1</commons-lang.wso2.version>

        <!--  Test dependencies -->
        <carbon.automation.version>4.4.3</carbon.automation.version>
        <carbon.automationutils.version>4.5.4</carbon.automationutils.version>
        <selenium.version>2.40.0</selenium.version>
        <testng.version>6.1.1</testng.version>
        <junit.version>4.13.1</junit.version>
        <org.apache.tomcat.wso2.version>7.0.52.wso2v5</org.apache.tomcat.wso2.version>
        <msf4j.version>2.6.2</msf4j.version>
        <jacoco.agent.version>0.8.4</jacoco.agent.version>
        <xml.apis.version>1.4.01</xml.apis.version>
        <emma.version>2.1.5320</emma.version>
        <apache.wink.version>1.1.3-incubating</apache.wink.version>
        <apache.ws.security.version>1.6.9</apache.ws.security.version>
        <apache.openejb.version>4.5.2</apache.openejb.version>
        <nimbus.oidc.sdk.version>6.13</nimbus.oidc.sdk.version>
        <apacheds.core.version>2.0.0.AM26</apacheds.core.version>
        <apacheds.api.version>2.0.0.AM4</apacheds.api.version>
        <!--Rest API test -->
        <rest.assured.version>5.0.0</rest.assured.version>
        <swagger-core-version>1.5.22</swagger-core-version>
        <swagger-request-validator.version>2.6.0</swagger-request-validator.version>
        <!--UI Cypress test -->
        <com.fasterxml.jackson.version>2.13.2</com.fasterxml.jackson.version>
        <com.fasterxml.jackson.databind.version>2.13.4.2</com.fasterxml.jackson.databind.version>
        <jackson-core-asl.version>1.9.13</jackson-core-asl.version>
        <!--ws-trust-client-->
        <org.apache.velocity.version>1.7</org.apache.velocity.version>
        <org.xmlunit.version>2.6.3</org.xmlunit.version>
        <org.apache.logging.log4j.version>2.17.1</org.apache.logging.log4j.version>
        <org.apache.log4j.wso2.version>1.2.17.wso2v1</org.apache.log4j.wso2.version>

        <project.scm.id>my-scm-server</project.scm.id>

    </properties>

    <repositories>
        <!-- Before adding ANYTHING in here, please start a discussion on the dev list.
	Ideally the Axis2 build should only use Maven central (which is available
	by default) and nothing else. We had troubles with other repositories in
	the past. Therefore configuring additional repositories here should be
	considered very carefully. -->
        <repository>
            <id>wso2-nexus</id>
            <name>WSO2 internal Repository</name>
            <url>https://maven.wso2.org/nexus/content/groups/wso2-public/</url>
            <releases>
                <enabled>true</enabled>
                <updatePolicy>daily</updatePolicy>
                <checksumPolicy>ignore</checksumPolicy>
            </releases>
        </repository>

        <repository>
            <id>wso2.releases</id>
            <name>WSO2 internal Repository</name>
            <url>https://maven.wso2.org/nexus/content/repositories/releases/</url>
            <releases>
                <enabled>true</enabled>
                <updatePolicy>daily</updatePolicy>
                <checksumPolicy>ignore</checksumPolicy>
            </releases>
        </repository>

        <repository>
            <id>wso2.snapshots</id>
            <name>WSO2 Snapshot Repository</name>
            <url>https://maven.wso2.org/nexus/content/repositories/snapshots/</url>
            <snapshots>
                <enabled>true</enabled>
                <updatePolicy>daily</updatePolicy>
            </snapshots>
            <releases>
                <enabled>false</enabled>
            </releases>
        </repository>
    </repositories>

    <scm>
        <url>https://github.com/wso2/product-is.git</url>
        <developerConnection>scm:git:https://github.com/wso2/product-is.git</developerConnection>
        <connection>scm:git:https://github.com/wso2/product-is.git</connection>
        <tag>HEAD</tag>
    </scm>


</project><|MERGE_RESOLUTION|>--- conflicted
+++ resolved
@@ -2292,11 +2292,7 @@
     <properties>
 
         <!--Carbon Identity Framework Version-->
-<<<<<<< HEAD
-        <carbon.identity.framework.version>5.25.337</carbon.identity.framework.version>
-=======
         <carbon.identity.framework.version>5.25.349</carbon.identity.framework.version>
->>>>>>> 91357871
         <carbon.identity.framework.version.range>[5.14.67, 6.0.0]</carbon.identity.framework.version.range>
 
         <!--SAML Common Utils Version-->
@@ -2417,11 +2413,8 @@
         <!-- Identity REST API feature -->
         <identity.api.dispatcher.version>2.0.13</identity.api.dispatcher.version>
         <identity.user.api.version>1.3.19</identity.user.api.version>
-<<<<<<< HEAD
+
         <identity.server.api.version>1.2.83</identity.server.api.version>
-=======
-        <identity.server.api.version>1.2.82</identity.server.api.version>
->>>>>>> 91357871
 
         <identity.agent.sso.version>5.5.9</identity.agent.sso.version>
         <identity.tool.samlsso.validator.version>5.5.7</identity.tool.samlsso.validator.version>
