<?xml version="1.0" encoding="utf-8"?>
<!--
  ~ Copyright (c) 2014-2025, WSO2 LLC. (http://www.wso2.com).
  ~
  ~ WSO2 LLC. licenses this file to you under the Apache License,
  ~ Version 2.0 (the "License"); you may not use this file except
  ~ in compliance with the License.
  ~ You may obtain a copy of the License at
  ~
  ~ http://www.apache.org/licenses/LICENSE-2.0
  ~
  ~ Unless required by applicable law or agreed to in writing,
  ~ software distributed under the License is distributed on an
  ~ "AS IS" BASIS, WITHOUT WARRANTIES OR CONDITIONS OF ANY
  ~ KIND, either express or implied.  See the License for the
  ~ specific language governing permissions and limitations
  ~ under the License.
  -->

<project xmlns="http://maven.apache.org/POM/4.0.0" xmlns:xsi="http://www.w3.org/2001/XMLSchema-instance" xsi:schemaLocation="http://maven.apache.org/POM/4.0.0 http://maven.apache.org/maven-v4_0_0.xsd">

    <parent>
        <groupId>org.wso2</groupId>
        <artifactId>wso2</artifactId>
        <version>1.2</version>
    </parent>


    <modelVersion>4.0.0</modelVersion>
    <groupId>org.wso2.is</groupId>
    <artifactId>identity-server-parent</artifactId>
    <packaging>pom</packaging>
    <description>WSO2 Identity Server</description>
    <version>7.2.0-m3-SNAPSHOT</version>
    <name>WSO2 Identity Server</name>
    <url>http://wso2.org/projects/identity</url>

    <modules>
        <module>modules/features</module>
        <module>modules/p2-profile-gen</module>
        <module>modules/connectors</module>
        <module>modules/api-resources</module>
        <module>modules/authenticators</module>
        <module>modules/social-authenticators</module>
        <module>modules/provisioning-connectors</module>
        <module>modules/local-authenticators</module>
        <module>modules/oauth2-grant-types</module>
        <module>modules/integration-ui-templates</module>
        <module>modules/distribution</module>
        <module>modules/styles</module>
        <module>modules/tests-utils</module>
        <module>modules/integration</module>
    </modules>

    <licenses>
        <license>
            <name>Apache License Version 2.0</name>
            <url>http://www.apache.org/licenses/LICENSE-2.0</url>
        </license>
    </licenses>

    <organization>
        <name>WSO2</name>
        <url>http://www.wso2.org</url>
    </organization>

    <issueManagement>
        <system>JIRA</system>
        <url>http://www.wso2.org/jira/browse/IDENTITY</url>
    </issueManagement>
    <mailingLists>
        <mailingList>
            <name>Identity Server Developers</name>
            <subscribe>identity-dev-subscribe@wso2.org</subscribe>
            <unsubscribe>identity-dev-unsubscribe@wso2.org</unsubscribe>
            <post>identity-dev@wso2.org</post>
            <archive>http://wso2.org/mailarchive/identity-dev/</archive>
        </mailingList>
    </mailingLists>

    <inceptionYear>2007</inceptionYear>

    <developers>
        <developer>
            <name>Ruchith Fernando</name>
            <id>ruchith</id>
            <email>ruchith AT wso2.com</email>
            <organization>WSO2</organization>
        </developer>
        <developer>
            <name>Dimuthu Leelaratne</name>
            <id>dimuthul</id>
            <email>dimuthul AT wso2.com</email>
            <organization>WSO2</organization>
        </developer>
        <developer>
            <name>Dumindu Perera</name>
            <id>dumindu</id>
            <email>dumindu AT wso2.com</email>
            <organization>WSO2</organization>
        </developer>
        <developer>
            <name>Saminda Abeyruwan</name>
            <id>saminda</id>
            <email>saminda AT wso2.com</email>
            <organization>WSO2</organization>
        </developer>
        <developer>
            <name>Nandana Mihindukulasooriya</name>
            <id>nandana</id>
            <email>nandana AT wso2.com</email>
            <organization>WSO2</organization>
        </developer>
        <developer>
            <name>Prabath Siriwardena</name>
            <id>prabath</id>
            <email>prabath AT wso2.com</email>
            <organization>WSO2</organization>
        </developer>
        <developer>
            <name>Thilina Buddhika</name>
            <id>thilina</id>
            <email>thilinab AT wso2.com</email>
            <organization>WSO2</organization>
        </developer>
        <developer>
            <name>Amila Jayasekara</name>
            <id>amilaj</id>
            <email>amilaj AT wso2.com</email>
            <organization>WSO2</organization>
        </developer>
        <developer>
            <name>Asela Pathberiya</name>
            <id>asela</id>
            <email>asela AT wso2.com</email>
            <organization>WSO2</organization>
        </developer>
        <developer>
            <name>Hasini Gunasinghe</name>
            <id>hasini</id>
            <email>hasini AT wso2.com</email>
            <organization>WSO2</organization>
        </developer>
        <developer>
            <name>Manjula Rathnayake</name>
            <id>manjula</id>
            <email>manjular AT wso2.com</email>
            <organization>WSO2</organization>
        </developer>
        <developer>
            <name>Suresh Attanayake</name>
            <id>suresh</id>
            <email>suresh AT wso2.com</email>
            <organization>WSO2</organization>
        </developer>
        <developer>
            <name>Johann Nallathamby</name>
            <id>johann</id>
            <email>johann AT wso2.com</email>
            <organization>WSO2</organization>
        </developer>
        <developer>
            <name>Dulanja Liyanage</name>
            <id>dulanja</id>
            <email>dulanja AT wso2.com</email>
            <organization>WSO2</organization>
        </developer>
        <developer>
            <name>Ishara Karunarathna</name>
            <id>ishara</id>
            <email>isharak AT wso2.com</email>
            <organization>WSO2</organization>
        </developer>
        <developer>
            <name>Darshana Gunawardana</name>
            <id>darshana</id>
            <email>darshana AT wso2.com</email>
            <organization>WSO2</organization>
        </developer>
        <developer>
            <name>Pushpalanka Jayawardana</name>
            <id>pushpalanka</id>
            <email>lanka AT wso2.com</email>
            <organization>WSO2</organization>
        </developer>
        <developer>
            <name>Chamath Gunawardana</name>
            <id>chamath</id>
            <email>chamathg AT wso2.com</email>
            <organization>WSO2</organization>
        </developer>
        <developer>
            <name>Thanuja Jayasinghe</name>
            <id>thanuja</id>
            <email>thanuja AT wso2.com</email>
            <organization>WSO2</organization>
        </developer>
        <developer>
            <name>Isura Karunarathna</name>
            <id>isura</id>
            <email>isura AT wso2.com</email>
            <organization>WSO2</organization>
        </developer>
        <developer>
            <name>Prasad Tissera</name>
            <id>prasad</id>
            <email>prasadt AT wso2.com</email>
            <organization>WSO2</organization>
        </developer>
        <developer>
            <name>Pulasthi Mahawithana</name>
            <id>pulasthi</id>
            <email>pulasthim AT wso2.com</email>
            <organization>WSO2</organization>
        </developer>
        <developer>
            <name>Hasintha Indrajee</name>
            <id>hasintha</id>
            <email>hasintha AT wso2.com</email>
            <organization>WSO2</organization>
        </developer>
        <developer>
            <name>Gayan Gunawardana</name>
            <id>gayan</id>
            <email>gayan AT wso2.com</email>
            <organization>WSO2</organization>
        </developer>
        <developer>
            <name>Tharindu Edirisinghe</name>
            <id>tharindue</id>
            <email>tharindue AT wso2.com</email>
            <organization>WSO2</organization>
        </developer>
        <developer>
            <name>Malithi Edirisinghe</name>
            <id>malithim</id>
            <email>malithim AT wso2.com</email>
            <organization>WSO2</organization>
        </developer>
        <developer>
            <name>Godwin Shrimal</name>
            <id>godwin</id>
            <email>godwin AT wso2.com</email>
            <organization>WSO2</organization>
        </developer>
        <developer>
            <name>Omindu Rathnaweera</name>
            <id>omindu</id>
            <email>omindu AT wso2.com</email>
            <organization>WSO2</organization>
        </developer>
        <developer>
            <name>Nuwandi Wickramasinghe</name>
            <id>nuwandiw</id>
            <email>nuwandiw AT wso2.com</email>
            <organization>WSO2</organization>
        </developer>
        <developer>
            <name>Kasun Bandara</name>
            <id>kasunb</id>
            <email>kasunb AT wso2.com</email>
            <organization>WSO2</organization>
        </developer>
        <developer>
            <name>Indunil Upeksha</name>
            <id>indunil</id>
            <email>indunil AT wso2.com</email>
            <organization>WSO2</organization>
        </developer>
        <developer>
            <name>Hasanthi Dissanayake</name>
            <id>hasanthi</id>
            <email>hasanthi AT wso2.com</email>
            <organization>WSO2</organization>
        </developer>
        <developer>
            <name>Maduranga Siriwardena</name>
            <id>maduranga</id>
            <email>maduranga AT wso2.com</email>
            <organization>WSO2</organization>
        </developer>
        <developer>
            <name>Chamila Wijayarathna</name>
            <id>chamila</id>
            <email>chamila AT wso2.com</email>
            <organization>WSO2</organization>
        </developer>
        <developer>
            <name>Chanaka Jayasena</name>
            <id>chanaka</id>
            <email>chanaka AT wso2.com</email>
            <organization>WSO2</organization>
        </developer>
        <developer>
            <name>Chamara Philips</name>
            <id>chamarap</id>
            <email>chamarap AT wso2.com</email>
            <organization>WSO2</organization>
        </developer>
        <developer>
            <name>Damith Senanayake</name>
            <id>damiths</id>
            <email>damiths AT wso2.com</email>
            <organization>WSO2</organization>
        </developer>
        <developer>
            <name>Jayanga Kaushalya</name>
            <id>jayangak</id>
            <email>jayangak AT wso2.com</email>
            <organization>WSO2</organization>
        </developer>
        <developer>
            <name>Farasath Ahamed</name>
            <id>farasatha</id>
            <email>farasatha AT wso2.com</email>
            <organization>WSO2</organization>
        </developer>
        <developer>
            <name>Dharshana Kasun Warusavitharana</name>
            <id>dharshanaw</id>
            <email>dharshanaw AT wso2.com</email>
            <organization>WSO2</organization>
        </developer>
        <developer>
            <name>Ayesha Dissanayaka</name>
            <id>ayesha</id>
            <email>ayesha AT wso2.com</email>
            <organization>WSO2</organization>
        </developer>
        <developer>
            <name>Ashen Weerathunga</name>
            <id>ashen</id>
            <email>ashen AT wso2.com</email>
            <organization>WSO2</organization>
        </developer>
        <developer>
            <name>Dimuthu De Lanerolle</name>
            <id>dimuthud</id>
            <email>dimuthud AT wso2.com</email>
            <organization>WSO2</organization>
        </developer>
        <developer>
            <name>Ruwan Abeykoon</name>
            <id>ruwana</id>
            <email>ruwana AT wso2.com</email>
            <organization>WSO2</organization>
        </developer>
        <developer>
            <name>Kasun Gajasinghe</name>
            <id>kasung</id>
            <email>kasung AT wso2.com</email>
            <organization>WSO2</organization>
        </developer>
        <developer>
            <name>Dinusha Senanayaka</name>
            <id>dinusha</id>
            <email>dinusha AT wso2.com</email>
            <organization>WSO2</organization>
        </developer>
        <developer>
            <name>Lahiru Manohara</name>
            <id>lahiruma</id>
            <email>lahiruma AT wso2.com</email>
            <organization>WSO2</organization>
        </developer>
        <developer>
            <name>Rushmin Fernando</name>
            <id>rushmin</id>
            <email>rushmin AT wso2.com</email>
            <organization>WSO2</organization>
        </developer>
        <developer>
            <name>Lahiru Ekanayake</name>
            <id>lahirue</id>
            <email>lahirue AT wso2.com</email>
            <organization>WSO2</organization>
        </developer>
        <developer>
            <name>Lahiru Cooray</name>
            <id>lahiruc</id>
            <email>lahiruc AT wso2.com</email>
            <organization>WSO2</organization>
        </developer>
        <developer>
            <name>Dinali Dabarera</name>
            <id>Dinali</id>
            <email>dinali AT wso2.com</email>
            <organization>WSO2</organization>
        </developer>
        <developer>
            <name>Nilasini Thirunavukaarasu</name>
            <id>Nilasini</id>
            <email>nilasini AT wso2.com</email>
            <organization>WSO2</organization>
        </developer>
        <developer>
            <name>Sathya Bandara</name>
            <id>Sathya</id>
            <email>sathya AT wso2.com</email>
            <organization>WSO2</organization>
        </developer>
        <developer>
            <name>Supun Priyadarshana</name>
            <id>Supun</id>
            <email>supunp AT wso2.com</email>
            <organization>WSO2</organization>
        </developer>
        <developer>
            <name>Thilina Madumal</name>
            <id>Thilina</id>
            <email>thilinamad AT wso2.com</email>
            <organization>WSO2</organization>
        </developer>
        <developer>
            <name>Madawa Soysa</name>
            <id>madawas</id>
            <email>madawas AT wso2.com</email>
            <organization>WSO2</organization>
        </developer>
    </developers>


    <pluginRepositories>
        <pluginRepository>
            <id>wso2-maven2-repository</id>
            <url>https://dist.wso2.org/maven2</url>
        </pluginRepository>
        <pluginRepository>
            <id>wso2.releases</id>
            <name>WSO2 internal Repository</name>
            <url>https://maven.wso2.org/nexus/content/repositories/releases/</url>
            <releases>
                <enabled>true</enabled>
                <updatePolicy>daily</updatePolicy>
                <checksumPolicy>ignore</checksumPolicy>
            </releases>
        </pluginRepository>
        <pluginRepository>
            <id>wso2.snapshots</id>
            <name>Apache Snapshot Repository</name>
            <url>https://maven.wso2.org/nexus/content/repositories/snapshots/</url>
            <snapshots>
                <enabled>true</enabled>
                <updatePolicy>daily</updatePolicy>
            </snapshots>
            <releases>
                <enabled>false</enabled>
            </releases>
        </pluginRepository>
        <pluginRepository>
            <id>wso2-nexus</id>
            <name>WSO2 internal Repository</name>
            <url>https://maven.wso2.org/nexus/content/groups/wso2-public/</url>
            <releases>
                <enabled>true</enabled>
                <updatePolicy>daily</updatePolicy>
                <checksumPolicy>ignore</checksumPolicy>
            </releases>
        </pluginRepository>
    </pluginRepositories>

    <build>
        <plugins>
            <plugin>
                <groupId>org.apache.maven.plugins</groupId>
                <artifactId>maven-release-plugin</artifactId>
                <configuration>
                    <preparationGoals>clean install</preparationGoals>
                    <autoVersionSubmodules>true</autoVersionSubmodules>
                </configuration>
            </plugin>
            <plugin>
                <groupId>org.apache.maven.plugins</groupId>
                <artifactId>maven-deploy-plugin</artifactId>
            </plugin>
            <plugin>
                <groupId>org.apache.maven.plugins</groupId>
                <artifactId>maven-compiler-plugin</artifactId>
                <configuration>
                    <encoding>UTF-8</encoding>
                    <source>1.8</source>
                    <target>1.8</target>
                </configuration>
            </plugin>
            <plugin>
                <groupId>org.apache.maven.plugins</groupId>
                <artifactId>maven-surefire-plugin</artifactId>
                <version>2.22.1</version>
            </plugin>
            <plugin>
                <inherited>false</inherited>
                <artifactId>maven-clean-plugin</artifactId>
                <version>2.1</version>
            </plugin>
        </plugins>

        <pluginManagement>
            <plugins>
                <plugin>
                    <groupId>org.apache.felix</groupId>
                    <artifactId>maven-bundle-plugin</artifactId>
                    <version>3.2.0</version>
                    <extensions>true</extensions>
                    <configuration>
                        <obrRepository>NONE</obrRepository>
                    </configuration>
                </plugin>
                <plugin>
                    <groupId>org.apache.maven.plugins</groupId>
                    <artifactId>maven-source-plugin</artifactId>
                    <version>3.0.1</version>
                    <executions>
                        <execution>
                            <id>attach-sources</id>
                            <phase>verify</phase>
                            <goals>
                                <goal>jar-no-fork</goal>
                            </goals>
                        </execution>
                    </executions>
                </plugin>
                <plugin>
                    <groupId>org.apache.maven.plugins</groupId>
                    <artifactId>maven-project-info-reports-plugin</artifactId>
                    <version>2.4</version>
                </plugin>
                <plugin>
                    <groupId>org.apache.maven.plugins</groupId>
                    <artifactId>maven-war-plugin</artifactId>
                    <version>${maven.war.plugin.version}</version>
                </plugin>
                <plugin>
                    <groupId>org.codehaus.mojo</groupId>
                    <artifactId>build-helper-maven-plugin</artifactId>
                    <version>3.0.0</version>
                </plugin>
                <plugin>
                    <groupId>net.wasdev.wlp.maven.plugins</groupId>
                    <artifactId>liberty-maven-plugin</artifactId>
                    <version>${liberty.maven.plugin.version}</version>
                </plugin>
                <plugin>
                    <groupId>org.wso2.maven</groupId>
                    <artifactId>wso2-maven-json-merge-plugin</artifactId>
                    <version>${wso2.json.merge.plugin.version}</version>
                </plugin>
                <plugin>
                    <groupId>org.apache.maven.plugins</groupId>
                    <artifactId>maven-checkstyle-plugin</artifactId>
                    <version>${maven.checkstyle.plugin.version}</version>
                </plugin>
            </plugins>
        </pluginManagement>

    </build>

    <dependencyManagement>
        <dependencies>
            <dependency>
                <groupId>org.wso2.carbon</groupId>
                <artifactId>org.wso2.carbon.ui</artifactId>
                <version>${carbon.kernel.version}</version>
            </dependency>
            <dependency>
                <groupId>org.eclipse.equinox</groupId>
                <artifactId>org.eclipse.equinox.http.servlet</artifactId>
                <version>${equinox.http.servlet.version}</version>
            </dependency>
            <dependency>
                <groupId>org.eclipse.equinox</groupId>
                <artifactId>org.eclipse.equinox.http.helper</artifactId>
                <version>${equinox.http.helper.version}</version>
            </dependency>
            <dependency>
                <groupId>org.eclipse.equinox</groupId>
                <artifactId>org.eclipse.equinox.jsp.jasper</artifactId>
                <version>${equinox.jsp.jasper.version}</version>
            </dependency>
            <dependency>
                <groupId>org.eclipse.equinox</groupId>
                <artifactId>javax.servlet.jsp</artifactId>
                <version>${javax.servlet.jsp.version}</version>
            </dependency>
            <dependency>
                <groupId>org.eclipse.microprofile</groupId>
                <artifactId>microprofile</artifactId>
                <version>${eclipse.microprofile.version}</version>
                <type>pom</type>
            </dependency>
            <dependency>
                <groupId>net.sf.ehcache.wso2</groupId>
                <artifactId>ehcache</artifactId>
                <version>${ehcache.version}</version>
            </dependency>
            <dependency>
                <groupId>org.apache.bcel.wso2</groupId>
                <artifactId>bcel</artifactId>
                <version>${bcel.wso2.version}</version>
            </dependency>
            <dependency>
                <groupId>org.ow2.asm</groupId>
                <artifactId>asm-all</artifactId>
                <version>${asm-all.version}</version>
            </dependency>
            <dependency>
                <groupId>cglib.wso2</groupId>
                <artifactId>cglib</artifactId>
                <version>${cglib.wso2.version}</version>
            </dependency>
            <dependency>
                <groupId>com.google.gdata.wso2</groupId>
                <artifactId>gdata-core</artifactId>
                <version>${gdata.core.wso2.version}</version>
            </dependency>
            <dependency>
                <groupId>com.google.code.gson</groupId>
                <artifactId>gson</artifactId>
                <version>${google.code.gson.version}</version>
            </dependency>
            <dependency>
                <groupId>org.apache.axis2.wso2</groupId>
                <artifactId>axis2-jibx</artifactId>
                <version>${axis2.jibx.wso2.version}</version>
            </dependency>
            <dependency>
                <groupId>org.jibx.wso2</groupId>
                <artifactId>jibx</artifactId>
                <version>${jibx.wso2.version}</version>
            </dependency>
            <dependency>
                <groupId>org.apache.axis2.wso2</groupId>
                <artifactId>axis2-jaxbri</artifactId>
                <version>${axis2.jaxb.wso2.version}</version>
            </dependency>
            <dependency>
                <groupId>org.wso2.carbon</groupId>
                <artifactId>org.wso2.carbon.core</artifactId>
                <version>${carbon.kernel.version}</version>
            </dependency>
            <dependency>
                <groupId>org.wso2.carbon</groupId>
                <artifactId>org.wso2.carbon.registry.core</artifactId>
                <version>${carbon.kernel.version}</version>
            </dependency>
            <dependency>
                <groupId>org.wso2.carbon</groupId>
                <artifactId>org.wso2.carbon.user.api</artifactId>
                <version>${carbon.kernel.version}</version>
            </dependency>
            <dependency>
                <groupId>org.apache.axis2.wso2</groupId>
                <artifactId>axis2</artifactId>
                <version>${axis2.wso2.version}</version>
            </dependency>
            <dependency>
                <groupId>org.apache.ws.commons.axiom.wso2</groupId>
                <artifactId>axiom</artifactId>
                <version>${axiom.wso2.version}</version>
            </dependency>
            <dependency>
                <groupId>org.wso2.carbon.identity.framework</groupId>
                <artifactId>org.wso2.carbon.identity.core</artifactId>
                <version>${carbon.identity.framework.version}</version>
            </dependency>
            <dependency>
                <groupId>org.wso2.carbon.identity.framework</groupId>
                <artifactId>org.wso2.carbon.identity.application.common</artifactId>
                <version>${carbon.identity.framework.version}</version>
            </dependency>
            <dependency>
                <groupId>org.wso2.carbon.registry</groupId>
                <artifactId>org.wso2.carbon.registry.resource.stub</artifactId>
                <version>${carbon.registry.version}</version>
            </dependency>
            <dependency>
                <groupId>org.wso2.identity</groupId>
                <artifactId>org.wso2.identity.integration.ui.pages</artifactId>
                <version>${project.version}</version>
                <scope>test</scope>
            </dependency>
            <dependency>
                <groupId>org.wso2.carbon</groupId>
                <artifactId>org.wso2.carbon.authenticator.stub</artifactId>
                <version>${carbon.kernel.version}</version>
            </dependency>
            <dependency>
                <groupId>org.wso2.carbon.identity.inbound.auth.oauth2</groupId>
                <artifactId>org.wso2.carbon.identity.oauth</artifactId>
                <version>${identity.inbound.auth.oauth.version}</version>
            </dependency>
            <dependency>
                <groupId>org.wso2.carbon.identity.inbound.auth.oauth2</groupId>
                <artifactId>org.wso2.carbon.identity.oauth.stub</artifactId>
                <version>${identity.inbound.auth.oauth.version}</version>
            </dependency>
            <dependency>
                <groupId>junit</groupId>
                <artifactId>junit</artifactId>
                <version>${junit.version}</version>
                <scope>test</scope>
            </dependency>
            <dependency>
                <groupId>javax.servlet</groupId>
                <artifactId>servlet-api</artifactId>
                <version>${sevlet.api.version}</version>
            </dependency>
            <dependency>
                <groupId>javax.servlet</groupId>
                <artifactId>jsp-api</artifactId>
                <version>${jsp.api.version}</version>
            </dependency>
            <dependency>
                <groupId>com.google.common.wso2</groupId>
                <artifactId>google-collect</artifactId>
                <version>${google.collect.wso2.version}</version>
            </dependency>
            <dependency>
                <groupId>org.apache.oltu.oauth2</groupId>
                <artifactId>org.apache.oltu.oauth2.client</artifactId>
                <version>${oauth2.client.version}</version>
            </dependency>
            <dependency>
                <groupId>org.wso2.carbon</groupId>
                <artifactId>org.wso2.carbon.utils</artifactId>
                <version>${carbon.kernel.version}</version>
                <exclusions>
                    <exclusion>
                        <groupId>org.yaml</groupId>
                        <artifactId>snakeyaml</artifactId>
                    </exclusion>
                </exclusions>
            </dependency>
            <dependency>
                <groupId>com.googlecode.json-simple</groupId>
                <artifactId>json-simple</artifactId>
                <version>${json.simple.version}</version>
            </dependency>
            <dependency>
                <groupId>org.openid4java</groupId>
                <artifactId>openid4java-consumer</artifactId>
                <version>${openid4java.consumer.version}</version>
            </dependency>
            <dependency>
                <groupId>javax.servlet</groupId>
                <artifactId>jstl</artifactId>
                <version>${jstl.version}</version>
            </dependency>
            <dependency>
                <groupId>taglibs</groupId>
                <artifactId>standard</artifactId>
                <version>${taglibs.version}</version>
            </dependency>
            <dependency>
                <groupId>commons-lang</groupId>
                <artifactId>commons-lang</artifactId>
                <version>${commons.lang.version}</version>
            </dependency>
            <dependency>
                <groupId>org.wso2.is</groupId>
                <artifactId>org.wso2.identity.passivests.filter</artifactId>
                <version>${project.version}</version>
            </dependency>
            <dependency>
                <groupId>org.apache.ws.commons.axiom</groupId>
                <artifactId>axiom-impl</artifactId>
                <version>${axiom.impl.version}</version>
            </dependency>
            <dependency>
                <groupId>org.apache.ws.commons.axiom</groupId>
                <artifactId>axiom-api</artifactId>
                <version>${axiom.version}</version>
            </dependency>
            <dependency>
                <groupId>org.opensaml</groupId>
                <artifactId>opensaml</artifactId>
                <version>${opensaml.version}</version>
            </dependency>
            <!--OpenSAML3 dependencies-->
            <dependency>
                <groupId>org.opensaml</groupId>
                <artifactId>opensaml-core</artifactId>
                <version>${opensaml3.version}</version>
            </dependency>
            <dependency>
                <groupId>org.opensaml</groupId>
                <artifactId>opensaml-soap-api</artifactId>
                <version>${opensaml3.version}</version>
            </dependency>
            <dependency>
                <groupId>org.opensaml</groupId>
                <artifactId>opensaml-soap-impl</artifactId>
                <version>${opensaml3.version}</version>
            </dependency>
            <dependency>
                <groupId>org.opensaml</groupId>
                <artifactId>opensaml-profile-api</artifactId>
                <version>${opensaml3.version}</version>
            </dependency>
            <dependency>
                <groupId>org.opensaml</groupId>
                <artifactId>opensaml-profile-impl</artifactId>
                <version>${opensaml3.version}</version>
            </dependency>
            <dependency>
                <groupId>org.opensaml</groupId>
                <artifactId>opensaml-saml-api</artifactId>
                <version>${opensaml3.version}</version>
            </dependency>
            <dependency>
                <groupId>org.opensaml</groupId>
                <artifactId>opensaml-saml-impl</artifactId>
                <version>${opensaml3.version}</version>
            </dependency>
            <dependency>
                <groupId>org.opensaml</groupId>
                <artifactId>opensaml-messaging-api</artifactId>
                <version>${opensaml3.version}</version>
            </dependency>
            <dependency>
                <groupId>org.opensaml</groupId>
                <artifactId>opensaml-messaging-impl</artifactId>
                <version>${opensaml3.version}</version>
            </dependency>
            <dependency>
                <groupId>org.opensaml</groupId>
                <artifactId>opensaml-security-api</artifactId>
                <version>${opensaml3.version}</version>
            </dependency>
            <dependency>
                <groupId>org.opensaml</groupId>
                <artifactId>opensaml-security-impl</artifactId>
                <version>${opensaml3.version}</version>
            </dependency>
            <dependency>
                <groupId>org.opensaml</groupId>
                <artifactId>opensaml-storage-api</artifactId>
                <version>${opensaml3.version}</version>
            </dependency>
            <dependency>
                <groupId>org.opensaml</groupId>
                <artifactId>opensaml-storage-impl</artifactId>
                <version>${opensaml3.version}</version>
            </dependency>
            <dependency>
                <groupId>org.opensaml</groupId>
                <artifactId>opensaml-xacml-api</artifactId>
                <version>${opensaml3.version}</version>
            </dependency>
            <dependency>
                <groupId>org.opensaml</groupId>
                <artifactId>opensaml-xacml-impl</artifactId>
                <version>${opensaml3.version}</version>
            </dependency>
            <dependency>
                <groupId>org.opensaml</groupId>
                <artifactId>opensaml-xacml-saml-api</artifactId>
                <version>${opensaml3.version}</version>
            </dependency>
            <dependency>
                <groupId>org.opensaml</groupId>
                <artifactId>opensaml-xacml-saml-impl</artifactId>
                <version>${opensaml3.version}</version>
            </dependency>
            <dependency>
                <groupId>org.opensaml</groupId>
                <artifactId>opensaml-xmlsec-api</artifactId>
                <version>${opensaml3.version}</version>
            </dependency>
            <dependency>
                <groupId>org.opensaml</groupId>
                <artifactId>opensaml-xmlsec-impl</artifactId>
                <version>${opensaml3.version}</version>
            </dependency>
            <dependency>
                <groupId>net.shibboleth.utilities</groupId>
                <artifactId>java-support</artifactId>
                <version>${shibboleth.version}</version>
            </dependency>
            <!--End of OpenSAML3 dependencies-->
            <dependency>
                <groupId>org.wso2.orbit.joda-time</groupId>
                <artifactId>joda-time</artifactId>
                <version>${joda.wso2.version}</version>
            </dependency>
            <dependency>
                <groupId>xalan</groupId>
                <artifactId>xalan</artifactId>
                <version>${xalan.version}</version>
            </dependency>
            <dependency>
                <groupId>xalan.wso2</groupId>
                <artifactId>xalan</artifactId>
                <version>${xalan.wso2.version}</version>
            </dependency>
            <dependency>
                <groupId>xml-apis</groupId>
                <artifactId>xml-apis</artifactId>
                <version>${xml.apis.version}</version>
            </dependency>
            <dependency>
                <groupId>org.wso2.carbon.identity.agent.sso.java</groupId>
                <artifactId>org.wso2.carbon.identity.sso.agent</artifactId>
                <version>${identity.agent.sso.version}</version>
            </dependency>
            <dependency>
                <groupId>org.wso2.orbit.org.apache.neethi</groupId>
                <artifactId>neethi</artifactId>
                <version>${neethi.wso2.version}</version>
            </dependency>
            <dependency>
                <groupId>org.wso2.orbit.org.opensaml</groupId>
                <artifactId>opensaml</artifactId>
                <version>${opensaml2.wso2.version}</version>
            </dependency>
            <dependency>
                <groupId>org.wso2.carbon</groupId>
                <artifactId>org.wso2.carbon.addressing</artifactId>
                <version>${carbon.kernel.version}</version>
            </dependency>
            <dependency>
                <groupId>org.apache.rampart.wso2</groupId>
                <artifactId>rampart-core</artifactId>
                <version>${rampart.wso2.version}</version>
            </dependency>
            <dependency>
                <groupId>org.apache.rampart.wso2</groupId>
                <artifactId>rampart-policy</artifactId>
                <version>${rampart.wso2.version}</version>
            </dependency>
            <dependency>
                <groupId>org.apache.rampart.wso2</groupId>
                <artifactId>rampart-trust</artifactId>
                <version>${rampart.wso2.version}</version>
            </dependency>
            <dependency>
                <groupId>org.apache.ws.security.wso2</groupId>
                <artifactId>wss4j</artifactId>
                <version>${wss4j.wso2.version}</version>
            </dependency>
            <dependency>
                <groupId>org.apache.httpcomponents.wso2</groupId>
                <artifactId>httpcore</artifactId>
                <version>${httpcore.wso2.version}</version>
            </dependency>
            <dependency>
                <groupId>org.wso2.carbon.identity.user.ws</groupId>
                <artifactId>org.wso2.carbon.um.ws.api.stub</artifactId>
                <version>${identity.user.ws.version}</version>
            </dependency>
            <dependency>
                <groupId>org.wso2.carbon.identity.user.ws</groupId>
                <artifactId>org.wso2.carbon.um.ws.api</artifactId>
                <version>${identity.user.ws.version}</version>
            </dependency>
            <dependency>
                <groupId>org.wso2.carbon.identity</groupId>
                <artifactId>org.wso2.carbon.authenticator.stub</artifactId>
                <version>${carbon.kernel.version}</version>
            </dependency>
            <dependency>
                <groupId>org.wso2.securevault</groupId>
                <artifactId>org.wso2.securevault</artifactId>
                <version>${securevault.wso2.version}</version>
            </dependency>
            <dependency>
                <groupId>org.apache.httpcomponents</groupId>
                <artifactId>httpclient</artifactId>
                <version>${httpclient.version}</version>
            </dependency>
            <dependency>
                <groupId>commons-httpclient</groupId>
                <artifactId>commons-httpclient</artifactId>
                <version>${commons.httpclient.version}</version>
            </dependency>
            <dependency>
                <groupId>org.wso2.is</groupId>
                <artifactId>org.wso2.identity.styles</artifactId>
                <version>${project.version}</version>
            </dependency>
            <dependency>
                <groupId>org.wso2.carbon</groupId>
                <artifactId>org.wso2.carbon.core.ui.feature</artifactId>
                <version>${carbon.kernel.version}</version>
                <type>zip</type>
            </dependency>
            <dependency>
                <groupId>org.wso2.carbon</groupId>
                <artifactId>org.wso2.carbon.core.ui.feature</artifactId>
                <version>${carbon.kernel.version}</version>
            </dependency>
            <dependency>
                <groupId>org.wso2.carbon</groupId>
                <artifactId>org.wso2.carbon.hazelcast</artifactId>
                <version>${carbon.kernel.version}</version>
            </dependency>
            <dependency>
                <groupId>org.wso2.identity</groupId>
                <artifactId>org.wso2.stratos.identity.dashboard.ui</artifactId>
                <version>${stratos.version.221}</version>
            </dependency>
            <dependency>
                <groupId>org.testng</groupId>
                <artifactId>testng</artifactId>
                <version>${testng.version}</version>
                <scope>test</scope>
            </dependency>
            <dependency>
                <groupId>org.wso2.carbon.identity.framework</groupId>
                <artifactId>org.wso2.carbon.user.mgt.stub</artifactId>
                <version>${carbon.identity.framework.version}</version>
            </dependency>
            <dependency>
                <groupId>org.wso2.carbon.identity.inbound.auth.sts</groupId>
                <artifactId>org.wso2.carbon.identity.sts.passive.stub</artifactId>
                <version>${identity.inbound.auth.sts.version}</version>
            </dependency>
            <dependency>
                <groupId>org.wso2.carbon</groupId>
                <artifactId>SecVerifier</artifactId>
                <version>${carbon.kernel.version}</version>
                <type>aar</type>
            </dependency>
            <dependency>
                <groupId>emma</groupId>
                <artifactId>emma</artifactId>
                <version>${emma.version}</version>
            </dependency>
            <dependency>
                <groupId>org.wso2.orbit.com.h2database</groupId>
                <artifactId>h2-engine</artifactId>
                <version>${h2database.wso2.version}</version>
            </dependency>
            <dependency>
                <groupId>org.apache.rampart</groupId>
                <artifactId>rampart</artifactId>
                <type>mar</type>
                <version>${rampart.wso2.version}</version>
            </dependency>
            <dependency>
                <groupId>org.wso2.carbon.identity.framework</groupId>
                <artifactId>org.wso2.carbon.identity.application.mgt.stub</artifactId>
                <version>${carbon.identity.framework.version}</version>
                <scope>compile</scope>
            </dependency>
            <dependency>
                <groupId>org.wso2.carbon.identity.framework</groupId>
                <artifactId>org.wso2.carbon.identity.application.default.auth.sequence.mgt.stub</artifactId>
                <version>${carbon.identity.framework.version}</version>
                <scope>compile</scope>
            </dependency>
            <dependency>
                <groupId>org.wso2.carbon.identity.framework</groupId>
                <artifactId>org.wso2.carbon.identity.functions.library.mgt.stub</artifactId>
                <version>${carbon.identity.framework.version}</version>
                <scope>compile</scope>
            </dependency>
            <dependency>
                <groupId>org.wso2.carbon.identity.framework</groupId>
                <artifactId>org.wso2.carbon.idp.mgt.stub</artifactId>
                <version>${carbon.identity.framework.version}</version>
                <scope>compile</scope>
            </dependency>
            <dependency>
                <groupId>org.wso2.identity</groupId>
                <artifactId>org.wso2.identity.integration.common.clients</artifactId>
                <version>${project.version}</version>
                <scope>compile</scope>
            </dependency>
            <dependency>
                <groupId>org.wso2.identity</groupId>
                <artifactId>org.wso2.identity.integration.common.utils</artifactId>
                <version>${project.version}</version>
                <scope>compile</scope>
            </dependency>
            <dependency>
                <groupId>org.wso2.carbon.identity.inbound.provisioning.scim</groupId>
                <artifactId>org.wso2.carbon.identity.scim.common.stub</artifactId>
                <version>${identity.inbound.provisioning.scim.version}</version>
                <scope>compile</scope>
            </dependency>
            <dependency>
                <groupId>org.wso2.carbon.identity.inbound.provisioning.scim2</groupId>
                <artifactId>org.wso2.carbon.identity.scim2.common</artifactId>
                <version>${identity.inbound.provisioning.scim2.version}</version>
                <scope>compile</scope>
            </dependency>
            <dependency>
                <groupId>org.wso2.carbon.identity.framework</groupId>
                <artifactId>org.wso2.carbon.identity.user.store.configuration.stub</artifactId>
                <version>${carbon.identity.framework.version}</version>
                <scope>compile</scope>
            </dependency>
            <dependency>
                <groupId>org.wso2.carbon.identity.framework</groupId>
                <artifactId>org.wso2.carbon.identity.user.store.count.stub</artifactId>
                <version>${carbon.identity.framework.version}</version>
                <scope>compile</scope>
            </dependency>
            <dependency>
                <groupId>org.wso2.carbon</groupId>
                <artifactId>org.wso2.carbon.user.core</artifactId>
                <version>${carbon.kernel.version}</version>
                <scope>compile</scope>
            </dependency>
            <dependency>
                <groupId>org.wso2.carbon.identity.framework</groupId>
                <artifactId>org.wso2.carbon.identity.mgt</artifactId>
                <version>${carbon.identity.framework.version}</version>
            </dependency>
            <dependency>
                <groupId>org.wso2.carbon.identity.framework</groupId>
                <artifactId>org.wso2.carbon.identity.mgt.stub</artifactId>
                <version>${carbon.identity.framework.version}</version>
                <scope>compile</scope>
            </dependency>
            <dependency>
                <groupId>org.wso2.carbon.identity.framework</groupId>
                <artifactId>org.wso2.carbon.identity.template.mgt</artifactId>
                <version>${carbon.identity.framework.version}</version>
            </dependency>
            <dependency>
                <groupId>org.wso2.carbon.identity.framework</groupId>
                <artifactId>org.wso2.carbon.identity.template.mgt.ui</artifactId>
                <version>${carbon.identity.framework.version}</version>
            </dependency>
            <dependency>
                <groupId>org.wso2.carbon.identity.inbound.auth.saml2</groupId>
                <artifactId>org.wso2.carbon.identity.sso.saml.stub</artifactId>
                <version>${identity.inbound.auth.saml.version}</version>
                <scope>compile</scope>
            </dependency>
            <dependency>
                <groupId>org.wso2.carbon.identity.framework</groupId>
                <artifactId>org.wso2.carbon.claim.mgt.stub</artifactId>
                <version>${carbon.identity.framework.version}</version>
                <scope>compile</scope>
            </dependency>
            <dependency>
                <groupId>org.wso2.carbon.identity.framework</groupId>
                <artifactId>org.wso2.carbon.identity.claim.metadata.mgt.stub</artifactId>
                <version>${carbon.identity.framework.version}</version>
                <scope>compile</scope>
            </dependency>
            <dependency>
                <groupId>org.wso2.carbon.identity.framework</groupId>
                <artifactId>org.wso2.carbon.identity.claim.metadata.mgt</artifactId>
                <version>${carbon.identity.framework.version}</version>
                <scope>compile</scope>
            </dependency>
            <dependency>
                <groupId>org.wso2.carbon.identity.inbound.auth.openid</groupId>
                <artifactId>org.wso2.carbon.identity.provider.openid.stub</artifactId>
                <version>${identity.inbound.auth.openid.version}</version>
                <scope>compile</scope>
            </dependency>
            <dependency>
                <groupId>org.wso2.carbon.identity.association.account</groupId>
                <artifactId>org.wso2.carbon.identity.user.account.association.stub</artifactId>
                <version>${identity.user.account.association.version}</version>
            </dependency>
            <dependency>
                <groupId>org.wso2.carbon.identity.framework</groupId>
                <artifactId>org.wso2.carbon.identity.governance.stub</artifactId>
                <version>${carbon.identity.framework.version}</version>
            </dependency>
            <dependency>
                <groupId>org.wso2.carbon.identity.governance</groupId>
                <artifactId>org.wso2.carbon.identity.recovery</artifactId>
                <version>${identity.governance.version}</version>
            </dependency>
            <dependency>
                <groupId>org.wso2.carbon.deployment</groupId>
                <artifactId>org.wso2.carbon.service.mgt.stub</artifactId>
                <version>${carbon.deployment.version}</version>
                <scope>test</scope>
            </dependency>
            <dependency>
                <groupId>org.wso2.carbon.deployment</groupId>
                <artifactId>org.wso2.carbon.webapp.mgt.stub</artifactId>
                <version>${carbon.deployment.version}</version>
                <scope>test</scope>
            </dependency>
            <dependency>
                <groupId>org.wso2.carbon.automation</groupId>
                <artifactId>org.wso2.carbon.automation.test.utils</artifactId>
                <version>${carbon.automation.version}</version>
            </dependency>
            <dependency>
                <groupId>org.wso2.carbon.automation</groupId>
                <artifactId>org.wso2.carbon.automation.engine</artifactId>
                <version>${carbon.automation.version}</version>
            </dependency>
            <dependency>
                <groupId>org.wso2.carbon.automation</groupId>
                <artifactId>org.wso2.carbon.automation.extensions</artifactId>
                <version>${carbon.automation.version}</version>
                <exclusions>
                    <exclusion>
                        <groupId>com.saucelabs.selenium</groupId> <!-- Exclude Project-E from Project-B -->
                        <artifactId>sauce-ondemand-driver</artifactId>
                    </exclusion>
                    <exclusion>
                        <groupId>com.saucelabs.selenium</groupId> <!-- Exclude Project-E from Project-B -->
                        <artifactId>selenium-client-factory</artifactId>
                    </exclusion>
                </exclusions>
            </dependency>
            <dependency>
                <groupId>org.wso2.carbon.automationutils</groupId>
                <artifactId>org.wso2.carbon.integration.common.extensions</artifactId>
                <version>${carbon.automationutils.version}</version>
            </dependency>
            <dependency>
                <groupId>org.wso2.carbon.automationutils</groupId>
                <artifactId>org.wso2.carbon.integration.common.utils</artifactId>
                <version>${carbon.automationutils.version}</version>
            </dependency>
            <dependency>
                <groupId>org.wso2.carbon.automationutils</groupId>
                <artifactId>org.wso2.carbon.integration.common.admin.client</artifactId>
                <version>${carbon.automationutils.version}</version>
            </dependency>
            <dependency>
                <groupId>org.wso2.is</groupId>
                <artifactId>org.wso2.identity.integration.common.clients</artifactId>
                <version>${project.version}</version>
                <scope>compile</scope>
            </dependency>
            <dependency>
                <groupId>org.wso2.is</groupId>
                <artifactId>org.wso2.identity.integration.common.utils</artifactId>
                <version>${project.version}</version>
                <scope>compile</scope>
            </dependency>
            <dependency>
                <groupId>org.wso2.charon</groupId>
                <artifactId>org.wso2.charon.core</artifactId>
                <version>${charon.orbit.version}</version>
            </dependency>
            <dependency>
                <groupId>org.apache.wink</groupId>
                <artifactId>wink-client</artifactId>
                <version>${apache.wink.version}</version>
            </dependency>
            <dependency>
                <groupId>org.apache.ws.security</groupId>
                <artifactId>wss4j</artifactId>
                <version>${apache.ws.security.version}</version>
            </dependency>
            <dependency>
                <groupId>commons-collections</groupId>
                <artifactId>commons-collections</artifactId>
                <version>${commons-collections.version}</version>
            </dependency>
            <dependency>
                <groupId>org.slf4j</groupId>
                <artifactId>slf4j-simple</artifactId>
                <version>${slf4j.version}</version>
            </dependency>

            <dependency>
                <groupId>org.slf4j</groupId>
                <artifactId>slf4j-log4j12</artifactId>
                <version>${slf4j.version}</version>
            </dependency>
            <dependency>
                <groupId>org.apache.openejb</groupId>
                <artifactId>openejb-core</artifactId>
                <version>${apache.openejb.version}</version>
                <scope>test</scope>
            </dependency>
            <dependency>
                <groupId>org.wso2.orbit.org.apache.httpcomponents</groupId>
                <artifactId>httpclient</artifactId>
                <version>${orbit.version.commons.httpclient}</version>
            </dependency>
            <dependency>
                <groupId>org.apache.axis2.wso2</groupId>
                <artifactId>axis2-client</artifactId>
                <version>${axis2.client.version}</version>
            </dependency>
            <dependency>
                <groupId>org.wso2.orbit.com.nimbusds</groupId>
                <artifactId>nimbus-jose-jwt</artifactId>
                <version>${nimbusds.version}</version>
            </dependency>
            <dependency>
                <groupId>com.nimbusds</groupId>
                <artifactId>oauth2-oidc-sdk</artifactId>
                <version>${nimbus.oidc.sdk.version}</version>
            </dependency>
            <dependency>
                <groupId>org.wso2.orbit.commons-codec</groupId>
                <artifactId>commons-codec</artifactId>
                <version>${commons-codec.version}</version>
            </dependency>
            <dependency>
                <groupId>org.wso2.carbon.identity.framework</groupId>
                <artifactId>org.wso2.carbon.identity.user.registration.stub</artifactId>
                <version>${carbon.identity.framework.version}</version>
            </dependency>
            <dependency>
                <groupId>org.wso2.carbon.identity.framework</groupId>
                <artifactId>org.wso2.carbon.identity.user.profile.stub</artifactId>
                <version>${carbon.identity.framework.version}</version>
            </dependency>
            <dependency>
                <groupId>com.googlecode.javaewah</groupId>
                <artifactId>JavaEWAH</artifactId>
                <version>${javaewah.version}</version>
            </dependency>
            <dependency>
                <groupId>org.wso2.is</groupId>
                <artifactId>org.wso2.carbon.identity.test.integration.service.stubs</artifactId>
                <version>${project.version}</version>
            </dependency>
            <dependency>
                <groupId>org.wso2.carbon.identity.framework</groupId>
                <artifactId>org.wso2.carbon.security.mgt.stub</artifactId>
                <version>${carbon.identity.framework.version}</version>
            </dependency>
            <dependency>
                <groupId>org.jacoco</groupId>
                <artifactId>org.jacoco.agent</artifactId>
                <version>${jacoco.agent.version}</version>
            </dependency>
            <dependency>
                <groupId>org.wso2.carbon</groupId>
                <artifactId>org.wso2.carbon.core.services</artifactId>
                <version>${carbon.kernel.version}</version>
            </dependency>
            <dependency>
                <groupId>org.apache.tomcat.wso2</groupId>
                <artifactId>tomcat</artifactId>
                <version>${org.apache.tomcat.wso2.version}</version>
            </dependency>
            <dependency>
                <groupId>org.opensaml</groupId>
                <artifactId>xmltooling</artifactId>
                <version>${xmltooling.version}</version>
            </dependency>
            <dependency>
                <groupId>org.opensaml</groupId>
                <artifactId>openws</artifactId>
                <version>${openws.version}</version>
            </dependency>
            <dependency>
                <groupId>org.wso2.carbon.identity.framework</groupId>
                <artifactId>org.wso2.carbon.identity.application.mgt</artifactId>
                <version>${carbon.identity.framework.version}</version>
            </dependency>
            <dependency>
                <groupId>org.wso2.carbon.identity.framework</groupId>
                <artifactId>org.wso2.carbon.identity.functions.library.mgt</artifactId>
                <version>${carbon.identity.framework.version}</version>
            </dependency>
            <dependency>
                <groupId>org.wso2.carbon.identity.framework</groupId>
                <artifactId>org.wso2.carbon.identity.user.functionality.mgt</artifactId>
                <version>${carbon.identity.framework.version}</version>
            </dependency>
            <dependency>
                <groupId>xerces</groupId>
                <artifactId>xercesImpl</artifactId>
                <version>${xercesImpl.version}</version>
            </dependency>
            <dependency>
                <groupId>org.wso2.carbon.identity.framework</groupId>
                <artifactId>org.wso2.carbon.identity.application.authentication.framework</artifactId>
                <version>${carbon.identity.framework.version}</version>
            </dependency>
            <dependency>
                <groupId>org.wso2.carbon.identity.framework</groupId>
                <artifactId>org.wso2.carbon.user.mgt.common</artifactId>
                <version>${carbon.identity.framework.version}</version>
            </dependency>
            <dependency>
                <groupId>org.wso2.carbon.identity.framework</groupId>
                <artifactId>org.wso2.carbon.identity.role.mgt.core</artifactId>
                <version>${carbon.identity.framework.version}</version>
            </dependency>
            <dependency>
                <groupId>org.wso2.carbon.identity.framework</groupId>
                <artifactId>org.wso2.carbon.identity.secret.mgt.core</artifactId>
                <version>${carbon.identity.framework.version}</version>
            </dependency>
            <dependency>
                <groupId>org.wso2.carbon.identity.framework</groupId>
                <artifactId>org.wso2.carbon.identity.api.resource.mgt</artifactId>
                <version>${carbon.identity.framework.version}</version>
            </dependency>
            <dependency>
                <groupId>org.wso2.carbon.identity.framework</groupId>
                <artifactId>org.wso2.carbon.identity.user.registration.mgt</artifactId>
                <version>${carbon.identity.framework.version}</version>
            </dependency>
            <dependency>
                <groupId>org.wso2.carbon.identity.framework</groupId>
                <artifactId>org.wso2.carbon.identity.flow.orchestration.framework.feature</artifactId>
                <version>${carbon.identity.framework.version}</version>
            </dependency>
            <dependency>
                <groupId>org.wso2.carbon.identity.framework</groupId>
                <artifactId>org.wso2.carbon.identity.flow.mgt</artifactId>
                <version>${carbon.identity.framework.version}</version>
            </dependency>
            <dependency>
                <groupId>org.wso2.carbon.identity.saml.common</groupId>
                <artifactId>org.wso2.carbon.identity.saml.common.util</artifactId>
                <version>${saml.common.util.version}</version>
            </dependency>
            <dependency>
                <groupId>commons-codec</groupId>
                <artifactId>commons-codec</artifactId>
                <version>${commons.codec.version}</version>
            </dependency>
            <dependency>
                <groupId>org.apache.ws.commons.schema.wso2</groupId>
                <artifactId>XmlSchema</artifactId>
                <version>${XmlSchema.version}</version>
            </dependency>
            <dependency>
                <groupId>wsdl4j.wso2</groupId>
                <artifactId>wsdl4j</artifactId>
                <version>${wsdl4j.version}</version>
            </dependency>
            <dependency>
                <groupId>org.wso2.carbon.analytics-common</groupId>
                <artifactId>org.wso2.carbon.databridge.commons</artifactId>
                <scope>test</scope>
                <version>${carbon.analytics-common.version}</version>
            </dependency>
            <dependency>
                <groupId>org.wso2.carbon.analytics-common</groupId>
                <artifactId>org.wso2.carbon.databridge.core</artifactId>
                <scope>test</scope>
                <version>${carbon.analytics-common.version}</version>
            </dependency>
            <dependency>
                <groupId>org.wso2.carbon.analytics-common</groupId>
                <artifactId>org.wso2.carbon.databridge.receiver.thrift</artifactId>
                <scope>test</scope>
                <version>${carbon.analytics-common.version}</version>
            </dependency>
            <dependency>
                <groupId>org.wso2.carbon.multitenancy</groupId>
                <artifactId>org.wso2.carbon.tenant.mgt.stub</artifactId>
                <version>${carbon.multitenancy.version}</version>
            </dependency>
            <dependency>
                <groupId>commons-pool.wso2</groupId>
                <artifactId>commons-pool</artifactId>
                <version>${commons.pool.wso2.version}</version>
            </dependency>

            <!-- Outbound Authenticators -->
            <dependency>
                <groupId>org.wso2.carbon.identity.outbound.auth.oidc</groupId>
                <artifactId>org.wso2.carbon.identity.application.authenticator.oidc</artifactId>
                <version>${identity.outbound.auth.oidc.version}</version>
            </dependency>
            <dependency>
                <groupId>org.wso2.carbon.identity.outbound.auth.oauth2</groupId>
                <artifactId>org.wso2.carbon.identity.application.authenticator.oauth2</artifactId>
                <version>${identity.outbound.auth.oauth2.version}</version>
            </dependency>
            <dependency>
                <groupId>org.wso2.carbon.identity.outbound.auth.sts.passive</groupId>
                <artifactId>org.wso2.carbon.identity.application.authenticator.passive.sts</artifactId>
                <version>${identity.outbound.auth.passive.sts.version}</version>
            </dependency>
            <dependency>
                <groupId>org.wso2.carbon.identity.outbound.auth.saml2</groupId>
                <artifactId>org.wso2.carbon.identity.application.authenticator.samlsso</artifactId>
                <version>${identity.outbound.auth.samlsso.version}</version>
            </dependency>

            <!-- Social Authenticators -->
            <dependency>
                <groupId>org.wso2.carbon.identity.outbound.auth.facebook</groupId>
                <artifactId>org.wso2.carbon.identity.application.authenticator.facebook</artifactId>
                <version>${social.authenticator.facebook.version}</version>
            </dependency>
            <dependency>
                <groupId>org.wso2.carbon.identity.outbound.auth.google</groupId>
                <artifactId>org.wso2.carbon.identity.application.authenticator.google</artifactId>
                <version>${social.authenticator.google.version}</version>
            </dependency>
            <dependency>
                <groupId>org.wso2.carbon.identity.outbound.auth.live</groupId>
                <artifactId>org.wso2.carbon.identity.application.authenticator.live</artifactId>
                <version>${social.authenticator.windowslive.version}</version>
            </dependency>
            <dependency>
                <groupId>org.wso2.carbon.identity.outbound.auth.apple</groupId>
                <artifactId>org.wso2.carbon.identity.application.authenticator.apple</artifactId>
                <version>${social.authenticator.apple.version}</version>
            </dependency>

            <!-- Provisioning Connectors -->
            <dependency>
                <groupId>org.wso2.carbon.identity.outbound.provisioning.google</groupId>
                <artifactId>org.wso2.carbon.identity.provisioning.connector.google</artifactId>
                <version>${provisioning.connector.google.version}</version>
            </dependency>
            <dependency>
                <groupId>org.wso2.carbon.identity.outbound.provisioning.salesforce</groupId>
                <artifactId>org.wso2.carbon.identity.provisioning.connector.salesforce</artifactId>
                <version>${provisioning.connector.salesforce.version}</version>
            </dependency>
            <dependency>
                <groupId>org.wso2.carbon.identity.outbound.provisioning.scim</groupId>
                <artifactId>org.wso2.carbon.identity.provisioning.connector.scim</artifactId>
                <version>${provisioning.connector.scim.version}</version>
            </dependency>
            <dependency>
                <groupId>org.wso2.carbon.identity.outbound.provisioning.scim2</groupId>
                <artifactId>org.wso2.carbon.identity.provisioning.connector.scim2</artifactId>
                <version>${provisioning.connector.scim2.version}</version>
            </dependency>
            <dependency>
                <groupId>org.wso2.carbon.extension.identity.verification</groupId>
                <artifactId>org.wso2.carbon.extension.identity.verification.mgt.feature</artifactId>
                <version>${identity.verification.version}</version>
            </dependency>
            <dependency>
                <groupId>org.wso2.carbon.extension.identity.verification</groupId>
                <artifactId>org.wso2.carbon.extension.identity.verification.provider.feature</artifactId>
                <version>${identity.verification.version}</version>
            </dependency>
            <dependency>
                <groupId>org.wso2.carbon.extension.identity.verification</groupId>
                <artifactId>org.wso2.carbon.extension.identity.verification.ui.feature</artifactId>
                <version>${identity.verification.version}</version>
            </dependency>

            <!-- Local Authenticators -->
            <dependency>
                <groupId>org.wso2.carbon.identity.application.auth.basic</groupId>
                <artifactId>org.wso2.carbon.identity.application.authenticator.basicauth</artifactId>
                <version>${identity.local.auth.basicauth.version}</version>
            </dependency>
            <dependency>
                <groupId>org.wso2.carbon.identity.local.auth.iwa</groupId>
                <artifactId>org.wso2.carbon.identity.application.authenticator.iwa</artifactId>
                <version>${identity.local.auth.iwa.version}</version>
            </dependency>
            <dependency>
                <groupId>org.wso2.carbon.identity.local.auth.fido</groupId>
                <artifactId>org.wso2.carbon.identity.application.authenticator.fido</artifactId>
                <version>${identity.local.auth.fido.version}</version>
            </dependency>
            <dependency>
                <groupId>org.wso2.carbon.identity.local.auth.fido</groupId>
                <artifactId>org.wso2.carbon.identity.application.authenticator.fido2</artifactId>
                <version>${identity.local.auth.fido.version}</version>
            </dependency>
            <dependency>
                <groupId>org.wso2.carbon.identity.local.auth.fido</groupId>
                <artifactId>org.wso2.carbon.identity.application.authenticator.fido2.server.feature</artifactId>
                <version>${identity.local.auth.fido.version}</version>
            </dependency>
            <dependency>
                <groupId>org.wso2.carbon.identity.application.auth.basic</groupId>
                <artifactId>org.wso2.carbon.identity.application.authenticator.basicauth.jwt</artifactId>
                <version>${identity.local.auth.basicauth.version}</version>
            </dependency>
            <dependency>
                <groupId>org.wso2.carbon.identity.application.auth.basic</groupId>
                <artifactId>org.wso2.carbon.identity.application.authentication.handler.identifier</artifactId>
                <version>${identity.local.auth.basicauth.version}</version>
            </dependency>
            <dependency>
                <groupId>org.wso2.carbon.identity.application.auth.basic</groupId>
                <artifactId>org.wso2.carbon.identity.application.authentication.handler.session</artifactId>
                <version>${identity.local.auth.basicauth.version}</version>
            </dependency>
            <dependency>
                <groupId>org.wso2.carbon.extension.identity.oauth.addons</groupId>
                <artifactId>org.wso2.carbon.identity.oauth2.token.handler.clientauth.mutualtls</artifactId>
                <version>${identity.oauth.addons.version}</version>
            </dependency>

            <!-- Local Authentication API Connector -->
            <dependency>
                <groupId>org.wso2.carbon.identity.local.auth.api</groupId>
                <artifactId>org.wso2.carbon.identity.local.auth.api.core</artifactId>
                <version>${identity.local.auth.api.version}</version>
            </dependency>

            <!-- OAuth2 Grant Type extensions -->
            <dependency>
                <groupId>org.wso2.carbon.extension.identity.oauth2.grantType.jwt</groupId>
                <artifactId>org.wso2.carbon.identity.oauth2.grant.jwt</artifactId>
                <version>${identity.oauth2.jwt.bearer.grant.version}</version>
            </dependency>
            <dependency>
                <groupId>org.wso2.carbon.extension.identity.oauth2.grantType.token.exchange</groupId>
                <artifactId>org.wso2.carbon.identity.oauth2.grant.token.exchange</artifactId>
                <version>${identity.oauth2.token.exchange.grant.version}</version>
            </dependency>

            <!--Conditional authenticator functions-->
            <dependency>
                <groupId>org.wso2.carbon.identity.conditional.auth.functions</groupId>
                <artifactId>org.wso2.carbon.identity.conditional.auth.functions.user</artifactId>
                <version>${conditional.authentication.functions.version}</version>
            </dependency>
            <dependency>
                <groupId>org.wso2.carbon.identity.conditional.auth.functions</groupId>
                <artifactId>org.wso2.carbon.identity.conditional.auth.functions.notification</artifactId>
                <version>${conditional.authentication.functions.version}</version>
            </dependency>
            <dependency>
                <groupId>org.wso2.carbon.identity.conditional.auth.functions</groupId>
                <artifactId>org.wso2.carbon.identity.conditional.auth.functions.analytics</artifactId>
                <version>${conditional.authentication.functions.version}</version>
            </dependency>
            <dependency>
                <groupId>org.wso2.carbon.identity.conditional.auth.functions</groupId>
                <artifactId>org.wso2.carbon.identity.conditional.auth.functions.choreo</artifactId>
                <version>${conditional.authentication.functions.version}</version>
            </dependency>
            <!-- Other Connectors packed with IS -->
            <dependency>
                <groupId>org.wso2.carbon.extension.identity.authenticator.outbound.emailotp</groupId>
                <artifactId>org.wso2.carbon.identity.authenticator.emailotp</artifactId>
                <version>${authenticator.emailotp.version}</version>
            </dependency>
            <dependency>
                <groupId>org.wso2.carbon.extension.identity.authenticator.outbound.smsotp</groupId>
                <artifactId>org.wso2.carbon.extension.identity.authenticator.smsotp.connector</artifactId>
                <version>${authenticator.smsotp.version}</version>
            </dependency>
            <dependency>
                <groupId>org.wso2.carbon.identity.local.auth.magiclink</groupId>
                <artifactId>org.wso2.carbon.identity.application.authenticator.magiclink</artifactId>
                <version>${authenticator.magiclink.version}</version>
            </dependency>
            <dependency>
                <groupId>org.wso2.carbon.identity.local.auth.magiclink</groupId>
                <artifactId>org.wso2.carbon.identity.local.auth.magiclink.server.feature</artifactId>
                <version>${authenticator.magiclink.version}</version>
            </dependency>
            <dependency>
                <groupId>org.wso2.carbon.identity.local.auth.emailotp</groupId>
                <artifactId>org.wso2.carbon.identity.local.auth.emailotp</artifactId>
                <version>${authenticator.local.auth.emailotp.version}</version>
            </dependency>
            <dependency>
                <groupId>org.wso2.carbon.identity.local.auth.smsotp</groupId>
                <artifactId>org.wso2.carbon.identity.local.auth.smsotp.feature</artifactId>
                <version>${authenticator.local.auth.smsotp.version}</version>
            </dependency>
            <dependency>
                <groupId>org.wso2.carbon.identity.local.auth.emailotp</groupId>
                <artifactId>org.wso2.carbon.identity.local.auth.emailotp.server.feature</artifactId>
                <version>${authenticator.local.auth.emailotp.version}</version>
            </dependency>
            <dependency>
                <groupId>org.wso2.carbon.identity.auth.otp.commons</groupId>
                <artifactId>org.wso2.carbon.identity.auth.otp.core</artifactId>
                <version>${authenticator.auth.otp.commons.version}</version>
            </dependency>
            <dependency>
                <groupId>org.wso2.carbon.identity.auth.otp.commons</groupId>
                <artifactId>org.wso2.carbon.identity.auth.otp.core.server.feature</artifactId>
                <version>${authenticator.auth.otp.commons.version}</version>
            </dependency>
            <dependency>
                <groupId>org.wso2.carbon.extension.identity.authenticator.outbound.twitter</groupId>
                <artifactId>org.wso2.carbon.extension.identity.authenticator.twitter.connector</artifactId>
                <version>${authenticator.twitter.version}</version>
            </dependency>
            <dependency>
                <groupId>org.wso2.carbon.extension.identity.authenticator.outbound.office365</groupId>
                <artifactId>org.wso2.carbon.extension.identity.authenticator.office3620connector</artifactId>
                <version>${authenticator.office365.version}</version>
            </dependency>
            <dependency>
                <groupId>org.wso2.carbon.extension.identity.authenticator.outbound.totp</groupId>
                <artifactId>org.wso2.carbon.extension.identity.authenticator.totp.connector</artifactId>
                <version>${authenticator.totp.version}</version>
            </dependency>
            <dependency>
                <groupId>org.wso2.carbon.extension.identity.authenticator.outbound.backupcode</groupId>
                <artifactId>org.wso2.carbon.extension.identity.authenticator.backupcode.connector</artifactId>
                <version>${authenticator.backupcode.version}</version>
            </dependency>
            <dependency>
                <groupId>org.wso2.carbon.extension.identity.authenticator.outbound.x509Certificate</groupId>
                <artifactId>org.wso2.carbon.extension.identity.authenticator.x509Certificate.connector</artifactId>
                <version>${authenticator.x509.version}</version>
            </dependency>

            <!--Hash providers-->
            <dependency>
                <groupId>org.wso2.carbon.identity.hash.provider.pbkdf2</groupId>
                <artifactId>org.wso2.carbon.identity.hash.provider.pbkdf2.server.feature</artifactId>
                <version>${hashprovider.pbkdf2.version}</version>
            </dependency>

            <!-- API server and API user common dependencies -->
            <dependency>
                <groupId>org.wso2.carbon.identity.server.api</groupId>
                <artifactId>org.wso2.carbon.identity.api.server.common</artifactId>
                <version>${identity.server.api.version}</version>
            </dependency>
            <dependency>
                <groupId>org.wso2.carbon.identity.user.api</groupId>
                <artifactId>org.wso2.carbon.identity.api.user.common</artifactId>
                <version>${identity.user.api.version}</version>
            </dependency>

            <!--
                Dependencies from this point is used in p2 profile gen, added here to get them updated along with
                versions plugin (version plugin only reads the dependencies in dependencyManagement,
                and dependencies section)
            -->
            <dependency>
                <groupId>org.wso2.carbon.healthcheck</groupId>
                <artifactId>org.wso2.carbon.healthcheck.server.feature</artifactId>
                <version>${carbon.healthcheck.version}</version>
            </dependency>
            <dependency>
                <groupId>org.wso2.carbon.identity.carbon.auth.saml2</groupId>
                <artifactId>org.wso2.carbon.identity.authenticator.saml2.sso.feature</artifactId>
                <version>${identity.carbon.auth.saml2.version}</version>
                <type>zip</type>
            </dependency>
            <dependency>
                <groupId>org.wso2.carbon.identity.local.auth.requestpath.basic</groupId>
                <artifactId>org.wso2.carbon.identity.application.authenticator.requestpath.basicauth.server.feature
                </artifactId>
                <version>${identity.outbound.auth.requestpath.basicauth.version}</version>
            </dependency>
            <dependency>
                <groupId>org.wso2.carbon.identity.carbon.auth.mutualssl</groupId>
                <artifactId>org.wso2.carbon.identity.authenticator.mutualssl.feature</artifactId>
                <version>${identity.carbon.auth.mutual.ssl.version}</version>
            </dependency>
            <dependency>
                <groupId>org.wso2.carbon.identity.userstore.remote</groupId>
                <artifactId>org.wso2.carbon.identity.user.store.remote.feature</artifactId>
                <version>${identity.userstore.remote.version}</version>
            </dependency>
            <dependency>
                <groupId>org.wso2.carbon.identity.carbon.auth.iwa</groupId>
                <artifactId>org.wso2.carbon.identity.authenticator.iwa.feature</artifactId>
                <version>${identity.carbon.auth.iwa.version}</version>
            </dependency>
            <dependency>
                <groupId>org.wso2.carbon.identity.local.auth.requestpath.oauth</groupId>
                <artifactId>org.wso2.carbon.identity.application.authenticator.requestpath.oauth.server.feature
                </artifactId>
                <version>${identity.outbound.auth.requestpath.oauth.version}</version>
            </dependency>
            <dependency>
                <groupId>org.wso2.carbon.identity.tool.validator.sso.saml2</groupId>
                <artifactId>org.wso2.carbon.identity.tools.saml.validator.feature</artifactId>
                <version>${identity.tool.samlsso.validator.version}</version>
            </dependency>
            <dependency>
                <groupId>org.wso2.carbon.identity.datapublisher.authentication</groupId>
                <artifactId>org.wso2.carbon.identity.data.publisher.application.authentication.server.feature
                </artifactId>
                <version>${identity.data.publisher.authentication.version}</version>
            </dependency>
            <dependency>
                <groupId>org.wso2.carbon.identity.data.publisher.oauth</groupId>
                <artifactId>org.wso2.carbon.identity.data.publisher.oauth.server.feature</artifactId>
                <version>${identity.data.publisher.oauth.version}</version>
            </dependency>
            <dependency>
                <groupId>org.wso2.carbon.identity.data.publisher.audit</groupId>
                <artifactId>org.wso2.carbon.identity.data.publisher.audit.user.operation.server.feature</artifactId>
                <version>${identity.data.publisher.audit.version}</version>
            </dependency>
            <dependency>
                <groupId>org.wso2.carbon.identity.auth.rest</groupId>
                <artifactId>org.wso2.carbon.identity.auth.server.feature</artifactId>
                <version>${identity.carbon.auth.rest.version}</version>
            </dependency>
            <dependency>
                <groupId>org.wso2.carbon.identity.auth.rest</groupId>
                <artifactId>org.wso2.carbon.identity.cors.server.feature</artifactId>
                <version>${identity.carbon.auth.rest.version}</version>
            </dependency>
            <dependency>
                <groupId>org.wso2.carbon.identity.event.handler.accountlock</groupId>
                <artifactId>org.wso2.carbon.identity.handler.event.account.lock.feature</artifactId>
                <version>${identity.event.handler.account.lock.version}</version>
            </dependency>
            <dependency>
                <groupId>org.wso2.carbon.identity.event.handler.notification</groupId>
                <artifactId>org.wso2.carbon.email.mgt.feature</artifactId>
                <version>${identity.event.handler.notification.version}</version>
            </dependency>
            <dependency>
                <groupId>org.wso2.carbon.identity.metadata.saml2</groupId>
                <artifactId>org.wso2.carbon.identity.idp.metadata.saml2.server.feature</artifactId>
                <version>${identity.metadata.saml.version}</version>
            </dependency>
            <dependency>
                <groupId>org.wso2.carbon.identity.saml.common</groupId>
                <artifactId>org.wso2.carbon.identity.saml.common.util.feature</artifactId>
                <version>${saml.common.util.version}</version>
            </dependency>
            <dependency>
                <groupId>org.wso2.identity.apps</groupId>
                <artifactId>org.wso2.identity.apps.common.server.feature</artifactId>
                <version>${identity.apps.core.version}</version>
            </dependency>
            <dependency>
                <groupId>org.wso2.identity.apps</groupId>
                <artifactId>org.wso2.identity.apps.console.server.feature</artifactId>
                <version>${identity.apps.console.version}</version>
            </dependency>
            <dependency>
                <groupId>org.wso2.identity.apps</groupId>
                <artifactId>org.wso2.identity.apps.myaccount.server.feature</artifactId>
                <version>${identity.apps.myaccount.version}</version>
            </dependency>
            <dependency>
                <groupId>org.wso2.identity.apps</groupId>
                <artifactId>org.wso2.identity.apps.authentication.portal.server.feature</artifactId>
                <version>${identity.apps.core.version}</version>
            </dependency>
            <dependency>
                <groupId>org.wso2.identity.apps</groupId>
                <artifactId>org.wso2.identity.apps.recovery.portal.server.feature</artifactId>
                <version>${identity.apps.core.version}</version>
            </dependency>
            <dependency>
                <groupId>org.wso2.identity.apps</groupId>
                <artifactId>org.wso2.identity.apps.x509certificate.portal.server.feature</artifactId>
                <version>${identity.apps.core.version}</version>
            </dependency>
            <dependency>
                <groupId>org.wso2.carbon.identity.outbound.auth.oauth2</groupId>
                <artifactId>org.wso2.carbon.identity.outbound.auth.oauth2.server.feature</artifactId>
                <version>${identity.outbound.auth.oauth2.version}</version>
            </dependency>
            <dependency>
                <groupId>org.apache.felix</groupId>
                <artifactId>org.apache.felix.scr.ds-annotations</artifactId>
                <version>${ds-annotations.version}</version>
            </dependency>
            <dependency>
                <groupId>org.wso2.carbon.consent.mgt</groupId>
                <artifactId>org.wso2.carbon.consent.mgt.feature</artifactId>
                <version>${carbon.consent.mgt.version}</version>
            </dependency>
            <dependency>
                <groupId>org.wso2.carbon.identity.framework</groupId>
                <artifactId>org.wso2.carbon.identity.consent.mgt</artifactId>
                <version>${carbon.identity.framework.version}</version>
            </dependency>
            <dependency>
                <groupId>org.wso2.carbon.registry</groupId>
                <artifactId>org.wso2.carbon.registry.properties.stub</artifactId>
                <version>${carbon.registry.version}</version>
            </dependency>
            <dependency>
                <groupId>org.wso2.carbon.extension.identity.x509certificate</groupId>
                <artifactId>org.wso2.carbon.extension.identity.x509Certificate.validation.server.feature</artifactId>
                <version>${org.wso2.carbon.extension.identity.x509certificate.version}</version>
            </dependency>
            <dependency>
                <groupId>org.wso2.carbon.extension.identity.x509certificate</groupId>
                <artifactId>org.wso2.carbon.extension.identity.x509Certificate.valve</artifactId>
                <version>${org.wso2.carbon.extension.identity.x509certificate.version}</version>
            </dependency>
            <dependency>
                <groupId>org.wso2.carbon.identity.conditional.auth.functions</groupId>
                <artifactId>org.wso2.carbon.identity.conditional.auth.functions.server.feature</artifactId>
                <version>${conditional.authentication.functions.version}</version>
            </dependency>
            <dependency>
                <groupId>org.wso2.carbon.identity.framework</groupId>
                <artifactId>org.wso2.carbon.identity.template.mgt.server.feature</artifactId>
                <version>${carbon.identity.framework.version}</version>
            </dependency>
            <dependency>
                <groupId>org.wso2.carbon.identity.framework</groupId>
                <artifactId>org.wso2.carbon.identity.template.mgt.feature</artifactId>
                <version>${carbon.identity.framework.version}</version>
            </dependency>
            <dependency>
                <groupId>org.wso2.carbon.identity.framework</groupId>
                <artifactId>org.wso2.carbon.identity.cors.mgt.server.feature</artifactId>
                <version>${carbon.identity.framework.version}</version>
            </dependency>
            <dependency>
                <groupId>org.wso2.carbon.identity.framework</groupId>
                <artifactId>org.wso2.carbon.identity.user.functionality.mgt.feature</artifactId>
                <version>${carbon.identity.framework.version}</version>
            </dependency>
            <dependency>
                <groupId>org.wso2.carbon.identity.framework</groupId>
                <artifactId>org.wso2.carbon.identity.multi.attribute.login.mgt.server.feature</artifactId>
                <version>${carbon.identity.framework.version}</version>
            </dependency>
            <dependency>
                <groupId>org.wso2.carbon.identity.framework</groupId>
                <artifactId>org.wso2.carbon.identity.unique.claim.mgt.server.feature</artifactId>
                <version>${carbon.identity.framework.version}</version>
            </dependency>
            <dependency>
                <groupId>org.wso2.carbon.identity.framework</groupId>
                <artifactId>org.wso2.carbon.identity.api.resource.mgt.server.feature</artifactId>
                <version>${carbon.identity.framework.version}</version>
            </dependency>
            <dependency>
                <groupId>org.wso2.carbon.identity.framework</groupId>
                <artifactId>org.wso2.carbon.identity.registration.framework.feature</artifactId>
                <version>${carbon.identity.framework.version}</version>
            </dependency>
            <dependency>
                <groupId>org.wso2.carbon.identity.governance</groupId>
                <artifactId>org.wso2.carbon.identity.multi.attribute.login.service.server.feature</artifactId>
                <version>${identity.governance.version}</version>
            </dependency>
            <dependency>
                <groupId>org.wso2.carbon.identity.framework</groupId>
                <artifactId>org.wso2.carbon.identity.central.log.mgt</artifactId>
                <version>${carbon.identity.framework.version}</version>
            </dependency>
            <dependency>
                <groupId>org.wso2.carbon.identity.branding.preference.management</groupId>
                <artifactId>org.wso2.carbon.identity.branding.preference.management.core</artifactId>
                <version>${identity.branding.preference.management.version}</version>
            </dependency>
            <dependency>
                <groupId>org.wso2.carbon.identity.framework</groupId>
                <artifactId>org.wso2.carbon.identity.input.validation.mgt</artifactId>
                <version>${carbon.identity.framework.version}</version>
            </dependency>
            <dependency>
                <groupId>org.wso2.carbon.identity.framework</groupId>
                <artifactId>org.wso2.carbon.identity.input.validation.mgt.server.feature</artifactId>
                <version>${carbon.identity.framework.version}</version>
            </dependency>
            <dependency>
                <groupId>org.wso2.carbon.identity.framework</groupId>
                <artifactId>org.wso2.carbon.identity.framework.async.operation.status.mgt.server.feature</artifactId>
                <version>${carbon.identity.framework.version}</version>
            </dependency>
            <dependency>
                <groupId>org.wso2.carbon.identity.framework</groupId>
                <artifactId>org.wso2.carbon.identity.client.attestation.mgt</artifactId>
                <version>${carbon.identity.framework.version}</version>
            </dependency>
            <dependency>
                <groupId>org.wso2.carbon.identity.framework</groupId>
                <artifactId>org.wso2.carbon.identity.client.attestation.mgt.server.feature</artifactId>
                <version>${carbon.identity.framework.version}</version>
            </dependency>
            <dependency>
                <groupId>org.wso2.carbon.identity.notification.push</groupId>
                <artifactId>org.wso2.carbon.identity.notification.push.provider</artifactId>
                <version>${identity.notification.push.version}</version>
            </dependency>
            <dependency>
                <groupId>org.wso2.carbon.identity.notification.push</groupId>
                <artifactId>org.wso2.carbon.identity.notification.push.common</artifactId>
                <version>${identity.notification.push.version}</version>
            </dependency>
            <dependency>
                <groupId>org.wso2.carbon.identity.notification.push</groupId>
                <artifactId>org.wso2.carbon.identity.notification.push.device.handler</artifactId>
                <version>${identity.notification.push.version}</version>
            </dependency>
            <dependency>
                <groupId>org.wso2.carbon.identity.notification.push</groupId>
                <artifactId>org.wso2.carbon.identity.notification.push.feature</artifactId>
                <version>${identity.notification.push.version}</version>
            </dependency>
            <dependency>
                <groupId>org.wso2.carbon.identity.local.auth.push</groupId>
                <artifactId>org.wso2.carbon.identity.local.auth.push.authenticator</artifactId>
                <version>${identity.local.auth.push.version}</version>
            </dependency>
            <dependency>
                <groupId>org.wso2.carbon.identity.local.auth.push</groupId>
                <artifactId>org.wso2.carbon.identity.local.auth.push.servlet</artifactId>
                <version>${identity.local.auth.push.version}</version>
            </dependency>
            <dependency>
                <groupId>org.wso2.carbon.identity.local.auth.push</groupId>
                <artifactId>org.wso2.carbon.identity.local.auth.push.feature</artifactId>
                <version>${identity.local.auth.push.version}</version>
            </dependency>
            <dependency>
                <groupId>org.wso2.carbon.identity.framework</groupId>
                <artifactId>org.wso2.carbon.identity.trusted.app.mgt</artifactId>
                <version>${carbon.identity.framework.version}</version>
            </dependency>
            <dependency>
                <groupId>org.wso2.carbon.identity.framework</groupId>
                <artifactId>org.wso2.carbon.identity.trusted.app.mgt.server.feature</artifactId>
                <version>${carbon.identity.framework.version}</version>
            </dependency>
            <dependency>
                <groupId>org.wso2.carbon.identity.framework</groupId>
                <artifactId>org.wso2.carbon.identity.consent.server.configs.mgt</artifactId>
                <version>${carbon.identity.framework.version}</version>
            </dependency>
            <dependency>
                <groupId>org.wso2.carbon.identity.framework</groupId>
                <artifactId>org.wso2.carbon.identity.consent.server.configs.mgt.server.feature</artifactId>
                <version>${carbon.identity.framework.version}</version>
            </dependency>
            <dependency>
                <groupId>org.wso2.carbon.identity.framework</groupId>
                <artifactId>org.wso2.carbon.identity.ai.service.mgt</artifactId>
                <version>${carbon.identity.framework.version}</version>
            </dependency>
            <dependency>
                <groupId>org.wso2.carbon.extension.identity.oauth.dpop</groupId>
                <artifactId>org.wso2.carbon.identity.oauth2.dpop</artifactId>
                <version>${identity.oauth.dpop.version}</version>
            </dependency>
            <dependency>
                <groupId>org.wso2.carbon.extension.identity.oauth.dpop</groupId>
                <artifactId>org.wso2.carbon.extension.identity.oauth.dpop.server.feature</artifactId>
                <version>${identity.oauth.dpop.version}</version>
            </dependency>
            <dependency>
                <groupId>org.wso2.carbon.identity.framework</groupId>
                <artifactId>org.wso2.carbon.identity.servlet.mgt</artifactId>
                <version>${carbon.identity.framework.version}</version>
            </dependency>
            <dependency>
                <groupId>org.wso2.carbon.identity.framework</groupId>
                <artifactId>org.wso2.carbon.identity.ai.service.mgt.server.feature</artifactId>
                <version>${carbon.identity.framework.version}</version>
            </dependency>
            <dependency>
                <groupId>org.wso2.carbon.identity.framework</groupId>
                <artifactId>org.wso2.carbon.identity.servlet.mgt.server.feature</artifactId>
                <version>${carbon.identity.framework.version}</version>
            </dependency>
            <dependency>
                <groupId>org.wso2.carbon.identity.framework</groupId>
                <artifactId>org.wso2.carbon.identity.system.config.mgt</artifactId>
                <version>${carbon.identity.framework.version}</version>
            </dependency>
            <dependency>
                <groupId>org.wso2.carbon.identity.framework</groupId>
                <artifactId>org.wso2.carbon.identity.system.config.mgt.server.feature</artifactId>
                <version>${carbon.identity.framework.version}</version>
            </dependency>
            <dependency>
                <groupId>org.wso2.carbon.identity.organization.management</groupId>
                <artifactId>org.wso2.carbon.identity.organization.management.server.feature</artifactId>
                <version>${identity.org.mgt.version}</version>
            </dependency>
            <dependency>
                <groupId>org.wso2.carbon.identity.organization.management.core</groupId>
                <artifactId>org.wso2.carbon.identity.organization.management.core.server.feature</artifactId>
                <version>${identity.org.mgt.core.version}</version>
            </dependency>
            <dependency>
                <groupId>org.wso2.carbon.identity.auth.organization.login</groupId>
                <artifactId>org.wso2.carbon.identity.auth.organization.login.server.feature</artifactId>
                <version>${identity.organization.login.version}</version>
            </dependency>
            <dependency>
                <groupId>org.wso2.carbon.extension.identity.oauth2.grantType.organizationswitch</groupId>
                <artifactId>org.wso2.carbon.identity.oauth2.grant.organizationswitch.server.feature</artifactId>
                <version>${identity.oauth2.grant.organizationswitch.version}</version>
            </dependency>
            <dependency>
                <groupId>org.wso2.carbon.identity.framework</groupId>
                <artifactId>org.wso2.carbon.identity.workflow.mgt.server.feature</artifactId>
                <version>${carbon.identity.framework.version}</version>
            </dependency>
            <dependency>
                <groupId>org.wso2.carbon.identity.workflow.user</groupId>
                <artifactId>org.wso2.carbon.user.mgt.workflow.server.feature</artifactId>
                <version>${identity.user.workflow.version}</version>
            </dependency>
            <dependency>
                <groupId>org.wso2.carbon.identity.workflow</groupId>
                <artifactId>org.wso2.carbon.identity.workflow.engine.server.feature</artifactId>
                <version>${identity.workflow.version}</version>
            </dependency>
            <dependency>
                <groupId>org.wso2.carbon.identity.outbound.provisioning.scim2</groupId>
                <artifactId>org.wso2.carbon.identity.provisioning.connector.scim2.server.feature</artifactId>
                <version>${provisioning.connector.scim2.version}</version>
            </dependency>
            <dependency>
                <groupId>org.wso2.carbon.extension.identity.verification</groupId>
                <artifactId>org.wso2.carbon.extension.identity.verification.mgt</artifactId>
                <version>${identity.verification.version}</version>
            </dependency>
            <dependency>
                <groupId>org.wso2.carbon.extension.identity.verification</groupId>
                <artifactId>org.wso2.carbon.extension.identity.verification.provider</artifactId>
                <version>${identity.verification.version}</version>
            </dependency>
            <dependency>
                <groupId>org.wso2.carbon.extension.identity.verification</groupId>
                <artifactId>org.wso2.carbon.extension.identity.verification.ui</artifactId>
                <version>${identity.verification.version}</version>
            </dependency>
            <dependency>
                <groupId>org.wso2.carbon.extension.identity.oauth.addons</groupId>
                <artifactId>org.wso2.carbon.identity.oauth2.token.handler.clientauth.jwt</artifactId>
                <version>${identity.oauth.addons.version}</version>
            </dependency>
            <dependency>
                <groupId>org.wso2.carbon.identity.framework</groupId>
                <artifactId>org.wso2.carbon.identity.authorization.framework</artifactId>
                <version>${carbon.identity.framework.version}</version>
            </dependency>
            <dependency>
                <groupId>org.wso2.carbon.identity.framework</groupId>
                <artifactId>org.wso2.carbon.identity.authorization.framework.server.feature</artifactId>
                <version>${carbon.identity.framework.version}</version>
            </dependency>

            <dependency>
                <groupId>org.wso2.msf4j</groupId>
                <artifactId>msf4j-core</artifactId>
                <version>${msf4j.version}</version>
            </dependency>
            <dependency>
                <groupId>org.wso2.msf4j</groupId>
                <artifactId>msf4j-microservice</artifactId>
                <version>${msf4j.version}</version>
            </dependency>
            <dependency>
                <groupId>org.apache.velocity</groupId>
                <artifactId>velocity</artifactId>
                <version>${org.apache.velocity.version}</version>
            </dependency>
            <dependency>
                <groupId>io.rest-assured</groupId>
                <artifactId>rest-assured</artifactId>
                <version>${rest.assured.version}</version>
                <scope>test</scope>
            </dependency>
            <dependency>
                <groupId>io.rest-assured</groupId>
                <artifactId>json-path</artifactId>
                <version>${rest.assured.version}</version>
                <scope>test</scope>
            </dependency>
            <dependency>
                <groupId>io.rest-assured</groupId>
                <artifactId>xml-path</artifactId>
                <version>${rest.assured.version}</version>
                <scope>test</scope>
            </dependency>
            <dependency>
                <groupId>io.rest-assured</groupId>
                <artifactId>rest-assured-all</artifactId>
                <version>${rest.assured.version}</version>
                <scope>test</scope>
            </dependency>
            <dependency>
                <groupId>org.wiremock</groupId>
                <artifactId>wiremock</artifactId>
                <version>${wiremock.version}</version>
                <scope>test</scope>
            </dependency>
            <dependency>
                <groupId>org.yaml</groupId>
                <artifactId>snakeyaml</artifactId>
                <version>${snakeyaml.version}</version>
                <scope>test</scope>
            </dependency>
            <dependency>
                <groupId>io.swagger</groupId>
                <artifactId>swagger-annotations</artifactId>
                <version>${swagger-core-version}</version>
                <scope>test</scope>
            </dependency>
            <dependency>
                <groupId>com.atlassian.oai</groupId>
                <artifactId>swagger-request-validator-restassured</artifactId>
                <version>${swagger-request-validator.version}</version>
                <scope>test</scope>
            </dependency>
            <dependency>
                <groupId>org.xmlunit</groupId>
                <artifactId>xmlunit-core</artifactId>
                <version>${org.xmlunit.version}</version>
                <scope>test</scope>
            </dependency>
            <dependency>
                <groupId>org.wso2.identity.apps</groupId>
                <artifactId>identity-apps-cypress-tests</artifactId>
                <version>${identity.apps.tests.version}</version>
            </dependency>
            <dependency>
                <groupId>org.codehaus.jackson</groupId>
                <artifactId>jackson-core-asl</artifactId>
                <version>${jackson-core-asl.version}</version>
                <scope>compile</scope>
            </dependency>
            <dependency>
                <groupId>com.fasterxml.jackson.core</groupId>
                <artifactId>jackson-core</artifactId>
                <version>${com.fasterxml.jackson.version}</version>
            </dependency>
            <dependency>
                <groupId>com.fasterxml.jackson.core</groupId>
                <artifactId>jackson-annotations</artifactId>
                <version>${com.fasterxml.jackson.version}</version>
            </dependency>
            <dependency>
                <groupId>com.fasterxml.jackson.core</groupId>
                <artifactId>jackson-databind</artifactId>
                <version>${com.fasterxml.jackson.databind.version}</version>
            </dependency>
            <dependency>
                <groupId>org.apache.log4j.wso2</groupId>
                <artifactId>log4j</artifactId>
                <version>${org.apache.log4j.wso2.version}</version>
                <exclusions>
                    <exclusion>
                        <groupId>log4j</groupId>
                        <artifactId>log4j</artifactId>
                    </exclusion>
                </exclusions>
            </dependency>
            <!-- Pax Logging -->
            <dependency>
                <groupId>org.wso2.org.ops4j.pax.logging</groupId>
                <artifactId>pax-logging-api</artifactId>
                <version>${pax.logging.api.version}</version>
            </dependency>
            <dependency>
                <groupId>org.apache.logging.log4j</groupId>
                <artifactId>log4j-jul</artifactId>
                <version>${org.apache.logging.log4j.version}</version>
                <scope>test</scope>
            </dependency>
            <dependency>
                <groupId>org.apache.logging.log4j</groupId>
                <artifactId>log4j-core</artifactId>
                <version>${org.apache.logging.log4j.version}</version>
                <scope>test</scope>
            </dependency>
            <dependency>
                <groupId>commons-logging</groupId>
                <artifactId>commons-logging</artifactId>
                <version>1.2</version>
                <scope>test</scope>
            </dependency>
            <dependency>
                <groupId>commons-lang.wso2</groupId>
                <artifactId>commons-lang</artifactId>
                <version>${commons-lang.wso2.version}</version>
                <scope>test</scope>
            </dependency>
            <dependency>
                <groupId>org.wso2.is</groupId>
                <artifactId>org.wso2.carbon.identity.test.integration.service</artifactId>
                <version>${project.version}</version>
            </dependency>
            <dependency>
                <groupId>org.apache.directory.server</groupId>
                <artifactId>apacheds-core-constants</artifactId>
                <version>${apacheds.core.version}</version>
                <scope>test</scope>
            </dependency>
            <dependency>
                <groupId>org.apache.directory.server</groupId>
                <artifactId>apacheds-core</artifactId>
                <version>${apacheds.core.version}</version>
                <scope>test</scope>
            </dependency>
            <dependency>
                <groupId>org.apache.directory.server</groupId>
                <artifactId>apacheds-core-api</artifactId>
                <version>${apacheds.core.version}</version>
                <scope>test</scope>
            </dependency>
            <dependency>
                <groupId>org.apache.directory.server</groupId>
                <artifactId>apacheds-jdbm-partition</artifactId>
                <version>${apacheds.core.version}</version>
                <scope>test</scope>
            </dependency>
            <dependency>
                <groupId>org.apache.directory.server</groupId>
                <artifactId>apacheds-ldif-partition</artifactId>
                <version>${apacheds.core.version}</version>
                <scope>test</scope>
            </dependency>
            <dependency>
                <groupId>org.apache.directory.server</groupId>
                <artifactId>apacheds-protocol-ldap</artifactId>
                <version>${apacheds.core.version}</version>
                <scope>test</scope>
            </dependency>
            <dependency>
                <groupId>org.apache.directory.server</groupId>
                <artifactId>apacheds-protocol-shared</artifactId>
                <version>${apacheds.core.version}</version>
                <scope>test</scope>
            </dependency>
            <dependency>
                <groupId>org.apache.directory.server</groupId>
                <artifactId>apacheds-xdbm-partition</artifactId>
                <version>${apacheds.core.version}</version>
                <scope>test</scope>
            </dependency>
            <dependency>
                <groupId>org.apache.directory.api</groupId>
                <artifactId>api-all</artifactId>
                <version>${apacheds.api.version}</version>
                <scope>test</scope>
            </dependency>
            <dependency>
                <groupId>com.icegreen</groupId>
                <artifactId>greenmail</artifactId>
                <version>${greenmail.version}</version>
                <scope>test</scope>
            </dependency>
            <dependency>
                <groupId>com.sun.mail</groupId>
                <artifactId>jakarta.mail</artifactId>
                <version>${jakarta.mail.version}</version>
                <scope>test</scope>
            </dependency>
            <dependency>
                <groupId>org.jsoup</groupId>
                <artifactId>jsoup</artifactId>
                <version>${jsoup.version}</version>
                <scope>test</scope>
            </dependency>

            <dependency>
                <groupId>org.wso2.carbon.identity.governance</groupId>
                <artifactId>org.wso2.carbon.identity.user.onboard.core.service</artifactId>
                <version>${identity.governance.version}</version>
            </dependency>
            <dependency>
                <groupId>org.wso2.carbon.extension.identity.authenticator.utils</groupId>
                <artifactId>org.wso2.carbon.extension.identity.helper</artifactId>
                <version>${identity.extension.utils}</version>
            </dependency>
            <dependency>
                <groupId>com.nimbusds</groupId>
                <artifactId>nimbus-jose-jwt</artifactId>
                <version>${nimbus-jose-jwt.version}</version>
            </dependency>
            <dependency>
                <groupId>org.wso2.carbon.identity.outbound.auth.adapter</groupId>
                <artifactId>identity-outbound-auth-adapter</artifactId>
                <version>${identity.outbound.auth.adapter.version}</version>
            </dependency>

            <!-- Integration UI Templates -->
            <dependency>
                <groupId>org.wso2.carbon.identity.integration.ui.templates</groupId>
                <artifactId>org.wso2.carbon.identity.integration.ui.templates.applications.custom-application</artifactId>
                <version>${identity.integration.ui.templates.version}</version>
                <type>zip</type>
            </dependency>
            <dependency>
                <groupId>org.wso2.carbon.identity.integration.ui.templates</groupId>
                <artifactId>org.wso2.carbon.identity.integration.ui.templates.applications.custom-protocol-application</artifactId>
                <version>${identity.integration.ui.templates.version}</version>
                <type>zip</type>
            </dependency>
            <dependency>
                <groupId>org.wso2.carbon.identity.integration.ui.templates</groupId>
                <artifactId>org.wso2.carbon.identity.integration.ui.templates.applications.m2m-application</artifactId>
                <version>${identity.integration.ui.templates.version}</version>
                <type>zip</type>
            </dependency>
            <dependency>
                <groupId>org.wso2.carbon.identity.integration.ui.templates</groupId>
                <artifactId>org.wso2.carbon.identity.integration.ui.templates.applications.mcp-client-application</artifactId>
                <version>${identity.integration.ui.templates.version}</version>
                <type>zip</type>
            </dependency>
            <dependency>
                <groupId>org.wso2.carbon.identity.integration.ui.templates</groupId>
                <artifactId>org.wso2.carbon.identity.integration.ui.templates.applications.mobile-application</artifactId>
                <version>${identity.integration.ui.templates.version}</version>
                <type>zip</type>
            </dependency>
            <dependency>
                <groupId>org.wso2.carbon.identity.integration.ui.templates</groupId>
                <artifactId>org.wso2.carbon.identity.integration.ui.templates.applications.single-page-application</artifactId>
                <version>${identity.integration.ui.templates.version}</version>
                <type>zip</type>
            </dependency>
            <dependency>
                <groupId>org.wso2.carbon.identity.integration.ui.templates</groupId>
                <artifactId>org.wso2.carbon.identity.integration.ui.templates.applications.traditional-web-application</artifactId>
                <version>${identity.integration.ui.templates.version}</version>
                <type>zip</type>
            </dependency>
            <dependency>
                <groupId>org.wso2.carbon.identity.integration.ui.templates</groupId>
                <artifactId>org.wso2.carbon.identity.integration.ui.templates.applications.salesforce</artifactId>
                <version>${identity.integration.ui.templates.version}</version>
                <type>zip</type>
            </dependency>
            <dependency>
                <groupId>org.wso2.carbon.identity.integration.ui.templates</groupId>
                <artifactId>org.wso2.carbon.identity.integration.ui.templates.applications.google</artifactId>
                <version>${identity.integration.ui.templates.version}</version>
                <type>zip</type>
            </dependency>
            <dependency>
                <groupId>org.wso2.carbon.identity.integration.ui.templates</groupId>
                <artifactId>org.wso2.carbon.identity.integration.ui.templates.applications.microsoft-365</artifactId>
                <version>${identity.integration.ui.templates.version}</version>
                <type>zip</type>
            </dependency>
            <dependency>
                <groupId>org.wso2.carbon.identity.integration.ui.templates</groupId>
                <artifactId>org.wso2.carbon.identity.integration.ui.templates.applications.zoom</artifactId>
                <version>${identity.integration.ui.templates.version}</version>
                <type>zip</type>
            </dependency>
            <dependency>
                <groupId>org.wso2.carbon.identity.integration.ui.templates</groupId>
                <artifactId>org.wso2.carbon.identity.integration.ui.templates.applications.slack</artifactId>
                <version>${identity.integration.ui.templates.version}</version>
                <type>zip</type>
            </dependency>
            <dependency>
                <groupId>org.wso2.carbon.identity.integration.ui.templates</groupId>
                <artifactId>org.wso2.carbon.identity.integration.ui.templates.notification.providers.firebase</artifactId>
                <version>${identity.integration.ui.templates.version}</version>
                <type>zip</type>
            </dependency>
        </dependencies>
    </dependencyManagement>

    <profiles>
        <profile>
            <id>Sign-Artifacts</id>
            <activation>
                <property>
                    <name>sign</name>
                </property>
            </activation>
            <build>
                <plugins>
                    <plugin>
                        <groupId>org.apache.maven.plugins</groupId>
                        <artifactId>maven-gpg-plugin</artifactId>
                        <version>1.0-alpha-3</version>
                        <executions>
                            <execution>
                                <id>sign-artifacts</id>
                                <phase>verify</phase>
                                <goals>
                                    <goal>sign</goal>
                                </goals>
                            </execution>
                        </executions>
                    </plugin>
                </plugins>
            </build>
        </profile>
        <profile>
            <id>wso2-release</id>
            <build>
                <plugins>
                    <plugin>
                        <groupId>org.apache.maven.plugins</groupId>
                        <artifactId>maven-javadoc-plugin</artifactId>
                        <version>2.10.1</version>
                        <executions>
                            <execution>
                                <id>attach-javadocs</id>
                                <goals>
                                    <goal>jar</goal>
                                </goals>
                                <configuration> <!-- add this to disable checking -->
                                    <additionalparam>-Xdoclint:none</additionalparam>
                                    <source>8</source>
                                </configuration>
                            </execution>
                        </executions>
                    </plugin>
                </plugins>
            </build>
        </profile>

    </profiles>

    <properties>

        <!--Carbon Identity Framework Version-->

        <carbon.identity.framework.version>7.8.203</carbon.identity.framework.version>

        <carbon.identity.framework.version.range>[5.14.67, 8.0.0)</carbon.identity.framework.version.range>

        <identity.notification.push.version>1.0.6</identity.notification.push.version>
        <identity.notification.push.version.range>[1.0.0,2.0.0)</identity.notification.push.version.range>

        <identity.local.auth.push.version>1.0.9</identity.local.auth.push.version>
        <identity.local.auth.push.version.range>[1.0.0,2.0.0)</identity.local.auth.push.version.range>

        <!--SAML Common Utils Version-->
        <saml.common.util.version>1.4.2</saml.common.util.version>
        <saml.common.util.version.range>[1.0.0,2.0.0)</saml.common.util.version.range>

        <!--Carbon Consent Version-->
        <carbon.consent.mgt.version>2.6.8</carbon.consent.mgt.version>

        <!--Identity Governance Version-->
        <identity.governance.version>1.11.79</identity.governance.version>

        <!--Identity Carbon Versions-->
        <identity.carbon.auth.saml2.version>5.9.9</identity.carbon.auth.saml2.version>
        <identity.carbon.auth.mutual.ssl.version>5.5.0</identity.carbon.auth.mutual.ssl.version>
        <identity.carbon.auth.iwa.version>5.5.2</identity.carbon.auth.iwa.version>
        <identity.carbon.auth.rest.version>1.9.29</identity.carbon.auth.rest.version>


        <!-- Identity Inbound Versions   -->
<<<<<<< HEAD
        <identity.inbound.auth.oauth.version>7.0.304</identity.inbound.auth.oauth.version>
=======
        <identity.inbound.auth.oauth.version>7.0.301</identity.inbound.auth.oauth.version>
>>>>>>> 8955dec8
        <identity.inbound.auth.saml.version>5.11.55</identity.inbound.auth.saml.version>
        <identity.inbound.auth.openid.version>5.10.2</identity.inbound.auth.openid.version>
        <identity.inbound.auth.sts.version>5.12.11</identity.inbound.auth.sts.version>
        <identity.inbound.provisioning.scim.version>5.7.8</identity.inbound.provisioning.scim.version>
        <identity.inbound.provisioning.scim2.version>3.4.151</identity.inbound.provisioning.scim2.version>

        <!-- Identity User Versions -->
        <identity.user.account.association.version>5.5.11</identity.user.account.association.version>
        <identity.user.ws.version>5.8.9</identity.user.ws.version>

        <!-- Identity Userstore Versions -->
        <identity.userstore.remote.version>5.2.5</identity.userstore.remote.version>

        <!-- Identity Data Publisher Versions -->
        <identity.data.publisher.authentication.version>5.7.6</identity.data.publisher.authentication.version>
        <identity.data.publisher.oauth.version>1.7.4</identity.data.publisher.oauth.version>
        <identity.data.publisher.audit.version>1.4.8</identity.data.publisher.audit.version>

        <!-- Identity Event Handler Versions -->
        <identity.event.handler.account.lock.version>1.9.15</identity.event.handler.account.lock.version>
        <identity.event.handler.notification.version>1.9.59</identity.event.handler.notification.version>

        <!--<identity.agent.entitlement.proxy.version>5.1.1</identity.agent.entitlement.proxy.version>-->
        <!--<identity.carbon.auth.signedjwt.version>5.1.1</identity.carbon.auth.signedjwt.version>-->
        <!--<identity.userstore.cassandra.version>5.1.1</identity.userstore.cassandra.version>-->
        <!--<identity.agent-entitlement-filter.version>5.1.1</identity.agent-entitlement-filter.version>-->

        <!-- Authenticator Versions -->
        <identity.outbound.auth.oidc.version>5.12.25</identity.outbound.auth.oidc.version>
        <identity.outbound.auth.oauth2.version>1.0.12</identity.outbound.auth.oauth2.version>
        <identity.outbound.auth.passive.sts.version>5.5.3</identity.outbound.auth.passive.sts.version>
        <identity.outbound.auth.samlsso.version>5.9.8</identity.outbound.auth.samlsso.version>
        <identity.outbound.auth.requestpath.basicauth.version>5.5.7</identity.outbound.auth.requestpath.basicauth.version>
        <identity.outbound.auth.requestpath.oauth.version>5.5.8</identity.outbound.auth.requestpath.oauth.version>

        <!-- Social Authenticator Versions -->
        <social.authenticator.facebook.version>5.2.18</social.authenticator.facebook.version>
        <social.authenticator.google.version>5.2.18</social.authenticator.google.version>
        <social.authenticator.windowslive.version>5.2.5</social.authenticator.windowslive.version>
        <social.authenticator.apple.version>1.0.6</social.authenticator.apple.version>
        <social.authenticator.github.version>1.1.17</social.authenticator.github.version>

        <!-- Provisioning connector Versions -->
        <provisioning.connector.google.version>5.2.6</provisioning.connector.google.version>
        <provisioning.connector.salesforce.version>5.2.10</provisioning.connector.salesforce.version>
        <provisioning.connector.scim.version>5.3.5</provisioning.connector.scim.version>
        <provisioning.connector.scim2.version>2.0.10</provisioning.connector.scim2.version>

        <!-- Local Authenticator Versions -->
        <identity.local.auth.basicauth.version>6.8.32</identity.local.auth.basicauth.version>
        <identity.local.auth.fido.version>5.4.20</identity.local.auth.fido.version>
        <identity.local.auth.iwa.version>5.4.8</identity.local.auth.iwa.version>

        <!-- Custom Authenticator extension adapter -->
        <identity.outbound.auth.adapter.version>1.0.22</identity.outbound.auth.adapter.version>

        <!-- Local Authentication API Connector Version -->
        <identity.local.auth.api.version>3.0.8</identity.local.auth.api.version>

        <!-- OAuth2 Grant Type extensions -->
        <identity.oauth2.jwt.bearer.grant.version>2.3.6</identity.oauth2.jwt.bearer.grant.version>
        <identity.oauth2.token.exchange.grant.version>1.1.16</identity.oauth2.token.exchange.grant.version>

        <identity.oauth.dpop.version>2.0.5</identity.oauth.dpop.version>

        <!--SAML Metadata-->
        <identity.metadata.saml.version>1.8.5</identity.metadata.saml.version>

        <!-- Identity Workflow -->
        <identity.workflow.version>1.0.4</identity.workflow.version>
        <identity.user.workflow.version>5.6.6</identity.user.workflow.version>

        <!-- Connector Versions -->
        <authenticator.totp.version>3.3.37</authenticator.totp.version>
        <authenticator.backupcode.version>0.0.20</authenticator.backupcode.version>
        <authenticator.office365.version>2.1.3</authenticator.office365.version>
        <authenticator.smsotp.version>3.3.38</authenticator.smsotp.version>
        <authenticator.magiclink.version>1.1.31</authenticator.magiclink.version>
        <authenticator.emailotp.version>4.1.33</authenticator.emailotp.version>
        <authenticator.local.auth.emailotp.version>1.0.42</authenticator.local.auth.emailotp.version>
        <authenticator.local.auth.smsotp.version>1.0.26</authenticator.local.auth.smsotp.version>
        <authenticator.twitter.version>1.1.2</authenticator.twitter.version>
        <authenticator.x509.version>3.1.33</authenticator.x509.version>
        <identity.extension.utils>1.0.21</identity.extension.utils>
        <authenticator.auth.otp.commons.version>1.0.11</authenticator.auth.otp.commons.version>

        <identity.org.mgt.version>2.0.1</identity.org.mgt.version>
        <identity.org.mgt.core.version>1.1.33</identity.org.mgt.core.version>
        <identity.organization.login.version>1.1.48</identity.organization.login.version>
        <identity.oauth2.grant.organizationswitch.version>1.1.29</identity.oauth2.grant.organizationswitch.version>

        <!-- Hash Provider Versions-->
        <hashprovider.pbkdf2.version>0.1.7</hashprovider.pbkdf2.version>

        <!-- Identity Branding Preference Management Versions -->
        <identity.branding.preference.management.version>1.1.23</identity.branding.preference.management.version>

        <!-- Identity REST API feature -->
        <identity.api.dispatcher.version>2.0.17</identity.api.dispatcher.version>
<<<<<<< HEAD
        <identity.server.api.version>1.3.125</identity.server.api.version>
=======
        <identity.server.api.version>1.3.124</identity.server.api.version>
>>>>>>> 8955dec8
        <identity.user.api.version>1.3.64</identity.user.api.version>

        <identity.agent.sso.version>5.5.9</identity.agent.sso.version>
        <identity.agent.sso.version>5.5.9</identity.agent.sso.version>
        <identity.tool.samlsso.validator.version>5.5.10</identity.tool.samlsso.validator.version>
        <identity.oauth.addons.version>2.5.24</identity.oauth.addons.version>
        <org.wso2.carbon.extension.identity.x509certificate.version>1.1.27</org.wso2.carbon.extension.identity.x509certificate.version>
        <conditional.authentication.functions.version>1.2.78</conditional.authentication.functions.version>

        <!-- Identity Portal Versions -->
        <identity.apps.console.version>2.58.5</identity.apps.console.version>
        <identity.apps.myaccount.version>2.19.15</identity.apps.myaccount.version>
        <identity.apps.core.version>2.25.15</identity.apps.core.version>
        <identity.apps.tests.version>1.6.382</identity.apps.tests.version>

        <!-- Charon -->
        <charon.version>3.4.1</charon.version>

        <!-- Carbon Kernel -->
        <carbon.kernel.version>4.10.56</carbon.kernel.version>

        <!-- Identity Verification -->
        <identity.verification.version>1.0.16</identity.verification.version>

        <!-- Carbon Repo Versions -->
        <carbon.deployment.version>4.13.1</carbon.deployment.version>
        <carbon.commons.version>4.10.20</carbon.commons.version>
        <carbon.registry.version>4.8.43</carbon.registry.version>
        <carbon.multitenancy.version>4.11.37</carbon.multitenancy.version>
        <carbon.metrics.version>1.3.12</carbon.metrics.version>
        <carbon.analytics-common.version>5.2.63</carbon.analytics-common.version>
        <carbon.dashboards.version>2.0.27</carbon.dashboards.version>
        <carbon.healthcheck.version>1.3.2</carbon.healthcheck.version>

        <!-- Common tool Versions -->
        <cipher-tool.version>1.1.26</cipher-tool.version>
        <securevault.wso2.version>1.1.10</securevault.wso2.version>

        <!-- Feature dependency Versions -->
        <stratos.version.221>2.2.1</stratos.version.221>
        <ehcache.version>1.5.0.wso2v3</ehcache.version>
        <bcel.wso2.version>6.7.0.wso2v1</bcel.wso2.version>
        <asm-all.version>5.2</asm-all.version>
        <cglib.wso2.version>2.2.wso2v1</cglib.wso2.version>
        <jibx.wso2.version>1.2.1.wso2v1</jibx.wso2.version>
        <axis2.jibx.wso2.version>1.6.1.wso2v11</axis2.jibx.wso2.version>
        <axis2.jaxb.wso2.version>${axis2.wso2.version}</axis2.jaxb.wso2.version>
        <axis2-transports.version>2.0.0-wso2v42</axis2-transports.version>
        <h2database.wso2.version>2.2.224.wso2v2</h2database.wso2.version>
        <slf4j.version>1.7.28</slf4j.version>

        <!-- UI styles dependency versions -->
        <equinox.http.servlet.version>2.2.2</equinox.http.servlet.version>
        <equinox.http.helper.version>1.0.0</equinox.http.helper.version>
        <equinox.jsp.jasper.version>1.0.1.R33x_v20070816</equinox.jsp.jasper.version>
        <javax.servlet.jsp.version>2.0.0.v200706191603</javax.servlet.jsp.version>

        <!-- Distribution dependencies ends here -->

        <!-- Build dependency Versions -->
        <wso2.json.merge.plugin.version>5.2.5</wso2.json.merge.plugin.version>
        <carbon.p2.plugin.version>5.1.2</carbon.p2.plugin.version>
        <ds-annotations.version>1.2.10</ds-annotations.version>
        <maven.war.plugin.version>3.2.0</maven.war.plugin.version>
        <maven.checkstyle.plugin.version>3.1.1</maven.checkstyle.plugin.version>

        <!-- Sample dependency Versions -->
        <samples.is.version>4.3.13</samples.is.version>
        <sevlet.api.version>2.5</sevlet.api.version>
        <jsp.api.version>2.0</jsp.api.version>
        <neethi.wso2.version>2.0.4.wso2v5</neethi.wso2.version>
        <axiom.impl.version>1.2.12</axiom.impl.version>
        <axiom.version>1.2.11-wso2v6</axiom.version>
        <gdata.core.wso2.version>1.47.0.wso2v1</gdata.core.wso2.version>
        <json.simple.version>1.1.1</json.simple.version>
        <openid4java.consumer.version>1.0.0</openid4java.consumer.version>
        <opensaml.version>2.6.6</opensaml.version>
        <opensaml2.wso2.version>2.6.6.wso2v3</opensaml2.wso2.version>
        <opensaml3.version>3.3.1</opensaml3.version>
        <shibboleth.version>7.3.0</shibboleth.version>
        <joda.wso2.version>2.9.4.wso2v1</joda.wso2.version>
        <wss4j.wso2.version>1.6.0-wso2v7</wss4j.wso2.version>
        <openws.version>1.5.4</openws.version>
        <xalan.version>2.7.2</xalan.version>
        <xalan.wso2.version>2.7.0.wso2v1</xalan.wso2.version>
        <rampart.wso2.version>1.6.1-wso2v43</rampart.wso2.version>
        <orbit.version.commons.httpclient>4.5.13.wso2v1</orbit.version.commons.httpclient>
        <httpcore.wso2.version>4.4.15.wso2v1</httpcore.wso2.version>
        <httpclient.version>4.5.13</httpclient.version>
        <commons.httpclient.version>3.1</commons.httpclient.version>
        <jstl.version>1.1.2</jstl.version>
        <taglibs.version>1.1.2</taglibs.version>
        <google.collect.wso2.version>1.0.0.wso2v2</google.collect.wso2.version>
        <google.code.gson.version>2.9.0</google.code.gson.version>
        <oauth2.client.version>1.0.0</oauth2.client.version>
        <axiom.wso2.version>1.2.11-wso2v16</axiom.wso2.version>
        <commons.lang.version>2.6</commons.lang.version>
        <charon.orbit.version>2.1.8</charon.orbit.version>
        <commons-collections.version>3.2.2</commons-collections.version>
        <axis2.client.version>${axis2.wso2.version}</axis2.client.version>
        <axis2.wso2.version>1.6.1-wso2v42</axis2.wso2.version>
        <nimbusds.version>7.3.0.wso2v1</nimbusds.version>
        <commons-codec.version>1.14.0.wso2v1</commons-codec.version>
        <eclipse.microprofile.version>1.2</eclipse.microprofile.version>
        <xmltooling.version>1.3.1</xmltooling.version>
        <xercesImpl.version>2.12.2</xercesImpl.version>
        <commons.codec.version>1.8</commons.codec.version>
        <XmlSchema.version>1.4.7-wso2v5</XmlSchema.version>
        <wsdl4j.version>1.6.2.wso2v2</wsdl4j.version>
        <commons.pool.wso2.version>1.5.6.wso2v1</commons.pool.wso2.version>
        <liberty.maven.plugin.version>2.2</liberty.maven.plugin.version>
        <pax.logging.api.version>2.1.0-wso2v4</pax.logging.api.version>
        <org.wso2.orbit.org.apache.velocity.version>1.7.0.wso2v1</org.wso2.orbit.org.apache.velocity.version>

        <osgi.framework.imp.pkg.version.range>[1.7.0, 2.0.0)</osgi.framework.imp.pkg.version.range>
        <osgi.service.component.imp.pkg.version.range>[1.2.0, 2.0.0)</osgi.service.component.imp.pkg.version.range>
        <commons.logging.version.range>[1.2.0,2.0.0)</commons.logging.version.range>
        <commons-lang.wso2.version>2.6.0.wso2v1</commons-lang.wso2.version>

        <!--  Test dependencies -->
        <carbon.automation.version>4.4.13</carbon.automation.version>
        <carbon.automationutils.version>4.5.4</carbon.automationutils.version>
        <selenium.version>2.40.0</selenium.version>
        <testng.version>6.1.1</testng.version>
        <junit.version>4.13.1</junit.version>
        <org.apache.tomcat.wso2.version>7.0.52.wso2v5</org.apache.tomcat.wso2.version>
        <msf4j.version>2.6.2</msf4j.version>
        <jacoco.agent.version>0.8.4</jacoco.agent.version>
        <xml.apis.version>1.4.01</xml.apis.version>
        <emma.version>2.1.5320</emma.version>
        <apache.wink.version>1.1.3-incubating</apache.wink.version>
        <apache.ws.security.version>1.6.19</apache.ws.security.version>
        <apache.openejb.version>4.5.2</apache.openejb.version>
        <nimbus.oidc.sdk.version>6.13</nimbus.oidc.sdk.version>
        <apacheds.core.version>2.0.0.AM26</apacheds.core.version>
        <apacheds.api.version>2.0.0.AM4</apacheds.api.version>
        <wiremock.version>3.9.1</wiremock.version>
        <snakeyaml.version>2.2</snakeyaml.version>
        <!--Rest API test -->
        <rest.assured.version>5.0.0</rest.assured.version>
        <swagger-core-version>1.5.22</swagger-core-version>
        <swagger-request-validator.version>2.6.0</swagger-request-validator.version>
        <!--UI Cypress test -->
        <com.fasterxml.jackson.version>2.16.1</com.fasterxml.jackson.version>
        <com.fasterxml.jackson.databind.version>2.16.1</com.fasterxml.jackson.databind.version>
        <jackson-core-asl.version>1.9.13</jackson-core-asl.version>
        <!--ws-trust-client-->
        <org.apache.velocity.version>1.7</org.apache.velocity.version>
        <org.xmlunit.version>2.6.3</org.xmlunit.version>
        <org.apache.logging.log4j.version>2.17.1</org.apache.logging.log4j.version>
        <org.apache.log4j.wso2.version>1.2.17.wso2v1</org.apache.log4j.wso2.version>

        <project.scm.id>my-scm-server</project.scm.id>

        <!-- Integration UI Templates Version -->
        <identity.integration.ui.templates.version>1.0.19</identity.integration.ui.templates.version>

        <greenmail.version>2.0.1</greenmail.version>
        <jakarta.mail.version>2.0.1</jakarta.mail.version>
        <jsoup.version>1.15.3</jsoup.version>
        <nimbus-jose-jwt.version>9.41.2</nimbus-jose-jwt.version>
    </properties>

    <repositories>
        <!-- Before adding ANYTHING in here, please start a discussion on the dev list.
	Ideally the Axis2 build should only use Maven central (which is available
	by default) and nothing else. We had troubles with other repositories in
	the past. Therefore configuring additional repositories here should be
	considered very carefully. -->
        <repository>
            <id>wso2-nexus</id>
            <name>WSO2 internal Repository</name>
            <url>https://maven.wso2.org/nexus/content/groups/wso2-public/</url>
            <releases>
                <enabled>true</enabled>
                <updatePolicy>daily</updatePolicy>
                <checksumPolicy>ignore</checksumPolicy>
            </releases>
        </repository>

        <repository>
            <id>wso2.releases</id>
            <name>WSO2 internal Repository</name>
            <url>https://maven.wso2.org/nexus/content/repositories/releases/</url>
            <releases>
                <enabled>true</enabled>
                <updatePolicy>daily</updatePolicy>
                <checksumPolicy>ignore</checksumPolicy>
            </releases>
        </repository>

        <repository>
            <id>wso2.snapshots</id>
            <name>WSO2 Snapshot Repository</name>
            <url>https://maven.wso2.org/nexus/content/repositories/snapshots/</url>
            <snapshots>
                <enabled>true</enabled>
                <updatePolicy>daily</updatePolicy>
            </snapshots>
            <releases>
                <enabled>false</enabled>
            </releases>
        </repository>
    </repositories>

    <scm>
        <url>https://github.com/wso2/product-is.git</url>
        <developerConnection>scm:git:https://github.com/wso2/product-is.git</developerConnection>
        <connection>scm:git:https://github.com/wso2/product-is.git</connection>
        <tag>HEAD</tag>
    </scm>


</project><|MERGE_RESOLUTION|>--- conflicted
+++ resolved
@@ -2525,11 +2525,7 @@
 
 
         <!-- Identity Inbound Versions   -->
-<<<<<<< HEAD
         <identity.inbound.auth.oauth.version>7.0.304</identity.inbound.auth.oauth.version>
-=======
-        <identity.inbound.auth.oauth.version>7.0.301</identity.inbound.auth.oauth.version>
->>>>>>> 8955dec8
         <identity.inbound.auth.saml.version>5.11.55</identity.inbound.auth.saml.version>
         <identity.inbound.auth.openid.version>5.10.2</identity.inbound.auth.openid.version>
         <identity.inbound.auth.sts.version>5.12.11</identity.inbound.auth.sts.version>
@@ -2629,11 +2625,7 @@
 
         <!-- Identity REST API feature -->
         <identity.api.dispatcher.version>2.0.17</identity.api.dispatcher.version>
-<<<<<<< HEAD
         <identity.server.api.version>1.3.125</identity.server.api.version>
-=======
-        <identity.server.api.version>1.3.124</identity.server.api.version>
->>>>>>> 8955dec8
         <identity.user.api.version>1.3.64</identity.user.api.version>
 
         <identity.agent.sso.version>5.5.9</identity.agent.sso.version>
