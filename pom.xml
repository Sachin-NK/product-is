--- conflicted
+++ resolved
@@ -2242,7 +2242,7 @@
     <properties>
 
         <!--Carbon Identity Framework Version-->
-        <carbon.identity.framework.version>5.25.635</carbon.identity.framework.version>
+        <carbon.identity.framework.version>5.25.636</carbon.identity.framework.version>
         <carbon.identity.framework.version.range>[5.14.67, 6.0.0]</carbon.identity.framework.version.range>
 
         <!--SAML Common Utils Version-->
@@ -2341,11 +2341,7 @@
         <identity.extension.utils>1.0.14</identity.extension.utils>
         <authenticator.auth.otp.commons.version>1.0.2</authenticator.auth.otp.commons.version>
 
-<<<<<<< HEAD
-        <identity.org.mgt.version>1.3.142</identity.org.mgt.version>
-=======
         <identity.org.mgt.version>1.3.143</identity.org.mgt.version>
->>>>>>> f99bee12
         <identity.org.mgt.core.version>1.0.95</identity.org.mgt.core.version>
         <identity.organization.login.version>1.1.24</identity.organization.login.version>
         <identity.oauth2.grant.organizationswitch.version>1.1.20</identity.oauth2.grant.organizationswitch.version>
