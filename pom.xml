--- conflicted
+++ resolved
@@ -2044,11 +2044,7 @@
     <properties>
 
         <!--Carbon Identity Framework Version-->
-<<<<<<< HEAD
         <carbon.identity.framework.version>5.20.111</carbon.identity.framework.version>
-=======
-        <carbon.identity.framework.version>5.20.110</carbon.identity.framework.version>
->>>>>>> 614717e3
         <carbon.identity.framework.version.range>[5.14.67, 6.0.0]</carbon.identity.framework.version.range>
 
         <!--SAML Common Utils Version-->
