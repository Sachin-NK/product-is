<?xml version="1.0" encoding="utf-8"?>
<!--
  ~ Copyright (c) 2014-2025, WSO2 LLC. (http://www.wso2.com).
  ~
  ~ WSO2 LLC. licenses this file to you under the Apache License,
  ~ Version 2.0 (the "License"); you may not use this file except
  ~ in compliance with the License.
  ~ You may obtain a copy of the License at
  ~
  ~ http://www.apache.org/licenses/LICENSE-2.0
  ~
  ~ Unless required by applicable law or agreed to in writing,
  ~ software distributed under the License is distributed on an
  ~ "AS IS" BASIS, WITHOUT WARRANTIES OR CONDITIONS OF ANY
  ~ KIND, either express or implied.  See the License for the
  ~ specific language governing permissions and limitations
  ~ under the License.
  -->

<project xmlns="http://maven.apache.org/POM/4.0.0" xmlns:xsi="http://www.w3.org/2001/XMLSchema-instance" xsi:schemaLocation="http://maven.apache.org/POM/4.0.0 http://maven.apache.org/maven-v4_0_0.xsd">

    <parent>
        <groupId>org.wso2</groupId>
        <artifactId>wso2</artifactId>
        <version>1.2</version>
    </parent>


    <modelVersion>4.0.0</modelVersion>
    <groupId>org.wso2.is</groupId>
    <artifactId>identity-server-parent</artifactId>
    <packaging>pom</packaging>
    <description>WSO2 Identity Server</description>
    <version>7.2.0-m8-SNAPSHOT</version>
    <name>WSO2 Identity Server</name>
    <url>http://wso2.org/projects/identity</url>

    <modules>
        <module>modules/features</module>
        <module>modules/p2-profile-gen</module>
        <module>modules/connectors</module>
        <module>modules/api-resources</module>
        <module>modules/authenticators</module>
        <module>modules/social-authenticators</module>
        <module>modules/provisioning-connectors</module>
        <module>modules/local-authenticators</module>
        <module>modules/oauth2-grant-types</module>
        <module>modules/integration-ui-templates</module>
        <module>modules/distribution</module>
        <module>modules/styles</module>
        <module>modules/tests-utils</module>
        <module>modules/integration</module>
    </modules>

    <licenses>
        <license>
            <name>Apache License Version 2.0</name>
            <url>http://www.apache.org/licenses/LICENSE-2.0</url>
        </license>
    </licenses>

    <organization>
        <name>WSO2</name>
        <url>http://www.wso2.org</url>
    </organization>

    <issueManagement>
        <system>JIRA</system>
        <url>http://www.wso2.org/jira/browse/IDENTITY</url>
    </issueManagement>
    <mailingLists>
        <mailingList>
            <name>Identity Server Developers</name>
            <subscribe>identity-dev-subscribe@wso2.org</subscribe>
            <unsubscribe>identity-dev-unsubscribe@wso2.org</unsubscribe>
            <post>identity-dev@wso2.org</post>
            <archive>http://wso2.org/mailarchive/identity-dev/</archive>
        </mailingList>
    </mailingLists>

    <inceptionYear>2007</inceptionYear>

    <developers>
        <developer>
            <name>Ruchith Fernando</name>
            <id>ruchith</id>
            <email>ruchith AT wso2.com</email>
            <organization>WSO2</organization>
        </developer>
        <developer>
            <name>Dimuthu Leelaratne</name>
            <id>dimuthul</id>
            <email>dimuthul AT wso2.com</email>
            <organization>WSO2</organization>
        </developer>
        <developer>
            <name>Dumindu Perera</name>
            <id>dumindu</id>
            <email>dumindu AT wso2.com</email>
            <organization>WSO2</organization>
        </developer>
        <developer>
            <name>Saminda Abeyruwan</name>
            <id>saminda</id>
            <email>saminda AT wso2.com</email>
            <organization>WSO2</organization>
        </developer>
        <developer>
            <name>Nandana Mihindukulasooriya</name>
            <id>nandana</id>
            <email>nandana AT wso2.com</email>
            <organization>WSO2</organization>
        </developer>
        <developer>
            <name>Prabath Siriwardena</name>
            <id>prabath</id>
            <email>prabath AT wso2.com</email>
            <organization>WSO2</organization>
        </developer>
        <developer>
            <name>Thilina Buddhika</name>
            <id>thilina</id>
            <email>thilinab AT wso2.com</email>
            <organization>WSO2</organization>
        </developer>
        <developer>
            <name>Amila Jayasekara</name>
            <id>amilaj</id>
            <email>amilaj AT wso2.com</email>
            <organization>WSO2</organization>
        </developer>
        <developer>
            <name>Asela Pathberiya</name>
            <id>asela</id>
            <email>asela AT wso2.com</email>
            <organization>WSO2</organization>
        </developer>
        <developer>
            <name>Hasini Gunasinghe</name>
            <id>hasini</id>
            <email>hasini AT wso2.com</email>
            <organization>WSO2</organization>
        </developer>
        <developer>
            <name>Manjula Rathnayake</name>
            <id>manjula</id>
            <email>manjular AT wso2.com</email>
            <organization>WSO2</organization>
        </developer>
        <developer>
            <name>Suresh Attanayake</name>
            <id>suresh</id>
            <email>suresh AT wso2.com</email>
            <organization>WSO2</organization>
        </developer>
        <developer>
            <name>Johann Nallathamby</name>
            <id>johann</id>
            <email>johann AT wso2.com</email>
            <organization>WSO2</organization>
        </developer>
        <developer>
            <name>Dulanja Liyanage</name>
            <id>dulanja</id>
            <email>dulanja AT wso2.com</email>
            <organization>WSO2</organization>
        </developer>
        <developer>
            <name>Ishara Karunarathna</name>
            <id>ishara</id>
            <email>isharak AT wso2.com</email>
            <organization>WSO2</organization>
        </developer>
        <developer>
            <name>Darshana Gunawardana</name>
            <id>darshana</id>
            <email>darshana AT wso2.com</email>
            <organization>WSO2</organization>
        </developer>
        <developer>
            <name>Pushpalanka Jayawardana</name>
            <id>pushpalanka</id>
            <email>lanka AT wso2.com</email>
            <organization>WSO2</organization>
        </developer>
        <developer>
            <name>Chamath Gunawardana</name>
            <id>chamath</id>
            <email>chamathg AT wso2.com</email>
            <organization>WSO2</organization>
        </developer>
        <developer>
            <name>Thanuja Jayasinghe</name>
            <id>thanuja</id>
            <email>thanuja AT wso2.com</email>
            <organization>WSO2</organization>
        </developer>
        <developer>
            <name>Isura Karunarathna</name>
            <id>isura</id>
            <email>isura AT wso2.com</email>
            <organization>WSO2</organization>
        </developer>
        <developer>
            <name>Prasad Tissera</name>
            <id>prasad</id>
            <email>prasadt AT wso2.com</email>
            <organization>WSO2</organization>
        </developer>
        <developer>
            <name>Pulasthi Mahawithana</name>
            <id>pulasthi</id>
            <email>pulasthim AT wso2.com</email>
            <organization>WSO2</organization>
        </developer>
        <developer>
            <name>Hasintha Indrajee</name>
            <id>hasintha</id>
            <email>hasintha AT wso2.com</email>
            <organization>WSO2</organization>
        </developer>
        <developer>
            <name>Gayan Gunawardana</name>
            <id>gayan</id>
            <email>gayan AT wso2.com</email>
            <organization>WSO2</organization>
        </developer>
        <developer>
            <name>Tharindu Edirisinghe</name>
            <id>tharindue</id>
            <email>tharindue AT wso2.com</email>
            <organization>WSO2</organization>
        </developer>
        <developer>
            <name>Malithi Edirisinghe</name>
            <id>malithim</id>
            <email>malithim AT wso2.com</email>
            <organization>WSO2</organization>
        </developer>
        <developer>
            <name>Godwin Shrimal</name>
            <id>godwin</id>
            <email>godwin AT wso2.com</email>
            <organization>WSO2</organization>
        </developer>
        <developer>
            <name>Omindu Rathnaweera</name>
            <id>omindu</id>
            <email>omindu AT wso2.com</email>
            <organization>WSO2</organization>
        </developer>
        <developer>
            <name>Nuwandi Wickramasinghe</name>
            <id>nuwandiw</id>
            <email>nuwandiw AT wso2.com</email>
            <organization>WSO2</organization>
        </developer>
        <developer>
            <name>Kasun Bandara</name>
            <id>kasunb</id>
            <email>kasunb AT wso2.com</email>
            <organization>WSO2</organization>
        </developer>
        <developer>
            <name>Indunil Upeksha</name>
            <id>indunil</id>
            <email>indunil AT wso2.com</email>
            <organization>WSO2</organization>
        </developer>
        <developer>
            <name>Hasanthi Dissanayake</name>
            <id>hasanthi</id>
            <email>hasanthi AT wso2.com</email>
            <organization>WSO2</organization>
        </developer>
        <developer>
            <name>Maduranga Siriwardena</name>
            <id>maduranga</id>
            <email>maduranga AT wso2.com</email>
            <organization>WSO2</organization>
        </developer>
        <developer>
            <name>Chamila Wijayarathna</name>
            <id>chamila</id>
            <email>chamila AT wso2.com</email>
            <organization>WSO2</organization>
        </developer>
        <developer>
            <name>Chanaka Jayasena</name>
            <id>chanaka</id>
            <email>chanaka AT wso2.com</email>
            <organization>WSO2</organization>
        </developer>
        <developer>
            <name>Chamara Philips</name>
            <id>chamarap</id>
            <email>chamarap AT wso2.com</email>
            <organization>WSO2</organization>
        </developer>
        <developer>
            <name>Damith Senanayake</name>
            <id>damiths</id>
            <email>damiths AT wso2.com</email>
            <organization>WSO2</organization>
        </developer>
        <developer>
            <name>Jayanga Kaushalya</name>
            <id>jayangak</id>
            <email>jayangak AT wso2.com</email>
            <organization>WSO2</organization>
        </developer>
        <developer>
            <name>Farasath Ahamed</name>
            <id>farasatha</id>
            <email>farasatha AT wso2.com</email>
            <organization>WSO2</organization>
        </developer>
        <developer>
            <name>Dharshana Kasun Warusavitharana</name>
            <id>dharshanaw</id>
            <email>dharshanaw AT wso2.com</email>
            <organization>WSO2</organization>
        </developer>
        <developer>
            <name>Ayesha Dissanayaka</name>
            <id>ayesha</id>
            <email>ayesha AT wso2.com</email>
            <organization>WSO2</organization>
        </developer>
        <developer>
            <name>Ashen Weerathunga</name>
            <id>ashen</id>
            <email>ashen AT wso2.com</email>
            <organization>WSO2</organization>
        </developer>
        <developer>
            <name>Dimuthu De Lanerolle</name>
            <id>dimuthud</id>
            <email>dimuthud AT wso2.com</email>
            <organization>WSO2</organization>
        </developer>
        <developer>
            <name>Ruwan Abeykoon</name>
            <id>ruwana</id>
            <email>ruwana AT wso2.com</email>
            <organization>WSO2</organization>
        </developer>
        <developer>
            <name>Kasun Gajasinghe</name>
            <id>kasung</id>
            <email>kasung AT wso2.com</email>
            <organization>WSO2</organization>
        </developer>
        <developer>
            <name>Dinusha Senanayaka</name>
            <id>dinusha</id>
            <email>dinusha AT wso2.com</email>
            <organization>WSO2</organization>
        </developer>
        <developer>
            <name>Lahiru Manohara</name>
            <id>lahiruma</id>
            <email>lahiruma AT wso2.com</email>
            <organization>WSO2</organization>
        </developer>
        <developer>
            <name>Rushmin Fernando</name>
            <id>rushmin</id>
            <email>rushmin AT wso2.com</email>
            <organization>WSO2</organization>
        </developer>
        <developer>
            <name>Lahiru Ekanayake</name>
            <id>lahirue</id>
            <email>lahirue AT wso2.com</email>
            <organization>WSO2</organization>
        </developer>
        <developer>
            <name>Lahiru Cooray</name>
            <id>lahiruc</id>
            <email>lahiruc AT wso2.com</email>
            <organization>WSO2</organization>
        </developer>
        <developer>
            <name>Dinali Dabarera</name>
            <id>Dinali</id>
            <email>dinali AT wso2.com</email>
            <organization>WSO2</organization>
        </developer>
        <developer>
            <name>Nilasini Thirunavukaarasu</name>
            <id>Nilasini</id>
            <email>nilasini AT wso2.com</email>
            <organization>WSO2</organization>
        </developer>
        <developer>
            <name>Sathya Bandara</name>
            <id>Sathya</id>
            <email>sathya AT wso2.com</email>
            <organization>WSO2</organization>
        </developer>
        <developer>
            <name>Supun Priyadarshana</name>
            <id>Supun</id>
            <email>supunp AT wso2.com</email>
            <organization>WSO2</organization>
        </developer>
        <developer>
            <name>Thilina Madumal</name>
            <id>Thilina</id>
            <email>thilinamad AT wso2.com</email>
            <organization>WSO2</organization>
        </developer>
        <developer>
            <name>Madawa Soysa</name>
            <id>madawas</id>
            <email>madawas AT wso2.com</email>
            <organization>WSO2</organization>
        </developer>
    </developers>


    <pluginRepositories>
        <pluginRepository>
            <id>wso2-maven2-repository</id>
            <url>https://dist.wso2.org/maven2</url>
        </pluginRepository>
        <pluginRepository>
            <id>wso2.releases</id>
            <name>WSO2 internal Repository</name>
            <url>https://maven.wso2.org/nexus/content/repositories/releases/</url>
            <releases>
                <enabled>true</enabled>
                <updatePolicy>daily</updatePolicy>
                <checksumPolicy>ignore</checksumPolicy>
            </releases>
        </pluginRepository>
        <pluginRepository>
            <id>wso2.snapshots</id>
            <name>Apache Snapshot Repository</name>
            <url>https://maven.wso2.org/nexus/content/repositories/snapshots/</url>
            <snapshots>
                <enabled>true</enabled>
                <updatePolicy>daily</updatePolicy>
            </snapshots>
            <releases>
                <enabled>false</enabled>
            </releases>
        </pluginRepository>
        <pluginRepository>
            <id>wso2-nexus</id>
            <name>WSO2 internal Repository</name>
            <url>https://maven.wso2.org/nexus/content/groups/wso2-public/</url>
            <releases>
                <enabled>true</enabled>
                <updatePolicy>daily</updatePolicy>
                <checksumPolicy>ignore</checksumPolicy>
            </releases>
        </pluginRepository>
    </pluginRepositories>

    <build>
        <plugins>
            <plugin>
                <groupId>org.apache.maven.plugins</groupId>
                <artifactId>maven-release-plugin</artifactId>
                <configuration>
                    <preparationGoals>clean install</preparationGoals>
                    <autoVersionSubmodules>true</autoVersionSubmodules>
                </configuration>
            </plugin>
            <plugin>
                <groupId>org.apache.maven.plugins</groupId>
                <artifactId>maven-deploy-plugin</artifactId>
            </plugin>
            <plugin>
                <groupId>org.apache.maven.plugins</groupId>
                <artifactId>maven-compiler-plugin</artifactId>
                <configuration>
                    <encoding>UTF-8</encoding>
                    <source>1.8</source>
                    <target>1.8</target>
                </configuration>
            </plugin>
            <plugin>
                <groupId>org.apache.maven.plugins</groupId>
                <artifactId>maven-surefire-plugin</artifactId>
                <version>2.22.1</version>
            </plugin>
            <plugin>
                <inherited>false</inherited>
                <artifactId>maven-clean-plugin</artifactId>
                <version>2.1</version>
            </plugin>
        </plugins>

        <pluginManagement>
            <plugins>
                <plugin>
                    <groupId>org.apache.felix</groupId>
                    <artifactId>maven-bundle-plugin</artifactId>
                    <version>3.2.0</version>
                    <extensions>true</extensions>
                    <configuration>
                        <obrRepository>NONE</obrRepository>
                    </configuration>
                </plugin>
                <plugin>
                    <groupId>org.apache.maven.plugins</groupId>
                    <artifactId>maven-source-plugin</artifactId>
                    <version>3.0.1</version>
                    <executions>
                        <execution>
                            <id>attach-sources</id>
                            <phase>verify</phase>
                            <goals>
                                <goal>jar-no-fork</goal>
                            </goals>
                        </execution>
                    </executions>
                </plugin>
                <plugin>
                    <groupId>org.apache.maven.plugins</groupId>
                    <artifactId>maven-project-info-reports-plugin</artifactId>
                    <version>2.4</version>
                </plugin>
                <plugin>
                    <groupId>org.apache.maven.plugins</groupId>
                    <artifactId>maven-war-plugin</artifactId>
                    <version>${maven.war.plugin.version}</version>
                </plugin>
                <plugin>
                    <groupId>org.codehaus.mojo</groupId>
                    <artifactId>build-helper-maven-plugin</artifactId>
                    <version>3.0.0</version>
                </plugin>
                <plugin>
                    <groupId>net.wasdev.wlp.maven.plugins</groupId>
                    <artifactId>liberty-maven-plugin</artifactId>
                    <version>${liberty.maven.plugin.version}</version>
                </plugin>
                <plugin>
                    <groupId>org.wso2.maven</groupId>
                    <artifactId>wso2-maven-json-merge-plugin</artifactId>
                    <version>${wso2.json.merge.plugin.version}</version>
                </plugin>
                <plugin>
                    <groupId>org.apache.maven.plugins</groupId>
                    <artifactId>maven-checkstyle-plugin</artifactId>
                    <version>${maven.checkstyle.plugin.version}</version>
                </plugin>
            </plugins>
        </pluginManagement>

    </build>

    <dependencyManagement>
        <dependencies>
            <dependency>
                <groupId>org.wso2.carbon</groupId>
                <artifactId>org.wso2.carbon.ui</artifactId>
                <version>${carbon.kernel.version}</version>
            </dependency>
            <dependency>
                <groupId>org.eclipse.equinox</groupId>
                <artifactId>org.eclipse.equinox.http.servlet</artifactId>
                <version>${equinox.http.servlet.version}</version>
            </dependency>
            <dependency>
                <groupId>org.eclipse.equinox</groupId>
                <artifactId>org.eclipse.equinox.http.helper</artifactId>
                <version>${equinox.http.helper.version}</version>
            </dependency>
            <dependency>
                <groupId>org.eclipse.equinox</groupId>
                <artifactId>org.eclipse.equinox.jsp.jasper</artifactId>
                <version>${equinox.jsp.jasper.version}</version>
            </dependency>
            <dependency>
                <groupId>org.eclipse.equinox</groupId>
                <artifactId>javax.servlet.jsp</artifactId>
                <version>${javax.servlet.jsp.version}</version>
            </dependency>
            <dependency>
                <groupId>org.eclipse.microprofile</groupId>
                <artifactId>microprofile</artifactId>
                <version>${eclipse.microprofile.version}</version>
                <type>pom</type>
            </dependency>
            <dependency>
                <groupId>net.sf.ehcache.wso2</groupId>
                <artifactId>ehcache</artifactId>
                <version>${ehcache.version}</version>
            </dependency>
            <dependency>
                <groupId>org.apache.bcel.wso2</groupId>
                <artifactId>bcel</artifactId>
                <version>${bcel.wso2.version}</version>
            </dependency>
            <dependency>
                <groupId>org.ow2.asm</groupId>
                <artifactId>asm-all</artifactId>
                <version>${asm-all.version}</version>
            </dependency>
            <dependency>
                <groupId>cglib.wso2</groupId>
                <artifactId>cglib</artifactId>
                <version>${cglib.wso2.version}</version>
            </dependency>
            <dependency>
                <groupId>com.google.gdata.wso2</groupId>
                <artifactId>gdata-core</artifactId>
                <version>${gdata.core.wso2.version}</version>
            </dependency>
            <dependency>
                <groupId>com.google.code.gson</groupId>
                <artifactId>gson</artifactId>
                <version>${google.code.gson.version}</version>
            </dependency>
            <dependency>
                <groupId>org.apache.axis2.wso2</groupId>
                <artifactId>axis2-jibx</artifactId>
                <version>${axis2.jibx.wso2.version}</version>
            </dependency>
            <dependency>
                <groupId>org.jibx.wso2</groupId>
                <artifactId>jibx</artifactId>
                <version>${jibx.wso2.version}</version>
            </dependency>
            <dependency>
                <groupId>org.apache.axis2.wso2</groupId>
                <artifactId>axis2-jaxbri</artifactId>
                <version>${axis2.jaxb.wso2.version}</version>
            </dependency>
            <dependency>
                <groupId>org.wso2.carbon</groupId>
                <artifactId>org.wso2.carbon.core</artifactId>
                <version>${carbon.kernel.version}</version>
            </dependency>
            <dependency>
                <groupId>org.wso2.carbon</groupId>
                <artifactId>org.wso2.carbon.registry.core</artifactId>
                <version>${carbon.kernel.version}</version>
            </dependency>
            <dependency>
                <groupId>org.wso2.carbon</groupId>
                <artifactId>org.wso2.carbon.user.api</artifactId>
                <version>${carbon.kernel.version}</version>
            </dependency>
            <dependency>
                <groupId>org.apache.axis2.wso2</groupId>
                <artifactId>axis2</artifactId>
                <version>${axis2.wso2.version}</version>
            </dependency>
            <dependency>
                <groupId>org.apache.ws.commons.axiom.wso2</groupId>
                <artifactId>axiom</artifactId>
                <version>${axiom.wso2.version}</version>
            </dependency>
            <dependency>
                <groupId>org.wso2.carbon.identity.framework</groupId>
                <artifactId>org.wso2.carbon.identity.core</artifactId>
                <version>${carbon.identity.framework.version}</version>
            </dependency>
            <dependency>
                <groupId>org.wso2.carbon.identity.framework</groupId>
                <artifactId>org.wso2.carbon.identity.application.common</artifactId>
                <version>${carbon.identity.framework.version}</version>
            </dependency>
            <dependency>
                <groupId>org.wso2.carbon.registry</groupId>
                <artifactId>org.wso2.carbon.registry.resource.stub</artifactId>
                <version>${carbon.registry.version}</version>
            </dependency>
            <dependency>
                <groupId>org.wso2.identity</groupId>
                <artifactId>org.wso2.identity.integration.ui.pages</artifactId>
                <version>${project.version}</version>
                <scope>test</scope>
            </dependency>
            <dependency>
                <groupId>org.wso2.carbon</groupId>
                <artifactId>org.wso2.carbon.authenticator.stub</artifactId>
                <version>${carbon.kernel.version}</version>
            </dependency>
            <dependency>
                <groupId>org.wso2.carbon.identity.inbound.auth.oauth2</groupId>
                <artifactId>org.wso2.carbon.identity.oauth</artifactId>
                <version>${identity.inbound.auth.oauth.version}</version>
            </dependency>
            <dependency>
                <groupId>org.wso2.carbon.identity.inbound.auth.oauth2</groupId>
                <artifactId>org.wso2.carbon.identity.oauth.stub</artifactId>
                <version>${identity.inbound.auth.oauth.version}</version>
            </dependency>
            <dependency>
                <groupId>junit</groupId>
                <artifactId>junit</artifactId>
                <version>${junit.version}</version>
                <scope>test</scope>
            </dependency>
            <dependency>
                <groupId>javax.servlet</groupId>
                <artifactId>servlet-api</artifactId>
                <version>${sevlet.api.version}</version>
            </dependency>
            <dependency>
                <groupId>javax.servlet</groupId>
                <artifactId>jsp-api</artifactId>
                <version>${jsp.api.version}</version>
            </dependency>
            <dependency>
                <groupId>com.google.common.wso2</groupId>
                <artifactId>google-collect</artifactId>
                <version>${google.collect.wso2.version}</version>
            </dependency>
            <dependency>
                <groupId>org.apache.oltu.oauth2</groupId>
                <artifactId>org.apache.oltu.oauth2.client</artifactId>
                <version>${oauth2.client.version}</version>
            </dependency>
            <dependency>
                <groupId>org.wso2.carbon</groupId>
                <artifactId>org.wso2.carbon.utils</artifactId>
                <version>${carbon.kernel.version}</version>
                <exclusions>
                    <exclusion>
                        <groupId>org.yaml</groupId>
                        <artifactId>snakeyaml</artifactId>
                    </exclusion>
                </exclusions>
            </dependency>
            <dependency>
                <groupId>com.googlecode.json-simple</groupId>
                <artifactId>json-simple</artifactId>
                <version>${json.simple.version}</version>
            </dependency>
            <dependency>
                <groupId>org.openid4java</groupId>
                <artifactId>openid4java-consumer</artifactId>
                <version>${openid4java.consumer.version}</version>
            </dependency>
            <dependency>
                <groupId>javax.servlet</groupId>
                <artifactId>jstl</artifactId>
                <version>${jstl.version}</version>
            </dependency>
            <dependency>
                <groupId>taglibs</groupId>
                <artifactId>standard</artifactId>
                <version>${taglibs.version}</version>
            </dependency>
            <dependency>
                <groupId>commons-lang</groupId>
                <artifactId>commons-lang</artifactId>
                <version>${commons.lang.version}</version>
            </dependency>
            <dependency>
                <groupId>org.wso2.is</groupId>
                <artifactId>org.wso2.identity.passivests.filter</artifactId>
                <version>${project.version}</version>
            </dependency>
            <dependency>
                <groupId>org.apache.ws.commons.axiom</groupId>
                <artifactId>axiom-impl</artifactId>
                <version>${axiom.impl.version}</version>
            </dependency>
            <dependency>
                <groupId>org.apache.ws.commons.axiom</groupId>
                <artifactId>axiom-api</artifactId>
                <version>${axiom.version}</version>
            </dependency>
            <dependency>
                <groupId>org.opensaml</groupId>
                <artifactId>opensaml</artifactId>
                <version>${opensaml.version}</version>
            </dependency>
            <!--OpenSAML3 dependencies-->
            <dependency>
                <groupId>org.opensaml</groupId>
                <artifactId>opensaml-core</artifactId>
                <version>${opensaml3.version}</version>
            </dependency>
            <dependency>
                <groupId>org.opensaml</groupId>
                <artifactId>opensaml-soap-api</artifactId>
                <version>${opensaml3.version}</version>
            </dependency>
            <dependency>
                <groupId>org.opensaml</groupId>
                <artifactId>opensaml-soap-impl</artifactId>
                <version>${opensaml3.version}</version>
            </dependency>
            <dependency>
                <groupId>org.opensaml</groupId>
                <artifactId>opensaml-profile-api</artifactId>
                <version>${opensaml3.version}</version>
            </dependency>
            <dependency>
                <groupId>org.opensaml</groupId>
                <artifactId>opensaml-profile-impl</artifactId>
                <version>${opensaml3.version}</version>
            </dependency>
            <dependency>
                <groupId>org.opensaml</groupId>
                <artifactId>opensaml-saml-api</artifactId>
                <version>${opensaml3.version}</version>
            </dependency>
            <dependency>
                <groupId>org.opensaml</groupId>
                <artifactId>opensaml-saml-impl</artifactId>
                <version>${opensaml3.version}</version>
            </dependency>
            <dependency>
                <groupId>org.opensaml</groupId>
                <artifactId>opensaml-messaging-api</artifactId>
                <version>${opensaml3.version}</version>
            </dependency>
            <dependency>
                <groupId>org.opensaml</groupId>
                <artifactId>opensaml-messaging-impl</artifactId>
                <version>${opensaml3.version}</version>
            </dependency>
            <dependency>
                <groupId>org.opensaml</groupId>
                <artifactId>opensaml-security-api</artifactId>
                <version>${opensaml3.version}</version>
            </dependency>
            <dependency>
                <groupId>org.opensaml</groupId>
                <artifactId>opensaml-security-impl</artifactId>
                <version>${opensaml3.version}</version>
            </dependency>
            <dependency>
                <groupId>org.opensaml</groupId>
                <artifactId>opensaml-storage-api</artifactId>
                <version>${opensaml3.version}</version>
            </dependency>
            <dependency>
                <groupId>org.opensaml</groupId>
                <artifactId>opensaml-storage-impl</artifactId>
                <version>${opensaml3.version}</version>
            </dependency>
            <dependency>
                <groupId>org.opensaml</groupId>
                <artifactId>opensaml-xacml-api</artifactId>
                <version>${opensaml3.version}</version>
            </dependency>
            <dependency>
                <groupId>org.opensaml</groupId>
                <artifactId>opensaml-xacml-impl</artifactId>
                <version>${opensaml3.version}</version>
            </dependency>
            <dependency>
                <groupId>org.opensaml</groupId>
                <artifactId>opensaml-xacml-saml-api</artifactId>
                <version>${opensaml3.version}</version>
            </dependency>
            <dependency>
                <groupId>org.opensaml</groupId>
                <artifactId>opensaml-xacml-saml-impl</artifactId>
                <version>${opensaml3.version}</version>
            </dependency>
            <dependency>
                <groupId>org.opensaml</groupId>
                <artifactId>opensaml-xmlsec-api</artifactId>
                <version>${opensaml3.version}</version>
            </dependency>
            <dependency>
                <groupId>org.opensaml</groupId>
                <artifactId>opensaml-xmlsec-impl</artifactId>
                <version>${opensaml3.version}</version>
            </dependency>
            <dependency>
                <groupId>net.shibboleth.utilities</groupId>
                <artifactId>java-support</artifactId>
                <version>${shibboleth.version}</version>
            </dependency>
            <!--End of OpenSAML3 dependencies-->
            <dependency>
                <groupId>org.wso2.orbit.joda-time</groupId>
                <artifactId>joda-time</artifactId>
                <version>${joda.wso2.version}</version>
            </dependency>
            <dependency>
                <groupId>xalan</groupId>
                <artifactId>xalan</artifactId>
                <version>${xalan.version}</version>
            </dependency>
            <dependency>
                <groupId>xalan.wso2</groupId>
                <artifactId>xalan</artifactId>
                <version>${xalan.wso2.version}</version>
            </dependency>
            <dependency>
                <groupId>xml-apis</groupId>
                <artifactId>xml-apis</artifactId>
                <version>${xml.apis.version}</version>
            </dependency>
            <dependency>
                <groupId>org.wso2.carbon.identity.agent.sso.java</groupId>
                <artifactId>org.wso2.carbon.identity.sso.agent</artifactId>
                <version>${identity.agent.sso.version}</version>
            </dependency>
            <dependency>
                <groupId>org.wso2.orbit.org.apache.neethi</groupId>
                <artifactId>neethi</artifactId>
                <version>${neethi.wso2.version}</version>
            </dependency>
            <dependency>
                <groupId>org.wso2.orbit.org.opensaml</groupId>
                <artifactId>opensaml</artifactId>
                <version>${opensaml2.wso2.version}</version>
            </dependency>
            <dependency>
                <groupId>org.wso2.carbon</groupId>
                <artifactId>org.wso2.carbon.addressing</artifactId>
                <version>${carbon.kernel.version}</version>
            </dependency>
            <dependency>
                <groupId>org.apache.rampart.wso2</groupId>
                <artifactId>rampart-core</artifactId>
                <version>${rampart.wso2.version}</version>
            </dependency>
            <dependency>
                <groupId>org.apache.rampart.wso2</groupId>
                <artifactId>rampart-policy</artifactId>
                <version>${rampart.wso2.version}</version>
            </dependency>
            <dependency>
                <groupId>org.apache.rampart.wso2</groupId>
                <artifactId>rampart-trust</artifactId>
                <version>${rampart.wso2.version}</version>
            </dependency>
            <dependency>
                <groupId>org.apache.ws.security.wso2</groupId>
                <artifactId>wss4j</artifactId>
                <version>${wss4j.wso2.version}</version>
            </dependency>
            <dependency>
                <groupId>org.apache.httpcomponents.wso2</groupId>
                <artifactId>httpcore</artifactId>
                <version>${httpcore.wso2.version}</version>
            </dependency>
            <dependency>
                <groupId>org.wso2.carbon.identity.user.ws</groupId>
                <artifactId>org.wso2.carbon.um.ws.api.stub</artifactId>
                <version>${identity.user.ws.version}</version>
            </dependency>
            <dependency>
                <groupId>org.wso2.carbon.identity.user.ws</groupId>
                <artifactId>org.wso2.carbon.um.ws.api</artifactId>
                <version>${identity.user.ws.version}</version>
            </dependency>
            <dependency>
                <groupId>org.wso2.carbon.identity</groupId>
                <artifactId>org.wso2.carbon.authenticator.stub</artifactId>
                <version>${carbon.kernel.version}</version>
            </dependency>
            <dependency>
                <groupId>org.wso2.securevault</groupId>
                <artifactId>org.wso2.securevault</artifactId>
                <version>${securevault.wso2.version}</version>
            </dependency>
            <dependency>
                <groupId>org.apache.httpcomponents</groupId>
                <artifactId>httpclient</artifactId>
                <version>${httpclient.version}</version>
            </dependency>
            <dependency>
                <groupId>commons-httpclient</groupId>
                <artifactId>commons-httpclient</artifactId>
                <version>${commons.httpclient.version}</version>
            </dependency>
            <dependency>
                <groupId>org.wso2.is</groupId>
                <artifactId>org.wso2.identity.styles</artifactId>
                <version>${project.version}</version>
            </dependency>
            <dependency>
                <groupId>org.wso2.carbon</groupId>
                <artifactId>org.wso2.carbon.core.ui.feature</artifactId>
                <version>${carbon.kernel.version}</version>
                <type>zip</type>
            </dependency>
            <dependency>
                <groupId>org.wso2.carbon</groupId>
                <artifactId>org.wso2.carbon.core.ui.feature</artifactId>
                <version>${carbon.kernel.version}</version>
            </dependency>
            <dependency>
                <groupId>org.wso2.carbon</groupId>
                <artifactId>org.wso2.carbon.hazelcast</artifactId>
                <version>${carbon.kernel.version}</version>
            </dependency>
            <dependency>
                <groupId>org.wso2.identity</groupId>
                <artifactId>org.wso2.stratos.identity.dashboard.ui</artifactId>
                <version>${stratos.version.221}</version>
            </dependency>
            <dependency>
                <groupId>org.testng</groupId>
                <artifactId>testng</artifactId>
                <version>${testng.version}</version>
                <scope>test</scope>
            </dependency>
            <dependency>
                <groupId>org.wso2.carbon.identity.framework</groupId>
                <artifactId>org.wso2.carbon.user.mgt.stub</artifactId>
                <version>${carbon.identity.framework.version}</version>
            </dependency>
            <dependency>
                <groupId>org.wso2.carbon.identity.inbound.auth.sts</groupId>
                <artifactId>org.wso2.carbon.identity.sts.passive.stub</artifactId>
                <version>${identity.inbound.auth.sts.version}</version>
            </dependency>
            <dependency>
                <groupId>org.wso2.carbon</groupId>
                <artifactId>SecVerifier</artifactId>
                <version>${carbon.kernel.version}</version>
                <type>aar</type>
            </dependency>
            <dependency>
                <groupId>emma</groupId>
                <artifactId>emma</artifactId>
                <version>${emma.version}</version>
            </dependency>
            <dependency>
                <groupId>org.wso2.orbit.com.h2database</groupId>
                <artifactId>h2-engine</artifactId>
                <version>${h2database.wso2.version}</version>
            </dependency>
            <dependency>
                <groupId>org.apache.rampart</groupId>
                <artifactId>rampart</artifactId>
                <type>mar</type>
                <version>${rampart.wso2.version}</version>
            </dependency>
            <dependency>
                <groupId>org.wso2.carbon.identity.framework</groupId>
                <artifactId>org.wso2.carbon.identity.application.mgt.stub</artifactId>
                <version>${carbon.identity.framework.version}</version>
                <scope>compile</scope>
            </dependency>
            <dependency>
                <groupId>org.wso2.carbon.identity.framework</groupId>
                <artifactId>org.wso2.carbon.identity.application.default.auth.sequence.mgt.stub</artifactId>
                <version>${carbon.identity.framework.version}</version>
                <scope>compile</scope>
            </dependency>
            <dependency>
                <groupId>org.wso2.carbon.identity.framework</groupId>
                <artifactId>org.wso2.carbon.identity.functions.library.mgt.stub</artifactId>
                <version>${carbon.identity.framework.version}</version>
                <scope>compile</scope>
            </dependency>
            <dependency>
                <groupId>org.wso2.carbon.identity.framework</groupId>
                <artifactId>org.wso2.carbon.idp.mgt.stub</artifactId>
                <version>${carbon.identity.framework.version}</version>
                <scope>compile</scope>
            </dependency>
            <dependency>
                <groupId>org.wso2.identity</groupId>
                <artifactId>org.wso2.identity.integration.common.clients</artifactId>
                <version>${project.version}</version>
                <scope>compile</scope>
            </dependency>
            <dependency>
                <groupId>org.wso2.identity</groupId>
                <artifactId>org.wso2.identity.integration.common.utils</artifactId>
                <version>${project.version}</version>
                <scope>compile</scope>
            </dependency>
            <dependency>
                <groupId>org.wso2.carbon.identity.inbound.provisioning.scim</groupId>
                <artifactId>org.wso2.carbon.identity.scim.common.stub</artifactId>
                <version>${identity.inbound.provisioning.scim.version}</version>
                <scope>compile</scope>
            </dependency>
            <dependency>
                <groupId>org.wso2.carbon.identity.inbound.provisioning.scim2</groupId>
                <artifactId>org.wso2.carbon.identity.scim2.common</artifactId>
                <version>${identity.inbound.provisioning.scim2.version}</version>
                <scope>compile</scope>
            </dependency>
            <dependency>
                <groupId>org.wso2.carbon.identity.framework</groupId>
                <artifactId>org.wso2.carbon.identity.user.store.configuration.stub</artifactId>
                <version>${carbon.identity.framework.version}</version>
                <scope>compile</scope>
            </dependency>
            <dependency>
                <groupId>org.wso2.carbon.identity.framework</groupId>
                <artifactId>org.wso2.carbon.identity.user.store.count.stub</artifactId>
                <version>${carbon.identity.framework.version}</version>
                <scope>compile</scope>
            </dependency>
            <dependency>
                <groupId>org.wso2.carbon</groupId>
                <artifactId>org.wso2.carbon.user.core</artifactId>
                <version>${carbon.kernel.version}</version>
                <scope>compile</scope>
            </dependency>
            <dependency>
                <groupId>org.wso2.carbon.identity.framework</groupId>
                <artifactId>org.wso2.carbon.identity.mgt</artifactId>
                <version>${carbon.identity.framework.version}</version>
            </dependency>
            <dependency>
                <groupId>org.wso2.carbon.identity.framework</groupId>
                <artifactId>org.wso2.carbon.identity.mgt.stub</artifactId>
                <version>${carbon.identity.framework.version}</version>
                <scope>compile</scope>
            </dependency>
            <dependency>
                <groupId>org.wso2.carbon.identity.framework</groupId>
                <artifactId>org.wso2.carbon.identity.template.mgt</artifactId>
                <version>${carbon.identity.framework.version}</version>
            </dependency>
            <dependency>
                <groupId>org.wso2.carbon.identity.framework</groupId>
                <artifactId>org.wso2.carbon.identity.template.mgt.ui</artifactId>
                <version>${carbon.identity.framework.version}</version>
            </dependency>
            <dependency>
                <groupId>org.wso2.carbon.identity.inbound.auth.saml2</groupId>
                <artifactId>org.wso2.carbon.identity.sso.saml.stub</artifactId>
                <version>${identity.inbound.auth.saml.version}</version>
                <scope>compile</scope>
            </dependency>
            <dependency>
                <groupId>org.wso2.carbon.identity.framework</groupId>
                <artifactId>org.wso2.carbon.claim.mgt.stub</artifactId>
                <version>${carbon.identity.framework.version}</version>
                <scope>compile</scope>
            </dependency>
            <dependency>
                <groupId>org.wso2.carbon.identity.framework</groupId>
                <artifactId>org.wso2.carbon.identity.claim.metadata.mgt.stub</artifactId>
                <version>${carbon.identity.framework.version}</version>
                <scope>compile</scope>
            </dependency>
            <dependency>
                <groupId>org.wso2.carbon.identity.framework</groupId>
                <artifactId>org.wso2.carbon.identity.claim.metadata.mgt</artifactId>
                <version>${carbon.identity.framework.version}</version>
                <scope>compile</scope>
            </dependency>
            <dependency>
                <groupId>org.wso2.carbon.identity.inbound.auth.openid</groupId>
                <artifactId>org.wso2.carbon.identity.provider.openid.stub</artifactId>
                <version>${identity.inbound.auth.openid.version}</version>
                <scope>compile</scope>
            </dependency>
            <dependency>
                <groupId>org.wso2.carbon.identity.association.account</groupId>
                <artifactId>org.wso2.carbon.identity.user.account.association.stub</artifactId>
                <version>${identity.user.account.association.version}</version>
            </dependency>
            <dependency>
                <groupId>org.wso2.carbon.identity.framework</groupId>
                <artifactId>org.wso2.carbon.identity.governance.stub</artifactId>
                <version>${carbon.identity.framework.version}</version>
            </dependency>
            <dependency>
                <groupId>org.wso2.carbon.identity.governance</groupId>
                <artifactId>org.wso2.carbon.identity.recovery</artifactId>
                <version>${identity.governance.version}</version>
            </dependency>
            <dependency>
                <groupId>org.wso2.carbon.deployment</groupId>
                <artifactId>org.wso2.carbon.service.mgt.stub</artifactId>
                <version>${carbon.deployment.version}</version>
                <scope>test</scope>
            </dependency>
            <dependency>
                <groupId>org.wso2.carbon.deployment</groupId>
                <artifactId>org.wso2.carbon.webapp.mgt.stub</artifactId>
                <version>${carbon.deployment.version}</version>
                <scope>test</scope>
            </dependency>
            <dependency>
                <groupId>org.wso2.carbon.automation</groupId>
                <artifactId>org.wso2.carbon.automation.test.utils</artifactId>
                <version>${carbon.automation.version}</version>
            </dependency>
            <dependency>
                <groupId>org.wso2.carbon.automation</groupId>
                <artifactId>org.wso2.carbon.automation.engine</artifactId>
                <version>${carbon.automation.version}</version>
            </dependency>
            <dependency>
                <groupId>org.wso2.carbon.automation</groupId>
                <artifactId>org.wso2.carbon.automation.extensions</artifactId>
                <version>${carbon.automation.version}</version>
                <exclusions>
                    <exclusion>
                        <groupId>com.saucelabs.selenium</groupId> <!-- Exclude Project-E from Project-B -->
                        <artifactId>sauce-ondemand-driver</artifactId>
                    </exclusion>
                    <exclusion>
                        <groupId>com.saucelabs.selenium</groupId> <!-- Exclude Project-E from Project-B -->
                        <artifactId>selenium-client-factory</artifactId>
                    </exclusion>
                </exclusions>
            </dependency>
            <dependency>
                <groupId>org.wso2.carbon.automationutils</groupId>
                <artifactId>org.wso2.carbon.integration.common.extensions</artifactId>
                <version>${carbon.automationutils.version}</version>
            </dependency>
            <dependency>
                <groupId>org.wso2.carbon.automationutils</groupId>
                <artifactId>org.wso2.carbon.integration.common.utils</artifactId>
                <version>${carbon.automationutils.version}</version>
            </dependency>
            <dependency>
                <groupId>org.wso2.carbon.automationutils</groupId>
                <artifactId>org.wso2.carbon.integration.common.admin.client</artifactId>
                <version>${carbon.automationutils.version}</version>
            </dependency>
            <dependency>
                <groupId>org.wso2.is</groupId>
                <artifactId>org.wso2.identity.integration.common.clients</artifactId>
                <version>${project.version}</version>
                <scope>compile</scope>
            </dependency>
            <dependency>
                <groupId>org.wso2.is</groupId>
                <artifactId>org.wso2.identity.integration.common.utils</artifactId>
                <version>${project.version}</version>
                <scope>compile</scope>
            </dependency>
            <dependency>
                <groupId>org.wso2.charon</groupId>
                <artifactId>org.wso2.charon.core</artifactId>
                <version>${charon.orbit.version}</version>
            </dependency>
            <dependency>
                <groupId>org.apache.wink</groupId>
                <artifactId>wink-client</artifactId>
                <version>${apache.wink.version}</version>
            </dependency>
            <dependency>
                <groupId>org.apache.ws.security</groupId>
                <artifactId>wss4j</artifactId>
                <version>${apache.ws.security.version}</version>
            </dependency>
            <dependency>
                <groupId>commons-collections</groupId>
                <artifactId>commons-collections</artifactId>
                <version>${commons-collections.version}</version>
            </dependency>
            <dependency>
                <groupId>org.slf4j</groupId>
                <artifactId>slf4j-simple</artifactId>
                <version>${slf4j.version}</version>
            </dependency>

            <dependency>
                <groupId>org.slf4j</groupId>
                <artifactId>slf4j-log4j12</artifactId>
                <version>${slf4j.version}</version>
            </dependency>
            <dependency>
                <groupId>org.apache.openejb</groupId>
                <artifactId>openejb-core</artifactId>
                <version>${apache.openejb.version}</version>
                <scope>test</scope>
            </dependency>
            <dependency>
                <groupId>org.wso2.orbit.org.apache.httpcomponents</groupId>
                <artifactId>httpclient</artifactId>
                <version>${orbit.version.commons.httpclient}</version>
            </dependency>
            <dependency>
                <groupId>org.apache.axis2.wso2</groupId>
                <artifactId>axis2-client</artifactId>
                <version>${axis2.client.version}</version>
            </dependency>
            <dependency>
                <groupId>org.wso2.orbit.com.nimbusds</groupId>
                <artifactId>nimbus-jose-jwt</artifactId>
                <version>${nimbusds.version}</version>
            </dependency>
            <dependency>
                <groupId>com.nimbusds</groupId>
                <artifactId>oauth2-oidc-sdk</artifactId>
                <version>${nimbus.oidc.sdk.version}</version>
            </dependency>
            <dependency>
                <groupId>org.wso2.orbit.commons-codec</groupId>
                <artifactId>commons-codec</artifactId>
                <version>${commons-codec.version}</version>
            </dependency>
            <dependency>
                <groupId>org.wso2.carbon.identity.framework</groupId>
                <artifactId>org.wso2.carbon.identity.user.registration.stub</artifactId>
                <version>${carbon.identity.framework.version}</version>
            </dependency>
            <dependency>
                <groupId>org.wso2.carbon.identity.framework</groupId>
                <artifactId>org.wso2.carbon.identity.user.profile.stub</artifactId>
                <version>${carbon.identity.framework.version}</version>
            </dependency>
            <dependency>
                <groupId>com.googlecode.javaewah</groupId>
                <artifactId>JavaEWAH</artifactId>
                <version>${javaewah.version}</version>
            </dependency>
            <dependency>
                <groupId>org.wso2.is</groupId>
                <artifactId>org.wso2.carbon.identity.test.integration.service.stubs</artifactId>
                <version>${project.version}</version>
            </dependency>
            <dependency>
                <groupId>org.wso2.carbon.identity.framework</groupId>
                <artifactId>org.wso2.carbon.security.mgt.stub</artifactId>
                <version>${carbon.identity.framework.version}</version>
            </dependency>
            <dependency>
                <groupId>org.jacoco</groupId>
                <artifactId>org.jacoco.agent</artifactId>
                <version>${jacoco.agent.version}</version>
            </dependency>
            <dependency>
                <groupId>org.wso2.carbon</groupId>
                <artifactId>org.wso2.carbon.core.services</artifactId>
                <version>${carbon.kernel.version}</version>
            </dependency>
            <dependency>
                <groupId>org.apache.tomcat.wso2</groupId>
                <artifactId>tomcat</artifactId>
                <version>${org.apache.tomcat.wso2.version}</version>
            </dependency>
            <dependency>
                <groupId>org.opensaml</groupId>
                <artifactId>xmltooling</artifactId>
                <version>${xmltooling.version}</version>
            </dependency>
            <dependency>
                <groupId>org.opensaml</groupId>
                <artifactId>openws</artifactId>
                <version>${openws.version}</version>
            </dependency>
            <dependency>
                <groupId>org.wso2.carbon.identity.framework</groupId>
                <artifactId>org.wso2.carbon.identity.application.mgt</artifactId>
                <version>${carbon.identity.framework.version}</version>
            </dependency>
            <dependency>
                <groupId>org.wso2.carbon.identity.framework</groupId>
                <artifactId>org.wso2.carbon.identity.functions.library.mgt</artifactId>
                <version>${carbon.identity.framework.version}</version>
            </dependency>
            <dependency>
                <groupId>org.wso2.carbon.identity.framework</groupId>
                <artifactId>org.wso2.carbon.identity.user.functionality.mgt</artifactId>
                <version>${carbon.identity.framework.version}</version>
            </dependency>
            <dependency>
                <groupId>xerces</groupId>
                <artifactId>xercesImpl</artifactId>
                <version>${xercesImpl.version}</version>
            </dependency>
            <dependency>
                <groupId>org.wso2.carbon.identity.framework</groupId>
                <artifactId>org.wso2.carbon.identity.application.authentication.framework</artifactId>
                <version>${carbon.identity.framework.version}</version>
            </dependency>
            <dependency>
                <groupId>org.wso2.carbon.identity.framework</groupId>
                <artifactId>org.wso2.carbon.user.mgt.common</artifactId>
                <version>${carbon.identity.framework.version}</version>
            </dependency>
            <dependency>
                <groupId>org.wso2.carbon.identity.framework</groupId>
                <artifactId>org.wso2.carbon.identity.role.mgt.core</artifactId>
                <version>${carbon.identity.framework.version}</version>
            </dependency>
            <dependency>
                <groupId>org.wso2.carbon.identity.framework</groupId>
                <artifactId>org.wso2.carbon.identity.secret.mgt.core</artifactId>
                <version>${carbon.identity.framework.version}</version>
            </dependency>
            <dependency>
                <groupId>org.wso2.carbon.identity.framework</groupId>
                <artifactId>org.wso2.carbon.identity.api.resource.mgt</artifactId>
                <version>${carbon.identity.framework.version}</version>
            </dependency>
            <dependency>
                <groupId>org.wso2.carbon.identity.framework</groupId>
                <artifactId>org.wso2.carbon.identity.flow.orchestration.framework.feature</artifactId>
                <version>${carbon.identity.framework.version}</version>
            </dependency>
            <dependency>
                <groupId>org.wso2.carbon.identity.framework</groupId>
                <artifactId>org.wso2.carbon.identity.flow.mgt</artifactId>
                <version>${carbon.identity.framework.version}</version>
            </dependency>
            <dependency>
                <groupId>org.wso2.carbon.identity.framework</groupId>
                <artifactId>org.wso2.carbon.identity.flow.execution.engine</artifactId>
                <version>${carbon.identity.framework.version}</version>
            </dependency>
            <dependency>
                <groupId>org.wso2.carbon.identity.saml.common</groupId>
                <artifactId>org.wso2.carbon.identity.saml.common.util</artifactId>
                <version>${saml.common.util.version}</version>
            </dependency>
            <dependency>
                <groupId>commons-codec</groupId>
                <artifactId>commons-codec</artifactId>
                <version>${commons.codec.version}</version>
            </dependency>
            <dependency>
                <groupId>org.apache.ws.commons.schema.wso2</groupId>
                <artifactId>XmlSchema</artifactId>
                <version>${XmlSchema.version}</version>
            </dependency>
            <dependency>
                <groupId>wsdl4j.wso2</groupId>
                <artifactId>wsdl4j</artifactId>
                <version>${wsdl4j.version}</version>
            </dependency>
            <dependency>
                <groupId>org.wso2.carbon.analytics-common</groupId>
                <artifactId>org.wso2.carbon.databridge.commons</artifactId>
                <scope>test</scope>
                <version>${carbon.analytics-common.version}</version>
            </dependency>
            <dependency>
                <groupId>org.wso2.carbon.analytics-common</groupId>
                <artifactId>org.wso2.carbon.databridge.core</artifactId>
                <scope>test</scope>
                <version>${carbon.analytics-common.version}</version>
            </dependency>
            <dependency>
                <groupId>org.wso2.carbon.analytics-common</groupId>
                <artifactId>org.wso2.carbon.databridge.receiver.thrift</artifactId>
                <scope>test</scope>
                <version>${carbon.analytics-common.version}</version>
            </dependency>
            <dependency>
                <groupId>org.wso2.carbon.multitenancy</groupId>
                <artifactId>org.wso2.carbon.tenant.mgt.stub</artifactId>
                <version>${carbon.multitenancy.version}</version>
            </dependency>
            <dependency>
                <groupId>commons-pool.wso2</groupId>
                <artifactId>commons-pool</artifactId>
                <version>${commons.pool.wso2.version}</version>
            </dependency>

            <!-- Outbound Authenticators -->
            <dependency>
                <groupId>org.wso2.carbon.identity.outbound.auth.oidc</groupId>
                <artifactId>org.wso2.carbon.identity.application.authenticator.oidc</artifactId>
                <version>${identity.outbound.auth.oidc.version}</version>
            </dependency>
            <dependency>
                <groupId>org.wso2.carbon.identity.outbound.auth.oauth2</groupId>
                <artifactId>org.wso2.carbon.identity.application.authenticator.oauth2</artifactId>
                <version>${identity.outbound.auth.oauth2.version}</version>
            </dependency>
            <dependency>
                <groupId>org.wso2.carbon.identity.outbound.auth.sts.passive</groupId>
                <artifactId>org.wso2.carbon.identity.application.authenticator.passive.sts</artifactId>
                <version>${identity.outbound.auth.passive.sts.version}</version>
            </dependency>
            <dependency>
                <groupId>org.wso2.carbon.identity.outbound.auth.saml2</groupId>
                <artifactId>org.wso2.carbon.identity.application.authenticator.samlsso</artifactId>
                <version>${identity.outbound.auth.samlsso.version}</version>
            </dependency>

            <!-- Social Authenticators -->
            <dependency>
                <groupId>org.wso2.carbon.identity.outbound.auth.facebook</groupId>
                <artifactId>org.wso2.carbon.identity.application.authenticator.facebook</artifactId>
                <version>${social.authenticator.facebook.version}</version>
            </dependency>
            <dependency>
                <groupId>org.wso2.carbon.identity.outbound.auth.google</groupId>
                <artifactId>org.wso2.carbon.identity.application.authenticator.google</artifactId>
                <version>${social.authenticator.google.version}</version>
            </dependency>
            <dependency>
                <groupId>org.wso2.carbon.identity.outbound.auth.live</groupId>
                <artifactId>org.wso2.carbon.identity.application.authenticator.live</artifactId>
                <version>${social.authenticator.windowslive.version}</version>
            </dependency>
            <dependency>
                <groupId>org.wso2.carbon.identity.outbound.auth.apple</groupId>
                <artifactId>org.wso2.carbon.identity.application.authenticator.apple</artifactId>
                <version>${social.authenticator.apple.version}</version>
            </dependency>

            <!-- Provisioning Connectors -->
            <dependency>
                <groupId>org.wso2.carbon.identity.outbound.provisioning.google</groupId>
                <artifactId>org.wso2.carbon.identity.provisioning.connector.google</artifactId>
                <version>${provisioning.connector.google.version}</version>
            </dependency>
            <dependency>
                <groupId>org.wso2.carbon.identity.outbound.provisioning.salesforce</groupId>
                <artifactId>org.wso2.carbon.identity.provisioning.connector.salesforce</artifactId>
                <version>${provisioning.connector.salesforce.version}</version>
            </dependency>
            <dependency>
                <groupId>org.wso2.carbon.identity.outbound.provisioning.scim</groupId>
                <artifactId>org.wso2.carbon.identity.provisioning.connector.scim</artifactId>
                <version>${provisioning.connector.scim.version}</version>
            </dependency>
            <dependency>
                <groupId>org.wso2.carbon.identity.outbound.provisioning.scim2</groupId>
                <artifactId>org.wso2.carbon.identity.provisioning.connector.scim2</artifactId>
                <version>${provisioning.connector.scim2.version}</version>
            </dependency>
            <dependency>
                <groupId>org.wso2.carbon.extension.identity.verification</groupId>
                <artifactId>org.wso2.carbon.extension.identity.verification.mgt.feature</artifactId>
                <version>${identity.verification.version}</version>
            </dependency>
            <dependency>
                <groupId>org.wso2.carbon.extension.identity.verification</groupId>
                <artifactId>org.wso2.carbon.extension.identity.verification.provider.feature</artifactId>
                <version>${identity.verification.version}</version>
            </dependency>
            <dependency>
                <groupId>org.wso2.carbon.extension.identity.verification</groupId>
                <artifactId>org.wso2.carbon.extension.identity.verification.ui.feature</artifactId>
                <version>${identity.verification.version}</version>
            </dependency>

            <!-- Local Authenticators -->
            <dependency>
                <groupId>org.wso2.carbon.identity.application.auth.basic</groupId>
                <artifactId>org.wso2.carbon.identity.application.authenticator.basicauth</artifactId>
                <version>${identity.local.auth.basicauth.version}</version>
            </dependency>
            <dependency>
                <groupId>org.wso2.carbon.identity.local.auth.iwa</groupId>
                <artifactId>org.wso2.carbon.identity.application.authenticator.iwa</artifactId>
                <version>${identity.local.auth.iwa.version}</version>
            </dependency>
            <dependency>
                <groupId>org.wso2.carbon.identity.local.auth.fido</groupId>
                <artifactId>org.wso2.carbon.identity.application.authenticator.fido</artifactId>
                <version>${identity.local.auth.fido.version}</version>
            </dependency>
            <dependency>
                <groupId>org.wso2.carbon.identity.local.auth.fido</groupId>
                <artifactId>org.wso2.carbon.identity.application.authenticator.fido2</artifactId>
                <version>${identity.local.auth.fido.version}</version>
            </dependency>
            <dependency>
                <groupId>org.wso2.carbon.identity.local.auth.fido</groupId>
                <artifactId>org.wso2.carbon.identity.application.authenticator.fido2.server.feature</artifactId>
                <version>${identity.local.auth.fido.version}</version>
            </dependency>
            <dependency>
                <groupId>org.wso2.carbon.identity.application.auth.basic</groupId>
                <artifactId>org.wso2.carbon.identity.application.authenticator.basicauth.jwt</artifactId>
                <version>${identity.local.auth.basicauth.version}</version>
            </dependency>
            <dependency>
                <groupId>org.wso2.carbon.identity.application.auth.basic</groupId>
                <artifactId>org.wso2.carbon.identity.application.authentication.handler.identifier</artifactId>
                <version>${identity.local.auth.basicauth.version}</version>
            </dependency>
            <dependency>
                <groupId>org.wso2.carbon.identity.application.auth.basic</groupId>
                <artifactId>org.wso2.carbon.identity.application.authentication.handler.session</artifactId>
                <version>${identity.local.auth.basicauth.version}</version>
            </dependency>
            <dependency>
                <groupId>org.wso2.carbon.extension.identity.oauth.addons</groupId>
                <artifactId>org.wso2.carbon.identity.oauth2.token.handler.clientauth.mutualtls</artifactId>
                <version>${identity.oauth.addons.token.handler.clientauth.mutualtls.version}</version>
            </dependency>

            <!-- Local Authentication API Connector -->
            <dependency>
                <groupId>org.wso2.carbon.identity.local.auth.api</groupId>
                <artifactId>org.wso2.carbon.identity.local.auth.api.core</artifactId>
                <version>${identity.local.auth.api.version}</version>
            </dependency>

            <!-- OAuth2 Grant Type extensions -->
            <dependency>
                <groupId>org.wso2.carbon.extension.identity.oauth2.grantType.jwt</groupId>
                <artifactId>org.wso2.carbon.identity.oauth2.grant.jwt</artifactId>
                <version>${identity.oauth2.jwt.bearer.grant.version}</version>
            </dependency>
            <dependency>
                <groupId>org.wso2.carbon.extension.identity.oauth2.grantType.token.exchange</groupId>
                <artifactId>org.wso2.carbon.identity.oauth2.grant.token.exchange</artifactId>
                <version>${identity.oauth2.token.exchange.grant.version}</version>
            </dependency>

            <!--Conditional authenticator functions-->
            <dependency>
                <groupId>org.wso2.carbon.identity.conditional.auth.functions</groupId>
                <artifactId>org.wso2.carbon.identity.conditional.auth.functions.user</artifactId>
                <version>${conditional.authentication.functions.version}</version>
            </dependency>
            <dependency>
                <groupId>org.wso2.carbon.identity.conditional.auth.functions</groupId>
                <artifactId>org.wso2.carbon.identity.conditional.auth.functions.notification</artifactId>
                <version>${conditional.authentication.functions.version}</version>
            </dependency>
            <dependency>
                <groupId>org.wso2.carbon.identity.conditional.auth.functions</groupId>
                <artifactId>org.wso2.carbon.identity.conditional.auth.functions.analytics</artifactId>
                <version>${conditional.authentication.functions.version}</version>
            </dependency>
            <dependency>
                <groupId>org.wso2.carbon.identity.conditional.auth.functions</groupId>
                <artifactId>org.wso2.carbon.identity.conditional.auth.functions.choreo</artifactId>
                <version>${conditional.authentication.functions.version}</version>
            </dependency>
            <!-- Other Connectors packed with IS -->
            <dependency>
                <groupId>org.wso2.carbon.extension.identity.authenticator.outbound.emailotp</groupId>
                <artifactId>org.wso2.carbon.identity.authenticator.emailotp</artifactId>
                <version>${authenticator.emailotp.version}</version>
            </dependency>
            <dependency>
                <groupId>org.wso2.carbon.extension.identity.authenticator.outbound.smsotp</groupId>
                <artifactId>org.wso2.carbon.extension.identity.authenticator.smsotp.connector</artifactId>
                <version>${authenticator.smsotp.version}</version>
            </dependency>
            <dependency>
                <groupId>org.wso2.carbon.identity.local.auth.magiclink</groupId>
                <artifactId>org.wso2.carbon.identity.application.authenticator.magiclink</artifactId>
                <version>${authenticator.magiclink.version}</version>
            </dependency>
            <dependency>
                <groupId>org.wso2.carbon.identity.local.auth.magiclink</groupId>
                <artifactId>org.wso2.carbon.identity.local.auth.magiclink.server.feature</artifactId>
                <version>${authenticator.magiclink.version}</version>
            </dependency>
            <dependency>
                <groupId>org.wso2.carbon.identity.local.auth.emailotp</groupId>
                <artifactId>org.wso2.carbon.identity.local.auth.emailotp</artifactId>
                <version>${authenticator.local.auth.emailotp.version}</version>
            </dependency>
            <dependency>
                <groupId>org.wso2.carbon.identity.local.auth.smsotp</groupId>
                <artifactId>org.wso2.carbon.identity.local.auth.smsotp.feature</artifactId>
                <version>${authenticator.local.auth.smsotp.version}</version>
            </dependency>
            <dependency>
                <groupId>org.wso2.carbon.identity.local.auth.emailotp</groupId>
                <artifactId>org.wso2.carbon.identity.local.auth.emailotp.server.feature</artifactId>
                <version>${authenticator.local.auth.emailotp.version}</version>
            </dependency>
            <dependency>
                <groupId>org.wso2.carbon.identity.auth.otp.commons</groupId>
                <artifactId>org.wso2.carbon.identity.auth.otp.core</artifactId>
                <version>${authenticator.auth.otp.commons.version}</version>
            </dependency>
            <dependency>
                <groupId>org.wso2.carbon.identity.auth.otp.commons</groupId>
                <artifactId>org.wso2.carbon.identity.auth.otp.core.server.feature</artifactId>
                <version>${authenticator.auth.otp.commons.version}</version>
            </dependency>
            <dependency>
                <groupId>org.wso2.carbon.extension.identity.authenticator.outbound.twitter</groupId>
                <artifactId>org.wso2.carbon.extension.identity.authenticator.twitter.connector</artifactId>
                <version>${authenticator.twitter.version}</version>
            </dependency>
            <dependency>
                <groupId>org.wso2.carbon.extension.identity.authenticator.outbound.office365</groupId>
                <artifactId>org.wso2.carbon.extension.identity.authenticator.office365.connector</artifactId>
                <version>${authenticator.office365.version}</version>
            </dependency>
            <dependency>
                <groupId>org.wso2.carbon.extension.identity.authenticator.outbound.totp</groupId>
                <artifactId>org.wso2.carbon.extension.identity.authenticator.totp.connector</artifactId>
                <version>${authenticator.totp.version}</version>
            </dependency>
            <dependency>
                <groupId>org.wso2.carbon.extension.identity.authenticator.outbound.backupcode</groupId>
                <artifactId>org.wso2.carbon.extension.identity.authenticator.backupcode.connector</artifactId>
                <version>${authenticator.backupcode.version}</version>
            </dependency>
            <dependency>
                <groupId>org.wso2.carbon.extension.identity.authenticator.outbound.x509Certificate</groupId>
                <artifactId>org.wso2.carbon.extension.identity.authenticator.x509Certificate.connector</artifactId>
                <version>${authenticator.x509.version}</version>
            </dependency>

            <!--Hash providers-->
            <dependency>
                <groupId>org.wso2.carbon.identity.hash.provider.pbkdf2</groupId>
                <artifactId>org.wso2.carbon.identity.hash.provider.pbkdf2.server.feature</artifactId>
                <version>${hashprovider.pbkdf2.version}</version>
            </dependency>

            <!-- API server and API user common dependencies -->
            <dependency>
                <groupId>org.wso2.carbon.identity.server.api</groupId>
                <artifactId>org.wso2.carbon.identity.api.server.common</artifactId>
                <version>${identity.server.api.version}</version>
            </dependency>
            <dependency>
                <groupId>org.wso2.carbon.identity.user.api</groupId>
                <artifactId>org.wso2.carbon.identity.api.user.common</artifactId>
                <version>${identity.user.api.version}</version>
            </dependency>

            <!--
                Dependencies from this point is used in p2 profile gen, added here to get them updated along with
                versions plugin (version plugin only reads the dependencies in dependencyManagement,
                and dependencies section)
            -->
            <dependency>
                <groupId>org.wso2.carbon.healthcheck</groupId>
                <artifactId>org.wso2.carbon.healthcheck.server.feature</artifactId>
                <version>${carbon.healthcheck.version}</version>
            </dependency>
            <dependency>
                <groupId>org.wso2.carbon.identity.carbon.auth.saml2</groupId>
                <artifactId>org.wso2.carbon.identity.authenticator.saml2.sso.feature</artifactId>
                <version>${identity.carbon.auth.saml2.version}</version>
                <type>zip</type>
            </dependency>
            <dependency>
                <groupId>org.wso2.carbon.identity.local.auth.requestpath.basic</groupId>
                <artifactId>org.wso2.carbon.identity.application.authenticator.requestpath.basicauth.server.feature
                </artifactId>
                <version>${identity.outbound.auth.requestpath.basicauth.version}</version>
            </dependency>
            <dependency>
                <groupId>org.wso2.carbon.identity.carbon.auth.mutualssl</groupId>
                <artifactId>org.wso2.carbon.identity.authenticator.mutualssl.feature</artifactId>
                <version>${identity.carbon.auth.mutual.ssl.version}</version>
            </dependency>
            <dependency>
                <groupId>org.wso2.carbon.identity.userstore.remote</groupId>
                <artifactId>org.wso2.carbon.identity.user.store.remote.feature</artifactId>
                <version>${identity.userstore.remote.version}</version>
            </dependency>
            <dependency>
                <groupId>org.wso2.carbon.identity.carbon.auth.iwa</groupId>
                <artifactId>org.wso2.carbon.identity.authenticator.iwa.feature</artifactId>
                <version>${identity.carbon.auth.iwa.version}</version>
            </dependency>
            <dependency>
                <groupId>org.wso2.carbon.identity.local.auth.requestpath.oauth</groupId>
                <artifactId>org.wso2.carbon.identity.application.authenticator.requestpath.oauth.server.feature
                </artifactId>
                <version>${identity.outbound.auth.requestpath.oauth.version}</version>
            </dependency>
            <dependency>
                <groupId>org.wso2.carbon.identity.tool.validator.sso.saml2</groupId>
                <artifactId>org.wso2.carbon.identity.tools.saml.validator.feature</artifactId>
                <version>${identity.tool.samlsso.validator.version}</version>
            </dependency>
            <dependency>
                <groupId>org.wso2.carbon.identity.datapublisher.authentication</groupId>
                <artifactId>org.wso2.carbon.identity.data.publisher.application.authentication.server.feature
                </artifactId>
                <version>${identity.data.publisher.authentication.version}</version>
            </dependency>
            <dependency>
                <groupId>org.wso2.carbon.identity.data.publisher.oauth</groupId>
                <artifactId>org.wso2.carbon.identity.data.publisher.oauth.server.feature</artifactId>
                <version>${identity.data.publisher.oauth.version}</version>
            </dependency>
            <dependency>
                <groupId>org.wso2.carbon.identity.data.publisher.audit</groupId>
                <artifactId>org.wso2.carbon.identity.data.publisher.audit.user.operation.server.feature</artifactId>
                <version>${identity.data.publisher.audit.version}</version>
            </dependency>
            <dependency>
                <groupId>org.wso2.carbon.identity.auth.rest</groupId>
                <artifactId>org.wso2.carbon.identity.auth.server.feature</artifactId>
                <version>${identity.carbon.auth.rest.version}</version>
            </dependency>
            <dependency>
                <groupId>org.wso2.carbon.identity.auth.rest</groupId>
                <artifactId>org.wso2.carbon.identity.cors.server.feature</artifactId>
                <version>${identity.carbon.auth.rest.version}</version>
            </dependency>
            <dependency>
                <groupId>org.wso2.carbon.identity.event.handler.accountlock</groupId>
                <artifactId>org.wso2.carbon.identity.handler.event.account.lock.feature</artifactId>
                <version>${identity.event.handler.account.lock.version}</version>
            </dependency>
            <dependency>
                <groupId>org.wso2.carbon.identity.event.handler.notification</groupId>
                <artifactId>org.wso2.carbon.email.mgt.feature</artifactId>
                <version>${identity.event.handler.notification.version}</version>
            </dependency>
            <dependency>
                <groupId>org.wso2.identity.webhook.event.handlers</groupId>
                <artifactId>org.wso2.identity.webhook.wso2.event.handler</artifactId>
                <version>${org.wso2.identity.webhook.event.handlers.version}</version>
            </dependency>
            <dependency>
                <groupId>org.wso2.identity.webhook.event.handlers</groupId>
                <artifactId>org.wso2.identity.webhook.common.event.handler</artifactId>
                <version>${org.wso2.identity.webhook.event.handlers.version}</version>
            </dependency>
            <dependency>
                <groupId>org.wso2.identity.event.publishers</groupId>
                <artifactId>org.wso2.identity.event.http.publisher</artifactId>
                <version>${org.wso2.identity.event.publishers.version}</version>
            </dependency>
            <dependency>
                <groupId>org.wso2.carbon.identity.metadata.saml2</groupId>
                <artifactId>org.wso2.carbon.identity.idp.metadata.saml2.server.feature</artifactId>
                <version>${identity.metadata.saml.version}</version>
            </dependency>
            <dependency>
                <groupId>org.wso2.carbon.identity.saml.common</groupId>
                <artifactId>org.wso2.carbon.identity.saml.common.util.feature</artifactId>
                <version>${saml.common.util.version}</version>
            </dependency>
            <dependency>
                <groupId>org.wso2.identity.apps</groupId>
                <artifactId>org.wso2.identity.apps.common.server.feature</artifactId>
                <version>${identity.apps.core.version}</version>
            </dependency>
            <dependency>
                <groupId>org.wso2.identity.apps</groupId>
                <artifactId>org.wso2.identity.apps.console.server.feature</artifactId>
                <version>${identity.apps.console.version}</version>
            </dependency>
            <dependency>
                <groupId>org.wso2.identity.apps</groupId>
                <artifactId>org.wso2.identity.apps.myaccount.server.feature</artifactId>
                <version>${identity.apps.myaccount.version}</version>
            </dependency>
            <dependency>
                <groupId>org.wso2.identity.apps</groupId>
                <artifactId>org.wso2.identity.apps.authentication.portal.server.feature</artifactId>
                <version>${identity.apps.core.version}</version>
            </dependency>
            <dependency>
                <groupId>org.wso2.identity.apps</groupId>
                <artifactId>org.wso2.identity.apps.accounts.portal.server.feature</artifactId>
                <version>${identity.apps.core.version}</version>
            </dependency>
            <dependency>
                <groupId>org.wso2.identity.apps</groupId>
                <artifactId>org.wso2.identity.apps.recovery.portal.server.feature</artifactId>
                <version>${identity.apps.core.version}</version>
            </dependency>
            <dependency>
                <groupId>org.wso2.identity.apps</groupId>
                <artifactId>org.wso2.identity.apps.x509certificate.portal.server.feature</artifactId>
                <version>${identity.apps.core.version}</version>
            </dependency>
            <dependency>
                <groupId>org.wso2.carbon.identity.outbound.auth.oauth2</groupId>
                <artifactId>org.wso2.carbon.identity.outbound.auth.oauth2.server.feature</artifactId>
                <version>${identity.outbound.auth.oauth2.version}</version>
            </dependency>
            <dependency>
                <groupId>org.apache.felix</groupId>
                <artifactId>org.apache.felix.scr.ds-annotations</artifactId>
                <version>${ds-annotations.version}</version>
            </dependency>
            <dependency>
                <groupId>org.wso2.carbon.consent.mgt</groupId>
                <artifactId>org.wso2.carbon.consent.mgt.feature</artifactId>
                <version>${carbon.consent.mgt.version}</version>
            </dependency>
            <dependency>
                <groupId>org.wso2.carbon.identity.framework</groupId>
                <artifactId>org.wso2.carbon.identity.consent.mgt</artifactId>
                <version>${carbon.identity.framework.version}</version>
            </dependency>
            <dependency>
                <groupId>org.wso2.carbon.registry</groupId>
                <artifactId>org.wso2.carbon.registry.properties.stub</artifactId>
                <version>${carbon.registry.version}</version>
            </dependency>
            <dependency>
                <groupId>org.wso2.carbon.extension.identity.x509certificate</groupId>
                <artifactId>org.wso2.carbon.extension.identity.x509Certificate.validation.server.feature</artifactId>
                <version>${org.wso2.carbon.extension.identity.x509certificate.version}</version>
            </dependency>
            <dependency>
                <groupId>org.wso2.carbon.extension.identity.x509certificate</groupId>
                <artifactId>org.wso2.carbon.extension.identity.x509Certificate.valve</artifactId>
                <version>${org.wso2.carbon.extension.identity.x509certificate.version}</version>
            </dependency>
            <dependency>
                <groupId>org.wso2.carbon.identity.conditional.auth.functions</groupId>
                <artifactId>org.wso2.carbon.identity.conditional.auth.functions.server.feature</artifactId>
                <version>${conditional.authentication.functions.version}</version>
            </dependency>
            <dependency>
                <groupId>org.wso2.carbon.identity.framework</groupId>
                <artifactId>org.wso2.carbon.identity.template.mgt.server.feature</artifactId>
                <version>${carbon.identity.framework.version}</version>
            </dependency>
            <dependency>
                <groupId>org.wso2.carbon.identity.framework</groupId>
                <artifactId>org.wso2.carbon.identity.template.mgt.feature</artifactId>
                <version>${carbon.identity.framework.version}</version>
            </dependency>
            <dependency>
                <groupId>org.wso2.carbon.identity.framework</groupId>
                <artifactId>org.wso2.carbon.identity.cors.mgt.server.feature</artifactId>
                <version>${carbon.identity.framework.version}</version>
            </dependency>
            <dependency>
                <groupId>org.wso2.carbon.identity.framework</groupId>
                <artifactId>org.wso2.carbon.identity.user.functionality.mgt.feature</artifactId>
                <version>${carbon.identity.framework.version}</version>
            </dependency>
            <dependency>
                <groupId>org.wso2.carbon.identity.framework</groupId>
                <artifactId>org.wso2.carbon.identity.multi.attribute.login.mgt.server.feature</artifactId>
                <version>${carbon.identity.framework.version}</version>
            </dependency>
            <dependency>
                <groupId>org.wso2.carbon.identity.framework</groupId>
                <artifactId>org.wso2.carbon.identity.unique.claim.mgt.server.feature</artifactId>
                <version>${carbon.identity.framework.version}</version>
            </dependency>
            <dependency>
                <groupId>org.wso2.carbon.identity.framework</groupId>
                <artifactId>org.wso2.carbon.identity.api.resource.mgt.server.feature</artifactId>
                <version>${carbon.identity.framework.version}</version>
            </dependency>
            <dependency>
                <groupId>org.wso2.carbon.identity.governance</groupId>
                <artifactId>org.wso2.carbon.identity.multi.attribute.login.service.server.feature</artifactId>
                <version>${identity.governance.version}</version>
            </dependency>
            <dependency>
                <groupId>org.wso2.carbon.identity.framework</groupId>
                <artifactId>org.wso2.carbon.identity.central.log.mgt</artifactId>
                <version>${carbon.identity.framework.version}</version>
            </dependency>
            <dependency>
                <groupId>org.wso2.carbon.identity.branding.preference.management</groupId>
                <artifactId>org.wso2.carbon.identity.branding.preference.management.core</artifactId>
                <version>${identity.branding.preference.management.version}</version>
            </dependency>
            <dependency>
                <groupId>org.wso2.carbon.identity.framework</groupId>
                <artifactId>org.wso2.carbon.identity.input.validation.mgt</artifactId>
                <version>${carbon.identity.framework.version}</version>
            </dependency>
            <dependency>
                <groupId>org.wso2.carbon.identity.framework</groupId>
                <artifactId>org.wso2.carbon.identity.input.validation.mgt.server.feature</artifactId>
                <version>${carbon.identity.framework.version}</version>
            </dependency>
            <dependency>
                <groupId>org.wso2.carbon.identity.framework</groupId>
                <artifactId>org.wso2.carbon.identity.framework.async.operation.status.mgt.server.feature</artifactId>
                <version>${carbon.identity.framework.version}</version>
            </dependency>
            <dependency>
                <groupId>org.wso2.carbon.identity.framework</groupId>
                <artifactId>org.wso2.carbon.identity.client.attestation.mgt</artifactId>
                <version>${carbon.identity.framework.version}</version>
            </dependency>
            <dependency>
                <groupId>org.wso2.carbon.identity.framework</groupId>
                <artifactId>org.wso2.carbon.identity.client.attestation.mgt.server.feature</artifactId>
                <version>${carbon.identity.framework.version}</version>
            </dependency>
            <dependency>
                <groupId>org.wso2.carbon.identity.notification.push</groupId>
                <artifactId>org.wso2.carbon.identity.notification.push.provider</artifactId>
                <version>${identity.notification.push.version}</version>
            </dependency>
            <dependency>
                <groupId>org.wso2.carbon.identity.notification.push</groupId>
                <artifactId>org.wso2.carbon.identity.notification.push.common</artifactId>
                <version>${identity.notification.push.version}</version>
            </dependency>
            <dependency>
                <groupId>org.wso2.carbon.identity.notification.push</groupId>
                <artifactId>org.wso2.carbon.identity.notification.push.device.handler</artifactId>
                <version>${identity.notification.push.version}</version>
            </dependency>
            <dependency>
                <groupId>org.wso2.carbon.identity.notification.push</groupId>
                <artifactId>org.wso2.carbon.identity.notification.push.feature</artifactId>
                <version>${identity.notification.push.version}</version>
            </dependency>
            <dependency>
                <groupId>org.wso2.carbon.identity.local.auth.push</groupId>
                <artifactId>org.wso2.carbon.identity.local.auth.push.authenticator</artifactId>
                <version>${identity.local.auth.push.version}</version>
            </dependency>
            <dependency>
                <groupId>org.wso2.carbon.identity.local.auth.push</groupId>
                <artifactId>org.wso2.carbon.identity.local.auth.push.servlet</artifactId>
                <version>${identity.local.auth.push.version}</version>
            </dependency>
            <dependency>
                <groupId>org.wso2.carbon.identity.local.auth.push</groupId>
                <artifactId>org.wso2.carbon.identity.local.auth.push.feature</artifactId>
                <version>${identity.local.auth.push.version}</version>
            </dependency>
            <dependency>
                <groupId>org.wso2.carbon.identity.framework</groupId>
                <artifactId>org.wso2.carbon.identity.trusted.app.mgt</artifactId>
                <version>${carbon.identity.framework.version}</version>
            </dependency>
            <dependency>
                <groupId>org.wso2.carbon.identity.framework</groupId>
                <artifactId>org.wso2.carbon.identity.trusted.app.mgt.server.feature</artifactId>
                <version>${carbon.identity.framework.version}</version>
            </dependency>
            <dependency>
                <groupId>org.wso2.carbon.identity.framework</groupId>
                <artifactId>org.wso2.carbon.identity.consent.server.configs.mgt</artifactId>
                <version>${carbon.identity.framework.version}</version>
            </dependency>
            <dependency>
                <groupId>org.wso2.carbon.identity.framework</groupId>
                <artifactId>org.wso2.carbon.identity.consent.server.configs.mgt.server.feature</artifactId>
                <version>${carbon.identity.framework.version}</version>
            </dependency>
            <dependency>
                <groupId>org.wso2.carbon.identity.framework</groupId>
                <artifactId>org.wso2.carbon.identity.ai.service.mgt</artifactId>
                <version>${carbon.identity.framework.version}</version>
            </dependency>
            <dependency>
                <groupId>org.wso2.carbon.extension.identity.oauth.dpop</groupId>
                <artifactId>org.wso2.carbon.identity.oauth2.dpop</artifactId>
                <version>${identity.oauth.dpop.version}</version>
            </dependency>
            <dependency>
                <groupId>org.wso2.carbon.extension.identity.oauth.dpop</groupId>
                <artifactId>org.wso2.carbon.extension.identity.oauth.dpop.server.feature</artifactId>
                <version>${identity.oauth.dpop.version}</version>
            </dependency>
            <dependency>
                <groupId>org.wso2.carbon.identity.framework</groupId>
                <artifactId>org.wso2.carbon.identity.servlet.mgt</artifactId>
                <version>${carbon.identity.framework.version}</version>
            </dependency>
            <dependency>
                <groupId>org.wso2.carbon.identity.framework</groupId>
                <artifactId>org.wso2.carbon.identity.ai.service.mgt.server.feature</artifactId>
                <version>${carbon.identity.framework.version}</version>
            </dependency>
            <dependency>
                <groupId>org.wso2.carbon.identity.framework</groupId>
                <artifactId>org.wso2.carbon.identity.servlet.mgt.server.feature</artifactId>
                <version>${carbon.identity.framework.version}</version>
            </dependency>
            <dependency>
                <groupId>org.wso2.carbon.identity.framework</groupId>
                <artifactId>org.wso2.carbon.identity.system.config.mgt</artifactId>
                <version>${carbon.identity.framework.version}</version>
            </dependency>
            <dependency>
                <groupId>org.wso2.carbon.identity.framework</groupId>
                <artifactId>org.wso2.carbon.identity.system.config.mgt.server.feature</artifactId>
                <version>${carbon.identity.framework.version}</version>
            </dependency>
            <dependency>
                <groupId>org.wso2.carbon.identity.organization.management</groupId>
                <artifactId>org.wso2.carbon.identity.organization.management.server.feature</artifactId>
                <version>${identity.org.mgt.version}</version>
            </dependency>
            <dependency>
                <groupId>org.wso2.carbon.identity.organization.management.core</groupId>
                <artifactId>org.wso2.carbon.identity.organization.management.core.server.feature</artifactId>
                <version>${identity.org.mgt.core.version}</version>
            </dependency>
            <dependency>
                <groupId>org.wso2.carbon.identity.auth.organization.login</groupId>
                <artifactId>org.wso2.carbon.identity.auth.organization.login.server.feature</artifactId>
                <version>${identity.organization.login.version}</version>
            </dependency>
            <dependency>
                <groupId>org.wso2.carbon.extension.identity.oauth2.grantType.organizationswitch</groupId>
                <artifactId>org.wso2.carbon.identity.oauth2.grant.organizationswitch.server.feature</artifactId>
                <version>${identity.oauth2.grant.organizationswitch.version}</version>
            </dependency>
            <dependency>
                <groupId>org.wso2.carbon.identity.framework</groupId>
                <artifactId>org.wso2.carbon.identity.workflow.mgt.server.feature</artifactId>
                <version>${carbon.identity.framework.version}</version>
            </dependency>
            <dependency>
                <groupId>org.wso2.carbon.identity.workflow.user</groupId>
                <artifactId>org.wso2.carbon.user.mgt.workflow.server.feature</artifactId>
                <version>${identity.user.workflow.version}</version>
            </dependency>
            <dependency>
                <groupId>org.wso2.carbon.identity.workflow</groupId>
                <artifactId>org.wso2.carbon.identity.workflow.engine.server.feature</artifactId>
                <version>${identity.workflow.version}</version>
            </dependency>
            <dependency>
                <groupId>org.wso2.carbon.identity.outbound.provisioning.scim2</groupId>
                <artifactId>org.wso2.carbon.identity.provisioning.connector.scim2.server.feature</artifactId>
                <version>${provisioning.connector.scim2.version}</version>
            </dependency>
            <dependency>
                <groupId>org.wso2.carbon.extension.identity.verification</groupId>
                <artifactId>org.wso2.carbon.extension.identity.verification.mgt</artifactId>
                <version>${identity.verification.version}</version>
            </dependency>
            <dependency>
                <groupId>org.wso2.carbon.extension.identity.verification</groupId>
                <artifactId>org.wso2.carbon.extension.identity.verification.provider</artifactId>
                <version>${identity.verification.version}</version>
            </dependency>
            <dependency>
                <groupId>org.wso2.carbon.extension.identity.verification</groupId>
                <artifactId>org.wso2.carbon.extension.identity.verification.ui</artifactId>
                <version>${identity.verification.version}</version>
            </dependency>
            <dependency>
                <groupId>org.wso2.carbon.extension.identity.oauth.addons</groupId>
                <artifactId>org.wso2.carbon.identity.oauth2.token.handler.clientauth.jwt</artifactId>
                <version>${identity.oauth.addons.token.handler.clientauth.jwt.version}</version>
            </dependency>
            <dependency>
                <groupId>org.wso2.carbon.identity.framework</groupId>
                <artifactId>org.wso2.carbon.identity.authorization.framework</artifactId>
                <version>${carbon.identity.framework.version}</version>
            </dependency>
            <dependency>
                <groupId>org.wso2.carbon.identity.framework</groupId>
                <artifactId>org.wso2.carbon.identity.authorization.framework.server.feature</artifactId>
                <version>${carbon.identity.framework.version}</version>
            </dependency>

            <dependency>
                <groupId>org.wso2.msf4j</groupId>
                <artifactId>msf4j-core</artifactId>
                <version>${msf4j.version}</version>
            </dependency>
            <dependency>
                <groupId>org.wso2.msf4j</groupId>
                <artifactId>msf4j-microservice</artifactId>
                <version>${msf4j.version}</version>
            </dependency>
            <dependency>
                <groupId>org.apache.velocity</groupId>
                <artifactId>velocity</artifactId>
                <version>${org.apache.velocity.version}</version>
            </dependency>
            <dependency>
                <groupId>io.rest-assured</groupId>
                <artifactId>rest-assured</artifactId>
                <version>${rest.assured.version}</version>
                <scope>test</scope>
            </dependency>
            <dependency>
                <groupId>io.rest-assured</groupId>
                <artifactId>json-path</artifactId>
                <version>${rest.assured.version}</version>
                <scope>test</scope>
            </dependency>
            <dependency>
                <groupId>io.rest-assured</groupId>
                <artifactId>xml-path</artifactId>
                <version>${rest.assured.version}</version>
                <scope>test</scope>
            </dependency>
            <dependency>
                <groupId>io.rest-assured</groupId>
                <artifactId>rest-assured-all</artifactId>
                <version>${rest.assured.version}</version>
                <scope>test</scope>
            </dependency>
            <dependency>
                <groupId>org.wiremock</groupId>
                <artifactId>wiremock</artifactId>
                <version>${wiremock.version}</version>
                <scope>test</scope>
            </dependency>
            <dependency>
                <groupId>org.yaml</groupId>
                <artifactId>snakeyaml</artifactId>
                <version>${snakeyaml.version}</version>
                <scope>test</scope>
            </dependency>
            <dependency>
                <groupId>io.swagger</groupId>
                <artifactId>swagger-annotations</artifactId>
                <version>${swagger-core-version}</version>
                <scope>test</scope>
            </dependency>
            <dependency>
                <groupId>com.atlassian.oai</groupId>
                <artifactId>swagger-request-validator-restassured</artifactId>
                <version>${swagger-request-validator.version}</version>
                <scope>test</scope>
            </dependency>
            <dependency>
                <groupId>org.xmlunit</groupId>
                <artifactId>xmlunit-core</artifactId>
                <version>${org.xmlunit.version}</version>
                <scope>test</scope>
            </dependency>
            <dependency>
                <groupId>org.wso2.identity.apps</groupId>
                <artifactId>identity-apps-cypress-tests</artifactId>
                <version>${identity.apps.tests.version}</version>
            </dependency>
            <dependency>
                <groupId>org.codehaus.jackson</groupId>
                <artifactId>jackson-core-asl</artifactId>
                <version>${jackson-core-asl.version}</version>
                <scope>compile</scope>
            </dependency>
            <dependency>
                <groupId>com.fasterxml.jackson.core</groupId>
                <artifactId>jackson-core</artifactId>
                <version>${com.fasterxml.jackson.version}</version>
            </dependency>
            <dependency>
                <groupId>com.fasterxml.jackson.core</groupId>
                <artifactId>jackson-annotations</artifactId>
                <version>${com.fasterxml.jackson.version}</version>
            </dependency>
            <dependency>
                <groupId>com.fasterxml.jackson.core</groupId>
                <artifactId>jackson-databind</artifactId>
                <version>${com.fasterxml.jackson.databind.version}</version>
            </dependency>
            <dependency>
                <groupId>org.apache.log4j.wso2</groupId>
                <artifactId>log4j</artifactId>
                <version>${org.apache.log4j.wso2.version}</version>
                <exclusions>
                    <exclusion>
                        <groupId>log4j</groupId>
                        <artifactId>log4j</artifactId>
                    </exclusion>
                </exclusions>
            </dependency>
            <!-- Pax Logging -->
            <dependency>
                <groupId>org.wso2.org.ops4j.pax.logging</groupId>
                <artifactId>pax-logging-api</artifactId>
                <version>${pax.logging.api.version}</version>
            </dependency>
            <dependency>
                <groupId>org.apache.logging.log4j</groupId>
                <artifactId>log4j-jul</artifactId>
                <version>${org.apache.logging.log4j.version}</version>
                <scope>test</scope>
            </dependency>
            <dependency>
                <groupId>org.apache.logging.log4j</groupId>
                <artifactId>log4j-core</artifactId>
                <version>${org.apache.logging.log4j.version}</version>
                <scope>test</scope>
            </dependency>
            <dependency>
                <groupId>commons-logging</groupId>
                <artifactId>commons-logging</artifactId>
                <version>1.2</version>
                <scope>test</scope>
            </dependency>
            <dependency>
                <groupId>commons-lang.wso2</groupId>
                <artifactId>commons-lang</artifactId>
                <version>${commons-lang.wso2.version}</version>
                <scope>test</scope>
            </dependency>
            <dependency>
                <groupId>org.wso2.is</groupId>
                <artifactId>org.wso2.carbon.identity.test.integration.service</artifactId>
                <version>${project.version}</version>
            </dependency>
            <dependency>
                <groupId>org.apache.directory.server</groupId>
                <artifactId>apacheds-core-constants</artifactId>
                <version>${apacheds.core.version}</version>
                <scope>test</scope>
            </dependency>
            <dependency>
                <groupId>org.apache.directory.server</groupId>
                <artifactId>apacheds-core</artifactId>
                <version>${apacheds.core.version}</version>
                <scope>test</scope>
            </dependency>
            <dependency>
                <groupId>org.apache.directory.server</groupId>
                <artifactId>apacheds-core-api</artifactId>
                <version>${apacheds.core.version}</version>
                <scope>test</scope>
            </dependency>
            <dependency>
                <groupId>org.apache.directory.server</groupId>
                <artifactId>apacheds-jdbm-partition</artifactId>
                <version>${apacheds.core.version}</version>
                <scope>test</scope>
            </dependency>
            <dependency>
                <groupId>org.apache.directory.server</groupId>
                <artifactId>apacheds-ldif-partition</artifactId>
                <version>${apacheds.core.version}</version>
                <scope>test</scope>
            </dependency>
            <dependency>
                <groupId>org.apache.directory.server</groupId>
                <artifactId>apacheds-protocol-ldap</artifactId>
                <version>${apacheds.core.version}</version>
                <scope>test</scope>
            </dependency>
            <dependency>
                <groupId>org.apache.directory.server</groupId>
                <artifactId>apacheds-protocol-shared</artifactId>
                <version>${apacheds.core.version}</version>
                <scope>test</scope>
            </dependency>
            <dependency>
                <groupId>org.apache.directory.server</groupId>
                <artifactId>apacheds-xdbm-partition</artifactId>
                <version>${apacheds.core.version}</version>
                <scope>test</scope>
            </dependency>
            <dependency>
                <groupId>org.apache.directory.api</groupId>
                <artifactId>api-all</artifactId>
                <version>${apacheds.api.version}</version>
                <scope>test</scope>
            </dependency>
            <dependency>
                <groupId>com.icegreen</groupId>
                <artifactId>greenmail</artifactId>
                <version>${greenmail.version}</version>
                <scope>test</scope>
            </dependency>
            <dependency>
                <groupId>com.sun.mail</groupId>
                <artifactId>jakarta.mail</artifactId>
                <version>${jakarta.mail.version}</version>
                <scope>test</scope>
            </dependency>
            <dependency>
                <groupId>org.jsoup</groupId>
                <artifactId>jsoup</artifactId>
                <version>${jsoup.version}</version>
                <scope>test</scope>
            </dependency>

            <dependency>
                <groupId>org.wso2.carbon.identity.governance</groupId>
                <artifactId>org.wso2.carbon.identity.user.onboard.core.service</artifactId>
                <version>${identity.governance.version}</version>
            </dependency>
            <dependency>
                <groupId>org.wso2.carbon.extension.identity.authenticator.utils</groupId>
                <artifactId>org.wso2.carbon.extension.identity.helper</artifactId>
                <version>${identity.extension.utils}</version>
            </dependency>
            <dependency>
                <groupId>com.nimbusds</groupId>
                <artifactId>nimbus-jose-jwt</artifactId>
                <version>${nimbus-jose-jwt.version}</version>
            </dependency>
            <dependency>
                <groupId>org.wso2.carbon.identity.outbound.auth.adapter</groupId>
                <artifactId>identity-outbound-auth-adapter</artifactId>
                <version>${identity.outbound.auth.adapter.version}</version>
            </dependency>

            <!-- Integration UI Templates -->
            <dependency>
                <groupId>org.wso2.carbon.identity.integration.ui.templates</groupId>
                <artifactId>org.wso2.carbon.identity.integration.ui.templates.applications.custom-application</artifactId>
                <version>${identity.integration.ui.templates.version}</version>
                <type>zip</type>
            </dependency>
            <dependency>
                <groupId>org.wso2.carbon.identity.integration.ui.templates</groupId>
                <artifactId>org.wso2.carbon.identity.integration.ui.templates.applications.custom-protocol-application</artifactId>
                <version>${identity.integration.ui.templates.version}</version>
                <type>zip</type>
            </dependency>
            <dependency>
                <groupId>org.wso2.carbon.identity.integration.ui.templates</groupId>
                <artifactId>org.wso2.carbon.identity.integration.ui.templates.applications.m2m-application</artifactId>
                <version>${identity.integration.ui.templates.version}</version>
                <type>zip</type>
            </dependency>
            <dependency>
                <groupId>org.wso2.carbon.identity.integration.ui.templates</groupId>
                <artifactId>org.wso2.carbon.identity.integration.ui.templates.applications.mcp-client-application</artifactId>
                <version>${identity.integration.ui.templates.version}</version>
                <type>zip</type>
            </dependency>
            <dependency>
                <groupId>org.wso2.carbon.identity.integration.ui.templates</groupId>
                <artifactId>org.wso2.carbon.identity.integration.ui.templates.applications.mobile-application</artifactId>
                <version>${identity.integration.ui.templates.version}</version>
                <type>zip</type>
            </dependency>
            <dependency>
                <groupId>org.wso2.carbon.identity.integration.ui.templates</groupId>
                <artifactId>org.wso2.carbon.identity.integration.ui.templates.applications.single-page-application</artifactId>
                <version>${identity.integration.ui.templates.version}</version>
                <type>zip</type>
            </dependency>
            <dependency>
                <groupId>org.wso2.carbon.identity.integration.ui.templates</groupId>
                <artifactId>org.wso2.carbon.identity.integration.ui.templates.applications.traditional-web-application</artifactId>
                <version>${identity.integration.ui.templates.version}</version>
                <type>zip</type>
            </dependency>
            <dependency>
                <groupId>org.wso2.carbon.identity.integration.ui.templates</groupId>
                <artifactId>org.wso2.carbon.identity.integration.ui.templates.applications.salesforce</artifactId>
                <version>${identity.integration.ui.templates.version}</version>
                <type>zip</type>
            </dependency>
            <dependency>
                <groupId>org.wso2.carbon.identity.integration.ui.templates</groupId>
                <artifactId>org.wso2.carbon.identity.integration.ui.templates.applications.google</artifactId>
                <version>${identity.integration.ui.templates.version}</version>
                <type>zip</type>
            </dependency>
            <dependency>
                <groupId>org.wso2.carbon.identity.integration.ui.templates</groupId>
                <artifactId>org.wso2.carbon.identity.integration.ui.templates.applications.microsoft-365</artifactId>
                <version>${identity.integration.ui.templates.version}</version>
                <type>zip</type>
            </dependency>
            <dependency>
                <groupId>org.wso2.carbon.identity.integration.ui.templates</groupId>
                <artifactId>org.wso2.carbon.identity.integration.ui.templates.applications.zoom</artifactId>
                <version>${identity.integration.ui.templates.version}</version>
                <type>zip</type>
            </dependency>
            <dependency>
                <groupId>org.wso2.carbon.identity.integration.ui.templates</groupId>
                <artifactId>org.wso2.carbon.identity.integration.ui.templates.applications.slack</artifactId>
                <version>${identity.integration.ui.templates.version}</version>
                <type>zip</type>
            </dependency>
            <dependency>
                <groupId>org.wso2.carbon.identity.integration.ui.templates</groupId>
                <artifactId>org.wso2.carbon.identity.integration.ui.templates.notification.providers.firebase</artifactId>
                <version>${identity.integration.ui.templates.version}</version>
                <type>zip</type>
            </dependency>
            <dependency>
                <groupId>org.wso2.carbon.identity.integration.ui.templates</groupId>
                <artifactId>org.wso2.carbon.identity.integration.ui.templates.applications.react-application</artifactId>
                <version>${identity.integration.ui.templates.version}</version>
                <type>zip</type>
            </dependency>
            <dependency>
                <groupId>org.wso2.carbon.identity.integration.ui.templates</groupId>
                <artifactId>org.wso2.carbon.identity.integration.ui.templates.applications.nextjs-application</artifactId>
                <version>${identity.integration.ui.templates.version}</version>
                <type>zip</type>
            </dependency>
            <dependency>
                <groupId>org.wso2.carbon.identity.agent</groupId>
                <artifactId>org.wso2.carbon.identity.agent.manager</artifactId>
                <version>${carbon.identity.agent.version}</version>
            </dependency>
            <dependency>
                <groupId>org.wso2.carbon.identity.agent</groupId>
                <artifactId>org.wso2.carbon.identity.agent.manager.server.feature</artifactId>
                <version>${carbon.identity.agent.version}</version>
                <type>zip</type>
            </dependency>
        </dependencies>
    </dependencyManagement>

    <profiles>
        <profile>
            <id>Sign-Artifacts</id>
            <activation>
                <property>
                    <name>sign</name>
                </property>
            </activation>
            <build>
                <plugins>
                    <plugin>
                        <groupId>org.apache.maven.plugins</groupId>
                        <artifactId>maven-gpg-plugin</artifactId>
                        <version>1.0-alpha-3</version>
                        <executions>
                            <execution>
                                <id>sign-artifacts</id>
                                <phase>verify</phase>
                                <goals>
                                    <goal>sign</goal>
                                </goals>
                            </execution>
                        </executions>
                    </plugin>
                </plugins>
            </build>
        </profile>
        <profile>
            <id>wso2-release</id>
            <build>
                <plugins>
                    <plugin>
                        <groupId>org.apache.maven.plugins</groupId>
                        <artifactId>maven-javadoc-plugin</artifactId>
                        <version>2.10.1</version>
                        <executions>
                            <execution>
                                <id>attach-javadocs</id>
                                <goals>
                                    <goal>jar</goal>
                                </goals>
                                <configuration> <!-- add this to disable checking -->
                                    <additionalparam>-Xdoclint:none</additionalparam>
                                    <source>8</source>
                                </configuration>
                            </execution>
                        </executions>
                    </plugin>
                </plugins>
            </build>
        </profile>

    </profiles>

    <properties>

        <!--Carbon Identity Framework Version-->

        <carbon.identity.framework.version>7.8.408</carbon.identity.framework.version>

        <carbon.identity.framework.version.range>[5.14.67, 8.0.0)</carbon.identity.framework.version.range>

        <identity.notification.push.version>1.0.6</identity.notification.push.version>
        <identity.notification.push.version.range>[1.0.0,2.0.0)</identity.notification.push.version.range>

        <identity.local.auth.push.version>1.0.9</identity.local.auth.push.version>
        <identity.local.auth.push.version.range>[1.0.0,2.0.0)</identity.local.auth.push.version.range>

        <!--SAML Common Utils Version-->
        <saml.common.util.version>1.4.2</saml.common.util.version>
        <saml.common.util.version.range>[1.0.0,2.0.0)</saml.common.util.version.range>

        <!--Carbon Consent Version-->
        <carbon.consent.mgt.version>2.6.8</carbon.consent.mgt.version>

        <!--Identity Governance Version-->
        <identity.governance.version>1.11.116</identity.governance.version>

        <!--Identity Carbon Versions-->
        <identity.carbon.auth.saml2.version>5.9.13</identity.carbon.auth.saml2.version>
        <identity.carbon.auth.mutual.ssl.version>5.5.0</identity.carbon.auth.mutual.ssl.version>
        <identity.carbon.auth.iwa.version>5.5.2</identity.carbon.auth.iwa.version>
        <identity.carbon.auth.rest.version>1.9.36</identity.carbon.auth.rest.version>


        <!-- Identity Inbound Versions   -->
        <identity.inbound.auth.oauth.version>7.0.334</identity.inbound.auth.oauth.version>
        <identity.inbound.auth.saml.version>5.11.60</identity.inbound.auth.saml.version>
        <identity.inbound.auth.openid.version>5.10.2</identity.inbound.auth.openid.version>
        <identity.inbound.auth.sts.version>5.12.11</identity.inbound.auth.sts.version>
        <identity.inbound.provisioning.scim.version>5.7.8</identity.inbound.provisioning.scim.version>
        <identity.inbound.provisioning.scim2.version>3.4.189</identity.inbound.provisioning.scim2.version>

        <!-- Identity User Versions -->
        <identity.user.account.association.version>5.5.12</identity.user.account.association.version>
        <identity.user.ws.version>5.8.10</identity.user.ws.version>

        <!-- Identity Userstore Versions -->
        <identity.userstore.remote.version>5.2.5</identity.userstore.remote.version>

        <!-- Identity Data Publisher Versions -->
        <identity.data.publisher.authentication.version>5.7.7</identity.data.publisher.authentication.version>
        <identity.data.publisher.oauth.version>1.7.4</identity.data.publisher.oauth.version>
        <identity.data.publisher.audit.version>1.4.8</identity.data.publisher.audit.version>

        <!-- Identity Event Handler Versions -->
        <identity.event.handler.account.lock.version>1.9.19</identity.event.handler.account.lock.version>
        <identity.event.handler.notification.version>1.9.68</identity.event.handler.notification.version>

        <org.wso2.identity.webhook.event.handlers.version>1.0.370</org.wso2.identity.webhook.event.handlers.version>
        <org.wso2.identity.event.publishers.version>1.0.31</org.wso2.identity.event.publishers.version>

        <!--<identity.agent.entitlement.proxy.version>5.1.1</identity.agent.entitlement.proxy.version>-->
        <!--<identity.carbon.auth.signedjwt.version>5.1.1</identity.carbon.auth.signedjwt.version>-->
        <!--<identity.userstore.cassandra.version>5.1.1</identity.userstore.cassandra.version>-->
        <!--<identity.agent-entitlement-filter.version>5.1.1</identity.agent-entitlement-filter.version>-->

        <!-- Authenticator Versions -->
        <identity.outbound.auth.oidc.version>5.12.36</identity.outbound.auth.oidc.version>
        <identity.outbound.auth.oauth2.version>1.0.12</identity.outbound.auth.oauth2.version>
        <identity.outbound.auth.passive.sts.version>5.5.3</identity.outbound.auth.passive.sts.version>
        <identity.outbound.auth.samlsso.version>5.9.10</identity.outbound.auth.samlsso.version>
        <identity.outbound.auth.requestpath.basicauth.version>5.5.7</identity.outbound.auth.requestpath.basicauth.version>
        <identity.outbound.auth.requestpath.oauth.version>5.5.8</identity.outbound.auth.requestpath.oauth.version>

        <!-- Social Authenticator Versions -->
        <social.authenticator.facebook.version>5.2.21</social.authenticator.facebook.version>
        <social.authenticator.google.version>5.2.21</social.authenticator.google.version>
        <social.authenticator.windowslive.version>5.2.5</social.authenticator.windowslive.version>
        <social.authenticator.apple.version>1.0.9</social.authenticator.apple.version>
        <social.authenticator.github.version>1.1.17</social.authenticator.github.version>

        <!-- Provisioning connector Versions -->
        <provisioning.connector.google.version>5.2.8</provisioning.connector.google.version>
        <provisioning.connector.salesforce.version>5.2.10</provisioning.connector.salesforce.version>
        <provisioning.connector.scim.version>5.3.5</provisioning.connector.scim.version>
        <provisioning.connector.scim2.version>2.0.10</provisioning.connector.scim2.version>

        <!-- Local Authenticator Versions -->
        <identity.local.auth.basicauth.version>6.8.42</identity.local.auth.basicauth.version>
        <identity.local.auth.fido.version>5.4.25</identity.local.auth.fido.version>
        <identity.local.auth.iwa.version>5.4.8</identity.local.auth.iwa.version>

        <!-- Custom Authenticator extension adapter -->
        <identity.outbound.auth.adapter.version>1.0.23</identity.outbound.auth.adapter.version>

        <!-- Local Authentication API Connector Version -->
        <identity.local.auth.api.version>3.0.8</identity.local.auth.api.version>

        <!-- OAuth2 Grant Type extensions -->
        <identity.oauth2.jwt.bearer.grant.version>2.3.6</identity.oauth2.jwt.bearer.grant.version>
        <identity.oauth2.token.exchange.grant.version>1.1.18</identity.oauth2.token.exchange.grant.version>

        <identity.oauth.dpop.version>2.0.6</identity.oauth.dpop.version>

        <!--SAML Metadata-->
        <identity.metadata.saml.version>1.8.5</identity.metadata.saml.version>

        <!-- Identity Workflow -->
        <identity.workflow.version>1.0.10</identity.workflow.version>
        <identity.user.workflow.version>5.6.15</identity.user.workflow.version>

        <!-- Connector Versions -->
        <authenticator.totp.version>3.3.38</authenticator.totp.version>
        <authenticator.backupcode.version>0.0.20</authenticator.backupcode.version>
        <authenticator.office365.version>2.1.8</authenticator.office365.version>
        <authenticator.smsotp.version>3.3.39</authenticator.smsotp.version>
        <authenticator.magiclink.version>1.1.34</authenticator.magiclink.version>
        <authenticator.emailotp.version>4.1.33</authenticator.emailotp.version>
        <authenticator.local.auth.emailotp.version>1.0.46</authenticator.local.auth.emailotp.version>
        <authenticator.local.auth.smsotp.version>1.0.32</authenticator.local.auth.smsotp.version>
        <authenticator.twitter.version>1.1.2</authenticator.twitter.version>
        <authenticator.x509.version>3.1.33</authenticator.x509.version>
        <identity.extension.utils>1.0.22</identity.extension.utils>
        <authenticator.auth.otp.commons.version>1.0.16</authenticator.auth.otp.commons.version>

        <identity.org.mgt.version>2.0.23</identity.org.mgt.version>
        <identity.org.mgt.core.version>1.1.49</identity.org.mgt.core.version>
        <identity.organization.login.version>1.1.52</identity.organization.login.version>
        <identity.oauth2.grant.organizationswitch.version>1.1.30</identity.oauth2.grant.organizationswitch.version>

        <!-- Hash Provider Versions-->
        <hashprovider.pbkdf2.version>0.1.7</hashprovider.pbkdf2.version>

        <!-- Identity Branding Preference Management Versions -->
        <identity.branding.preference.management.version>1.1.32</identity.branding.preference.management.version>

        <!-- Identity REST API feature -->
        <identity.api.dispatcher.version>2.0.17</identity.api.dispatcher.version>
        <identity.server.api.version>1.3.177</identity.server.api.version>
        <identity.user.api.version>1.3.67</identity.user.api.version>

        <identity.agent.sso.version>5.5.9</identity.agent.sso.version>
        <identity.tool.samlsso.validator.version>5.5.11</identity.tool.samlsso.validator.version>
        <identity.oauth.addons.version>2.5.24</identity.oauth.addons.version>
	<identity.oauth.addons.token.handler.clientauth.jwt.version>2.5.32</identity.oauth.addons.token.handler.clientauth.jwt.version>
	<identity.oauth.addons.token.handler.clientauth.mutualtls.version>2.5.30</identity.oauth.addons.token.handler.clientauth.mutualtls.version>
        <org.wso2.carbon.extension.identity.x509certificate.version>1.1.27</org.wso2.carbon.extension.identity.x509certificate.version>
        <conditional.authentication.functions.version>1.2.81</conditional.authentication.functions.version>

        <!-- Identity Portal Versions -->
<<<<<<< HEAD
        <identity.apps.console.version>2.73.1</identity.apps.console.version>
=======
        <identity.apps.console.version>2.73.2</identity.apps.console.version>
>>>>>>> 9edb698c
        <identity.apps.myaccount.version>2.23.1</identity.apps.myaccount.version>
        <identity.apps.core.version>3.0.1</identity.apps.core.version>
        <identity.apps.tests.version>1.6.383</identity.apps.tests.version>

        <!-- Charon -->
        <charon.version>3.4.1</charon.version>

        <!-- Carbon Kernel -->
        <carbon.kernel.version>4.10.75</carbon.kernel.version>

        <!-- Identity Verification -->
        <identity.verification.version>1.0.16</identity.verification.version>

        <!-- Carbon Repo Versions -->
        <carbon.deployment.version>4.13.3</carbon.deployment.version>
        <carbon.commons.version>4.10.23</carbon.commons.version>
        <carbon.registry.version>4.8.44</carbon.registry.version>
        <carbon.multitenancy.version>4.11.42</carbon.multitenancy.version>
        <carbon.metrics.version>1.3.12</carbon.metrics.version>
        <carbon.analytics-common.version>5.2.64</carbon.analytics-common.version>
        <carbon.dashboards.version>2.0.27</carbon.dashboards.version>
        <carbon.healthcheck.version>1.3.3</carbon.healthcheck.version>

        <!-- agent-identity -->
        <carbon.identity.agent.version>1.0.7</carbon.identity.agent.version>

        <!-- Common tool Versions -->
        <cipher-tool.version>1.1.28</cipher-tool.version>
        <securevault.wso2.version>1.1.12</securevault.wso2.version>

        <!-- Feature dependency Versions -->
        <stratos.version.221>2.2.1</stratos.version.221>
        <ehcache.version>1.5.0.wso2v3</ehcache.version>
        <bcel.wso2.version>6.7.0.wso2v1</bcel.wso2.version>
        <asm-all.version>5.2</asm-all.version>
        <cglib.wso2.version>2.2.wso2v1</cglib.wso2.version>
        <jibx.wso2.version>1.2.1.wso2v1</jibx.wso2.version>
        <axis2.jibx.wso2.version>1.6.1.wso2v11</axis2.jibx.wso2.version>
        <axis2.jaxb.wso2.version>${axis2.wso2.version}</axis2.jaxb.wso2.version>
        <axis2-transports.version>2.0.0-wso2v42</axis2-transports.version>
        <h2database.wso2.version>2.2.224.wso2v2</h2database.wso2.version>
        <slf4j.version>1.7.28</slf4j.version>

        <!-- UI styles dependency versions -->
        <equinox.http.servlet.version>2.2.2</equinox.http.servlet.version>
        <equinox.http.helper.version>1.0.0</equinox.http.helper.version>
        <equinox.jsp.jasper.version>1.0.1.R33x_v20070816</equinox.jsp.jasper.version>
        <javax.servlet.jsp.version>2.0.0.v200706191603</javax.servlet.jsp.version>

        <!-- Distribution dependencies ends here -->

        <!-- Build dependency Versions -->
        <wso2.json.merge.plugin.version>5.2.5</wso2.json.merge.plugin.version>
        <carbon.p2.plugin.version>5.1.2</carbon.p2.plugin.version>
        <ds-annotations.version>1.2.10</ds-annotations.version>
        <maven.war.plugin.version>3.2.0</maven.war.plugin.version>
        <maven.checkstyle.plugin.version>3.1.1</maven.checkstyle.plugin.version>

        <!-- Sample dependency Versions -->
        <samples.is.version>4.3.13</samples.is.version>
        <sevlet.api.version>2.5</sevlet.api.version>
        <jsp.api.version>2.0</jsp.api.version>
        <neethi.wso2.version>2.0.4.wso2v5</neethi.wso2.version>
        <axiom.impl.version>1.2.12</axiom.impl.version>
        <axiom.version>1.2.11-wso2v6</axiom.version>
        <gdata.core.wso2.version>1.47.0.wso2v1</gdata.core.wso2.version>
        <json.simple.version>1.1.1</json.simple.version>
        <openid4java.consumer.version>1.0.0</openid4java.consumer.version>
        <opensaml.version>2.6.6</opensaml.version>
        <opensaml2.wso2.version>2.6.6.wso2v3</opensaml2.wso2.version>
        <opensaml3.version>3.3.1</opensaml3.version>
        <shibboleth.version>7.3.0</shibboleth.version>
        <joda.wso2.version>2.9.4.wso2v1</joda.wso2.version>
        <wss4j.wso2.version>1.6.0-wso2v7</wss4j.wso2.version>
        <openws.version>1.5.4</openws.version>
        <xalan.version>2.7.2</xalan.version>
        <xalan.wso2.version>2.7.0.wso2v1</xalan.wso2.version>
        <rampart.wso2.version>1.6.1-wso2v43</rampart.wso2.version>
        <orbit.version.commons.httpclient>4.5.13.wso2v1</orbit.version.commons.httpclient>
        <httpcore.wso2.version>4.4.15.wso2v1</httpcore.wso2.version>
        <httpclient.version>4.5.13</httpclient.version>
        <commons.httpclient.version>3.1</commons.httpclient.version>
        <jstl.version>1.1.2</jstl.version>
        <taglibs.version>1.1.2</taglibs.version>
        <google.collect.wso2.version>1.0.0.wso2v2</google.collect.wso2.version>
        <google.code.gson.version>2.9.0</google.code.gson.version>
        <oauth2.client.version>1.0.0</oauth2.client.version>
        <axiom.wso2.version>1.2.11-wso2v16</axiom.wso2.version>
        <commons.lang.version>2.6</commons.lang.version>
        <charon.orbit.version>2.1.8</charon.orbit.version>
        <commons-collections.version>3.2.2</commons-collections.version>
        <axis2.client.version>${axis2.wso2.version}</axis2.client.version>
        <axis2.wso2.version>1.6.1-wso2v42</axis2.wso2.version>
        <nimbusds.version>7.3.0.wso2v1</nimbusds.version>
        <commons-codec.version>1.14.0.wso2v1</commons-codec.version>
        <eclipse.microprofile.version>1.2</eclipse.microprofile.version>
        <xmltooling.version>1.3.1</xmltooling.version>
        <xercesImpl.version>2.12.2</xercesImpl.version>
        <commons.codec.version>1.8</commons.codec.version>
        <XmlSchema.version>1.4.7-wso2v5</XmlSchema.version>
        <wsdl4j.version>1.6.2.wso2v2</wsdl4j.version>
        <commons.pool.wso2.version>1.5.6.wso2v1</commons.pool.wso2.version>
        <liberty.maven.plugin.version>2.2</liberty.maven.plugin.version>
        <pax.logging.api.version>2.1.0-wso2v4</pax.logging.api.version>
        <org.wso2.orbit.org.apache.velocity.version>1.7.0.wso2v1</org.wso2.orbit.org.apache.velocity.version>

        <osgi.framework.imp.pkg.version.range>[1.7.0, 2.0.0)</osgi.framework.imp.pkg.version.range>
        <osgi.service.component.imp.pkg.version.range>[1.2.0, 2.0.0)</osgi.service.component.imp.pkg.version.range>
        <commons.logging.version.range>[1.2.0,2.0.0)</commons.logging.version.range>
        <commons-lang.wso2.version>2.6.0.wso2v1</commons-lang.wso2.version>

        <!--  Test dependencies -->
        <carbon.automation.version>4.4.13</carbon.automation.version>
        <carbon.automationutils.version>4.5.4</carbon.automationutils.version>
        <selenium.version>2.40.0</selenium.version>
        <testng.version>6.1.1</testng.version>
        <junit.version>4.13.1</junit.version>
        <org.apache.tomcat.wso2.version>7.0.52.wso2v5</org.apache.tomcat.wso2.version>
        <msf4j.version>2.6.2</msf4j.version>
        <jacoco.agent.version>0.8.4</jacoco.agent.version>
        <xml.apis.version>1.4.01</xml.apis.version>
        <emma.version>2.1.5320</emma.version>
        <apache.wink.version>1.1.3-incubating</apache.wink.version>
        <apache.ws.security.version>1.6.19</apache.ws.security.version>
        <apache.openejb.version>4.5.2</apache.openejb.version>
        <nimbus.oidc.sdk.version>6.13</nimbus.oidc.sdk.version>
        <apacheds.core.version>2.0.0.AM26</apacheds.core.version>
        <apacheds.api.version>2.0.0.AM4</apacheds.api.version>
        <wiremock.version>3.9.1</wiremock.version>
        <snakeyaml.version>2.2</snakeyaml.version>
        <!--Rest API test -->
        <rest.assured.version>5.0.0</rest.assured.version>
        <swagger-core-version>1.5.22</swagger-core-version>
        <swagger-request-validator.version>2.6.0</swagger-request-validator.version>
        <!--UI Cypress test -->
        <com.fasterxml.jackson.version>2.16.1</com.fasterxml.jackson.version>
        <com.fasterxml.jackson.databind.version>2.16.1</com.fasterxml.jackson.databind.version>
        <jackson-core-asl.version>1.9.13</jackson-core-asl.version>
        <!--ws-trust-client-->
        <org.apache.velocity.version>1.7</org.apache.velocity.version>
        <org.xmlunit.version>2.6.3</org.xmlunit.version>
        <org.apache.logging.log4j.version>2.17.1</org.apache.logging.log4j.version>
        <org.apache.log4j.wso2.version>1.2.17.wso2v1</org.apache.log4j.wso2.version>

        <project.scm.id>my-scm-server</project.scm.id>

        <!-- Integration UI Templates Version -->
        <identity.integration.ui.templates.version>1.0.24</identity.integration.ui.templates.version>

        <greenmail.version>2.0.1</greenmail.version>
        <jakarta.mail.version>2.0.1</jakarta.mail.version>
        <jsoup.version>1.15.3</jsoup.version>
        <nimbus-jose-jwt.version>9.41.2</nimbus-jose-jwt.version>
    </properties>

    <repositories>
        <!-- Before adding ANYTHING in here, please start a discussion on the dev list.
	Ideally the Axis2 build should only use Maven central (which is available
	by default) and nothing else. We had troubles with other repositories in
	the past. Therefore configuring additional repositories here should be
	considered very carefully. -->
        <repository>
            <id>wso2-nexus</id>
            <name>WSO2 internal Repository</name>
            <url>https://maven.wso2.org/nexus/content/groups/wso2-public/</url>
            <releases>
                <enabled>true</enabled>
                <updatePolicy>daily</updatePolicy>
                <checksumPolicy>ignore</checksumPolicy>
            </releases>
        </repository>

        <repository>
            <id>wso2.releases</id>
            <name>WSO2 internal Repository</name>
            <url>https://maven.wso2.org/nexus/content/repositories/releases/</url>
            <releases>
                <enabled>true</enabled>
                <updatePolicy>daily</updatePolicy>
                <checksumPolicy>ignore</checksumPolicy>
            </releases>
        </repository>

        <repository>
            <id>wso2.snapshots</id>
            <name>WSO2 Snapshot Repository</name>
            <url>https://maven.wso2.org/nexus/content/repositories/snapshots/</url>
            <snapshots>
                <enabled>true</enabled>
                <updatePolicy>daily</updatePolicy>
            </snapshots>
            <releases>
                <enabled>false</enabled>
            </releases>
        </repository>
    </repositories>

    <scm>
        <url>https://github.com/wso2/product-is.git</url>
        <developerConnection>scm:git:https://github.com/wso2/product-is.git</developerConnection>
        <connection>scm:git:https://github.com/wso2/product-is.git</connection>
        <tag>HEAD</tag>
    </scm>


</project><|MERGE_RESOLUTION|>--- conflicted
+++ resolved
@@ -2678,11 +2678,7 @@
         <conditional.authentication.functions.version>1.2.81</conditional.authentication.functions.version>
 
         <!-- Identity Portal Versions -->
-<<<<<<< HEAD
-        <identity.apps.console.version>2.73.1</identity.apps.console.version>
-=======
         <identity.apps.console.version>2.73.2</identity.apps.console.version>
->>>>>>> 9edb698c
         <identity.apps.myaccount.version>2.23.1</identity.apps.myaccount.version>
         <identity.apps.core.version>3.0.1</identity.apps.core.version>
         <identity.apps.tests.version>1.6.383</identity.apps.tests.version>
