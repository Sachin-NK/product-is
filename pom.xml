<?xml version="1.0" encoding="utf-8"?>
<!--
  ~ Copyright (c) 2014, WSO2 Inc. (http://www.wso2.org) All Rights Reserved.
  ~
  ~ Licensed under the Apache License, Version 2.0 (the "License");
  ~ you may not use this file except in compliance with the License.
  ~ You may obtain a copy of the License at
  ~
  ~      http://www.apache.org/licenses/LICENSE-2.0
  ~
  ~ Unless required by applicable law or agreed to in writing, software
  ~ distributed under the License is distributed on an "AS IS" BASIS,
  ~ WITHOUT WARRANTIES OR CONDITIONS OF ANY KIND, either express or implied.
  ~ See the License for the specific language governing permissions and
  ~ limitations under the License.
  -->
<project xmlns="http://maven.apache.org/POM/4.0.0" xmlns:xsi="http://www.w3.org/2001/XMLSchema-instance" xsi:schemaLocation="http://maven.apache.org/POM/4.0.0 http://maven.apache.org/maven-v4_0_0.xsd">

    <parent>
        <groupId>org.wso2</groupId>
        <artifactId>wso2</artifactId>
        <version>1</version>
    </parent>


    <modelVersion>4.0.0</modelVersion>
    <groupId>org.wso2.is</groupId>
    <artifactId>identity-server-parent</artifactId>
    <packaging>pom</packaging>
    <description>WSO2 Identity Server</description>
    <version>5.4.0-SNAPSHOT</version>
    <name>WSO2 Identity Server</name>
    <url>http://wso2.org/projects/identity</url>

    <modules>
        <module>modules/migration/migration-5.2.0_to_5.3.0/wso2-is-migration-client</module>
        <module>modules/features</module>
        <module>modules/p2-profile-gen</module>
        <module>modules/connectors</module>
        <module>modules/authenticators</module>
        <module>modules/social-authenticators</module>
        <module>modules/provisioning-connectors</module>
        <module>modules/local-authenticators</module>
        <module>modules/oauth2-grant-types</module>
        <module>modules/distribution</module>
        <module>modules/styles</module>
        <module>modules/samples</module>
        <module>modules/integration</module>
    </modules>

    <licenses>
        <license>
            <name>Apache License Version 2.0</name>
            <url>http://www.apache.org/licenses/LICENSE-2.0</url>
        </license>
    </licenses>

    <organization>
        <name>WSO2</name>
        <url>http://www.wso2.org</url>
    </organization>

    <issueManagement>
        <system>JIRA</system>
        <url>http://www.wso2.org/jira/browse/IDENTITY</url>
    </issueManagement>
    <mailingLists>
        <mailingList>
            <name>Identity Server Developers</name>
            <subscribe>identity-dev-subscribe@wso2.org</subscribe>
            <unsubscribe>identity-dev-unsubscribe@wso2.org</unsubscribe>
            <post>identity-dev@wso2.org</post>
            <archive>http://wso2.org/mailarchive/identity-dev/</archive>
        </mailingList>
    </mailingLists>

    <inceptionYear>2007</inceptionYear>

    <developers>
        <developer>
            <name>Ruchith Fernando</name>
            <id>ruchith</id>
            <email>ruchith AT wso2.com</email>
            <organization>WSO2</organization>
        </developer>
        <developer>
            <name>Dimuthu Leelaratne</name>
            <id>dimuthul</id>
            <email>dimuthul AT wso2.com</email>
            <organization>WSO2</organization>
        </developer>
        <developer>
            <name>Dumindu Perera</name>
            <id>dumindu</id>
            <email>dumindu AT wso2.com</email>
            <organization>WSO2</organization>
        </developer>
        <developer>
            <name>Saminda Abeyruwan</name>
            <id>saminda</id>
            <email>saminda AT wso2.com</email>
            <organization>WSO2</organization>
        </developer>
        <developer>
            <name>Nandana Mihindukulasooriya</name>
            <id>nandana</id>
            <email>nandana AT wso2.com</email>
            <organization>WSO2</organization>
        </developer>
        <developer>
            <name>Prabath Siriwardena</name>
            <id>prabath</id>
            <email>prabath AT wso2.com</email>
            <organization>WSO2</organization>
        </developer>
        <developer>
            <name>Thilina Buddhika</name>
            <id>thilina</id>
            <email>thilinab AT wso2.com</email>
            <organization>WSO2</organization>
        </developer>
        <developer>
            <name>Amila Jayasekara</name>
            <id>amilaj</id>
            <email>amilaj AT wso2.com</email>
            <organization>WSO2</organization>
        </developer>
        <developer>
            <name>Asela Pathberiya</name>
            <id>asela</id>
            <email>asela AT wso2.com</email>
            <organization>WSO2</organization>
        </developer>
        <developer>
            <name>Hasini Gunasinghe</name>
            <id>hasini</id>
            <email>hasini AT wso2.com</email>
            <organization>WSO2</organization>
        </developer>
        <developer>
            <name>Manjula Rathnayake</name>
            <id>manjula</id>
            <email>manjular AT wso2.com</email>
            <organization>WSO2</organization>
        </developer>
        <developer>
            <name>Suresh Attanayake</name>
            <id>suresh</id>
            <email>suresh AT wso2.com</email>
            <organization>WSO2</organization>
        </developer>
        <developer>
            <name>Johann Nallathamby</name>
            <id>johann</id>
            <email>johann AT wso2.com</email>
            <organization>WSO2</organization>
        </developer>
        <developer>
            <name>Dulanja Liyanage</name>
            <id>dulanja</id>
            <email>dulanja AT wso2.com</email>
            <organization>WSO2</organization>
        </developer>
        <developer>
            <name>Ishara Karunarathna</name>
            <id>ishara</id>
            <email>isharak AT wso2.com</email>
            <organization>WSO2</organization>
        </developer>
        <developer>
            <name>Darshana Gunawardana</name>
            <id>darshana</id>
            <email>darshana AT wso2.com</email>
            <organization>WSO2</organization>
        </developer>
        <developer>
            <name>Pushpalanka Jayawardana</name>
            <id>pushpalanka</id>
            <email>lanka AT wso2.com</email>
            <organization>WSO2</organization>
        </developer>
        <developer>
            <name>Chamath Gunawardana</name>
            <id>chamath</id>
            <email>chamathg AT wso2.com</email>
            <organization>WSO2</organization>
        </developer>
        <developer>
            <name>Thanuja Jayasinghe</name>
            <id>thanuja</id>
            <email>thanuja AT wso2.com</email>
            <organization>WSO2</organization>
        </developer>
        <developer>
            <name>Isura Karunarathna</name>
            <id>isura</id>
            <email>isura AT wso2.com</email>
            <organization>WSO2</organization>
        </developer>
        <developer>
            <name>Prasad Tissera</name>
            <id>prasad</id>
            <email>prasadt AT wso2.com</email>
            <organization>WSO2</organization>
        </developer>
        <developer>
            <name>Pulasthi Mahawithana</name>
            <id>pulasthi</id>
            <email>pulasthim AT wso2.com</email>
            <organization>WSO2</organization>
        </developer>
        <developer>
            <name>Hasintha Indrajee</name>
            <id>hasintha</id>
            <email>hasintha AT wso2.com</email>
            <organization>WSO2</organization>
        </developer>
        <developer>
            <name>Gayan Gunawardana</name>
            <id>gayan</id>
            <email>gayan AT wso2.com</email>
            <organization>WSO2</organization>
        </developer>
        <developer>
            <name>Tharindu Edirisinghe</name>
            <id>tharindue</id>
            <email>tharindue AT wso2.com</email>
            <organization>WSO2</organization>
        </developer>
        <developer>
            <name>Malithi Edirisinghe</name>
            <id>malithim</id>
            <email>malithim AT wso2.com</email>
            <organization>WSO2</organization>
        </developer>
        <developer>
            <name>Godwin Shrimal</name>
            <id>godwin</id>
            <email>godwin AT wso2.com</email>
            <organization>WSO2</organization>
        </developer>
        <developer>
            <name>Omindu Rathnaweera</name>
            <id>omindu</id>
            <email>omindu AT wso2.com</email>
            <organization>WSO2</organization>
        </developer>
        <developer>
            <name>Nuwandi Wickramasinghe</name>
            <id>nuwandiw</id>
            <email>nuwandiw AT wso2.com</email>
            <organization>WSO2</organization>
        </developer>
        <developer>
            <name>Kasun Bandara</name>
            <id>kasunb</id>
            <email>kasunb AT wso2.com</email>
            <organization>WSO2</organization>
        </developer>
        <developer>
            <name>Indunil Upeksha</name>
            <id>indunil</id>
            <email>indunil AT wso2.com</email>
            <organization>WSO2</organization>
        </developer>
        <developer>
            <name>Hasanthi Dissanayake</name>
            <id>hasanthi</id>
            <email>hasanthi AT wso2.com</email>
            <organization>WSO2</organization>
        </developer>
        <developer>
            <name>Maduranga Siriwardena</name>
            <id>maduranga</id>
            <email>maduranga AT wso2.com</email>
            <organization>WSO2</organization>
        </developer>
        <developer>
            <name>Chamila Wijayarathna</name>
            <id>chamila</id>
            <email>chamila AT wso2.com</email>
            <organization>WSO2</organization>
        </developer>
        <developer>
            <name>Chanaka Jayasena</name>
            <id>chanaka</id>
            <email>chanaka AT wso2.com</email>
            <organization>WSO2</organization>
        </developer>
        <developer>
            <name>Chamara Philips</name>
            <id>chamarap</id>
            <email>chamarap AT wso2.com</email>
            <organization>WSO2</organization>
        </developer>
        <developer>
            <name>Damith Senanayake</name>
            <id>damiths</id>
            <email>damiths AT wso2.com</email>
            <organization>WSO2</organization>
        </developer>
        <developer>
            <name>Jayanga Kaushalya</name>
            <id>jayangak</id>
            <email>jayangak AT wso2.com</email>
            <organization>WSO2</organization>
        </developer>
        <developer>
            <name>Farasath Ahamed</name>
            <id>farasatha</id>
            <email>farasatha AT wso2.com</email>
            <organization>WSO2</organization>
        </developer>
        <developer>
            <name>Dharshana Kasun Warusavitharana</name>
            <id>dharshanaw</id>
            <email>dharshanaw AT wso2.com</email>
            <organization>WSO2</organization>
        </developer>
        <developer>
            <name>Ayesha Dissanayaka</name>
            <id>ayesha</id>
            <email>ayesha AT wso2.com</email>
            <organization>WSO2</organization>
        </developer>
        <developer>
            <name>Ashen Weerathunga</name>
            <id>ashen</id>
            <email>ashen AT wso2.com</email>
            <organization>WSO2</organization>
        </developer>
        <developer>
            <name>Dimuthu De Lanerolle</name>
            <id>dimuthud</id>
            <email>dimuthud AT wso2.com</email>
            <organization>WSO2</organization>
        </developer>
        <developer>
            <name>Ruwan Abeykoon</name>
            <id>ruwana</id>
            <email>ruwana AT wso2.com</email>
            <organization>WSO2</organization>
        </developer>
        <developer>
            <name>Kasun Gajasinghe</name>
            <id>kasung</id>
            <email>kasung AT wso2.com</email>
            <organization>WSO2</organization>
        </developer>
        <developer>
            <name>Dinusha Senanayaka</name>
            <id>dinusha</id>
            <email>dinusha AT wso2.com</email>
            <organization>WSO2</organization>
        </developer>
        <developer>
            <name>Lahiru Manohara</name>
            <id>lahiruma</id>
            <email>lahiruma AT wso2.com</email>
            <organization>WSO2</organization>
        </developer>
        <developer>
            <name>Rushmin Fernando</name>
            <id>rushmin</id>
            <email>rushmin AT wso2.com</email>
            <organization>WSO2</organization>
        </developer>
        <developer>
            <name>Lahiru Ekanayake</name>
            <id>lahirue</id>
            <email>lahirue AT wso2.com</email>
            <organization>WSO2</organization>
        </developer>
        <developer>
            <name>Lahiru Cooray</name>
            <id>lahiruc</id>
            <email>lahiruc AT wso2.com</email>
            <organization>WSO2</organization>
        </developer>
    </developers>


    <pluginRepositories>
        <pluginRepository>
            <id>wso2-maven2-repository</id>
            <url>http://dist.wso2.org/maven2</url>
        </pluginRepository>
        <pluginRepository>
            <id>wso2.releases</id>
            <name>WSO2 internal Repository</name>
            <url>http://maven.wso2.org/nexus/content/repositories/releases/</url>
            <releases>
                <enabled>true</enabled>
                <updatePolicy>daily</updatePolicy>
                <checksumPolicy>ignore</checksumPolicy>
            </releases>
        </pluginRepository>
        <pluginRepository>
            <id>wso2.snapshots</id>
            <name>Apache Snapshot Repository</name>
            <url>http://maven.wso2.org/nexus/content/repositories/snapshots/</url>
            <snapshots>
                <enabled>true</enabled>
                <updatePolicy>daily</updatePolicy>
            </snapshots>
            <releases>
                <enabled>false</enabled>
            </releases>
        </pluginRepository>
        <pluginRepository>
            <id>wso2-nexus</id>
            <name>WSO2 internal Repository</name>
            <url>http://maven.wso2.org/nexus/content/groups/wso2-public/</url>
            <releases>
                <enabled>true</enabled>
                <updatePolicy>daily</updatePolicy>
                <checksumPolicy>ignore</checksumPolicy>
            </releases>
        </pluginRepository>
    </pluginRepositories>

    <build>
        <plugins>
            <plugin>
                <groupId>org.apache.maven.plugins</groupId>
                <artifactId>maven-release-plugin</artifactId>
                <configuration>
                    <preparationGoals>clean install</preparationGoals>
                    <autoVersionSubmodules>true</autoVersionSubmodules>
                </configuration>
            </plugin>
            <plugin>
                <groupId>org.apache.maven.plugins</groupId>
                <artifactId>maven-deploy-plugin</artifactId>
            </plugin>
            <plugin>
                <groupId>org.apache.maven.plugins</groupId>
                <artifactId>maven-compiler-plugin</artifactId>
                <configuration>
                    <encoding>UTF-8</encoding>
                    <source>1.7</source>
                    <target>1.7</target>
                </configuration>
            </plugin>
            <plugin>
                <groupId>org.apache.maven.plugins</groupId>
                <artifactId>maven-surefire-plugin</artifactId>
                <version>2.18</version>
            </plugin>
            <plugin>
                <inherited>false</inherited>
                <artifactId>maven-clean-plugin</artifactId>
                <version>2.1</version>
            </plugin>
        </plugins>

        <pluginManagement>
            <plugins>
                <plugin>
                    <groupId>org.apache.felix</groupId>
                    <artifactId>maven-scr-plugin</artifactId>
                    <version>1.7.2</version>
                    <executions>
                        <execution>
                            <id>generate-scr-scrdescriptor</id>
                            <goals>
                                <goal>scr</goal>
                            </goals>
                        </execution>
                    </executions>
                </plugin>
                <plugin>
                    <groupId>org.apache.felix</groupId>
                    <artifactId>maven-bundle-plugin</artifactId>
                    <version>2.3.7</version>
                    <extensions>true</extensions>
                    <configuration>
                        <obrRepository>NONE</obrRepository>
                    </configuration>
                </plugin>
                <plugin>
                    <groupId>org.apache.maven.plugins</groupId>
                    <artifactId>maven-source-plugin</artifactId>
                    <version>2.2.1</version>
                    <executions>
                        <execution>
                            <id>attach-sources</id>
                            <phase>verify</phase>
                            <goals>
                                <goal>jar-no-fork</goal>
                            </goals>
                        </execution>
                    </executions>
                </plugin>
                <plugin>
                    <artifactId>maven-assembly-plugin</artifactId>
                    <version>2.2-beta-2</version>
                </plugin>
                <plugin>
                    <groupId>org.apache.maven.plugins</groupId>
                    <artifactId>maven-project-info-reports-plugin</artifactId>
                    <version>2.4</version>
                </plugin>
            </plugins>
        </pluginManagement>

    </build>

    <dependencyManagement>
        <dependencies>
            <dependency>
                <groupId>org.wso2.carbon</groupId>
                <artifactId>org.wso2.carbon.ui</artifactId>
                <version>${carbon.kernel.version}</version>
            </dependency>
            <dependency>
                <groupId>org.apache.felix</groupId>
                <artifactId>org.apache.felix.framework</artifactId>
                <version>${felix.framework.version}</version>
            </dependency>
            <dependency>
                <groupId>org.apache.felix</groupId>
                <artifactId>org.apache.felix.main</artifactId>
                <version>${felix.framework.version}</version>
            </dependency>
            <dependency>
                <groupId>org.apache.felix</groupId>
                <artifactId>org.osgi.compendium</artifactId>
                <version>${osgi.compendium.version}</version>
            </dependency>
            <dependency>
                <groupId>org.eclipse.equinox</groupId>
                <artifactId>org.eclipse.equinox.http.servlet</artifactId>
                <version>${equinox.http.servlet.version}</version>
            </dependency>
            <dependency>
                <groupId>org.eclipse.equinox</groupId>
                <artifactId>org.eclipse.equinox.http.helper</artifactId>
                <version>${equinox.http.helper.version}</version>
            </dependency>
            <dependency>
                <groupId>org.eclipse.equinox</groupId>
                <artifactId>org.eclipse.equinox.jsp.jasper</artifactId>
                <version>${equinox.jsp.jasper.version}</version>
            </dependency>
            <dependency>
                <groupId>org.eclipse.equinox</groupId>
                <artifactId>javax.servlet.jsp</artifactId>
                <version>${javax.servlet.jsp.version}</version>
            </dependency>
            <dependency>
                <groupId>org.apache.derby.wso2</groupId>
                <artifactId>derby</artifactId>
                <version>${apache.derby.wso2.version}</version>
            </dependency>
            <dependency>
                <groupId>org.hibernate.wso2</groupId>
                <artifactId>hibernate</artifactId>
                <version>${hibernate.wso2.version}</version>
            </dependency>
            <dependency>
                <groupId>net.sf.ehcache.wso2</groupId>
                <artifactId>ehcache</artifactId>
                <version>${ehcache.version}</version>
            </dependency>
            <dependency>
                <groupId>org.apache.bcel.wso2</groupId>
                <artifactId>bcel</artifactId>
                <version>${bcel.wso2.version}</version>
            </dependency>
            <dependency>
                <groupId>asm.wso2</groupId>
                <artifactId>asm</artifactId>
                <version>${asm.wso2.version}</version>
            </dependency>
            <dependency>
                <groupId>cglib.wso2</groupId>
                <artifactId>cglib</artifactId>
                <version>${cglib.wso2.version}</version>
            </dependency>
            <dependency>
                <groupId>com.google.gdata.wso2</groupId>
                <artifactId>gdata-core</artifactId>
                <version>${gdata.core.wso2.version}</version>
            </dependency>
            <dependency>
                <groupId>org.apache.axis2.wso2</groupId>
                <artifactId>axis2-jibx</artifactId>
                <version>${axis2.jibx.wso2.version}</version>
            </dependency>
            <dependency>
                <groupId>org.jibx.wso2</groupId>
                <artifactId>jibx</artifactId>
                <version>${jibx.wso2.version}</version>
            </dependency>
            <dependency>
                <groupId>org.apache.axis2.wso2</groupId>
                <artifactId>axis2-jaxbri</artifactId>
                <version>${axis2.jaxb.wso2.version}</version>
            </dependency>
            <dependency>
                <groupId>com.sun.xml.bind.wso2</groupId>
                <artifactId>jaxb</artifactId>
                <version>${jaxb.wso2.version}</version>
            </dependency>
            <dependency>
                <groupId>org.wso2.carbon</groupId>
                <artifactId>org.wso2.carbon.core</artifactId>
                <version>${carbon.kernel.version}</version>
            </dependency>
            <dependency>
                <groupId>org.apache.axis2.wso2</groupId>
                <artifactId>axis2</artifactId>
                <version>${axis2.wso2.version}</version>
            </dependency>
            <dependency>
                <groupId>org.apache.ws.commons.axiom.wso2</groupId>
                <artifactId>axiom</artifactId>
                <version>${axiom.wso2.version}</version>
            </dependency>
            <dependency>
                <groupId>org.wso2.carbon.identity.framework</groupId>
                <artifactId>org.wso2.carbon.identity.core</artifactId>
                <version>${carbon.identity.framework.version}</version>
            </dependency>
            <dependency>
                <groupId>org.wso2.carbon.identity.framework</groupId>
                <artifactId>org.wso2.carbon.identity.application.common</artifactId>
                <version>${carbon.identity.framework.version}</version>
            </dependency>
            <dependency>
                <groupId>org.wso2.carbon</groupId>
                <artifactId>org.wso2.carbon.registry.resource.stub</artifactId>
                <version>${carbon.registry.version}</version>
                <scope>test</scope>
            </dependency>
            <dependency>
                <groupId>org.wso2.carbon.registry</groupId>
                <artifactId>org.wso2.carbon.registry.resource.stub</artifactId>
                <version>${carbon.registry.version}</version>
            </dependency>
            <dependency>
                <groupId>org.wso2.identity</groupId>
                <artifactId>org.wso2.identity.integration.ui.pages</artifactId>
                <version>${project.version}</version>
                <scope>test</scope>
            </dependency>
            <dependency>
                <groupId>org.wso2.carbon</groupId>
                <artifactId>org.wso2.carbon.authenticator.stub</artifactId>
                <version>${carbon.kernel.version}</version>
            </dependency>
            <dependency>
                <groupId>org.wso2.carbon.identity.inbound.auth.oauth2</groupId>
                <artifactId>org.wso2.carbon.identity.oauth</artifactId>
                <version>${identity.inbound.auth.oauth.version}</version>
            </dependency>
            <dependency>
                <groupId>org.wso2.carbon.identity.inbound.auth.oauth2</groupId>
                <artifactId>org.wso2.carbon.identity.oauth.stub</artifactId>
                <version>${identity.inbound.auth.oauth.version}</version>
            </dependency>
            <dependency>
                <groupId>junit</groupId>
                <artifactId>junit</artifactId>
                <version>${junit.version}</version>
                <scope>test</scope>
            </dependency>
            <dependency>
                <groupId>javax.servlet</groupId>
                <artifactId>servlet-api</artifactId>
                <version>${sevlet.api.version}</version>
            </dependency>
            <dependency>
                <groupId>com.google.common.wso2</groupId>
                <artifactId>google-collect</artifactId>
                <version>${google.collect.wso2.version}</version>
            </dependency>
            <dependency>
                <groupId>org.apache.oltu.oauth2</groupId>
                <artifactId>org.apache.oltu.oauth2.client</artifactId>
                <version>${oauth2.client.version}</version>
            </dependency>
            <dependency>
                <groupId>org.wso2.carbon</groupId>
                <artifactId>org.wso2.carbon.utils</artifactId>
                <version>${carbon.kernel.version}</version>
            </dependency>
            <dependency>
                <groupId>com.googlecode.json-simple</groupId>
                <artifactId>json-simple</artifactId>
                <version>${json.simple.version}</version>
            </dependency>
            <dependency>
                <groupId>org.openid4java</groupId>
                <artifactId>openid4java-consumer</artifactId>
                <version>${openid4java.consumer.version}</version>
            </dependency>
            <dependency>
                <groupId>javax.servlet</groupId>
                <artifactId>jstl</artifactId>
                <version>${jstl.version}</version>
            </dependency>
            <dependency>
                <groupId>taglibs</groupId>
                <artifactId>standard</artifactId>
                <version>${taglibs.version}</version>
            </dependency>
            <dependency>
                <groupId>commons-lang</groupId>
                <artifactId>commons-lang</artifactId>
                <version>${commons.lang.version}</version>
            </dependency>
            <dependency>
                <groupId>commons-logging</groupId>
                <artifactId>commons-logging</artifactId>
                <version>${version.commons.logging}</version>
            </dependency>
            <dependency>
                <groupId>org.wso2.is</groupId>
                <artifactId>org.wso2.identity.passivests.filter</artifactId>
                <version>${project.version}</version>
            </dependency>
            <dependency>
                <groupId>org.apache.ws.commons.axiom</groupId>
                <artifactId>axiom-impl</artifactId>
                <version>${axiom.impl.version}</version>
            </dependency>
            <dependency>
                <groupId>org.apache.ws.commons.axiom</groupId>
                <artifactId>axiom-api</artifactId>
                <version>${axiom.version}</version>
            </dependency>
            <dependency>
                <groupId>org.opensaml</groupId>
                <artifactId>opensaml</artifactId>
                <version>${opensaml.version}</version>
            </dependency>
            <dependency>
                <groupId>org.wso2.orbit.joda-time</groupId>
                <artifactId>joda-time</artifactId>
                <version>${joda.wso2.version}</version>
            </dependency>
            <dependency>
                <groupId>xalan</groupId>
                <artifactId>xalan</artifactId>
                <version>${xalan.version}</version>
            </dependency>
            <dependency>
                <groupId>xalan.wso2</groupId>
                <artifactId>xalan</artifactId>
                <version>${xalan.wso2.version}</version>
            </dependency>
            <dependency>
                <groupId>xerces</groupId>
                <artifactId>xml-apis</artifactId>
                <version>${xml.apis.version}</version>
            </dependency>
            <dependency>
                <groupId>org.wso2.carbon.identity.agent.sso.java</groupId>
                <artifactId>org.wso2.carbon.identity.sso.agent</artifactId>
                <version>${identity.agent.sso.version}</version>
            </dependency>
            <dependency>
                <groupId>org.wso2.orbit.org.apache.neethi</groupId>
                <artifactId>neethi</artifactId>
                <version>${neethi.wso2.version}</version>
            </dependency>
            <dependency>
                <groupId>org.wso2.orbit.org.opensaml</groupId>
                <artifactId>opensaml</artifactId>
                <version>${opensaml2.wso2.version}</version>
            </dependency>
            <dependency>
                <groupId>org.wso2.carbon</groupId>
                <artifactId>org.wso2.carbon.addressing</artifactId>
                <version>${carbon.kernel.version}</version>
            </dependency>
            <dependency>
                <groupId>org.apache.rampart.wso2</groupId>
                <artifactId>rampart-core</artifactId>
                <version>${rampart.wso2.version}</version>
            </dependency>
            <dependency>
                <groupId>org.apache.rampart.wso2</groupId>
                <artifactId>rampart-policy</artifactId>
                <version>${rampart.wso2.version}</version>
            </dependency>
            <dependency>
                <groupId>org.apache.rampart.wso2</groupId>
                <artifactId>rampart-trust</artifactId>
                <version>${rampart.wso2.version}</version>
            </dependency>
            <dependency>
                <groupId>org.apache.ws.security.wso2</groupId>
                <artifactId>wss4j</artifactId>
                <version>${wss4j.wso2.version}</version>
            </dependency>
            <dependency>
                <groupId>org.apache.httpcomponents.wso2</groupId>
                <artifactId>httpcore</artifactId>
                <version>${httpcore.wso2.version}</version>
            </dependency>
            <dependency>
                <groupId>org.wso2.carbon.identity.user.ws</groupId>
                <artifactId>org.wso2.carbon.um.ws.api.stub</artifactId>
                <version>${identity.user.ws.version}</version>
            </dependency>
            <dependency>
                <groupId>org.wso2.carbon.identity.user.ws</groupId>
                <artifactId>org.wso2.carbon.um.ws.api</artifactId>
                <version>${identity.user.ws.version}</version>
            </dependency>
            <dependency>
                <groupId>org.wso2.carbon.identity</groupId>
                <artifactId>org.wso2.carbon.authenticator.stub</artifactId>
                <version>${carbon.kernel.version}</version>
            </dependency>
            <dependency>
                <groupId>org.wso2.carbon.identity.framework</groupId>
                <artifactId>org.wso2.carbon.identity.entitlement.stub</artifactId>
                <version>${carbon.identity.framework.version}</version>
            </dependency>
            <dependency>
                <groupId>org.wso2.securevault</groupId>
                <artifactId>org.wso2.securevault</artifactId>
                <version>${securevault.wso2.version}</version>
            </dependency>
            <dependency>
                <groupId>org.apache.httpcomponents</groupId>
                <artifactId>httpclient</artifactId>
                <version>${httpclient.version}</version>
            </dependency>
            <dependency>
                <groupId>commons-httpclient</groupId>
                <artifactId>commons-httpclient</artifactId>
                <version>${commons.httpclient.version}</version>
            </dependency>
            <dependency>
                <groupId>org.wso2.is</groupId>
                <artifactId>org.wso2.identity.styles</artifactId>
                <version>${project.version}</version>
            </dependency>
            <dependency>
                <groupId>org.wso2.carbon</groupId>
                <artifactId>org.wso2.carbon.core.ui.feature</artifactId>
                <version>${carbon.kernel.version}</version>
                <type>zip</type>
            </dependency>
            <dependency>
                <groupId>org.wso2.carbon</groupId>
                <artifactId>org.wso2.carbon.core.ui.feature</artifactId>
                <version>${carbon.kernel.version}</version>
            </dependency>
            <dependency>
                <groupId>org.wso2.identity</groupId>
                <artifactId>org.wso2.stratos.identity.dashboard.ui</artifactId>
                <version>${stratos.version.221}</version>
            </dependency>
            <dependency>
                <groupId>org.testng</groupId>
                <artifactId>testng</artifactId>
                <version>${testng.version}</version>
                <scope>test</scope>
            </dependency>
            <dependency>
                <groupId>org.wso2.carbon.identity.framework</groupId>
                <artifactId>org.wso2.carbon.user.mgt.stub</artifactId>
                <version>${carbon.identity.framework.version}</version>
            </dependency>
            <dependency>
                <groupId>org.wso2.carbon.identity.inbound.auth.sts</groupId>
                <artifactId>org.wso2.carbon.identity.sts.passive.stub</artifactId>
                <version>${identity.inbound.auth.sts.version}</version>
            </dependency>
            <dependency>
                <groupId>org.wso2.carbon</groupId>
                <artifactId>SecVerifier</artifactId>
                <version>${carbon.kernel.version}</version>
                <type>aar</type>
            </dependency>
            <dependency>
                <groupId>emma</groupId>
                <artifactId>emma</artifactId>
                <version>${emma.version}</version>
            </dependency>
            <dependency>
                <groupId>com.h2database.wso2</groupId>
                <artifactId>h2-database-engine</artifactId>
                <version>${h2database.wso2.version}</version>
            </dependency>
            <dependency>
                <groupId>org.apache.rampart</groupId>
                <artifactId>rampart</artifactId>
                <type>mar</type>
                <version>${rampart.wso2.version.1}</version>
            </dependency>
            <dependency>
                <groupId>org.wso2.carbon.identity.framework</groupId>
                <artifactId>org.wso2.carbon.identity.application.mgt.stub</artifactId>
                <version>${carbon.identity.framework.version}</version>
                <scope>compile</scope>
            </dependency>
            <dependency>
                <groupId>org.wso2.carbon.identity.framework</groupId>
                <artifactId>org.wso2.carbon.idp.mgt.stub</artifactId>
                <version>${carbon.identity.framework.version}</version>
                <scope>compile</scope>
            </dependency>
            <dependency>
                <groupId>org.wso2.identity</groupId>
                <artifactId>org.wso2.identity.integration.common.clients</artifactId>
                <version>${project.version}</version>
                <scope>compile</scope>
            </dependency>
            <dependency>
                <groupId>org.wso2.identity</groupId>
                <artifactId>org.wso2.identity.integration.common.utils</artifactId>
                <version>${project.version}</version>
                <scope>compile</scope>
            </dependency>
            <dependency>
                <groupId>org.wso2.carbon.identity.inbound.provisioning.scim</groupId>
                <artifactId>org.wso2.carbon.identity.scim.common.stub</artifactId>
                <version>${identity.inbound.provisioning.scim.version}</version>
                <scope>compile</scope>
            </dependency>
            <dependency>
                <groupId>org.wso2.carbon.identity.framework</groupId>
                <artifactId>org.wso2.carbon.identity.user.store.configuration.stub</artifactId>
                <version>${carbon.identity.framework.version}</version>
                <scope>compile</scope>
            </dependency>
            <dependency>
                <groupId>org.wso2.carbon.identity.framework</groupId>
                <artifactId>org.wso2.carbon.identity.user.store.count.stub</artifactId>
                <version>${carbon.identity.framework.version}</version>
                <scope>compile</scope>
            </dependency>
            <dependency>
                <groupId>org.wso2.carbon</groupId>
                <artifactId>org.wso2.carbon.user.core</artifactId>
                <version>${carbon.kernel.version}</version>
                <scope>compile</scope>
            </dependency>
            <dependency>
                <groupId>org.wso2.carbon.identity.framework</groupId>
                <artifactId>org.wso2.carbon.identity.mgt</artifactId>
                <version>${carbon.identity.framework.version}</version>
            </dependency>
            <dependency>
                <groupId>org.wso2.carbon.identity.framework</groupId>
                <artifactId>org.wso2.carbon.identity.mgt.stub</artifactId>
                <version>${carbon.identity.framework.version}</version>
                <scope>compile</scope>
            </dependency>
            <dependency>
                <groupId>org.wso2.carbon.identity.inbound.auth.saml2</groupId>
                <artifactId>org.wso2.carbon.identity.sso.saml.stub</artifactId>
                <version>${identity.inbound.auth.saml.version}</version>
                <scope>compile</scope>
            </dependency>
            <dependency>
                <groupId>org.wso2.carbon.identity.framework</groupId>
                <artifactId>org.wso2.carbon.claim.mgt.stub</artifactId>
                <version>${carbon.identity.framework.version}</version>
                <scope>compile</scope>
            </dependency>
            <dependency>
                <groupId>org.wso2.carbon.identity.framework</groupId>
                <artifactId>org.wso2.carbon.identity.claim.metadata.mgt.stub</artifactId>
                <version>${carbon.identity.framework.version}</version>
                <scope>compile</scope>
            </dependency>
            <dependency>
                <groupId>org.wso2.carbon.identity.framework</groupId>
                <artifactId>org.wso2.carbon.identity.claim.metadata.mgt</artifactId>
                <version>${carbon.identity.framework.version}</version>
                <scope>compile</scope>
            </dependency>
            <dependency>
                <groupId>org.wso2.carbon.identity.inbound.auth.openid</groupId>
                <artifactId>org.wso2.carbon.identity.provider.openid.stub</artifactId>
                <version>${identity.inbound.auth.openid.version}</version>
                <scope>compile</scope>
            </dependency>
            <dependency>
                <groupId>org.wso2.carbon.identity.association.account</groupId>
                <artifactId>org.wso2.carbon.identity.user.account.association.stub</artifactId>
                <version>${identity.user.account.association.version}</version>
            </dependency>
            <dependency>
                <groupId>org.wso2.carbon.identity.framework</groupId>
                <artifactId>org.wso2.carbon.identity.governance.stub</artifactId>
                <version>${carbon.identity.framework.version}</version>
            </dependency>
            <dependency>
                <groupId>org.wso2.carbon.identity.governance</groupId>
                <artifactId>org.wso2.carbon.identity.recovery</artifactId>
                <version>${identity.governance.version}</version>
            </dependency>
            <dependency>
                <groupId>org.wso2.carbon.identity.governance</groupId>
                <artifactId>org.wso2.carbon.identity.recovery.stub</artifactId>
                <version>${identity.governance.version}</version>
            </dependency>
            <dependency>
                <groupId>org.wso2.carbon.deployment</groupId>
                <artifactId>org.wso2.carbon.service.mgt.stub</artifactId>
                <version>${carbon.deployment.version}</version>
                <scope>test</scope>
            </dependency>
            <dependency>
                <groupId>org.wso2.carbon.automation</groupId>
                <artifactId>org.wso2.carbon.automation.test.utils</artifactId>
                <version>${carbon.automation.version}</version>
            </dependency>
            <dependency>
                <groupId>org.wso2.carbon.automation</groupId>
                <artifactId>org.wso2.carbon.automation.engine</artifactId>
                <version>${carbon.automation.version}</version>
            </dependency>
            <dependency>
                <groupId>org.wso2.carbon.automation</groupId>
                <artifactId>org.wso2.carbon.automation.extensions</artifactId>
                <version>${carbon.automation.version}</version>
            </dependency>
            <dependency>
                <groupId>org.wso2.carbon.automationutils</groupId>
                <artifactId>org.wso2.carbon.integration.common.extensions</artifactId>
                <version>${carbon.automationutils.version}</version>
            </dependency>
            <dependency>
                <groupId>org.wso2.carbon.automationutils</groupId>
                <artifactId>org.wso2.carbon.integration.common.utils</artifactId>
                <version>${carbon.automationutils.version}</version>
            </dependency>
            <dependency>
                <groupId>org.wso2.carbon.automationutils</groupId>
                <artifactId>org.wso2.carbon.integration.common.admin.client</artifactId>
                <version>${carbon.automationutils.version}</version>
            </dependency>
            <dependency>
                <groupId>org.wso2.is</groupId>
                <artifactId>org.wso2.identity.integration.common.clients</artifactId>
                <version>${project.version}</version>
                <scope>compile</scope>
            </dependency>
            <dependency>
                <groupId>org.wso2.is</groupId>
                <artifactId>org.wso2.identity.integration.common.utils</artifactId>
                <version>${project.version}</version>
                <scope>compile</scope>
            </dependency>
            <dependency>
                <groupId>org.wso2.charon</groupId>
                <artifactId>org.wso2.charon.core</artifactId>
                <version>${charon.orbit.version}</version>
            </dependency>
            <dependency>
                <groupId>org.apache.wink</groupId>
                <artifactId>wink-client</artifactId>
                <version>${apache.wink.version}</version>
            </dependency>
            <dependency>
                <groupId>org.apache.ws.security</groupId>
                <artifactId>wss4j</artifactId>
                <version>${apache.ws.security.version}</version>
            </dependency>
            <dependency>
                <groupId>commons-collections</groupId>
                <artifactId>commons-collections</artifactId>
                <version>${commons-collections.version}</version>
            </dependency>
            <dependency>
                <groupId>org.slf4j</groupId>
                <artifactId>slf4j-log4j12</artifactId>
                <version>${slf4j.version}</version>
            </dependency>
            <dependency>
                <groupId>org.apache.openejb</groupId>
                <artifactId>openejb-core</artifactId>
                <version>${apache.openejb.version}</version>
                <scope>test</scope>
            </dependency>
            <dependency>
                <groupId>org.apache.httpcomponents.wso2</groupId>
                <artifactId>httpclient</artifactId>
                <version>${orbit.version.commons.httpclient}</version>
            </dependency>
            <dependency>
                <groupId>org.apache.axis2.wso2</groupId>
                <artifactId>axis2-client</artifactId>
                <version>${axis2.client.version}</version>
            </dependency>
            <dependency>
                <groupId>com.nimbusds</groupId>
                <artifactId>nimbus-jose-jwt</artifactId>
                <version>${nimbusds.version}</version>
            </dependency>
            <dependency>
                <groupId>commons-codec.wso2</groupId>
                <artifactId>commons-codec</artifactId>
                <version>${commons-codec.version}</version>
            </dependency>
            <dependency>
                <groupId>org.wso2.carbon.identity.framework</groupId>
                <artifactId>org.wso2.carbon.identity.user.registration.stub</artifactId>
                <version>${carbon.identity.framework.version}</version>
            </dependency>
            <dependency>
                <groupId>org.wso2.carbon.identity.framework</groupId>
                <artifactId>org.wso2.carbon.identity.user.profile.stub</artifactId>
                <version>${carbon.identity.framework.version}</version>
            </dependency>
            <dependency>
                <groupId>org.wso2.carbon.identity.framework</groupId>
                <artifactId>org.wso2.carbon.identity.workflow.mgt.stub</artifactId>
                <version>${carbon.identity.framework.version}</version>
            </dependency>
            <dependency>
                <groupId>org.wso2.carbon.identity.framework</groupId>
                <artifactId>org.wso2.carbon.security.mgt.stub</artifactId>
                <version>${carbon.identity.framework.version}</version>
            </dependency>
            <dependency>
                <groupId>org.wso2.carbon.identity.workflow.impl.bps</groupId>
                <artifactId>org.wso2.carbon.identity.workflow.impl.stub</artifactId>
                <version>${identity.workflow.impl.bps.version}</version>
            </dependency>
            <dependency>
                <groupId>org.jacoco</groupId>
                <artifactId>org.jacoco.agent</artifactId>
                <version>${jacoco.agent.version}</version>
            </dependency>
            <dependency>
                <groupId>org.wso2.carbon</groupId>
                <artifactId>org.wso2.carbon.logging</artifactId>
                <version>${carbon.kernel.version}</version>
            </dependency>
            <dependency>
                <groupId>org.wso2.carbon</groupId>
                <artifactId>org.wso2.carbon.core.services</artifactId>
                <version>${carbon.kernel.version}</version>
            </dependency>
            <dependency>
                <groupId>org.apache.tomcat.wso2</groupId>
                <artifactId>tomcat</artifactId>
                <version>7.0.52.wso2v5</version>
            </dependency>
            <dependency>
                <groupId>org.apache.santuario</groupId>
                <artifactId>xmlsec</artifactId>
                <version>${xmlsec.version}</version>
            </dependency>
            <dependency>
                <groupId>org.opensaml</groupId>
                <artifactId>xmltooling</artifactId>
                <version>${xmltooling.version}</version>
            </dependency>
            <dependency>
                <groupId>org.opensaml</groupId>
                <artifactId>openws</artifactId>
                <version>${openws.version}</version>
            </dependency>
            <dependency>
                <groupId>org.seleniumhq.selenium</groupId>
                <artifactId>selenium-java</artifactId>
                <version>${selenium.version}</version>
                <exclusions>
                    <exclusion>
                        <groupId>org.seleniumhq.selenium</groupId>
                        <artifactId>selenium-android-driver</artifactId>
                    </exclusion>
                </exclusions>
            </dependency>
            <dependency>
                <groupId>com.opera</groupId>
                <artifactId>operadriver</artifactId>
                <version>${operadriver.version}</version>
                <exclusions>
                    <exclusion>
                        <groupId>org.seleniumhq.selenium</groupId>
                        <artifactId>selenium-remote-driver</artifactId>
                    </exclusion>
                </exclusions>
            </dependency>
            <dependency>
                <groupId>org.wso2.carbon.identity.framework</groupId>
                <artifactId>org.wso2.carbon.identity.application.mgt</artifactId>
                <version>${carbon.identity.framework.version}</version>
            </dependency>
            <dependency>
                <groupId>xerces</groupId>
                <artifactId>xercesImpl</artifactId>
                <version>${xercesImpl.version}</version>
            </dependency>
            <dependency>
                <groupId>org.wso2.carbon.identity.framework</groupId>
                <artifactId>org.wso2.carbon.identity.workflow.mgt</artifactId>
                <version>${carbon.identity.framework.version}</version>
            </dependency>
            <dependency>
                <groupId>org.wso2.carbon.identity.framework</groupId>
                <artifactId>org.wso2.carbon.identity.application.authentication.framework</artifactId>
                <version>${carbon.identity.framework.version}</version>
            </dependency>
            <dependency>
                <groupId>commons-codec</groupId>
                <artifactId>commons-codec</artifactId>
                <version>${commons.codec.version}</version>
            </dependency>
            <dependency>
                <groupId>org.apache.ws.commons.schema.wso2</groupId>
                <artifactId>XmlSchema</artifactId>
                <version>${XmlSchema.version}</version>
            </dependency>
            <dependency>
                <groupId>wsdl4j.wso2</groupId>
                <artifactId>wsdl4j</artifactId>
                <version>${wsdl4j.version}</version>
            </dependency>
            <dependency>
                <groupId>org.wso2.carbon.analytics-common</groupId>
                <artifactId>org.wso2.carbon.databridge.commons</artifactId>
                <scope>test</scope>
                <version>${carbon.analytics-common.version}</version>
            </dependency>
            <dependency>
                <groupId>org.wso2.carbon.analytics-common</groupId>
                <artifactId>org.wso2.carbon.databridge.core</artifactId>
                <scope>test</scope>
                <version>${carbon.analytics-common.version}</version>
            </dependency>
            <dependency>
                <groupId>org.wso2.carbon.analytics-common</groupId>
                <artifactId>org.wso2.carbon.databridge.receiver.thrift</artifactId>
                <scope>test</scope>
                <version>${carbon.analytics-common.version}</version>
            </dependency>
            <dependency>
                <groupId>org.wso2.carbon.multitenancy</groupId>
                <artifactId>org.wso2.carbon.tenant.mgt.stub</artifactId>
                <version>${carbon.multitenancy.version}</version>
            </dependency>
            <dependency>
                <groupId>commons-pool.wso2</groupId>
                <artifactId>commons-pool</artifactId>
                <version>${commons.pool.wso2.version}</version>
            </dependency>

            <!-- Outbound Authenticators -->
            <dependency>
                <groupId>org.wso2.carbon.identity.outbound.auth.oidc</groupId>
                <artifactId>org.wso2.carbon.identity.application.authenticator.oidc</artifactId>
                <version>${identity.outbound.auth.oidc.version}</version>
            </dependency>
            <dependency>
                <groupId>org.wso2.carbon.identity.outbound.auth.sts.passive</groupId>
                <artifactId>org.wso2.carbon.identity.application.authenticator.passive.sts</artifactId>
                <version>${identity.outbound.auth.passive.sts.version}</version>
            </dependency>
            <dependency>
                <groupId>org.wso2.carbon.identity.outbound.auth.saml2</groupId>
                <artifactId>org.wso2.carbon.identity.application.authenticator.samlsso</artifactId>
                <version>${identity.outbound.auth.samlsso.version}</version>
            </dependency>

            <!-- Social Authenticators -->
            <dependency>
                <groupId>org.wso2.carbon.identity.outbound.auth.facebook</groupId>
                <artifactId>org.wso2.carbon.identity.application.authenticator.facebook</artifactId>
                <version>${social.authenticator.facebook.version}</version>
            </dependency>
            <dependency>
                <groupId>org.wso2.carbon.identity.outbound.auth.google</groupId>
                <artifactId>org.wso2.carbon.identity.application.authenticator.google</artifactId>
                <version>${social.authenticator.google.version}</version>
            </dependency>
            <dependency>
                <groupId>org.wso2.carbon.identity.outbound.auth.live</groupId>
                <artifactId>org.wso2.carbon.identity.application.authenticator.live</artifactId>
                <version>${social.authenticator.windowslive.version}</version>
            </dependency>
            <dependency>
                <groupId>org.wso2.carbon.identity.outbound.auth.yahoo</groupId>
                <artifactId>org.wso2.carbon.identity.application.authenticator.yahoo</artifactId>
                <version>${social.authenticator.yahoo.version}</version>
            </dependency>

            <!-- Provisioning Connectors -->
            <dependency>
                <groupId>org.wso2.carbon.identity.outbound.provisioning.spml</groupId>
                <artifactId>org.wso2.carbon.identity.provisioning.connector.spml</artifactId>
                <version>${provisioning.connector.spml.version}</version>
            </dependency>
            <dependency>
                <groupId>org.wso2.carbon.identity.outbound.provisioning.google</groupId>
                <artifactId>org.wso2.carbon.identity.provisioning.connector.google</artifactId>
                <version>${provisioning.connector.google.version}</version>
            </dependency>
            <dependency>
                <groupId>org.wso2.carbon.identity.outbound.provisioning.salesforce</groupId>
                <artifactId>org.wso2.carbon.identity.provisioning.connector.salesforce</artifactId>
                <version>${provisioning.connector.salesforce.version}</version>
            </dependency>
            <dependency>
                <groupId>org.wso2.carbon.identity.outbound.provisioning.scim</groupId>
                <artifactId>org.wso2.carbon.identity.provisioning.connector.scim</artifactId>
                <version>${provisioning.connector.scim.version}</version>
            </dependency>

            <!-- Local Authenticators -->
            <dependency>
                <groupId>org.wso2.carbon.identity.application.auth.basic</groupId>
                <artifactId>org.wso2.carbon.identity.application.authenticator.basicauth</artifactId>
                <version>${identity.local.auth.basicauth.version}</version>
            </dependency>
            <dependency>
                <groupId>org.wso2.carbon.identity.local.auth.iwa</groupId>
                <artifactId>org.wso2.carbon.identity.application.authenticator.iwa</artifactId>
                <version>${identity.local.auth.iwa.version}</version>
            </dependency>
            <dependency>
                <groupId>org.wso2.carbon.identity.local.auth.fido</groupId>
                <artifactId>org.wso2.carbon.identity.application.authenticator.fido</artifactId>
                <version>${identity.local.auth.fido.version}</version>
            </dependency>

            <!-- OAuth2 Grant Type extensions -->
            <dependency>
                <groupId>org.wso2.carbon.extension.identity.oauth2.grantType.jwt</groupId>
                <artifactId>org.wso2.carbon.identity.oauth2.grant.jwt</artifactId>
                <version>${identity.oauth2.jwt.bearer.grant.version}</version>
            </dependency>

            <!--
                Dependencies from this point is used in p2 profile gen, added here to get them updated along with
                versions plugin (version plugin only reads the dependencies in dependencyManagement,
                and dependencies section)
            -->
            <dependency>
                <groupId>org.wso2.carbon.identity.carbon.auth.saml2</groupId>
                <artifactId>org.wso2.carbon.identity.authenticator.saml2.sso.feature</artifactId>
                <version>${identity.carbon.auth.saml2.version}</version>
                <type>zip</type>
            </dependency>
            <dependency>
                <groupId>org.wso2.carbon.identity.local.auth.requestpath.basic</groupId>
                <artifactId>org.wso2.carbon.identity.application.authenticator.requestpath.basicauth.server.feature
                </artifactId>
                <version>${identity.outbound.auth.requestpath.basicauth.version}</version>
            </dependency>
            <dependency>
                <groupId>org.wso2.carbon.identity.carbon.auth.mutualssl</groupId>
                <artifactId>org.wso2.carbon.identity.authenticator.mutualssl.feature</artifactId>
                <version>${identity.carbon.auth.mutual.ssl.version}</version>
            </dependency>
            <dependency>
                <groupId>org.wso2.carbon.identity.notification.email</groupId>
                <artifactId>org.wso2.carbon.identity.notification.mgt.email.feature</artifactId>
                <version>${identity.notification.email.version}</version>
            </dependency>
            <dependency>
                <groupId>org.wso2.carbon.identity.notification.json</groupId>
                <artifactId>org.wso2.carbon.identity.notification.mgt.json.feature</artifactId>
                <version>${identity.notification.json.version}</version>
            </dependency>
            <dependency>
                <groupId>org.wso2.carbon.identity.workflow.user</groupId>
                <artifactId>org.wso2.carbon.user.mgt.workflow.feature</artifactId>
                <version>${identity.user.workflow.version}</version>
            </dependency>
            <dependency>
                <groupId>org.wso2.carbon.identity.userstore.ldap</groupId>
                <artifactId>org.wso2.carbon.ldap.server.feature</artifactId>
                <version>${identity.userstore.ldap.version}</version>
            </dependency>
            <dependency>
                <groupId>org.wso2.carbon.identity.userstore.remote</groupId>
                <artifactId>org.wso2.carbon.identity.user.store.remote.feature</artifactId>
                <version>${identity.userstore.remote.version}</version>
            </dependency>
            <dependency>
                <groupId>org.wso2.carbon.identity.carbon.auth.iwa</groupId>
                <artifactId>org.wso2.carbon.identity.authenticator.iwa.feature</artifactId>
                <version>${identity.carbon.auth.iwa.version}</version>
            </dependency>
            <dependency>
                <groupId>org.wso2.carbon.identity.workflow.template.multisteps</groupId>
                <artifactId>org.wso2.carbon.identity.workflow.template.server.feature</artifactId>
                <version>${identity.workflow.template.multisteps.version}</version>
            </dependency>
            <dependency>
                <groupId>org.wso2.carbon.identity.local.auth.requestpath.oauth</groupId>
                <artifactId>org.wso2.carbon.identity.application.authenticator.requestpath.oauth.server.feature
                </artifactId>
                <version>${identity.outbound.auth.requestpath.oauth.version}</version>
            </dependency>
            <dependency>
                <groupId>org.wso2.carbon.identity.tool.validator.sso.saml2</groupId>
                <artifactId>org.wso2.carbon.identity.tools.saml.validator.feature</artifactId>
                <version>${identity.tool.samlsso.validator.version}</version>
            </dependency>
            <dependency>
                <groupId>org.wso2.carbon.identity.datapublisher.authentication</groupId>
                <artifactId>org.wso2.carbon.identity.data.publisher.application.authentication.server.feature
                </artifactId>
                <version>${identity.data.publisher.authentication.version}</version>
            </dependency>
            <dependency>
                <groupId>org.wso2.carbon.identity.data.publisher.oauth</groupId>
                <artifactId>org.wso2.carbon.identity.data.publisher.oauth.server.feature</artifactId>
                <version>${identity.data.publisher.oauth.version}</version>
            </dependency>
            <dependency>
                <groupId>org.wso2.carbon.identity.data.publisher.audit</groupId>
                <artifactId>org.wso2.carbon.identity.data.publisher.audit.user.operation.server.feature</artifactId>
                <version>${identity.data.publisher.audit.version}</version>
            </dependency>
            <dependency>
                <groupId>org.wso2.carbon.identity.auth.rest</groupId>
                <artifactId>org.wso2.carbon.identity.auth.server.feature</artifactId>
                <version>${carbon.identity.auth.version}</version>
            </dependency>
            <dependency>
                <groupId>org.wso2.carbon.identity.event.handler.accountlock</groupId>
                <artifactId>org.wso2.carbon.identity.handler.event.account.lock.feature</artifactId>
                <version>${identity.event.handler.account.lock.version}</version>
            </dependency>
            <dependency>
                <groupId>org.wso2.carbon.identity.event.handler.notification</groupId>
                <artifactId>org.wso2.carbon.email.mgt.feature</artifactId>
                <version>${identity.event.handler.notification.version}</version>
            </dependency>
            <dependency>
                <groupId>org.wso2.carbon.identity.metadata.saml2</groupId>
                <artifactId>org.wso2.carbon.identity.idp.metadata.saml2.server.feature</artifactId>
                <version>${identity.metadata.saml.version}</version>
            </dependency>

            <dependency>
                <groupId>org.wso2.carbon.identity.application.authz.xacml</groupId>
                <artifactId>org.wso2.carbon.identity.application.authz.xacml.server.feature</artifactId>
                <version>${identity.app.authz.xacml.version}</version>
            </dependency>
        </dependencies>
    </dependencyManagement>

    <profiles>
        <profile>
            <id>jdk14</id>
            <activation>
                <jdk>1.4</jdk>
            </activation>
            <dependencies>
                <dependency>
                    <groupId>bouncycastle</groupId>
                    <artifactId>bcprov-jdk13</artifactId>
                    <version>${bcprov.jdk13.version}</version>
                </dependency>
            </dependencies>
        </profile>

        <profile>
            <id>jdk15</id>
            <activation>
                <activeByDefault>true</activeByDefault>
                <jdk>1.5</jdk>
            </activation>
            <dependencies>
                <dependency>
                    <groupId>bouncycastle</groupId>
                    <artifactId>bcprov-jdk15</artifactId>
                    <version>${bcprov.jdk15.version}</version>
                </dependency>
            </dependencies>
        </profile>

        <profile>
            <id>Sign-Artifacts</id>
            <activation>
                <property>
                    <name>sign</name>
                </property>
            </activation>
            <build>
                <plugins>
                    <plugin>
                        <groupId>org.apache.maven.plugins</groupId>
                        <artifactId>maven-gpg-plugin</artifactId>
                        <version>1.0-alpha-3</version>
                        <executions>
                            <execution>
                                <id>sign-artifacts</id>
                                <phase>verify</phase>
                                <goals>
                                    <goal>sign</goal>
                                </goals>
                            </execution>
                        </executions>
                    </plugin>
                </plugins>
            </build>
        </profile>

    </profiles>

    <properties>

        <!--Carbon Identity Framework Version-->
        <carbon.identity.framework.version>5.8.77</carbon.identity.framework.version>

        <!--Identity Repo Versions-->
        <identity.carbon.auth.saml2.version>5.2.3</identity.carbon.auth.saml2.version>
        <identity.inbound.auth.saml.version>5.3.6</identity.inbound.auth.saml.version>
        <identity.inbound.auth.oauth.version>5.4.40</identity.inbound.auth.oauth.version>
        <identity.inbound.auth.openid.version>5.2.2</identity.inbound.auth.openid.version>
        <identity.agent.sso.version>5.1.11</identity.agent.sso.version>
        <identity.outbound.auth.requestpath.basicauth.version>5.1.3</identity.outbound.auth.requestpath.basicauth.version>
        <identity.inbound.auth.sts.version>5.2.4</identity.inbound.auth.sts.version>
        <identity.outbound.auth.requestpath.basicauth.version>5.1.3</identity.outbound.auth.requestpath.basicauth.version>
        <identity.carbon.auth.mutual.ssl.version>5.1.2</identity.carbon.auth.mutual.ssl.version>
        <identity.user.account.association.version>5.1.4</identity.user.account.association.version>
        <identity.user.workflow.version>5.1.4</identity.user.workflow.version>
        <identity.user.ws.version>5.1.4</identity.user.ws.version>
        <identity.userstore.ldap.version>5.1.2</identity.userstore.ldap.version>
        <identity.userstore.remote.version>5.1.2</identity.userstore.remote.version>
        <identity.workflow.impl.bps.version>5.1.10</identity.workflow.impl.bps.version>
        <identity.carbon.auth.iwa.version>5.1.5</identity.carbon.auth.iwa.version>
        <identity.workflow.template.multisteps.version>5.1.4</identity.workflow.template.multisteps.version>
        <identity.outbound.auth.requestpath.oauth.version>5.1.3</identity.outbound.auth.requestpath.oauth.version>
        <identity.inbound.provisioning.scim.version>5.2.3</identity.inbound.provisioning.scim.version>
        <identity.inbound.provisioning.scim2.version>1.0.2</identity.inbound.provisioning.scim2.version>
        <identity.tool.samlsso.validator.version>5.1.3</identity.tool.samlsso.validator.version>
        <identity.data.publisher.authentication.version>5.1.5</identity.data.publisher.authentication.version>
        <identity.data.publisher.oauth.version>1.0.1</identity.data.publisher.oauth.version>
        <identity.data.publisher.audit.version>1.0.1</identity.data.publisher.audit.version>
        <!--<identity.carbon.auth.thrift.version>5.5.0-SNAPSHOT</identity.carbon.auth.thrift.version>-->
        <!--<identity.application.auth.oidc.version>5.1.2-SNAPSHOT</identity.application.auth.oidc.version>-->
        <identity.governance.version>1.0.13</identity.governance.version>
        <carbon.identity.auth.version>1.1.7</carbon.identity.auth.version>
        <identity.event.handler.account.lock.version>1.1.6</identity.event.handler.account.lock.version>
        <identity.event.handler.notification.version>1.0.9</identity.event.handler.notification.version>
        <identity.app.authz.xacml.version>1.0.1</identity.app.authz.xacml.version>
        <!--<identity.agent.entitlement.proxy.version>5.1.1</identity.agent.entitlement.proxy.version>-->
        <!--<identity.carbon.auth.signedjwt.version>5.1.1</identity.carbon.auth.signedjwt.version>-->
        <!--<identity.userstore.cassandra.version>5.1.1</identity.userstore.cassandra.version>-->
        <!--<identity.agent-entitlement-filter.version>5.1.1</identity.agent-entitlement-filter.version>-->

        <!-- Authenticator Properties -->
        <identity.outbound.auth.oidc.version>5.1.3</identity.outbound.auth.oidc.version>
        <identity.outbound.auth.passive.sts.version>5.2.0</identity.outbound.auth.passive.sts.version>
        <identity.outbound.auth.samlsso.version>5.1.7</identity.outbound.auth.samlsso.version>

        <!-- Social Authenticator Properties -->
        <social.authenticator.facebook.version>5.1.4</social.authenticator.facebook.version>
        <social.authenticator.google.version>5.1.3</social.authenticator.google.version>
        <social.authenticator.windowslive.version>5.1.3</social.authenticator.windowslive.version>
        <social.authenticator.yahoo.version>5.1.3</social.authenticator.yahoo.version>

        <!-- Provisioning connector Properties -->
        <provisioning.connector.spml.version>5.1.2</provisioning.connector.spml.version>
        <provisioning.connector.google.version>5.1.3</provisioning.connector.google.version>
        <provisioning.connector.salesforce.version>5.1.2</provisioning.connector.salesforce.version>
        <provisioning.connector.scim.version>5.1.2</provisioning.connector.scim.version>

        <!-- Local Authenticator Properties -->
        <identity.local.auth.basicauth.version>5.3.2</identity.local.auth.basicauth.version>
        <identity.local.auth.fido.version>5.1.7</identity.local.auth.fido.version>
        <identity.local.auth.iwa.version>5.3.2</identity.local.auth.iwa.version>

        <!-- OAuth2 Grant Type extensions -->
        <identity.oauth2.jwt.bearer.grant.version>1.0.6</identity.oauth2.jwt.bearer.grant.version>

        <!--SAML Metadata-->
        <identity.metadata.saml.version>1.0.2</identity.metadata.saml.version>

        <!-- Deprecated identity repos -->
        <identity.notification.email.version>5.1.1</identity.notification.email.version>
        <identity.notification.json.version>5.1.1</identity.notification.json.version>

        <!--Identity Repo Versions End-->

        <bcprov.jdk13.version>140</bcprov.jdk13.version>
        <bcprov.jdk15.version>132</bcprov.jdk15.version>
        <sevlet.api.version>2.5</sevlet.api.version>
        <neethi.wso2.version>2.0.4.wso2v5</neethi.wso2.version>
        <axiom.impl.version>1.2.12</axiom.impl.version>
        <axiom.version>1.2.11-wso2v6</axiom.version>
        <gdata.core.wso2.version>1.47.0.wso2v1</gdata.core.wso2.version>
        <json.simple.version>1.1</json.simple.version>
        <openid4java.consumer.version>1.0.0</openid4java.consumer.version>
        <opensaml.version>2.6.4</opensaml.version>
        <opensaml2.wso2.version>2.6.4.wso2v3</opensaml2.wso2.version>
        <joda.version>2.8.2</joda.version>
        <joda.wso2.version>2.8.2.wso2v1</joda.wso2.version>
        <wss4j.wso2.version>1.5.11.wso2v16</wss4j.wso2.version>
        <openws.version>1.5.4</openws.version>
        <charon.version>2.1.0</charon.version>
        <xalan.version>2.7.1</xalan.version>
        <xalan.wso2.version>2.7.0.wso2v1</xalan.wso2.version>
        <rampart.wso2.version>1.6.1.wso2v24</rampart.wso2.version>
        <rampart.wso2.version.1>1.6.1-wso2v23</rampart.wso2.version.1>
        <orbit.version.commons.httpclient>4.2.5.wso2v1</orbit.version.commons.httpclient>
        <commons.httpclient.version>3.1</commons.httpclient.version>
        <httpcore.wso2.version>4.3.3.wso2v1</httpcore.wso2.version>
        <httpclient.version>4.3.3</httpclient.version>
        <xml.apis.version>1.4.01</xml.apis.version>
        <jstl.version>1.1.2</jstl.version>
        <taglibs.version>1.1.2</taglibs.version>
        <google.collect.wso2.version>1.0.0.wso2v2</google.collect.wso2.version>
        <junit.version>3.8.1</junit.version>
        <carbon.kernel.version>4.4.16</carbon.kernel.version>
        <carbon.commons.version>4.5.10</carbon.commons.version>
        <carbon.dashboards.version>2.0.3</carbon.dashboards.version>
        <carbon.p2.plugin.version>1.5.4</carbon.p2.plugin.version>
        <oauth2.client.version>1.0.0</oauth2.client.version>
        <orbit.version.axis2>1.6.1.wso2v11</orbit.version.axis2>
        <stratos.version.221>2.2.1</stratos.version.221>
        <stratos.version.220>2.2.0</stratos.version.220>
        <apache.derby.wso2.version>10.3.2.1wso2v1</apache.derby.wso2.version>
        <hibernate.wso2.version>3.2.5.ga-wso2v1</hibernate.wso2.version>
        <ehcache.version>1.5.0.wso2v3</ehcache.version>
        <bcel.wso2.version>5.2.0.wso2v1</bcel.wso2.version>
        <asm.wso2.version>3.1.wso2v1</asm.wso2.version>
        <cglib.wso2.version>2.2.wso2v1</cglib.wso2.version>
        <jibx.wso2.version>1.2.1.wso2v1</jibx.wso2.version>
        <jaxb.wso2.version>2.2.5.wso2v1</jaxb.wso2.version>
        <kaptcha.wso2.version>2.3.0.wso2v1</kaptcha.wso2.version>
        <version.commons.logging>1.1.1</version.commons.logging>
        <commons.lang.version>2.6</commons.lang.version>
        <emma.version>2.1.5320</emma.version>
        <jaggeryjs.version>0.12.6</jaggeryjs.version>
        <stratos.version>2.2.0</stratos.version>
        <ws.module.version>${jaggery.extensions.version}</ws.module.version>
        <oauth.module.version>${jaggery.extensions.version}</oauth.module.version>
        <email.module.version>${jaggery.extensions.version}</email.module.version>
        <uuid.module.version>${jaggery.extensions.version}</uuid.module.version>
        <securevault.wso2.version>1.0.0</securevault.wso2.version>
        <process.module.version>${jaggery.extensions.version}</process.module.version>
        <caramel.module.version>${jaggery.extensions.version}</caramel.module.version>
        <carbon.module.version>${jaggery.extensions.version}</carbon.module.version>
        <handlebars.module.version>${jaggery.extensions.version}</handlebars.module.version>
        <markdown.module.verion>${jaggery.extensions.version}</markdown.module.verion>
        <gadget.module.version>${jaggery.extensions.version}</gadget.module.version>
        <i18n.module.version>${jaggery.extensions.version}</i18n.module.version>
        <wso2.store.version>2.0.0</wso2.store.version>
        <operadriver.version>0.8.1</operadriver.version>
        <selenium.version>2.40.0</selenium.version>
        <testng.version>6.1.1</testng.version>
<<<<<<< HEAD
        <carbon.deployment.version>4.7.3</carbon.deployment.version>
        <carbon.registry.version>4.6.1</carbon.registry.version>
=======
        <carbon.deployment.version>4.7.0</carbon.deployment.version>
        <carbon.registry.version>4.6.9</carbon.registry.version>
>>>>>>> 90513d85
        <carbon.multitenancy.version>4.6.4</carbon.multitenancy.version>
        <jaggery.extensions.version>1.5.5</jaggery.extensions.version>
        <axis2.jibx.wso2.version>1.6.1.wso2v11</axis2.jibx.wso2.version>
        <axis2.jaxb.wso2.version>1.6.1.wso2v11</axis2.jaxb.wso2.version>
        <axiom.wso2.version>1.2.11.wso2v10</axiom.wso2.version>
        <carbon.automation.version>4.4.3</carbon.automation.version>
        <carbon.automationutils.version>4.4.1</carbon.automationutils.version>
        <charon.orbit.version>2.0.7</charon.orbit.version>
        <apache.wink.version>1.1.3-incubating</apache.wink.version>
        <apache.ws.security.version>1.6.9</apache.ws.security.version>
        <commons-collections.version>3.2.2</commons-collections.version>
        <javax.servlet.version>2.5</javax.servlet.version>
        <slf4j.version>1.7.0</slf4j.version>
        <apache.openejb.version>4.5.2</apache.openejb.version>
        <axis2.client.version>1.6.1.wso2v12</axis2.client.version>
        <axis2.wso2.version>1.6.1.wso2v12</axis2.wso2.version>
        <axis2-transports.version>1.1.0-wso2v13</axis2-transports.version>
        <nimbusds.version>2.26.1</nimbusds.version>
        <commons-codec.version>1.4.0.wso2v1</commons-codec.version>
        <h2database.wso2.version>1.2.140.wso2v3</h2database.wso2.version>
        <felix.framework.version>1.0.3</felix.framework.version>
        <osgi.compendium.version>1.0.0</osgi.compendium.version>
        <equinox.http.servlet.version>2.2.2</equinox.http.servlet.version>
        <equinox.http.helper.version>1.0.0</equinox.http.helper.version>
        <equinox.jsp.jasper.version>1.0.1.R33x_v20070816</equinox.jsp.jasper.version>
        <javax.servlet.jsp.version>2.0.0.v200706191603</javax.servlet.jsp.version>
        <cipher-tool.version>1.0.0-wso2v3</cipher-tool.version>
        <jacoco.agent.version>0.7.5.201505241946</jacoco.agent.version>
        <project.scm.id>my-scm-server</project.scm.id>
<<<<<<< HEAD
        <carbon.business-process.version>4.4.17</carbon.business-process.version>
        <carbon.analytics-common.version>5.1.7</carbon.analytics-common.version>
=======
        <carbon.business-process.version>4.4.9</carbon.business-process.version>
        <carbon.analytics-common.version>5.1.20</carbon.analytics-common.version>
>>>>>>> 90513d85
        <osgi.framework.imp.pkg.version.range>[1.7.0, 2.0.0)</osgi.framework.imp.pkg.version.range>
        <osgi.service.component.imp.pkg.version.range>[1.2.0, 2.0.0)</osgi.service.component.imp.pkg.version.range>
        <org.apache.tomcat.wso2.version>7.0.52.wso2v5</org.apache.tomcat.wso2.version>
        <xmlsec.version>1.4.4</xmlsec.version>
        <xmltooling.version>1.3.1</xmltooling.version>
        <carbon.metrics.version>1.2.2</carbon.metrics.version>
        <xercesImpl.version>2.8.1</xercesImpl.version>
        <commons.codec.version>1.8</commons.codec.version>
        <XmlSchema.version>1.4.7.wso2v3</XmlSchema.version>
        <wsdl4j.version>1.6.2.wso2v2</wsdl4j.version>
        <commons.pool.wso2.version>1.5.6.wso2v1</commons.pool.wso2.version>
    </properties>

    <repositories>
        <!-- Before adding ANYTHING in here, please start a discussion on the dev list.
	Ideally the Axis2 build should only use Maven central (which is available
	by default) and nothing else. We had troubles with other repositories in
	the past. Therefore configuring additional repositories here should be
	considered very carefully. -->
        <repository>
            <id>wso2-nexus</id>
            <name>WSO2 internal Repository</name>
            <url>http://maven.wso2.org/nexus/content/groups/wso2-public/</url>
            <releases>
                <enabled>true</enabled>
                <updatePolicy>daily</updatePolicy>
                <checksumPolicy>ignore</checksumPolicy>
            </releases>
        </repository>

        <repository>
            <id>wso2.releases</id>
            <name>WSO2 internal Repository</name>
            <url>http://maven.wso2.org/nexus/content/repositories/releases/</url>
            <releases>
                <enabled>true</enabled>
                <updatePolicy>daily</updatePolicy>
                <checksumPolicy>ignore</checksumPolicy>
            </releases>
        </repository>

        <repository>
            <id>wso2.snapshots</id>
            <name>WSO2 Snapshot Repository</name>
            <url>http://maven.wso2.org/nexus/content/repositories/snapshots/</url>
            <snapshots>
                <enabled>true</enabled>
                <updatePolicy>daily</updatePolicy>
            </snapshots>
            <releases>
                <enabled>false</enabled>
            </releases>
        </repository>

    </repositories>

    <scm>
        <url>https://github.com/wso2/product-is.git</url>
        <developerConnection>scm:git:https://github.com/wso2/product-is.git</developerConnection>
        <connection>scm:git:https://github.com/wso2/product-is.git</connection>
        <tag>HEAD</tag>
    </scm>


</project><|MERGE_RESOLUTION|>--- conflicted
+++ resolved
@@ -1649,13 +1649,8 @@
         <operadriver.version>0.8.1</operadriver.version>
         <selenium.version>2.40.0</selenium.version>
         <testng.version>6.1.1</testng.version>
-<<<<<<< HEAD
-        <carbon.deployment.version>4.7.3</carbon.deployment.version>
-        <carbon.registry.version>4.6.1</carbon.registry.version>
-=======
         <carbon.deployment.version>4.7.0</carbon.deployment.version>
         <carbon.registry.version>4.6.9</carbon.registry.version>
->>>>>>> 90513d85
         <carbon.multitenancy.version>4.6.4</carbon.multitenancy.version>
         <jaggery.extensions.version>1.5.5</jaggery.extensions.version>
         <axis2.jibx.wso2.version>1.6.1.wso2v11</axis2.jibx.wso2.version>
@@ -1685,13 +1680,8 @@
         <cipher-tool.version>1.0.0-wso2v3</cipher-tool.version>
         <jacoco.agent.version>0.7.5.201505241946</jacoco.agent.version>
         <project.scm.id>my-scm-server</project.scm.id>
-<<<<<<< HEAD
         <carbon.business-process.version>4.4.17</carbon.business-process.version>
-        <carbon.analytics-common.version>5.1.7</carbon.analytics-common.version>
-=======
-        <carbon.business-process.version>4.4.9</carbon.business-process.version>
         <carbon.analytics-common.version>5.1.20</carbon.analytics-common.version>
->>>>>>> 90513d85
         <osgi.framework.imp.pkg.version.range>[1.7.0, 2.0.0)</osgi.framework.imp.pkg.version.range>
         <osgi.service.component.imp.pkg.version.range>[1.2.0, 2.0.0)</osgi.service.component.imp.pkg.version.range>
         <org.apache.tomcat.wso2.version>7.0.52.wso2v5</org.apache.tomcat.wso2.version>
