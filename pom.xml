--- conflicted
+++ resolved
@@ -2547,11 +2547,7 @@
 
 
         <!-- Identity Inbound Versions   -->
-<<<<<<< HEAD
-        <identity.inbound.auth.oauth.version>7.0.324</identity.inbound.auth.oauth.version>
-=======
         <identity.inbound.auth.oauth.version>7.0.325</identity.inbound.auth.oauth.version>
->>>>>>> 74ba7d2f
         <identity.inbound.auth.saml.version>5.11.60</identity.inbound.auth.saml.version>
         <identity.inbound.auth.openid.version>5.10.2</identity.inbound.auth.openid.version>
         <identity.inbound.auth.sts.version>5.12.11</identity.inbound.auth.sts.version>
