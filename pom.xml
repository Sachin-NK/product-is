--- conflicted
+++ resolved
@@ -2486,11 +2486,7 @@
     <properties>
 
         <!--Carbon Identity Framework Version-->
-<<<<<<< HEAD
         <carbon.identity.framework.version>7.8.175</carbon.identity.framework.version>
-=======
-        <carbon.identity.framework.version>7.8.173</carbon.identity.framework.version>
->>>>>>> 81377eb9
         <carbon.identity.framework.version.range>[5.14.67, 8.0.0)</carbon.identity.framework.version.range>
 
         <identity.notification.push.version>1.0.6</identity.notification.push.version>
