--- conflicted
+++ resolved
@@ -2514,7 +2514,7 @@
 
         <!--Carbon Identity Framework Version-->
 
-        <carbon.identity.framework.version>7.8.304-SNAPSHOT</carbon.identity.framework.version>
+        <carbon.identity.framework.version>7.8.305</carbon.identity.framework.version>
 
         <carbon.identity.framework.version.range>[5.14.67, 8.0.0)</carbon.identity.framework.version.range>
 
@@ -2565,7 +2565,7 @@
         <identity.event.handler.account.lock.version>1.9.18</identity.event.handler.account.lock.version>
         <identity.event.handler.notification.version>1.9.63</identity.event.handler.notification.version>
 
-        <org.wso2.identity.webhook.event.handlers.version>1.0.349-SNAPSHOT</org.wso2.identity.webhook.event.handlers.version>
+        <org.wso2.identity.webhook.event.handlers.version>1.0.349</org.wso2.identity.webhook.event.handlers.version>
         <org.wso2.identity.event.publishers.version>1.0.26</org.wso2.identity.event.publishers.version>
 
         <!--<identity.agent.entitlement.proxy.version>5.1.1</identity.agent.entitlement.proxy.version>-->
@@ -2645,11 +2645,7 @@
 
         <!-- Identity REST API feature -->
         <identity.api.dispatcher.version>2.0.17</identity.api.dispatcher.version>
-<<<<<<< HEAD
-        <identity.server.api.version>1.3.151-SNAPSHOT</identity.server.api.version>
-=======
-        <identity.server.api.version>1.3.151</identity.server.api.version>
->>>>>>> 71acd107
+        <identity.server.api.version>1.3.152</identity.server.api.version>
         <identity.user.api.version>1.3.66</identity.user.api.version>
 
         <identity.agent.sso.version>5.5.9</identity.agent.sso.version>
