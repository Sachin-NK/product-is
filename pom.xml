--- conflicted
+++ resolved
@@ -1208,10 +1208,6 @@
         <carbon.identity.framework.version>5.5.7</carbon.identity.framework.version>
 
         <!--Identity Repo Versions-->
-<<<<<<< HEAD
-=======
-        <identity.local.auth.basicauth.version>5.2.2</identity.local.auth.basicauth.version>
->>>>>>> 46e56ed7
         <identity.carbon.auth.saml2.version>5.1.5</identity.carbon.auth.saml2.version>
         <identity.inbound.auth.saml.version>5.1.3</identity.inbound.auth.saml.version>
         <identity.inbound.auth.oauth.version>5.2.3</identity.inbound.auth.oauth.version>
@@ -1264,7 +1260,7 @@
         <provisioning.connector.scim.version>5.1.2</provisioning.connector.scim.version>
 
         <!-- Local Authenticator Properties -->
-        <identity.local.auth.basicauth.version>5.2.0</identity.local.auth.basicauth.version>
+        <identity.local.auth.basicauth.version>5.2.2</identity.local.auth.basicauth.version>
         <identity.local.auth.fido.version>5.1.3</identity.local.auth.fido.version>
         <identity.local.auth.iwa.version>5.2.1</identity.local.auth.iwa.version>
 
