--- conflicted
+++ resolved
@@ -2356,11 +2356,7 @@
     <properties>
 
         <!--Carbon Identity Framework Version-->
-<<<<<<< HEAD
-        <carbon.identity.framework.version>7.7.67</carbon.identity.framework.version>
-=======
         <carbon.identity.framework.version>7.7.73</carbon.identity.framework.version>
->>>>>>> 7a28f355
         <carbon.identity.framework.version.range>[5.14.67, 8.0.0)</carbon.identity.framework.version.range>
 
         <!--SAML Common Utils Version-->
