<?xml version="1.0" encoding="utf-8"?>
<!--
  ~ Copyright (c) 2014, WSO2 Inc. (http://www.wso2.org) All Rights Reserved.
  ~
  ~ Licensed under the Apache License, Version 2.0 (the "License");
  ~ you may not use this file except in compliance with the License.
  ~ You may obtain a copy of the License at
  ~
  ~      http://www.apache.org/licenses/LICENSE-2.0
  ~
  ~ Unless required by applicable law or agreed to in writing, software
  ~ distributed under the License is distributed on an "AS IS" BASIS,
  ~ WITHOUT WARRANTIES OR CONDITIONS OF ANY KIND, either express or implied.
  ~ See the License for the specific language governing permissions and
  ~ limitations under the License.
  -->
<project xmlns="http://maven.apache.org/POM/4.0.0" xmlns:xsi="http://www.w3.org/2001/XMLSchema-instance" xsi:schemaLocation="http://maven.apache.org/POM/4.0.0 http://maven.apache.org/maven-v4_0_0.xsd">

    <parent>
        <groupId>org.wso2</groupId>
        <artifactId>wso2</artifactId>
        <version>1</version>
    </parent>


    <modelVersion>4.0.0</modelVersion>
    <groupId>org.wso2.is</groupId>
    <artifactId>identity-server-parent</artifactId>
    <packaging>pom</packaging>
    <description>WSO2 Identity Server</description>
    <version>5.7.0-alpha4-SNAPSHOT</version>
    <name>WSO2 Identity Server</name>
    <url>http://wso2.org/projects/identity</url>

    <modules>
        <module>modules/migration/migration-service</module>
        <module>modules/features</module>
        <module>modules/p2-profile-gen</module>
        <module>modules/connectors</module>
        <module>modules/authenticators</module>
        <module>modules/social-authenticators</module>
        <module>modules/provisioning-connectors</module>
        <module>modules/local-authenticators</module>
        <module>modules/oauth2-grant-types</module>
        <module>modules/distribution</module>
        <module>modules/styles</module>
        <module>modules/samples</module>
        <module>modules/integration</module>
    </modules>

    <licenses>
        <license>
            <name>Apache License Version 2.0</name>
            <url>http://www.apache.org/licenses/LICENSE-2.0</url>
        </license>
    </licenses>

    <organization>
        <name>WSO2</name>
        <url>http://www.wso2.org</url>
    </organization>

    <issueManagement>
        <system>JIRA</system>
        <url>http://www.wso2.org/jira/browse/IDENTITY</url>
    </issueManagement>
    <mailingLists>
        <mailingList>
            <name>Identity Server Developers</name>
            <subscribe>identity-dev-subscribe@wso2.org</subscribe>
            <unsubscribe>identity-dev-unsubscribe@wso2.org</unsubscribe>
            <post>identity-dev@wso2.org</post>
            <archive>http://wso2.org/mailarchive/identity-dev/</archive>
        </mailingList>
    </mailingLists>

    <inceptionYear>2007</inceptionYear>

    <developers>
        <developer>
            <name>Ruchith Fernando</name>
            <id>ruchith</id>
            <email>ruchith AT wso2.com</email>
            <organization>WSO2</organization>
        </developer>
        <developer>
            <name>Dimuthu Leelaratne</name>
            <id>dimuthul</id>
            <email>dimuthul AT wso2.com</email>
            <organization>WSO2</organization>
        </developer>
        <developer>
            <name>Dumindu Perera</name>
            <id>dumindu</id>
            <email>dumindu AT wso2.com</email>
            <organization>WSO2</organization>
        </developer>
        <developer>
            <name>Saminda Abeyruwan</name>
            <id>saminda</id>
            <email>saminda AT wso2.com</email>
            <organization>WSO2</organization>
        </developer>
        <developer>
            <name>Nandana Mihindukulasooriya</name>
            <id>nandana</id>
            <email>nandana AT wso2.com</email>
            <organization>WSO2</organization>
        </developer>
        <developer>
            <name>Prabath Siriwardena</name>
            <id>prabath</id>
            <email>prabath AT wso2.com</email>
            <organization>WSO2</organization>
        </developer>
        <developer>
            <name>Thilina Buddhika</name>
            <id>thilina</id>
            <email>thilinab AT wso2.com</email>
            <organization>WSO2</organization>
        </developer>
        <developer>
            <name>Amila Jayasekara</name>
            <id>amilaj</id>
            <email>amilaj AT wso2.com</email>
            <organization>WSO2</organization>
        </developer>
        <developer>
            <name>Asela Pathberiya</name>
            <id>asela</id>
            <email>asela AT wso2.com</email>
            <organization>WSO2</organization>
        </developer>
        <developer>
            <name>Hasini Gunasinghe</name>
            <id>hasini</id>
            <email>hasini AT wso2.com</email>
            <organization>WSO2</organization>
        </developer>
        <developer>
            <name>Manjula Rathnayake</name>
            <id>manjula</id>
            <email>manjular AT wso2.com</email>
            <organization>WSO2</organization>
        </developer>
        <developer>
            <name>Suresh Attanayake</name>
            <id>suresh</id>
            <email>suresh AT wso2.com</email>
            <organization>WSO2</organization>
        </developer>
        <developer>
            <name>Johann Nallathamby</name>
            <id>johann</id>
            <email>johann AT wso2.com</email>
            <organization>WSO2</organization>
        </developer>
        <developer>
            <name>Dulanja Liyanage</name>
            <id>dulanja</id>
            <email>dulanja AT wso2.com</email>
            <organization>WSO2</organization>
        </developer>
        <developer>
            <name>Ishara Karunarathna</name>
            <id>ishara</id>
            <email>isharak AT wso2.com</email>
            <organization>WSO2</organization>
        </developer>
        <developer>
            <name>Darshana Gunawardana</name>
            <id>darshana</id>
            <email>darshana AT wso2.com</email>
            <organization>WSO2</organization>
        </developer>
        <developer>
            <name>Pushpalanka Jayawardana</name>
            <id>pushpalanka</id>
            <email>lanka AT wso2.com</email>
            <organization>WSO2</organization>
        </developer>
        <developer>
            <name>Chamath Gunawardana</name>
            <id>chamath</id>
            <email>chamathg AT wso2.com</email>
            <organization>WSO2</organization>
        </developer>
        <developer>
            <name>Thanuja Jayasinghe</name>
            <id>thanuja</id>
            <email>thanuja AT wso2.com</email>
            <organization>WSO2</organization>
        </developer>
        <developer>
            <name>Isura Karunarathna</name>
            <id>isura</id>
            <email>isura AT wso2.com</email>
            <organization>WSO2</organization>
        </developer>
        <developer>
            <name>Prasad Tissera</name>
            <id>prasad</id>
            <email>prasadt AT wso2.com</email>
            <organization>WSO2</organization>
        </developer>
        <developer>
            <name>Pulasthi Mahawithana</name>
            <id>pulasthi</id>
            <email>pulasthim AT wso2.com</email>
            <organization>WSO2</organization>
        </developer>
        <developer>
            <name>Hasintha Indrajee</name>
            <id>hasintha</id>
            <email>hasintha AT wso2.com</email>
            <organization>WSO2</organization>
        </developer>
        <developer>
            <name>Gayan Gunawardana</name>
            <id>gayan</id>
            <email>gayan AT wso2.com</email>
            <organization>WSO2</organization>
        </developer>
        <developer>
            <name>Tharindu Edirisinghe</name>
            <id>tharindue</id>
            <email>tharindue AT wso2.com</email>
            <organization>WSO2</organization>
        </developer>
        <developer>
            <name>Malithi Edirisinghe</name>
            <id>malithim</id>
            <email>malithim AT wso2.com</email>
            <organization>WSO2</organization>
        </developer>
        <developer>
            <name>Godwin Shrimal</name>
            <id>godwin</id>
            <email>godwin AT wso2.com</email>
            <organization>WSO2</organization>
        </developer>
        <developer>
            <name>Omindu Rathnaweera</name>
            <id>omindu</id>
            <email>omindu AT wso2.com</email>
            <organization>WSO2</organization>
        </developer>
        <developer>
            <name>Nuwandi Wickramasinghe</name>
            <id>nuwandiw</id>
            <email>nuwandiw AT wso2.com</email>
            <organization>WSO2</organization>
        </developer>
        <developer>
            <name>Kasun Bandara</name>
            <id>kasunb</id>
            <email>kasunb AT wso2.com</email>
            <organization>WSO2</organization>
        </developer>
        <developer>
            <name>Indunil Upeksha</name>
            <id>indunil</id>
            <email>indunil AT wso2.com</email>
            <organization>WSO2</organization>
        </developer>
        <developer>
            <name>Hasanthi Dissanayake</name>
            <id>hasanthi</id>
            <email>hasanthi AT wso2.com</email>
            <organization>WSO2</organization>
        </developer>
        <developer>
            <name>Maduranga Siriwardena</name>
            <id>maduranga</id>
            <email>maduranga AT wso2.com</email>
            <organization>WSO2</organization>
        </developer>
        <developer>
            <name>Chamila Wijayarathna</name>
            <id>chamila</id>
            <email>chamila AT wso2.com</email>
            <organization>WSO2</organization>
        </developer>
        <developer>
            <name>Chanaka Jayasena</name>
            <id>chanaka</id>
            <email>chanaka AT wso2.com</email>
            <organization>WSO2</organization>
        </developer>
        <developer>
            <name>Chamara Philips</name>
            <id>chamarap</id>
            <email>chamarap AT wso2.com</email>
            <organization>WSO2</organization>
        </developer>
        <developer>
            <name>Damith Senanayake</name>
            <id>damiths</id>
            <email>damiths AT wso2.com</email>
            <organization>WSO2</organization>
        </developer>
        <developer>
            <name>Jayanga Kaushalya</name>
            <id>jayangak</id>
            <email>jayangak AT wso2.com</email>
            <organization>WSO2</organization>
        </developer>
        <developer>
            <name>Farasath Ahamed</name>
            <id>farasatha</id>
            <email>farasatha AT wso2.com</email>
            <organization>WSO2</organization>
        </developer>
        <developer>
            <name>Dharshana Kasun Warusavitharana</name>
            <id>dharshanaw</id>
            <email>dharshanaw AT wso2.com</email>
            <organization>WSO2</organization>
        </developer>
        <developer>
            <name>Ayesha Dissanayaka</name>
            <id>ayesha</id>
            <email>ayesha AT wso2.com</email>
            <organization>WSO2</organization>
        </developer>
        <developer>
            <name>Ashen Weerathunga</name>
            <id>ashen</id>
            <email>ashen AT wso2.com</email>
            <organization>WSO2</organization>
        </developer>
        <developer>
            <name>Dimuthu De Lanerolle</name>
            <id>dimuthud</id>
            <email>dimuthud AT wso2.com</email>
            <organization>WSO2</organization>
        </developer>
        <developer>
            <name>Ruwan Abeykoon</name>
            <id>ruwana</id>
            <email>ruwana AT wso2.com</email>
            <organization>WSO2</organization>
        </developer>
        <developer>
            <name>Kasun Gajasinghe</name>
            <id>kasung</id>
            <email>kasung AT wso2.com</email>
            <organization>WSO2</organization>
        </developer>
        <developer>
            <name>Dinusha Senanayaka</name>
            <id>dinusha</id>
            <email>dinusha AT wso2.com</email>
            <organization>WSO2</organization>
        </developer>
        <developer>
            <name>Lahiru Manohara</name>
            <id>lahiruma</id>
            <email>lahiruma AT wso2.com</email>
            <organization>WSO2</organization>
        </developer>
        <developer>
            <name>Rushmin Fernando</name>
            <id>rushmin</id>
            <email>rushmin AT wso2.com</email>
            <organization>WSO2</organization>
        </developer>
        <developer>
            <name>Lahiru Ekanayake</name>
            <id>lahirue</id>
            <email>lahirue AT wso2.com</email>
            <organization>WSO2</organization>
        </developer>
        <developer>
            <name>Lahiru Cooray</name>
            <id>lahiruc</id>
            <email>lahiruc AT wso2.com</email>
            <organization>WSO2</organization>
        </developer>
        <developer>
            <name>Dinali Dabarera</name>
            <id>Dinali</id>
            <email>dinali AT wso2.com</email>
            <organization>WSO2</organization>
        </developer>
        <developer>
            <name>Nilasini Thirunavukaarasu</name>
            <id>Nilasini</id>
            <email>nilasini AT wso2.com</email>
            <organization>WSO2</organization>
        </developer>
        <developer>
            <name>Sathya Bandara</name>
            <id>Sathya</id>
            <email>sathya AT wso2.com</email>
            <organization>WSO2</organization>
        </developer>
        <developer>
            <name>Supun Priyadarshana</name>
            <id>Supun</id>
            <email>supunp AT wso2.com</email>
            <organization>WSO2</organization>
        </developer>
        <developer>
            <name>Thilina Madumal</name>
            <id>Thilina</id>
            <email>thilinamad AT wso2.com</email>
            <organization>WSO2</organization>
        </developer>
        <developer>
            <name>Madawa Soysa</name>
            <id>madawas</id>
            <email>madawas AT wso2.com</email>
            <organization>WSO2</organization>
        </developer>
    </developers>


    <pluginRepositories>
        <pluginRepository>
            <id>wso2-maven2-repository</id>
            <url>http://dist.wso2.org/maven2</url>
        </pluginRepository>
        <pluginRepository>
            <id>wso2.releases</id>
            <name>WSO2 internal Repository</name>
            <url>http://maven.wso2.org/nexus/content/repositories/releases/</url>
            <releases>
                <enabled>true</enabled>
                <updatePolicy>daily</updatePolicy>
                <checksumPolicy>ignore</checksumPolicy>
            </releases>
        </pluginRepository>
        <pluginRepository>
            <id>wso2.snapshots</id>
            <name>Apache Snapshot Repository</name>
            <url>http://maven.wso2.org/nexus/content/repositories/snapshots/</url>
            <snapshots>
                <enabled>true</enabled>
                <updatePolicy>daily</updatePolicy>
            </snapshots>
            <releases>
                <enabled>false</enabled>
            </releases>
        </pluginRepository>
        <pluginRepository>
            <id>wso2-nexus</id>
            <name>WSO2 internal Repository</name>
            <url>http://maven.wso2.org/nexus/content/groups/wso2-public/</url>
            <releases>
                <enabled>true</enabled>
                <updatePolicy>daily</updatePolicy>
                <checksumPolicy>ignore</checksumPolicy>
            </releases>
        </pluginRepository>
    </pluginRepositories>

    <build>
        <plugins>
            <plugin>
                <groupId>org.apache.maven.plugins</groupId>
                <artifactId>maven-release-plugin</artifactId>
                <configuration>
                    <preparationGoals>clean install</preparationGoals>
                    <autoVersionSubmodules>true</autoVersionSubmodules>
                </configuration>
            </plugin>
            <plugin>
                <groupId>org.apache.maven.plugins</groupId>
                <artifactId>maven-deploy-plugin</artifactId>
            </plugin>
            <plugin>
                <groupId>org.apache.maven.plugins</groupId>
                <artifactId>maven-compiler-plugin</artifactId>
                <configuration>
                    <encoding>UTF-8</encoding>
                    <source>1.8</source>
                    <target>1.8</target>
                </configuration>
            </plugin>
            <plugin>
                <groupId>org.apache.maven.plugins</groupId>
                <artifactId>maven-surefire-plugin</artifactId>
                <version>2.18</version>
            </plugin>
            <plugin>
                <inherited>false</inherited>
                <artifactId>maven-clean-plugin</artifactId>
                <version>2.1</version>
            </plugin>
        </plugins>

        <pluginManagement>
            <plugins>
                <plugin>
                    <groupId>org.apache.felix</groupId>
                    <artifactId>maven-scr-plugin</artifactId>
                    <version>1.7.2</version>
                    <executions>
                        <execution>
                            <id>generate-scr-scrdescriptor</id>
                            <goals>
                                <goal>scr</goal>
                            </goals>
                        </execution>
                    </executions>
                </plugin>
                <plugin>
                    <groupId>org.apache.felix</groupId>
                    <artifactId>maven-bundle-plugin</artifactId>
                    <version>2.3.7</version>
                    <extensions>true</extensions>
                    <configuration>
                        <obrRepository>NONE</obrRepository>
                    </configuration>
                </plugin>
                <plugin>
                    <groupId>org.apache.maven.plugins</groupId>
                    <artifactId>maven-source-plugin</artifactId>
                    <version>2.2.1</version>
                    <executions>
                        <execution>
                            <id>attach-sources</id>
                            <phase>verify</phase>
                            <goals>
                                <goal>jar-no-fork</goal>
                            </goals>
                        </execution>
                    </executions>
                </plugin>
                <plugin>
                    <groupId>org.apache.maven.plugins</groupId>
                    <artifactId>maven-project-info-reports-plugin</artifactId>
                    <version>2.4</version>
                </plugin>
                <plugin>
                    <groupId>org.apache.maven.plugins</groupId>
                    <artifactId>maven-war-plugin</artifactId>
                    <version>${maven.war.plugin.version}</version>
                </plugin>
                <plugin>
                    <groupId>org.codehaus.mojo</groupId>
                    <artifactId>build-helper-maven-plugin</artifactId>
                    <version>3.0.0</version>
                </plugin>
                <plugin>
                    <groupId>net.wasdev.wlp.maven.plugins</groupId>
                    <artifactId>liberty-maven-plugin</artifactId>
                    <version>${liberty.maven.plugin.version}</version>
                </plugin>
            </plugins>
        </pluginManagement>

    </build>

    <dependencyManagement>
        <dependencies>
            <dependency>
                <groupId>org.wso2.carbon</groupId>
                <artifactId>org.wso2.carbon.ui</artifactId>
                <version>${carbon.kernel.version}</version>
            </dependency>
            <dependency>
                <groupId>org.apache.felix</groupId>
                <artifactId>org.apache.felix.framework</artifactId>
                <version>${felix.framework.version}</version>
            </dependency>
            <dependency>
                <groupId>org.apache.felix</groupId>
                <artifactId>org.apache.felix.main</artifactId>
                <version>${felix.framework.version}</version>
            </dependency>
            <dependency>
                <groupId>org.apache.felix</groupId>
                <artifactId>org.osgi.compendium</artifactId>
                <version>${osgi.compendium.version}</version>
            </dependency>
            <dependency>
                <groupId>org.eclipse.equinox</groupId>
                <artifactId>org.eclipse.equinox.http.servlet</artifactId>
                <version>${equinox.http.servlet.version}</version>
            </dependency>
            <dependency>
                <groupId>org.eclipse.equinox</groupId>
                <artifactId>org.eclipse.equinox.http.helper</artifactId>
                <version>${equinox.http.helper.version}</version>
            </dependency>
            <dependency>
                <groupId>org.eclipse.equinox</groupId>
                <artifactId>org.eclipse.equinox.jsp.jasper</artifactId>
                <version>${equinox.jsp.jasper.version}</version>
            </dependency>
            <dependency>
                <groupId>org.eclipse.equinox</groupId>
                <artifactId>javax.servlet.jsp</artifactId>
                <version>${javax.servlet.jsp.version}</version>
            </dependency>
            <dependency>
                <groupId>org.eclipse.microprofile</groupId>
                <artifactId>microprofile</artifactId>
                <version>${eclipse.microprofile.version}</version>
                <type>pom</type>
            </dependency>
            <dependency>
                <groupId>org.apache.derby.wso2</groupId>
                <artifactId>derby</artifactId>
                <version>${apache.derby.wso2.version}</version>
            </dependency>
            <dependency>
                <groupId>org.hibernate.wso2</groupId>
                <artifactId>hibernate</artifactId>
                <version>${hibernate.wso2.version}</version>
            </dependency>
            <dependency>
                <groupId>net.sf.ehcache.wso2</groupId>
                <artifactId>ehcache</artifactId>
                <version>${ehcache.version}</version>
            </dependency>
            <dependency>
                <groupId>org.apache.bcel.wso2</groupId>
                <artifactId>bcel</artifactId>
                <version>${bcel.wso2.version}</version>
            </dependency>
            <dependency>
                <groupId>asm.wso2</groupId>
                <artifactId>asm</artifactId>
                <version>${asm.wso2.version}</version>
            </dependency>
            <dependency>
                <groupId>cglib.wso2</groupId>
                <artifactId>cglib</artifactId>
                <version>${cglib.wso2.version}</version>
            </dependency>
            <dependency>
                <groupId>com.google.gdata.wso2</groupId>
                <artifactId>gdata-core</artifactId>
                <version>${gdata.core.wso2.version}</version>
            </dependency>
            <dependency>
                <groupId>org.apache.axis2.wso2</groupId>
                <artifactId>axis2-jibx</artifactId>
                <version>${axis2.jibx.wso2.version}</version>
            </dependency>
            <dependency>
                <groupId>org.jibx.wso2</groupId>
                <artifactId>jibx</artifactId>
                <version>${jibx.wso2.version}</version>
            </dependency>
            <dependency>
                <groupId>org.apache.axis2.wso2</groupId>
                <artifactId>axis2-jaxbri</artifactId>
                <version>${axis2.jaxb.wso2.version}</version>
            </dependency>
            <dependency>
                <groupId>com.sun.xml.bind.wso2</groupId>
                <artifactId>jaxb</artifactId>
                <version>${jaxb.wso2.version}</version>
            </dependency>
            <dependency>
                <groupId>org.wso2.carbon</groupId>
                <artifactId>org.wso2.carbon.core</artifactId>
                <version>${carbon.kernel.version}</version>
            </dependency>
            <dependency>
                <groupId>org.apache.axis2.wso2</groupId>
                <artifactId>axis2</artifactId>
                <version>${axis2.wso2.version}</version>
            </dependency>
            <dependency>
                <groupId>org.apache.ws.commons.axiom.wso2</groupId>
                <artifactId>axiom</artifactId>
                <version>${axiom.wso2.version}</version>
            </dependency>
            <dependency>
                <groupId>org.wso2.carbon.identity.framework</groupId>
                <artifactId>org.wso2.carbon.identity.core</artifactId>
                <version>${carbon.identity.framework.version}</version>
            </dependency>
            <dependency>
                <groupId>org.wso2.carbon.identity.framework</groupId>
                <artifactId>org.wso2.carbon.identity.application.common</artifactId>
                <version>${carbon.identity.framework.version}</version>
            </dependency>
            <dependency>
                <groupId>org.wso2.carbon</groupId>
                <artifactId>org.wso2.carbon.registry.resource.stub</artifactId>
                <version>${carbon.registry.version}</version>
                <scope>test</scope>
            </dependency>
            <dependency>
                <groupId>org.wso2.carbon.registry</groupId>
                <artifactId>org.wso2.carbon.registry.resource.stub</artifactId>
                <version>${carbon.registry.version}</version>
            </dependency>
            <dependency>
                <groupId>org.wso2.identity</groupId>
                <artifactId>org.wso2.identity.integration.ui.pages</artifactId>
                <version>${project.version}</version>
                <scope>test</scope>
            </dependency>
            <dependency>
                <groupId>org.wso2.carbon</groupId>
                <artifactId>org.wso2.carbon.authenticator.stub</artifactId>
                <version>${carbon.kernel.version}</version>
            </dependency>
            <dependency>
                <groupId>org.wso2.carbon.identity.inbound.auth.oauth2</groupId>
                <artifactId>org.wso2.carbon.identity.oauth</artifactId>
                <version>${identity.inbound.auth.oauth.version}</version>
            </dependency>
            <dependency>
                <groupId>org.wso2.carbon.identity.inbound.auth.oauth2</groupId>
                <artifactId>org.wso2.carbon.identity.oauth.stub</artifactId>
                <version>${identity.inbound.auth.oauth.version}</version>
            </dependency>
            <dependency>
                <groupId>junit</groupId>
                <artifactId>junit</artifactId>
                <version>${junit.version}</version>
                <scope>test</scope>
            </dependency>
            <dependency>
                <groupId>javax.servlet</groupId>
                <artifactId>servlet-api</artifactId>
                <version>${sevlet.api.version}</version>
            </dependency>
            <dependency>
                <groupId>javax.servlet</groupId>
                <artifactId>jsp-api</artifactId>
                <version>${jsp.api.version}</version>
            </dependency>
            <dependency>
                <groupId>com.google.common.wso2</groupId>
                <artifactId>google-collect</artifactId>
                <version>${google.collect.wso2.version}</version>
            </dependency>
            <dependency>
                <groupId>org.apache.oltu.oauth2</groupId>
                <artifactId>org.apache.oltu.oauth2.client</artifactId>
                <version>${oauth2.client.version}</version>
            </dependency>
            <dependency>
                <groupId>org.wso2.carbon</groupId>
                <artifactId>org.wso2.carbon.utils</artifactId>
                <version>${carbon.kernel.version}</version>
                <exclusions>
                    <exclusion>
                        <groupId>org.yaml</groupId>
                        <artifactId>snakeyaml</artifactId>
                    </exclusion>
                </exclusions>
            </dependency>
            <dependency>
                <groupId>com.googlecode.json-simple</groupId>
                <artifactId>json-simple</artifactId>
                <version>${json.simple.version}</version>
            </dependency>
            <dependency>
                <groupId>org.openid4java</groupId>
                <artifactId>openid4java-consumer</artifactId>
                <version>${openid4java.consumer.version}</version>
            </dependency>
            <dependency>
                <groupId>javax.servlet</groupId>
                <artifactId>jstl</artifactId>
                <version>${jstl.version}</version>
            </dependency>
            <dependency>
                <groupId>taglibs</groupId>
                <artifactId>standard</artifactId>
                <version>${taglibs.version}</version>
            </dependency>
            <dependency>
                <groupId>commons-lang</groupId>
                <artifactId>commons-lang</artifactId>
                <version>${commons.lang.version}</version>
            </dependency>
            <dependency>
                <groupId>commons-logging</groupId>
                <artifactId>commons-logging</artifactId>
                <version>${version.commons.logging}</version>
            </dependency>
            <dependency>
                <groupId>org.wso2.is</groupId>
                <artifactId>org.wso2.identity.passivests.filter</artifactId>
                <version>${project.version}</version>
            </dependency>
            <dependency>
                <groupId>org.apache.ws.commons.axiom</groupId>
                <artifactId>axiom-impl</artifactId>
                <version>${axiom.impl.version}</version>
            </dependency>
            <dependency>
                <groupId>org.apache.ws.commons.axiom</groupId>
                <artifactId>axiom-api</artifactId>
                <version>${axiom.version}</version>
            </dependency>
            <dependency>
                <groupId>org.opensaml</groupId>
                <artifactId>opensaml</artifactId>
                <version>${opensaml.version}</version>
            </dependency>
            <dependency>
                <groupId>org.wso2.orbit.joda-time</groupId>
                <artifactId>joda-time</artifactId>
                <version>${joda.wso2.version}</version>
            </dependency>
            <dependency>
                <groupId>xalan</groupId>
                <artifactId>xalan</artifactId>
                <version>${xalan.version}</version>
            </dependency>
            <dependency>
                <groupId>xalan.wso2</groupId>
                <artifactId>xalan</artifactId>
                <version>${xalan.wso2.version}</version>
            </dependency>
            <dependency>
                <groupId>xerces</groupId>
                <artifactId>xml-apis</artifactId>
                <version>${xml.apis.version}</version>
            </dependency>
            <dependency>
                <groupId>org.wso2.carbon.identity.agent.sso.java</groupId>
                <artifactId>org.wso2.carbon.identity.sso.agent</artifactId>
                <version>${identity.agent.sso.version}</version>
            </dependency>
            <dependency>
                <groupId>org.wso2.orbit.org.apache.neethi</groupId>
                <artifactId>neethi</artifactId>
                <version>${neethi.wso2.version}</version>
            </dependency>
            <dependency>
                <groupId>org.wso2.orbit.org.opensaml</groupId>
                <artifactId>opensaml</artifactId>
                <version>${opensaml2.wso2.version}</version>
            </dependency>
            <dependency>
                <groupId>org.wso2.carbon</groupId>
                <artifactId>org.wso2.carbon.addressing</artifactId>
                <version>${carbon.kernel.version}</version>
            </dependency>
            <dependency>
                <groupId>org.apache.rampart.wso2</groupId>
                <artifactId>rampart-core</artifactId>
                <version>${rampart.wso2.version}</version>
            </dependency>
            <dependency>
                <groupId>org.apache.rampart.wso2</groupId>
                <artifactId>rampart-policy</artifactId>
                <version>${rampart.wso2.version}</version>
            </dependency>
            <dependency>
                <groupId>org.apache.rampart.wso2</groupId>
                <artifactId>rampart-trust</artifactId>
                <version>${rampart.wso2.version}</version>
            </dependency>
            <dependency>
                <groupId>org.apache.ws.security.wso2</groupId>
                <artifactId>wss4j</artifactId>
                <version>${wss4j.wso2.version}</version>
            </dependency>
            <dependency>
                <groupId>org.apache.httpcomponents.wso2</groupId>
                <artifactId>httpcore</artifactId>
                <version>${httpcore.wso2.version}</version>
            </dependency>
            <dependency>
                <groupId>org.wso2.carbon.identity.user.ws</groupId>
                <artifactId>org.wso2.carbon.um.ws.api.stub</artifactId>
                <version>${identity.user.ws.version}</version>
            </dependency>
            <dependency>
                <groupId>org.wso2.carbon.identity.user.ws</groupId>
                <artifactId>org.wso2.carbon.um.ws.api</artifactId>
                <version>${identity.user.ws.version}</version>
            </dependency>
            <dependency>
                <groupId>org.wso2.carbon.identity</groupId>
                <artifactId>org.wso2.carbon.authenticator.stub</artifactId>
                <version>${carbon.kernel.version}</version>
            </dependency>
            <dependency>
                <groupId>org.wso2.carbon.identity.framework</groupId>
                <artifactId>org.wso2.carbon.identity.entitlement.stub</artifactId>
                <version>${carbon.identity.framework.version}</version>
            </dependency>
            <dependency>
                <groupId>org.wso2.securevault</groupId>
                <artifactId>org.wso2.securevault</artifactId>
                <version>${securevault.wso2.version}</version>
            </dependency>
            <dependency>
                <groupId>org.apache.httpcomponents</groupId>
                <artifactId>httpclient</artifactId>
                <version>${httpclient.version}</version>
            </dependency>
            <dependency>
                <groupId>commons-httpclient</groupId>
                <artifactId>commons-httpclient</artifactId>
                <version>${commons.httpclient.version}</version>
            </dependency>
            <dependency>
                <groupId>org.wso2.is</groupId>
                <artifactId>org.wso2.identity.styles</artifactId>
                <version>${project.version}</version>
            </dependency>
            <dependency>
                <groupId>org.wso2.carbon</groupId>
                <artifactId>org.wso2.carbon.core.ui.feature</artifactId>
                <version>${carbon.kernel.version}</version>
                <type>zip</type>
            </dependency>
            <dependency>
                <groupId>org.wso2.carbon</groupId>
                <artifactId>org.wso2.carbon.core.ui.feature</artifactId>
                <version>${carbon.kernel.version}</version>
            </dependency>
            <dependency>
                <groupId>org.wso2.identity</groupId>
                <artifactId>org.wso2.stratos.identity.dashboard.ui</artifactId>
                <version>${stratos.version.221}</version>
            </dependency>
            <dependency>
                <groupId>org.testng</groupId>
                <artifactId>testng</artifactId>
                <version>${testng.version}</version>
                <scope>test</scope>
            </dependency>
            <dependency>
                <groupId>org.wso2.carbon.identity.framework</groupId>
                <artifactId>org.wso2.carbon.user.mgt.stub</artifactId>
                <version>${carbon.identity.framework.version}</version>
            </dependency>
            <dependency>
                <groupId>org.wso2.carbon.identity.inbound.auth.sts</groupId>
                <artifactId>org.wso2.carbon.identity.sts.passive.stub</artifactId>
                <version>${identity.inbound.auth.sts.version}</version>
            </dependency>
            <dependency>
                <groupId>org.wso2.carbon</groupId>
                <artifactId>SecVerifier</artifactId>
                <version>${carbon.kernel.version}</version>
                <type>aar</type>
            </dependency>
            <dependency>
                <groupId>emma</groupId>
                <artifactId>emma</artifactId>
                <version>${emma.version}</version>
            </dependency>
            <dependency>
                <groupId>com.h2database.wso2</groupId>
                <artifactId>h2-database-engine</artifactId>
                <version>${h2database.wso2.version}</version>
            </dependency>
            <dependency>
                <groupId>org.apache.rampart</groupId>
                <artifactId>rampart</artifactId>
                <type>mar</type>
                <version>${rampart.wso2.version.1}</version>
            </dependency>
            <dependency>
                <groupId>org.wso2.carbon.identity.framework</groupId>
                <artifactId>org.wso2.carbon.identity.application.mgt.stub</artifactId>
                <version>${carbon.identity.framework.version}</version>
                <scope>compile</scope>
            </dependency>
            <dependency>
                <groupId>org.wso2.carbon.identity.framework</groupId>
                <artifactId>org.wso2.carbon.idp.mgt.stub</artifactId>
                <version>${carbon.identity.framework.version}</version>
                <scope>compile</scope>
            </dependency>
            <dependency>
                <groupId>org.wso2.identity</groupId>
                <artifactId>org.wso2.identity.integration.common.clients</artifactId>
                <version>${project.version}</version>
                <scope>compile</scope>
            </dependency>
            <dependency>
                <groupId>org.wso2.identity</groupId>
                <artifactId>org.wso2.identity.integration.common.utils</artifactId>
                <version>${project.version}</version>
                <scope>compile</scope>
            </dependency>
            <dependency>
                <groupId>org.wso2.carbon.identity.inbound.provisioning.scim</groupId>
                <artifactId>org.wso2.carbon.identity.scim.common.stub</artifactId>
                <version>${identity.inbound.provisioning.scim.version}</version>
                <scope>compile</scope>
            </dependency>
            <dependency>
                <groupId>org.wso2.carbon.identity.inbound.provisioning.scim2</groupId>
                <artifactId>org.wso2.carbon.identity.scim2.common</artifactId>
                <version>${identity.inbound.provisioning.scim2.version}</version>
                <scope>compile</scope>
            </dependency>
            <dependency>
                <groupId>org.wso2.carbon.identity.framework</groupId>
                <artifactId>org.wso2.carbon.identity.user.store.configuration.stub</artifactId>
                <version>${carbon.identity.framework.version}</version>
                <scope>compile</scope>
            </dependency>
            <dependency>
                <groupId>org.wso2.carbon.identity.framework</groupId>
                <artifactId>org.wso2.carbon.identity.user.store.count.stub</artifactId>
                <version>${carbon.identity.framework.version}</version>
                <scope>compile</scope>
            </dependency>
            <dependency>
                <groupId>org.wso2.carbon</groupId>
                <artifactId>org.wso2.carbon.user.core</artifactId>
                <version>${carbon.kernel.version}</version>
                <scope>compile</scope>
            </dependency>
            <dependency>
                <groupId>org.wso2.carbon.identity.framework</groupId>
                <artifactId>org.wso2.carbon.identity.mgt</artifactId>
                <version>${carbon.identity.framework.version}</version>
            </dependency>
            <dependency>
                <groupId>org.wso2.carbon.identity.framework</groupId>
                <artifactId>org.wso2.carbon.identity.mgt.stub</artifactId>
                <version>${carbon.identity.framework.version}</version>
                <scope>compile</scope>
            </dependency>
            <dependency>
                <groupId>org.wso2.carbon.identity.inbound.auth.saml2</groupId>
                <artifactId>org.wso2.carbon.identity.sso.saml.stub</artifactId>
                <version>${identity.inbound.auth.saml.version}</version>
                <scope>compile</scope>
            </dependency>
            <dependency>
                <groupId>org.wso2.carbon.identity.framework</groupId>
                <artifactId>org.wso2.carbon.claim.mgt.stub</artifactId>
                <version>${carbon.identity.framework.version}</version>
                <scope>compile</scope>
            </dependency>
            <dependency>
                <groupId>org.wso2.carbon.identity.framework</groupId>
                <artifactId>org.wso2.carbon.identity.claim.metadata.mgt.stub</artifactId>
                <version>${carbon.identity.framework.version}</version>
                <scope>compile</scope>
            </dependency>
            <dependency>
                <groupId>org.wso2.carbon.identity.framework</groupId>
                <artifactId>org.wso2.carbon.identity.claim.metadata.mgt</artifactId>
                <version>${carbon.identity.framework.version}</version>
                <scope>compile</scope>
            </dependency>
            <dependency>
                <groupId>org.wso2.carbon.identity.inbound.auth.openid</groupId>
                <artifactId>org.wso2.carbon.identity.provider.openid.stub</artifactId>
                <version>${identity.inbound.auth.openid.version}</version>
                <scope>compile</scope>
            </dependency>
            <dependency>
                <groupId>org.wso2.carbon.identity.association.account</groupId>
                <artifactId>org.wso2.carbon.identity.user.account.association.stub</artifactId>
                <version>${identity.user.account.association.version}</version>
            </dependency>
            <dependency>
                <groupId>org.wso2.carbon.identity.framework</groupId>
                <artifactId>org.wso2.carbon.identity.governance.stub</artifactId>
                <version>${carbon.identity.framework.version}</version>
            </dependency>
            <dependency>
                <groupId>org.wso2.carbon.identity.governance</groupId>
                <artifactId>org.wso2.carbon.identity.recovery</artifactId>
                <version>${identity.governance.version}</version>
            </dependency>
            <dependency>
                <groupId>org.wso2.carbon.identity.governance</groupId>
                <artifactId>org.wso2.carbon.identity.recovery.stub</artifactId>
                <version>${identity.governance.version}</version>
            </dependency>
            <dependency>
                <groupId>org.wso2.carbon.deployment</groupId>
                <artifactId>org.wso2.carbon.service.mgt.stub</artifactId>
                <version>${carbon.deployment.version}</version>
                <scope>test</scope>
            </dependency>
            <dependency>
                <groupId>org.wso2.carbon.automation</groupId>
                <artifactId>org.wso2.carbon.automation.test.utils</artifactId>
                <version>${carbon.automation.version}</version>
            </dependency>
            <dependency>
                <groupId>org.wso2.carbon.automation</groupId>
                <artifactId>org.wso2.carbon.automation.engine</artifactId>
                <version>${carbon.automation.version}</version>
            </dependency>
            <dependency>
                <groupId>org.wso2.carbon.automation</groupId>
                <artifactId>org.wso2.carbon.automation.extensions</artifactId>
                <version>${carbon.automation.version}</version>
            </dependency>
            <dependency>
                <groupId>org.wso2.carbon.automationutils</groupId>
                <artifactId>org.wso2.carbon.integration.common.extensions</artifactId>
                <version>${carbon.automationutils.version}</version>
            </dependency>
            <dependency>
                <groupId>org.wso2.carbon.automationutils</groupId>
                <artifactId>org.wso2.carbon.integration.common.utils</artifactId>
                <version>${carbon.automationutils.version}</version>
            </dependency>
            <dependency>
                <groupId>org.wso2.carbon.automationutils</groupId>
                <artifactId>org.wso2.carbon.integration.common.admin.client</artifactId>
                <version>${carbon.automationutils.version}</version>
            </dependency>
            <dependency>
                <groupId>org.wso2.is</groupId>
                <artifactId>org.wso2.identity.integration.common.clients</artifactId>
                <version>${project.version}</version>
                <scope>compile</scope>
            </dependency>
            <dependency>
                <groupId>org.wso2.is</groupId>
                <artifactId>org.wso2.identity.integration.common.utils</artifactId>
                <version>${project.version}</version>
                <scope>compile</scope>
            </dependency>
            <dependency>
                <groupId>org.wso2.charon</groupId>
                <artifactId>org.wso2.charon.core</artifactId>
                <version>${charon.orbit.version}</version>
            </dependency>
            <dependency>
                <groupId>org.apache.wink</groupId>
                <artifactId>wink-client</artifactId>
                <version>${apache.wink.version}</version>
            </dependency>
            <dependency>
                <groupId>org.apache.ws.security</groupId>
                <artifactId>wss4j</artifactId>
                <version>${apache.ws.security.version}</version>
            </dependency>
            <dependency>
                <groupId>commons-collections</groupId>
                <artifactId>commons-collections</artifactId>
                <version>${commons-collections.version}</version>
            </dependency>
            <dependency>
                <groupId>org.slf4j</groupId>
                <artifactId>slf4j-log4j12</artifactId>
                <version>${slf4j.version}</version>
            </dependency>
            <dependency>
                <groupId>org.apache.openejb</groupId>
                <artifactId>openejb-core</artifactId>
                <version>${apache.openejb.version}</version>
                <scope>test</scope>
            </dependency>
            <dependency>
                <groupId>org.apache.httpcomponents.wso2</groupId>
                <artifactId>httpclient</artifactId>
                <version>${orbit.version.commons.httpclient}</version>
            </dependency>
            <dependency>
                <groupId>org.apache.axis2.wso2</groupId>
                <artifactId>axis2-client</artifactId>
                <version>${axis2.client.version}</version>
            </dependency>
            <dependency>
                <groupId>org.wso2.orbit.com.nimbusds</groupId>
                <artifactId>nimbus-jose-jwt</artifactId>
                <version>${nimbusds.version}</version>
            </dependency>
            <dependency>
                <groupId>com.nimbusds</groupId>
                <artifactId>oauth2-oidc-sdk</artifactId>
                <version>${nimbus.oidc.sdk.version}</version>
            </dependency>
            <dependency>
                <groupId>net.minidev</groupId>
                <artifactId>json-smart</artifactId>
                <version>${json-smart.version}</version>
            </dependency>
            <dependency>
                <groupId>commons-codec.wso2</groupId>
                <artifactId>commons-codec</artifactId>
                <version>${commons-codec.version}</version>
            </dependency>
            <dependency>
                <groupId>org.wso2.carbon.identity.framework</groupId>
                <artifactId>org.wso2.carbon.identity.user.registration.stub</artifactId>
                <version>${carbon.identity.framework.version}</version>
            </dependency>
            <dependency>
                <groupId>org.wso2.carbon.identity.framework</groupId>
                <artifactId>org.wso2.carbon.identity.user.profile.stub</artifactId>
                <version>${carbon.identity.framework.version}</version>
            </dependency>
            <dependency>
                <groupId>org.wso2.carbon.identity.framework</groupId>
                <artifactId>org.wso2.carbon.identity.workflow.mgt.stub</artifactId>
                <version>${carbon.identity.framework.version}</version>
            </dependency>
            <dependency>
                <groupId>org.wso2.carbon.identity.framework</groupId>
                <artifactId>org.wso2.carbon.security.mgt.stub</artifactId>
                <version>${carbon.identity.framework.version}</version>
            </dependency>
            <dependency>
                <groupId>org.wso2.carbon.identity.workflow.impl.bps</groupId>
                <artifactId>org.wso2.carbon.identity.workflow.impl.stub</artifactId>
                <version>${identity.workflow.impl.bps.version}</version>
            </dependency>
            <dependency>
                <groupId>org.jacoco</groupId>
                <artifactId>org.jacoco.agent</artifactId>
                <version>${jacoco.agent.version}</version>
            </dependency>
            <dependency>
                <groupId>org.wso2.carbon</groupId>
                <artifactId>org.wso2.carbon.logging</artifactId>
                <version>${carbon.kernel.version}</version>
            </dependency>
            <dependency>
                <groupId>org.wso2.carbon</groupId>
                <artifactId>org.wso2.carbon.core.services</artifactId>
                <version>${carbon.kernel.version}</version>
            </dependency>
            <dependency>
                <groupId>org.apache.tomcat.wso2</groupId>
                <artifactId>tomcat</artifactId>
                <version>${org.apache.tomcat.wso2.version}</version>
            </dependency>
            <dependency>
                <groupId>org.apache.santuario</groupId>
                <artifactId>xmlsec</artifactId>
                <version>${xmlsec.version}</version>
            </dependency>
            <dependency>
                <groupId>org.opensaml</groupId>
                <artifactId>xmltooling</artifactId>
                <version>${xmltooling.version}</version>
            </dependency>
            <dependency>
                <groupId>org.opensaml</groupId>
                <artifactId>openws</artifactId>
                <version>${openws.version}</version>
            </dependency>
            <dependency>
                <groupId>org.wso2.orbit.org.yaml</groupId>
                <artifactId>snakeyaml</artifactId>
                <version>${snakeyaml.version}</version>
            </dependency>
            <dependency>
                <groupId>org.json.wso2</groupId>
                <artifactId>json</artifactId>
                <version>${json.version}</version>
            </dependency>
            <dependency>
                <groupId>org.seleniumhq.selenium</groupId>
                <artifactId>selenium-java</artifactId>
                <version>${selenium.version}</version>
                <exclusions>
                    <exclusion>
                        <groupId>org.seleniumhq.selenium</groupId>
                        <artifactId>selenium-android-driver</artifactId>
                    </exclusion>
                </exclusions>
            </dependency>
            <dependency>
                <groupId>com.opera</groupId>
                <artifactId>operadriver</artifactId>
                <version>${operadriver.version}</version>
                <exclusions>
                    <exclusion>
                        <groupId>org.seleniumhq.selenium</groupId>
                        <artifactId>selenium-remote-driver</artifactId>
                    </exclusion>
                </exclusions>
            </dependency>
            <dependency>
                <groupId>org.wso2.carbon.identity.framework</groupId>
                <artifactId>org.wso2.carbon.identity.application.mgt</artifactId>
                <version>${carbon.identity.framework.version}</version>
            </dependency>
            <dependency>
                <groupId>xerces</groupId>
                <artifactId>xercesImpl</artifactId>
                <version>${xercesImpl.version}</version>
            </dependency>
            <dependency>
                <groupId>org.wso2.carbon.identity.framework</groupId>
                <artifactId>org.wso2.carbon.identity.workflow.mgt</artifactId>
                <version>${carbon.identity.framework.version}</version>
            </dependency>
            <dependency>
                <groupId>org.wso2.carbon.identity.workflow.impl.bps</groupId>
                <artifactId>org.wso2.carbon.identity.workflow.impl</artifactId>
                <version>${identity.workflow.impl.bps.version}</version>
            </dependency>
            <dependency>
                <groupId>org.wso2.carbon.identity.framework</groupId>
                <artifactId>org.wso2.carbon.identity.application.authentication.framework</artifactId>
                <version>${carbon.identity.framework.version}</version>
            </dependency>
            <dependency>
                <groupId>commons-codec</groupId>
                <artifactId>commons-codec</artifactId>
                <version>${commons.codec.version}</version>
            </dependency>
            <dependency>
                <groupId>org.apache.ws.commons.schema.wso2</groupId>
                <artifactId>XmlSchema</artifactId>
                <version>${XmlSchema.version}</version>
            </dependency>
            <dependency>
                <groupId>wsdl4j.wso2</groupId>
                <artifactId>wsdl4j</artifactId>
                <version>${wsdl4j.version}</version>
            </dependency>
            <dependency>
                <groupId>org.wso2.carbon.analytics-common</groupId>
                <artifactId>org.wso2.carbon.databridge.commons</artifactId>
                <scope>test</scope>
                <version>${carbon.analytics-common.version}</version>
            </dependency>
            <dependency>
                <groupId>org.wso2.carbon.analytics-common</groupId>
                <artifactId>org.wso2.carbon.databridge.core</artifactId>
                <scope>test</scope>
                <version>${carbon.analytics-common.version}</version>
            </dependency>
            <dependency>
                <groupId>org.wso2.carbon.analytics-common</groupId>
                <artifactId>org.wso2.carbon.databridge.receiver.thrift</artifactId>
                <scope>test</scope>
                <version>${carbon.analytics-common.version}</version>
            </dependency>
            <dependency>
                <groupId>org.wso2.carbon.multitenancy</groupId>
                <artifactId>org.wso2.carbon.tenant.mgt.stub</artifactId>
                <version>${carbon.multitenancy.version}</version>
            </dependency>
            <dependency>
                <groupId>commons-pool.wso2</groupId>
                <artifactId>commons-pool</artifactId>
                <version>${commons.pool.wso2.version}</version>
            </dependency>

            <!-- Outbound Authenticators -->
            <dependency>
                <groupId>org.wso2.carbon.identity.outbound.auth.oidc</groupId>
                <artifactId>org.wso2.carbon.identity.application.authenticator.oidc</artifactId>
                <version>${identity.outbound.auth.oidc.version}</version>
            </dependency>
            <dependency>
                <groupId>org.wso2.carbon.identity.outbound.auth.sts.passive</groupId>
                <artifactId>org.wso2.carbon.identity.application.authenticator.passive.sts</artifactId>
                <version>${identity.outbound.auth.passive.sts.version}</version>
            </dependency>
            <dependency>
                <groupId>org.wso2.carbon.identity.outbound.auth.saml2</groupId>
                <artifactId>org.wso2.carbon.identity.application.authenticator.samlsso</artifactId>
                <version>${identity.outbound.auth.samlsso.version}</version>
            </dependency>

            <!-- Social Authenticators -->
            <dependency>
                <groupId>org.wso2.carbon.identity.outbound.auth.facebook</groupId>
                <artifactId>org.wso2.carbon.identity.application.authenticator.facebook</artifactId>
                <version>${social.authenticator.facebook.version}</version>
            </dependency>
            <dependency>
                <groupId>org.wso2.carbon.identity.outbound.auth.google</groupId>
                <artifactId>org.wso2.carbon.identity.application.authenticator.google</artifactId>
                <version>${social.authenticator.google.version}</version>
            </dependency>
            <dependency>
                <groupId>org.wso2.carbon.identity.outbound.auth.live</groupId>
                <artifactId>org.wso2.carbon.identity.application.authenticator.live</artifactId>
                <version>${social.authenticator.windowslive.version}</version>
            </dependency>
            <dependency>
                <groupId>org.wso2.carbon.identity.outbound.auth.yahoo</groupId>
                <artifactId>org.wso2.carbon.identity.application.authenticator.yahoo</artifactId>
                <version>${social.authenticator.yahoo.version}</version>
            </dependency>

            <!-- Provisioning Connectors -->
            <dependency>
                <groupId>org.wso2.carbon.identity.outbound.provisioning.spml</groupId>
                <artifactId>org.wso2.carbon.identity.provisioning.connector.spml</artifactId>
                <version>${provisioning.connector.spml.version}</version>
            </dependency>
            <dependency>
                <groupId>org.wso2.carbon.identity.outbound.provisioning.google</groupId>
                <artifactId>org.wso2.carbon.identity.provisioning.connector.google</artifactId>
                <version>${provisioning.connector.google.version}</version>
            </dependency>
            <dependency>
                <groupId>org.wso2.carbon.identity.outbound.provisioning.salesforce</groupId>
                <artifactId>org.wso2.carbon.identity.provisioning.connector.salesforce</artifactId>
                <version>${provisioning.connector.salesforce.version}</version>
            </dependency>
            <dependency>
                <groupId>org.wso2.carbon.identity.outbound.provisioning.scim</groupId>
                <artifactId>org.wso2.carbon.identity.provisioning.connector.scim</artifactId>
                <version>${provisioning.connector.scim.version}</version>
            </dependency>

            <!-- Local Authenticators -->
            <dependency>
                <groupId>org.wso2.carbon.identity.application.auth.basic</groupId>
                <artifactId>org.wso2.carbon.identity.application.authenticator.basicauth</artifactId>
                <version>${identity.local.auth.basicauth.version}</version>
            </dependency>
            <dependency>
                <groupId>org.wso2.carbon.identity.local.auth.iwa</groupId>
                <artifactId>org.wso2.carbon.identity.application.authenticator.iwa</artifactId>
                <version>${identity.local.auth.iwa.version}</version>
            </dependency>
            <dependency>
                <groupId>org.wso2.carbon.identity.local.auth.fido</groupId>
                <artifactId>org.wso2.carbon.identity.application.authenticator.fido</artifactId>
                <version>${identity.local.auth.fido.version}</version>
            </dependency>
            <dependency>
                <groupId>org.wso2.carbon.identity.application.auth.basic</groupId>
                <artifactId>org.wso2.carbon.identity.application.authenticator.basicauth.jwt</artifactId>
                <version>${identity.local.auth.basicauth.version}</version>
            </dependency>
            <dependency>
                <groupId>org.wso2.carbon.identity.application.auth.basic</groupId>
                <artifactId>org.wso2.carbon.identity.application.authentication.handler.identifier</artifactId>
                <version>${identity.local.auth.basicauth.version}</version>
            </dependency>

            <!-- Local Authentication API Connector -->
            <dependency>
                <groupId>org.wso2.carbon.identity.local.auth.api</groupId>
                <artifactId>org.wso2.carbon.identity.local.auth.api.core</artifactId>
                <version>${identity.local.auth.api.version}</version>
            </dependency>
            <dependency>
                <groupId>org.wso2.carbon.identity.local.auth.api</groupId>
                <artifactId>org.wso2.carbon.identity.local.auth.api.endpoint</artifactId>
                <version>${identity.local.auth.api.version}</version>
            </dependency>

            <!-- OAuth2 Grant Type extensions -->
            <dependency>
                <groupId>org.wso2.carbon.extension.identity.oauth2.grantType.jwt</groupId>
                <artifactId>org.wso2.carbon.identity.oauth2.grant.jwt</artifactId>
                <version>${identity.oauth2.jwt.bearer.grant.version}</version>
            </dependency>

            <!-- Forget-me tool. -->
            <dependency>
                <groupId>org.wso2.carbon.privacy</groupId>
                <artifactId>org.wso2.carbon.privacy.forgetme.conf</artifactId>
                <version>${forgetme.tool.version}</version>
            </dependency>
            <dependency>
                <groupId>org.wso2.carbon.privacy</groupId>
                <artifactId>org.wso2.carbon.privacy.forgetme.tool</artifactId>
                <version>${forgetme.tool.version}</version>
            </dependency>

            <!--Conditional authenticator functions-->
            <dependency>
                <groupId>org.wso2.carbon.identity.conditional.auth.functions</groupId>
                <artifactId>org.wso2.carbon.identity.conditional.auth.functions.user</artifactId>
                <version>${conditional.authentication.functions.version}</version>
            </dependency>
            <dependency>
                <groupId>org.wso2.carbon.identity.conditional.auth.functions</groupId>
                <artifactId>org.wso2.carbon.identity.conditional.auth.functions.notification</artifactId>
                <version>${conditional.authentication.functions.version}</version>
            </dependency>
            <dependency>
                <groupId>org.wso2.carbon.identity.conditional.auth.functions</groupId>
                <artifactId>org.wso2.carbon.identity.conditional.auth.functions.cookie</artifactId>
                <version>${conditional.authentication.functions.version}</version>
            </dependency>
            <dependency>
                <groupId>org.wso2.carbon.identity.conditional.auth.functions</groupId>
                <artifactId>org.wso2.carbon.identity.conditional.auth.functions.analytics</artifactId>
                <version>${conditional.authentication.functions.version}</version>
            </dependency>
            <!-- Other Connectors packed with IS -->
            <dependency>
                <groupId>org.wso2.carbon.extension.identity.authenticator.outbound.emailotp</groupId>
                <artifactId>org.wso2.carbon.extension.identity.authenticator.emailotp.connector</artifactId>
                <version>${authenticator.emailotp.version}</version>
            </dependency>
            <dependency>
                <groupId>org.wso2.carbon.extension.identity.authenticator.outbound.smsotp</groupId>
                <artifactId>org.wso2.carbon.extension.identity.authenticator.smsotp.connector</artifactId>
                <version>${authenticator.smsotp.version}</version>
            </dependency>
            <dependency>
                <groupId>org.wso2.carbon.extension.identity.authenticator.outbound.twitter</groupId>
                <artifactId>org.wso2.carbon.extension.identity.authenticator.twitter.connector</artifactId>
                <version>${authenticator.twitter.version}</version>
            </dependency>
            <dependency>
                <groupId>org.wso2.carbon.extension.identity.authenticator</groupId>
                <artifactId>org.wso2.carbon.extension.identity.authenticator.office365.connector</artifactId>
                <version>${authenticator.office365.version}</version>
            </dependency>
            <dependency>
                <groupId>org.wso2.carbon.extension.identity.authenticator.outbound.totp</groupId>
                <artifactId>org.wso2.carbon.extension.identity.authenticator.totp.connector</artifactId>
                <version>${authenticator.totp.version}</version>
            </dependency>
            <dependency>
                <groupId>org.wso2.carbon.extension.identity.authenticator</groupId>
                <artifactId>org.wso2.carbon.extension.identity.authenticator.x509Certificate.connector</artifactId>
                <version>${authenticator.x509.version}</version>
            </dependency>

            <!--
                Dependencies from this point is used in p2 profile gen, added here to get them updated along with
                versions plugin (version plugin only reads the dependencies in dependencyManagement,
                and dependencies section)
            -->
            <dependency>
                <groupId>org.wso2.carbon.identity.carbon.auth.saml2</groupId>
                <artifactId>org.wso2.carbon.identity.authenticator.saml2.sso.feature</artifactId>
                <version>${identity.carbon.auth.saml2.version}</version>
                <type>zip</type>
            </dependency>
            <dependency>
                <groupId>org.wso2.carbon.identity.local.auth.requestpath.basic</groupId>
                <artifactId>org.wso2.carbon.identity.application.authenticator.requestpath.basicauth.server.feature
                </artifactId>
                <version>${identity.outbound.auth.requestpath.basicauth.version}</version>
            </dependency>
            <dependency>
                <groupId>org.wso2.carbon.identity.carbon.auth.mutualssl</groupId>
                <artifactId>org.wso2.carbon.identity.authenticator.mutualssl.feature</artifactId>
                <version>${identity.carbon.auth.mutual.ssl.version}</version>
            </dependency>
            <dependency>
                <groupId>org.wso2.carbon.identity.workflow.user</groupId>
                <artifactId>org.wso2.carbon.user.mgt.workflow.feature</artifactId>
                <version>${identity.user.workflow.version}</version>
            </dependency>
            <dependency>
                <groupId>org.wso2.carbon.identity.userstore.ldap</groupId>
                <artifactId>org.wso2.carbon.ldap.server.feature</artifactId>
                <version>${identity.userstore.ldap.version}</version>
            </dependency>
            <dependency>
                <groupId>org.wso2.carbon.identity.userstore.remote</groupId>
                <artifactId>org.wso2.carbon.identity.user.store.remote.feature</artifactId>
                <version>${identity.userstore.remote.version}</version>
            </dependency>
            <dependency>
                <groupId>org.wso2.carbon.identity.carbon.auth.iwa</groupId>
                <artifactId>org.wso2.carbon.identity.authenticator.iwa.feature</artifactId>
                <version>${identity.carbon.auth.iwa.version}</version>
            </dependency>
            <dependency>
                <groupId>org.wso2.carbon.identity.workflow.template.multisteps</groupId>
                <artifactId>org.wso2.carbon.identity.workflow.template.server.feature</artifactId>
                <version>${identity.workflow.template.multisteps.version}</version>
            </dependency>
            <dependency>
                <groupId>org.wso2.carbon.identity.local.auth.requestpath.oauth</groupId>
                <artifactId>org.wso2.carbon.identity.application.authenticator.requestpath.oauth.server.feature
                </artifactId>
                <version>${identity.outbound.auth.requestpath.oauth.version}</version>
            </dependency>
            <dependency>
                <groupId>org.wso2.carbon.identity.tool.validator.sso.saml2</groupId>
                <artifactId>org.wso2.carbon.identity.tools.saml.validator.feature</artifactId>
                <version>${identity.tool.samlsso.validator.version}</version>
            </dependency>
            <dependency>
                <groupId>org.wso2.carbon.identity.datapublisher.authentication</groupId>
                <artifactId>org.wso2.carbon.identity.data.publisher.application.authentication.server.feature
                </artifactId>
                <version>${identity.data.publisher.authentication.version}</version>
            </dependency>
            <dependency>
                <groupId>org.wso2.carbon.identity.data.publisher.oauth</groupId>
                <artifactId>org.wso2.carbon.identity.data.publisher.oauth.server.feature</artifactId>
                <version>${identity.data.publisher.oauth.version}</version>
            </dependency>
            <dependency>
                <groupId>org.wso2.carbon.identity.data.publisher.audit</groupId>
                <artifactId>org.wso2.carbon.identity.data.publisher.audit.user.operation.server.feature</artifactId>
                <version>${identity.data.publisher.audit.version}</version>
            </dependency>
            <dependency>
                <groupId>org.wso2.carbon.identity.auth.rest</groupId>
                <artifactId>org.wso2.carbon.identity.auth.server.feature</artifactId>
                <version>${carbon.identity.auth.version}</version>
            </dependency>
            <dependency>
                <groupId>org.wso2.carbon.identity.event.handler.accountlock</groupId>
                <artifactId>org.wso2.carbon.identity.handler.event.account.lock.feature</artifactId>
                <version>${identity.event.handler.account.lock.version}</version>
            </dependency>
            <dependency>
                <groupId>org.wso2.carbon.identity.event.handler.notification</groupId>
                <artifactId>org.wso2.carbon.email.mgt.feature</artifactId>
                <version>${identity.event.handler.notification.version}</version>
            </dependency>
            <dependency>
                <groupId>org.wso2.carbon.identity.metadata.saml2</groupId>
                <artifactId>org.wso2.carbon.identity.idp.metadata.saml2.server.feature</artifactId>
                <version>${identity.metadata.saml.version}</version>
            </dependency>

            <dependency>
                <groupId>org.wso2.carbon.identity.application.authz.xacml</groupId>
                <artifactId>org.wso2.carbon.identity.application.authz.xacml.server.feature</artifactId>
                <version>${identity.app.authz.xacml.version}</version>
            </dependency>
            <dependency>
                <groupId>org.wso2.carbon.extension.identity.oauth.addons</groupId>
                <artifactId>org.wso2.carbon.identity.oauth2.validators.xacml.server.feature</artifactId>
                <version>${identity.oauth2.validators.xacml.version}</version>
            </dependency>
            <dependency>
                <groupId>org.apache.felix</groupId>
                <artifactId>org.apache.felix.scr.ds-annotations</artifactId>
                <version>${ds-annotations.version}</version>
            </dependency>
            <dependency>
                <groupId>org.wso2.carbon.consent.mgt</groupId>
                <artifactId>org.wso2.carbon.consent.mgt.server.feature</artifactId>
                <version>${carbon.consent.mgt.version}</version>
            </dependency>
            <dependency>
                <groupId>org.wso2.carbon.identity.framework</groupId>
                <artifactId>org.wso2.carbon.identity.consent.mgt</artifactId>
                <version>${carbon.identity.framework.version}</version>
            </dependency>
            <dependency>
                <groupId>org.wso2.carbon.utils</groupId>
                <artifactId>org.wso2.carbon.database.utils</artifactId>
                <version>${carbon.database.utils.version}</version>
            </dependency>
            <dependency>
                <groupId>org.wso2.carbon.registry</groupId>
                <artifactId>org.wso2.carbon.registry.properties.stub</artifactId>
                <version>${carbon.registry.version}</version>
            </dependency>
            <dependency>
                <groupId>org.wso2.carbon.identity.oauth.uma</groupId>
                <artifactId>org.wso2.carbon.identity.oauth.uma.server.feature</artifactId>
                <version>${carbon.identity.oauth.uma.version}</version>
            </dependency>
            <dependency>
                <groupId>org.wso2.carbon.extension.identity.x509certificate</groupId>
                <artifactId>org.wso2.carbon.extension.identity.x509Certificate.validation.server.feature</artifactId>
                <version>${org.wso2.carbon.extension.identity.x509certificate.version}</version>
            </dependency>
            <dependency>
                <groupId>org.wso2.carbon.identity.conditional.auth.functions</groupId>
                <artifactId>org.wso2.carbon.identity.conditional.auth.functions.server.feature</artifactId>
                <version>${conditional.authentication.functions.version}</version>
            </dependency>
            <dependency>
                <groupId>org.wso2.msf4j</groupId>
                <artifactId>msf4j-core</artifactId>
                <version>${msf4j.version}</version>
            </dependency>
            <dependency>
                <groupId>org.wso2.msf4j</groupId>
                <artifactId>msf4j-microservice</artifactId>
                <version>${msf4j.version}</version>
            </dependency>
        </dependencies>
    </dependencyManagement>

    <profiles>
        <profile>
            <id>Sign-Artifacts</id>
            <activation>
                <property>
                    <name>sign</name>
                </property>
            </activation>
            <build>
                <plugins>
                    <plugin>
                        <groupId>org.apache.maven.plugins</groupId>
                        <artifactId>maven-gpg-plugin</artifactId>
                        <version>1.0-alpha-3</version>
                        <executions>
                            <execution>
                                <id>sign-artifacts</id>
                                <phase>verify</phase>
                                <goals>
                                    <goal>sign</goal>
                                </goals>
                            </execution>
                        </executions>
                    </plugin>
                </plugins>
            </build>
        </profile>
        <profile>
            <id>wso2-release</id>
            <build>
                <plugins>
                    <plugin>
                        <groupId>org.apache.maven.plugins</groupId>
                        <artifactId>maven-javadoc-plugin</artifactId>
                        <version>2.10.1</version>
                        <executions>
                            <execution>
                                <id>attach-javadocs</id>
                                <goals>
                                    <goal>jar</goal>
                                </goals>
                                <configuration> <!-- add this to disable checking -->
                                    <additionalparam>-Xdoclint:none</additionalparam>
                                </configuration>
                            </execution>
                        </executions>
                    </plugin>
                </plugins>
            </build>
        </profile>

    </profiles>

    <properties>

        <!--Carbon Identity Framework Version-->
<<<<<<< HEAD
        <carbon.identity.framework.version>5.12.111-SNAPSHOT</carbon.identity.framework.version>
=======
        <carbon.identity.framework.version>5.12.115</carbon.identity.framework.version>
>>>>>>> 32e864cc
        <carbon.identity.framework.version.range>[5.11.0, 6.0.0]</carbon.identity.framework.version.range>

        <!--Identity Repo Versions-->
        <identity.carbon.auth.saml2.version>5.2.9</identity.carbon.auth.saml2.version>
        <identity.inbound.auth.saml.version>5.4.19</identity.inbound.auth.saml.version>
        <identity.inbound.auth.oauth.version>6.0.38</identity.inbound.auth.oauth.version>
        <identity.inbound.auth.openid.version>5.2.6</identity.inbound.auth.openid.version>
        <identity.agent.sso.version>5.1.14</identity.agent.sso.version>
        <identity.inbound.auth.sts.version>5.2.16</identity.inbound.auth.sts.version>
        <identity.outbound.auth.requestpath.basicauth.version>5.1.5</identity.outbound.auth.requestpath.basicauth.version>
        <identity.carbon.auth.mutual.ssl.version>5.1.3</identity.carbon.auth.mutual.ssl.version>
        <identity.user.account.association.version>5.1.5</identity.user.account.association.version>
        <identity.user.workflow.version>5.1.5</identity.user.workflow.version>
        <identity.user.ws.version>5.1.8</identity.user.ws.version>
        <identity.userstore.ldap.version>5.1.6</identity.userstore.ldap.version>
        <identity.userstore.remote.version>5.1.4</identity.userstore.remote.version>
        <identity.workflow.impl.bps.version>5.1.13</identity.workflow.impl.bps.version>
        <identity.carbon.auth.iwa.version>5.1.6</identity.carbon.auth.iwa.version>
        <identity.workflow.template.multisteps.version>5.1.5</identity.workflow.template.multisteps.version>
        <identity.outbound.auth.requestpath.oauth.version>5.1.5</identity.outbound.auth.requestpath.oauth.version>
        <identity.inbound.provisioning.scim.version>5.3.31</identity.inbound.provisioning.scim.version>
        <identity.inbound.provisioning.scim2.version>1.2.3</identity.inbound.provisioning.scim2.version>
        <identity.tool.samlsso.validator.version>5.1.6</identity.tool.samlsso.validator.version>
        <identity.data.publisher.authentication.version>5.1.8</identity.data.publisher.authentication.version>
        <identity.data.publisher.oauth.version>1.0.4</identity.data.publisher.oauth.version>
        <identity.data.publisher.audit.version>1.0.3</identity.data.publisher.audit.version>
        <identity.governance.version>1.1.32</identity.governance.version>
        <carbon.identity.auth.version>1.1.20</carbon.identity.auth.version>
        <identity.event.handler.account.lock.version>1.1.13</identity.event.handler.account.lock.version>
        <identity.event.handler.notification.version>1.0.21</identity.event.handler.notification.version>
        <identity.app.authz.xacml.version>2.0.2</identity.app.authz.xacml.version>
        <identity.oauth2.validators.xacml.version>1.0.9</identity.oauth2.validators.xacml.version>
        <org.wso2.carbon.extension.identity.x509certificate.version>1.0.3</org.wso2.carbon.extension.identity.x509certificate.version>
        <!--<identity.agent.entitlement.proxy.version>5.1.1</identity.agent.entitlement.proxy.version>-->
        <!--<identity.carbon.auth.signedjwt.version>5.1.1</identity.carbon.auth.signedjwt.version>-->
        <!--<identity.userstore.cassandra.version>5.1.1</identity.userstore.cassandra.version>-->
        <!--<identity.agent-entitlement-filter.version>5.1.1</identity.agent-entitlement-filter.version>-->

        <!-- Authenticator Properties -->
        <identity.outbound.auth.oidc.version>5.1.17</identity.outbound.auth.oidc.version>
        <identity.outbound.auth.passive.sts.version>5.2.2</identity.outbound.auth.passive.sts.version>
        <identity.outbound.auth.samlsso.version>5.1.18</identity.outbound.auth.samlsso.version>

        <!-- Social Authenticator Properties -->
        <social.authenticator.facebook.version>5.1.14</social.authenticator.facebook.version>
        <social.authenticator.google.version>5.1.6</social.authenticator.google.version>
        <social.authenticator.windowslive.version>5.1.4</social.authenticator.windowslive.version>
        <social.authenticator.yahoo.version>5.1.4</social.authenticator.yahoo.version>

        <!-- Provisioning connector Properties -->
        <provisioning.connector.spml.version>5.1.2</provisioning.connector.spml.version>
        <provisioning.connector.google.version>5.1.5</provisioning.connector.google.version>
        <provisioning.connector.salesforce.version>5.1.4</provisioning.connector.salesforce.version>
        <provisioning.connector.scim.version>5.1.10</provisioning.connector.scim.version>

        <!-- Local Authenticator Properties -->
        <identity.local.auth.basicauth.version>6.0.5</identity.local.auth.basicauth.version>
        <identity.local.auth.fido.version>5.1.13</identity.local.auth.fido.version>
        <identity.local.auth.iwa.version>5.3.11</identity.local.auth.iwa.version>

        <!-- Local Authentication API Connector Properties -->
        <identity.local.auth.api.version>2.1.1</identity.local.auth.api.version>

        <!-- OAuth2 Grant Type extensions -->
        <identity.oauth2.jwt.bearer.grant.version>1.0.15</identity.oauth2.jwt.bearer.grant.version>

        <!--SAML Metadata-->
        <identity.metadata.saml.version>1.0.5</identity.metadata.saml.version>

        <!-- Connectors -->
        <authenticator.totp.version>2.0.12</authenticator.totp.version>
        <authenticator.office365.version>1.0.4</authenticator.office365.version>
        <authenticator.smsotp.version>2.0.13</authenticator.smsotp.version>
        <authenticator.emailotp.version>2.0.10</authenticator.emailotp.version>
        <authenticator.twitter.version>1.0.10</authenticator.twitter.version>
        <authenticator.x509.version>2.0.6</authenticator.x509.version>

        <conditional.authentication.functions.version>0.1.27</conditional.authentication.functions.version>

        <!-- Forget-me tool -->
        <forgetme.tool.version>1.1.20</forgetme.tool.version>

        <!--Identity Repo Versions End-->

        <bcprov.jdk13.version>140</bcprov.jdk13.version>
        <bcprov.jdk15.version>132</bcprov.jdk15.version>
        <sevlet.api.version>2.5</sevlet.api.version>
        <jsp.api.version>2.0</jsp.api.version>
        <neethi.wso2.version>2.0.4.wso2v5</neethi.wso2.version>
        <axiom.impl.version>1.2.12</axiom.impl.version>
        <axiom.version>1.2.11-wso2v6</axiom.version>
        <gdata.core.wso2.version>1.47.0.wso2v1</gdata.core.wso2.version>
        <json.simple.version>1.1</json.simple.version>
        <openid4java.consumer.version>1.0.0</openid4java.consumer.version>
        <opensaml.version>2.6.4</opensaml.version>
        <opensaml2.wso2.version>2.6.4.wso2v3</opensaml2.wso2.version>
        <joda.version>2.9.4</joda.version>
        <joda.wso2.version>2.9.4.wso2v1</joda.wso2.version>
        <wss4j.wso2.version>1.5.11.wso2v17</wss4j.wso2.version>
        <openws.version>1.5.4</openws.version>
        <charon.version>2.1.3</charon.version>
        <xalan.version>2.7.1</xalan.version>
        <xalan.wso2.version>2.7.0.wso2v1</xalan.wso2.version>
        <rampart.wso2.version>1.6.1-wso2v27</rampart.wso2.version>
        <rampart.wso2.version.1>1.6.1-wso2v26</rampart.wso2.version.1>
        <orbit.version.commons.httpclient>4.2.5.wso2v1</orbit.version.commons.httpclient>
        <commons.httpclient.version>3.1</commons.httpclient.version>
        <httpcore.wso2.version>4.3.3.wso2v1</httpcore.wso2.version>
        <httpclient.version>4.3.3</httpclient.version>
        <xml.apis.version>1.4.01</xml.apis.version>
        <jstl.version>1.1.2</jstl.version>
        <taglibs.version>1.1.2</taglibs.version>
        <google.collect.wso2.version>1.0.0.wso2v2</google.collect.wso2.version>
        <junit.version>3.8.1</junit.version>
        <carbon.kernel.version>4.4.33</carbon.kernel.version>
        <carbon.commons.version>4.6.43</carbon.commons.version>
        <carbon.dashboards.version>2.0.19</carbon.dashboards.version>
        <carbon.p2.plugin.version>1.5.4</carbon.p2.plugin.version>
        <oauth2.client.version>1.0.0</oauth2.client.version>
        <orbit.version.axis2>1.6.1.wso2v11</orbit.version.axis2>
        <stratos.version.221>2.2.1</stratos.version.221>
        <stratos.version.220>2.2.0</stratos.version.220>
        <apache.derby.wso2.version>10.3.2.1wso2v1</apache.derby.wso2.version>
        <hibernate.wso2.version>3.2.5.ga-wso2v1</hibernate.wso2.version>
        <ehcache.version>1.5.0.wso2v3</ehcache.version>
        <bcel.wso2.version>5.2.0.wso2v1</bcel.wso2.version>
        <asm.wso2.version>3.1.wso2v1</asm.wso2.version>
        <cglib.wso2.version>2.2.wso2v1</cglib.wso2.version>
        <jibx.wso2.version>1.2.1.wso2v1</jibx.wso2.version>
        <jaxb.wso2.version>2.2.5.wso2v1</jaxb.wso2.version>
        <kaptcha.wso2.version>2.3.0.wso2v1</kaptcha.wso2.version>
        <version.commons.logging>1.1.1</version.commons.logging>
        <commons.lang.version>2.6</commons.lang.version>
        <emma.version>2.1.5320</emma.version>
        <jaggeryjs.version>0.12.6</jaggeryjs.version>
        <stratos.version>2.2.0</stratos.version>
        <ws.module.version>${jaggery.extensions.version}</ws.module.version>
        <oauth.module.version>${jaggery.extensions.version}</oauth.module.version>
        <email.module.version>${jaggery.extensions.version}</email.module.version>
        <uuid.module.version>${jaggery.extensions.version}</uuid.module.version>
        <securevault.wso2.version>1.0.0</securevault.wso2.version>
        <process.module.version>${jaggery.extensions.version}</process.module.version>
        <caramel.module.version>${jaggery.extensions.version}</caramel.module.version>
        <carbon.module.version>${jaggery.extensions.version}</carbon.module.version>
        <handlebars.module.version>${jaggery.extensions.version}</handlebars.module.version>
        <markdown.module.verion>${jaggery.extensions.version}</markdown.module.verion>
        <gadget.module.version>${jaggery.extensions.version}</gadget.module.version>
        <i18n.module.version>${jaggery.extensions.version}</i18n.module.version>
        <wso2.store.version>2.0.0</wso2.store.version>
        <operadriver.version>0.8.1</operadriver.version>
        <selenium.version>2.40.0</selenium.version>
        <testng.version>6.1.1</testng.version>
        <carbon.deployment.version>4.7.19</carbon.deployment.version>
        <carbon.registry.version>4.6.38</carbon.registry.version>
        <carbon.multitenancy.version>4.6.11</carbon.multitenancy.version>
        <jaggery.extensions.version>1.5.5</jaggery.extensions.version>
        <axis2.jibx.wso2.version>1.6.1.wso2v11</axis2.jibx.wso2.version>
        <axis2.jaxb.wso2.version>1.6.1.wso2v11</axis2.jaxb.wso2.version>
        <axiom.wso2.version>1.2.11.wso2v10</axiom.wso2.version>
        <carbon.automation.version>4.4.3</carbon.automation.version>
        <carbon.automationutils.version>4.4.1</carbon.automationutils.version>
        <charon.orbit.version>2.1.6</charon.orbit.version>
        <apache.wink.version>1.1.3-incubating</apache.wink.version>
        <apache.ws.security.version>1.6.9</apache.ws.security.version>
        <commons-collections.version>3.2.2</commons-collections.version>
        <javax.servlet.version>2.5</javax.servlet.version>
        <slf4j.version>1.7.0</slf4j.version>
        <apache.openejb.version>4.5.2</apache.openejb.version>
        <axis2.client.version>1.6.1-wso2v27</axis2.client.version>
        <axis2.wso2.version>1.6.1-wso2v27</axis2.wso2.version>
        <axis2-transports.version>2.0.0-wso2v23</axis2-transports.version>
        <json-smart.version>1.3</json-smart.version>
        <nimbusds.version>5.8.0.wso2v1</nimbusds.version>
        <nimbus.oidc.sdk.version>5.52</nimbus.oidc.sdk.version>
        <commons-codec.version>1.4.0.wso2v1</commons-codec.version>
        <h2database.wso2.version>1.2.140.wso2v3</h2database.wso2.version>
        <felix.framework.version>1.0.3</felix.framework.version>
        <osgi.compendium.version>1.0.0</osgi.compendium.version>
        <equinox.http.servlet.version>2.2.2</equinox.http.servlet.version>
        <equinox.http.helper.version>1.0.0</equinox.http.helper.version>
        <equinox.jsp.jasper.version>1.0.1.R33x_v20070816</equinox.jsp.jasper.version>
        <javax.servlet.jsp.version>2.0.0.v200706191603</javax.servlet.jsp.version>
        <eclipse.microprofile.version>1.2</eclipse.microprofile.version>
        <cipher-tool.version>1.0.0-wso2v3</cipher-tool.version>
        <jacoco.agent.version>0.7.5.201505241946</jacoco.agent.version>
        <project.scm.id>my-scm-server</project.scm.id>
        <carbon.business-process.version>4.4.39</carbon.business-process.version>
        <carbon.analytics-common.version>5.1.42</carbon.analytics-common.version>
        <osgi.framework.imp.pkg.version.range>[1.7.0, 2.0.0)</osgi.framework.imp.pkg.version.range>
        <osgi.service.component.imp.pkg.version.range>[1.2.0, 2.0.0)</osgi.service.component.imp.pkg.version.range>
        <org.apache.tomcat.wso2.version>7.0.52.wso2v5</org.apache.tomcat.wso2.version>
        <xmlsec.version>1.4.4</xmlsec.version>
        <xmltooling.version>1.3.1</xmltooling.version>
        <carbon.metrics.version>1.2.3</carbon.metrics.version>
        <xercesImpl.version>2.8.1</xercesImpl.version>
        <commons.codec.version>1.8</commons.codec.version>
        <XmlSchema.version>1.4.7.wso2v3</XmlSchema.version>
        <wsdl4j.version>1.6.2.wso2v2</wsdl4j.version>
        <commons.pool.wso2.version>1.5.6.wso2v1</commons.pool.wso2.version>
        <ds-annotations.version>1.2.10</ds-annotations.version>
        <snakeyaml.version>1.16.0.wso2v1</snakeyaml.version>
        <json.version>3.0.0.wso2v1</json.version>
        <carbon.consent.mgt.version>2.0.14</carbon.consent.mgt.version>
        <carbon.database.utils.version>2.0.7</carbon.database.utils.version>
        <carbon.identity.oauth.uma.version>1.0.11</carbon.identity.oauth.uma.version>
        <liberty.maven.plugin.version>2.2</liberty.maven.plugin.version>
        <maven.war.plugin.version>3.2.0</maven.war.plugin.version>
        <snakeyaml.version.range>[1.16.0, 1.17.0)</snakeyaml.version.range>
        <msf4j.version>2.6.2</msf4j.version>
        <commons-lang.wso2.osgi.version.range>[2.6.0,3.0.0)</commons-lang.wso2.osgi.version.range>
        <org.eclipse.jetty.runner.version>9.4.11.v20180605</org.eclipse.jetty.runner.version>
    </properties>

    <repositories>
        <!-- Before adding ANYTHING in here, please start a discussion on the dev list.
	Ideally the Axis2 build should only use Maven central (which is available
	by default) and nothing else. We had troubles with other repositories in
	the past. Therefore configuring additional repositories here should be
	considered very carefully. -->
        <repository>
            <id>wso2-nexus</id>
            <name>WSO2 internal Repository</name>
            <url>http://maven.wso2.org/nexus/content/groups/wso2-public/</url>
            <releases>
                <enabled>true</enabled>
                <updatePolicy>daily</updatePolicy>
                <checksumPolicy>ignore</checksumPolicy>
            </releases>
        </repository>

        <repository>
            <id>wso2.releases</id>
            <name>WSO2 internal Repository</name>
            <url>http://maven.wso2.org/nexus/content/repositories/releases/</url>
            <releases>
                <enabled>true</enabled>
                <updatePolicy>daily</updatePolicy>
                <checksumPolicy>ignore</checksumPolicy>
            </releases>
        </repository>

        <repository>
            <id>wso2.snapshots</id>
            <name>WSO2 Snapshot Repository</name>
            <url>http://maven.wso2.org/nexus/content/repositories/snapshots/</url>
            <snapshots>
                <enabled>true</enabled>
                <updatePolicy>daily</updatePolicy>
            </snapshots>
            <releases>
                <enabled>false</enabled>
            </releases>
        </repository>

    </repositories>

    <scm>
        <url>https://github.com/wso2/product-is.git</url>
        <developerConnection>scm:git:https://github.com/wso2/product-is.git</developerConnection>
        <connection>scm:git:https://github.com/wso2/product-is.git</connection>
        <tag>HEAD</tag>
    </scm>


</project><|MERGE_RESOLUTION|>--- conflicted
+++ resolved
@@ -1730,11 +1730,7 @@
     <properties>
 
         <!--Carbon Identity Framework Version-->
-<<<<<<< HEAD
         <carbon.identity.framework.version>5.12.111-SNAPSHOT</carbon.identity.framework.version>
-=======
-        <carbon.identity.framework.version>5.12.115</carbon.identity.framework.version>
->>>>>>> 32e864cc
         <carbon.identity.framework.version.range>[5.11.0, 6.0.0]</carbon.identity.framework.version.range>
 
         <!--Identity Repo Versions-->
