<?xml version="1.0" encoding="utf-8"?>
<!--
  ~ Copyright (c) 2014, WSO2 LLC. (http://www.wso2.org) All Rights Reserved.
  ~
  ~ Licensed under the Apache License, Version 2.0 (the "License");
  ~ you may not use this file except in compliance with the License.
  ~ You may obtain a copy of the License at
  ~
  ~      http://www.apache.org/licenses/LICENSE-2.0
  ~
  ~ Unless required by applicable law or agreed to in writing, software
  ~ distributed under the License is distributed on an "AS IS" BASIS,
  ~ WITHOUT WARRANTIES OR CONDITIONS OF ANY KIND, either express or implied.
  ~ See the License for the specific language governing permissions and
  ~ limitations under the License.
  -->
<project xmlns="http://maven.apache.org/POM/4.0.0" xmlns:xsi="http://www.w3.org/2001/XMLSchema-instance" xsi:schemaLocation="http://maven.apache.org/POM/4.0.0 http://maven.apache.org/maven-v4_0_0.xsd">

    <parent>
        <groupId>org.wso2</groupId>
        <artifactId>wso2</artifactId>
        <version>1.2</version>
    </parent>


    <modelVersion>4.0.0</modelVersion>
    <groupId>org.wso2.is</groupId>
    <artifactId>identity-server-parent</artifactId>
    <packaging>pom</packaging>
    <description>WSO2 Identity Server</description>
    <version>7.0.0-m4-SNAPSHOT</version>
    <name>WSO2 Identity Server</name>
    <url>http://wso2.org/projects/identity</url>

    <modules>
        <module>modules/features</module>
        <module>modules/p2-profile-gen</module>
        <module>modules/callhome</module>
        <module>modules/connectors</module>
        <module>modules/api-resources</module>
        <module>modules/authenticators</module>
        <module>modules/social-authenticators</module>
        <module>modules/provisioning-connectors</module>
        <module>modules/local-authenticators</module>
        <module>modules/oauth2-grant-types</module>
        <module>modules/distribution</module>
        <module>modules/styles</module>
        <module>modules/tests-utils</module>
        <module>modules/integration</module>
    </modules>

    <licenses>
        <license>
            <name>Apache License Version 2.0</name>
            <url>http://www.apache.org/licenses/LICENSE-2.0</url>
        </license>
    </licenses>

    <organization>
        <name>WSO2</name>
        <url>http://www.wso2.org</url>
    </organization>

    <issueManagement>
        <system>JIRA</system>
        <url>http://www.wso2.org/jira/browse/IDENTITY</url>
    </issueManagement>
    <mailingLists>
        <mailingList>
            <name>Identity Server Developers</name>
            <subscribe>identity-dev-subscribe@wso2.org</subscribe>
            <unsubscribe>identity-dev-unsubscribe@wso2.org</unsubscribe>
            <post>identity-dev@wso2.org</post>
            <archive>http://wso2.org/mailarchive/identity-dev/</archive>
        </mailingList>
    </mailingLists>

    <inceptionYear>2007</inceptionYear>

    <developers>
        <developer>
            <name>Ruchith Fernando</name>
            <id>ruchith</id>
            <email>ruchith AT wso2.com</email>
            <organization>WSO2</organization>
        </developer>
        <developer>
            <name>Dimuthu Leelaratne</name>
            <id>dimuthul</id>
            <email>dimuthul AT wso2.com</email>
            <organization>WSO2</organization>
        </developer>
        <developer>
            <name>Dumindu Perera</name>
            <id>dumindu</id>
            <email>dumindu AT wso2.com</email>
            <organization>WSO2</organization>
        </developer>
        <developer>
            <name>Saminda Abeyruwan</name>
            <id>saminda</id>
            <email>saminda AT wso2.com</email>
            <organization>WSO2</organization>
        </developer>
        <developer>
            <name>Nandana Mihindukulasooriya</name>
            <id>nandana</id>
            <email>nandana AT wso2.com</email>
            <organization>WSO2</organization>
        </developer>
        <developer>
            <name>Prabath Siriwardena</name>
            <id>prabath</id>
            <email>prabath AT wso2.com</email>
            <organization>WSO2</organization>
        </developer>
        <developer>
            <name>Thilina Buddhika</name>
            <id>thilina</id>
            <email>thilinab AT wso2.com</email>
            <organization>WSO2</organization>
        </developer>
        <developer>
            <name>Amila Jayasekara</name>
            <id>amilaj</id>
            <email>amilaj AT wso2.com</email>
            <organization>WSO2</organization>
        </developer>
        <developer>
            <name>Asela Pathberiya</name>
            <id>asela</id>
            <email>asela AT wso2.com</email>
            <organization>WSO2</organization>
        </developer>
        <developer>
            <name>Hasini Gunasinghe</name>
            <id>hasini</id>
            <email>hasini AT wso2.com</email>
            <organization>WSO2</organization>
        </developer>
        <developer>
            <name>Manjula Rathnayake</name>
            <id>manjula</id>
            <email>manjular AT wso2.com</email>
            <organization>WSO2</organization>
        </developer>
        <developer>
            <name>Suresh Attanayake</name>
            <id>suresh</id>
            <email>suresh AT wso2.com</email>
            <organization>WSO2</organization>
        </developer>
        <developer>
            <name>Johann Nallathamby</name>
            <id>johann</id>
            <email>johann AT wso2.com</email>
            <organization>WSO2</organization>
        </developer>
        <developer>
            <name>Dulanja Liyanage</name>
            <id>dulanja</id>
            <email>dulanja AT wso2.com</email>
            <organization>WSO2</organization>
        </developer>
        <developer>
            <name>Ishara Karunarathna</name>
            <id>ishara</id>
            <email>isharak AT wso2.com</email>
            <organization>WSO2</organization>
        </developer>
        <developer>
            <name>Darshana Gunawardana</name>
            <id>darshana</id>
            <email>darshana AT wso2.com</email>
            <organization>WSO2</organization>
        </developer>
        <developer>
            <name>Pushpalanka Jayawardana</name>
            <id>pushpalanka</id>
            <email>lanka AT wso2.com</email>
            <organization>WSO2</organization>
        </developer>
        <developer>
            <name>Chamath Gunawardana</name>
            <id>chamath</id>
            <email>chamathg AT wso2.com</email>
            <organization>WSO2</organization>
        </developer>
        <developer>
            <name>Thanuja Jayasinghe</name>
            <id>thanuja</id>
            <email>thanuja AT wso2.com</email>
            <organization>WSO2</organization>
        </developer>
        <developer>
            <name>Isura Karunarathna</name>
            <id>isura</id>
            <email>isura AT wso2.com</email>
            <organization>WSO2</organization>
        </developer>
        <developer>
            <name>Prasad Tissera</name>
            <id>prasad</id>
            <email>prasadt AT wso2.com</email>
            <organization>WSO2</organization>
        </developer>
        <developer>
            <name>Pulasthi Mahawithana</name>
            <id>pulasthi</id>
            <email>pulasthim AT wso2.com</email>
            <organization>WSO2</organization>
        </developer>
        <developer>
            <name>Hasintha Indrajee</name>
            <id>hasintha</id>
            <email>hasintha AT wso2.com</email>
            <organization>WSO2</organization>
        </developer>
        <developer>
            <name>Gayan Gunawardana</name>
            <id>gayan</id>
            <email>gayan AT wso2.com</email>
            <organization>WSO2</organization>
        </developer>
        <developer>
            <name>Tharindu Edirisinghe</name>
            <id>tharindue</id>
            <email>tharindue AT wso2.com</email>
            <organization>WSO2</organization>
        </developer>
        <developer>
            <name>Malithi Edirisinghe</name>
            <id>malithim</id>
            <email>malithim AT wso2.com</email>
            <organization>WSO2</organization>
        </developer>
        <developer>
            <name>Godwin Shrimal</name>
            <id>godwin</id>
            <email>godwin AT wso2.com</email>
            <organization>WSO2</organization>
        </developer>
        <developer>
            <name>Omindu Rathnaweera</name>
            <id>omindu</id>
            <email>omindu AT wso2.com</email>
            <organization>WSO2</organization>
        </developer>
        <developer>
            <name>Nuwandi Wickramasinghe</name>
            <id>nuwandiw</id>
            <email>nuwandiw AT wso2.com</email>
            <organization>WSO2</organization>
        </developer>
        <developer>
            <name>Kasun Bandara</name>
            <id>kasunb</id>
            <email>kasunb AT wso2.com</email>
            <organization>WSO2</organization>
        </developer>
        <developer>
            <name>Indunil Upeksha</name>
            <id>indunil</id>
            <email>indunil AT wso2.com</email>
            <organization>WSO2</organization>
        </developer>
        <developer>
            <name>Hasanthi Dissanayake</name>
            <id>hasanthi</id>
            <email>hasanthi AT wso2.com</email>
            <organization>WSO2</organization>
        </developer>
        <developer>
            <name>Maduranga Siriwardena</name>
            <id>maduranga</id>
            <email>maduranga AT wso2.com</email>
            <organization>WSO2</organization>
        </developer>
        <developer>
            <name>Chamila Wijayarathna</name>
            <id>chamila</id>
            <email>chamila AT wso2.com</email>
            <organization>WSO2</organization>
        </developer>
        <developer>
            <name>Chanaka Jayasena</name>
            <id>chanaka</id>
            <email>chanaka AT wso2.com</email>
            <organization>WSO2</organization>
        </developer>
        <developer>
            <name>Chamara Philips</name>
            <id>chamarap</id>
            <email>chamarap AT wso2.com</email>
            <organization>WSO2</organization>
        </developer>
        <developer>
            <name>Damith Senanayake</name>
            <id>damiths</id>
            <email>damiths AT wso2.com</email>
            <organization>WSO2</organization>
        </developer>
        <developer>
            <name>Jayanga Kaushalya</name>
            <id>jayangak</id>
            <email>jayangak AT wso2.com</email>
            <organization>WSO2</organization>
        </developer>
        <developer>
            <name>Farasath Ahamed</name>
            <id>farasatha</id>
            <email>farasatha AT wso2.com</email>
            <organization>WSO2</organization>
        </developer>
        <developer>
            <name>Dharshana Kasun Warusavitharana</name>
            <id>dharshanaw</id>
            <email>dharshanaw AT wso2.com</email>
            <organization>WSO2</organization>
        </developer>
        <developer>
            <name>Ayesha Dissanayaka</name>
            <id>ayesha</id>
            <email>ayesha AT wso2.com</email>
            <organization>WSO2</organization>
        </developer>
        <developer>
            <name>Ashen Weerathunga</name>
            <id>ashen</id>
            <email>ashen AT wso2.com</email>
            <organization>WSO2</organization>
        </developer>
        <developer>
            <name>Dimuthu De Lanerolle</name>
            <id>dimuthud</id>
            <email>dimuthud AT wso2.com</email>
            <organization>WSO2</organization>
        </developer>
        <developer>
            <name>Ruwan Abeykoon</name>
            <id>ruwana</id>
            <email>ruwana AT wso2.com</email>
            <organization>WSO2</organization>
        </developer>
        <developer>
            <name>Kasun Gajasinghe</name>
            <id>kasung</id>
            <email>kasung AT wso2.com</email>
            <organization>WSO2</organization>
        </developer>
        <developer>
            <name>Dinusha Senanayaka</name>
            <id>dinusha</id>
            <email>dinusha AT wso2.com</email>
            <organization>WSO2</organization>
        </developer>
        <developer>
            <name>Lahiru Manohara</name>
            <id>lahiruma</id>
            <email>lahiruma AT wso2.com</email>
            <organization>WSO2</organization>
        </developer>
        <developer>
            <name>Rushmin Fernando</name>
            <id>rushmin</id>
            <email>rushmin AT wso2.com</email>
            <organization>WSO2</organization>
        </developer>
        <developer>
            <name>Lahiru Ekanayake</name>
            <id>lahirue</id>
            <email>lahirue AT wso2.com</email>
            <organization>WSO2</organization>
        </developer>
        <developer>
            <name>Lahiru Cooray</name>
            <id>lahiruc</id>
            <email>lahiruc AT wso2.com</email>
            <organization>WSO2</organization>
        </developer>
        <developer>
            <name>Dinali Dabarera</name>
            <id>Dinali</id>
            <email>dinali AT wso2.com</email>
            <organization>WSO2</organization>
        </developer>
        <developer>
            <name>Nilasini Thirunavukaarasu</name>
            <id>Nilasini</id>
            <email>nilasini AT wso2.com</email>
            <organization>WSO2</organization>
        </developer>
        <developer>
            <name>Sathya Bandara</name>
            <id>Sathya</id>
            <email>sathya AT wso2.com</email>
            <organization>WSO2</organization>
        </developer>
        <developer>
            <name>Supun Priyadarshana</name>
            <id>Supun</id>
            <email>supunp AT wso2.com</email>
            <organization>WSO2</organization>
        </developer>
        <developer>
            <name>Thilina Madumal</name>
            <id>Thilina</id>
            <email>thilinamad AT wso2.com</email>
            <organization>WSO2</organization>
        </developer>
        <developer>
            <name>Madawa Soysa</name>
            <id>madawas</id>
            <email>madawas AT wso2.com</email>
            <organization>WSO2</organization>
        </developer>
    </developers>


    <pluginRepositories>
        <pluginRepository>
            <id>wso2-maven2-repository</id>
            <url>https://dist.wso2.org/maven2</url>
        </pluginRepository>
        <pluginRepository>
            <id>wso2.releases</id>
            <name>WSO2 internal Repository</name>
            <url>https://maven.wso2.org/nexus/content/repositories/releases/</url>
            <releases>
                <enabled>true</enabled>
                <updatePolicy>daily</updatePolicy>
                <checksumPolicy>ignore</checksumPolicy>
            </releases>
        </pluginRepository>
        <pluginRepository>
            <id>wso2.snapshots</id>
            <name>Apache Snapshot Repository</name>
            <url>https://maven.wso2.org/nexus/content/repositories/snapshots/</url>
            <snapshots>
                <enabled>true</enabled>
                <updatePolicy>daily</updatePolicy>
            </snapshots>
            <releases>
                <enabled>false</enabled>
            </releases>
        </pluginRepository>
        <pluginRepository>
            <id>wso2-nexus</id>
            <name>WSO2 internal Repository</name>
            <url>https://maven.wso2.org/nexus/content/groups/wso2-public/</url>
            <releases>
                <enabled>true</enabled>
                <updatePolicy>daily</updatePolicy>
                <checksumPolicy>ignore</checksumPolicy>
            </releases>
        </pluginRepository>
    </pluginRepositories>

    <build>
        <plugins>
            <plugin>
                <groupId>org.apache.maven.plugins</groupId>
                <artifactId>maven-release-plugin</artifactId>
                <configuration>
                    <preparationGoals>clean install</preparationGoals>
                    <autoVersionSubmodules>true</autoVersionSubmodules>
                </configuration>
            </plugin>
            <plugin>
                <groupId>org.apache.maven.plugins</groupId>
                <artifactId>maven-deploy-plugin</artifactId>
            </plugin>
            <plugin>
                <groupId>org.apache.maven.plugins</groupId>
                <artifactId>maven-compiler-plugin</artifactId>
                <configuration>
                    <encoding>UTF-8</encoding>
                    <source>1.8</source>
                    <target>1.8</target>
                </configuration>
            </plugin>
            <plugin>
                <groupId>org.apache.maven.plugins</groupId>
                <artifactId>maven-surefire-plugin</artifactId>
                <version>2.22.1</version>
            </plugin>
            <plugin>
                <inherited>false</inherited>
                <artifactId>maven-clean-plugin</artifactId>
                <version>2.1</version>
            </plugin>
        </plugins>

        <pluginManagement>
            <plugins>
                <plugin>
                    <groupId>org.apache.felix</groupId>
                    <artifactId>maven-bundle-plugin</artifactId>
                    <version>3.2.0</version>
                    <extensions>true</extensions>
                    <configuration>
                        <obrRepository>NONE</obrRepository>
                    </configuration>
                </plugin>
                <plugin>
                    <groupId>org.apache.maven.plugins</groupId>
                    <artifactId>maven-source-plugin</artifactId>
                    <version>3.0.1</version>
                    <executions>
                        <execution>
                            <id>attach-sources</id>
                            <phase>verify</phase>
                            <goals>
                                <goal>jar-no-fork</goal>
                            </goals>
                        </execution>
                    </executions>
                </plugin>
                <plugin>
                    <groupId>org.apache.maven.plugins</groupId>
                    <artifactId>maven-project-info-reports-plugin</artifactId>
                    <version>2.4</version>
                </plugin>
                <plugin>
                    <groupId>org.apache.maven.plugins</groupId>
                    <artifactId>maven-war-plugin</artifactId>
                    <version>${maven.war.plugin.version}</version>
                </plugin>
                <plugin>
                    <groupId>org.codehaus.mojo</groupId>
                    <artifactId>build-helper-maven-plugin</artifactId>
                    <version>3.0.0</version>
                </plugin>
                <plugin>
                    <groupId>net.wasdev.wlp.maven.plugins</groupId>
                    <artifactId>liberty-maven-plugin</artifactId>
                    <version>${liberty.maven.plugin.version}</version>
                </plugin>
                <plugin>
                    <groupId>org.wso2.maven</groupId>
                    <artifactId>wso2-maven-json-merge-plugin</artifactId>
                    <version>${wso2.json.merge.plugin.version}</version>
                </plugin>
                <plugin>
                    <groupId>org.apache.maven.plugins</groupId>
                    <artifactId>maven-checkstyle-plugin</artifactId>
                    <version>${maven.checkstyle.plugin.version}</version>
                </plugin>
            </plugins>
        </pluginManagement>

    </build>

    <dependencyManagement>
        <dependencies>
            <dependency>
                <groupId>org.wso2.carbon</groupId>
                <artifactId>org.wso2.carbon.ui</artifactId>
                <version>${carbon.kernel.version}</version>
            </dependency>
            <dependency>
                <groupId>org.eclipse.equinox</groupId>
                <artifactId>org.eclipse.equinox.http.servlet</artifactId>
                <version>${equinox.http.servlet.version}</version>
            </dependency>
            <dependency>
                <groupId>org.eclipse.equinox</groupId>
                <artifactId>org.eclipse.equinox.http.helper</artifactId>
                <version>${equinox.http.helper.version}</version>
            </dependency>
            <dependency>
                <groupId>org.eclipse.equinox</groupId>
                <artifactId>org.eclipse.equinox.jsp.jasper</artifactId>
                <version>${equinox.jsp.jasper.version}</version>
            </dependency>
            <dependency>
                <groupId>org.eclipse.equinox</groupId>
                <artifactId>javax.servlet.jsp</artifactId>
                <version>${javax.servlet.jsp.version}</version>
            </dependency>
            <dependency>
                <groupId>org.eclipse.microprofile</groupId>
                <artifactId>microprofile</artifactId>
                <version>${eclipse.microprofile.version}</version>
                <type>pom</type>
            </dependency>
            <dependency>
                <groupId>net.sf.ehcache.wso2</groupId>
                <artifactId>ehcache</artifactId>
                <version>${ehcache.version}</version>
            </dependency>
            <dependency>
                <groupId>org.apache.bcel.wso2</groupId>
                <artifactId>bcel</artifactId>
                <version>${bcel.wso2.version}</version>
            </dependency>
            <dependency>
                <groupId>org.ow2.asm</groupId>
                <artifactId>asm-all</artifactId>
                <version>${asm-all.version}</version>
            </dependency>
            <dependency>
                <groupId>cglib.wso2</groupId>
                <artifactId>cglib</artifactId>
                <version>${cglib.wso2.version}</version>
            </dependency>
            <dependency>
                <groupId>com.google.gdata.wso2</groupId>
                <artifactId>gdata-core</artifactId>
                <version>${gdata.core.wso2.version}</version>
            </dependency>
            <dependency>
                <groupId>com.google.code.gson</groupId>
                <artifactId>gson</artifactId>
                <version>${google.code.gson.version}</version>
            </dependency>
            <dependency>
                <groupId>org.apache.axis2.wso2</groupId>
                <artifactId>axis2-jibx</artifactId>
                <version>${axis2.jibx.wso2.version}</version>
            </dependency>
            <dependency>
                <groupId>org.jibx.wso2</groupId>
                <artifactId>jibx</artifactId>
                <version>${jibx.wso2.version}</version>
            </dependency>
            <dependency>
                <groupId>org.apache.axis2.wso2</groupId>
                <artifactId>axis2-jaxbri</artifactId>
                <version>${axis2.jaxb.wso2.version}</version>
            </dependency>
            <dependency>
                <groupId>org.wso2.carbon</groupId>
                <artifactId>org.wso2.carbon.core</artifactId>
                <version>${carbon.kernel.version}</version>
            </dependency>
            <dependency>
                <groupId>org.wso2.carbon</groupId>
                <artifactId>org.wso2.carbon.registry.core</artifactId>
                <version>${carbon.kernel.version}</version>
            </dependency>
            <dependency>
                <groupId>org.wso2.carbon</groupId>
                <artifactId>org.wso2.carbon.user.api</artifactId>
                <version>${carbon.kernel.version}</version>
            </dependency>
            <dependency>
                <groupId>org.apache.axis2.wso2</groupId>
                <artifactId>axis2</artifactId>
                <version>${axis2.wso2.version}</version>
            </dependency>
            <dependency>
                <groupId>org.apache.ws.commons.axiom.wso2</groupId>
                <artifactId>axiom</artifactId>
                <version>${axiom.wso2.version}</version>
            </dependency>
            <dependency>
                <groupId>org.wso2.carbon.identity.framework</groupId>
                <artifactId>org.wso2.carbon.identity.core</artifactId>
                <version>${carbon.identity.framework.version}</version>
            </dependency>
            <dependency>
                <groupId>org.wso2.carbon.identity.framework</groupId>
                <artifactId>org.wso2.carbon.identity.application.common</artifactId>
                <version>${carbon.identity.framework.version}</version>
            </dependency>
            <dependency>
                <groupId>org.wso2.carbon.registry</groupId>
                <artifactId>org.wso2.carbon.registry.resource.stub</artifactId>
                <version>${carbon.registry.version}</version>
            </dependency>
            <dependency>
                <groupId>org.wso2.identity</groupId>
                <artifactId>org.wso2.identity.integration.ui.pages</artifactId>
                <version>${project.version}</version>
                <scope>test</scope>
            </dependency>
            <dependency>
                <groupId>org.wso2.carbon</groupId>
                <artifactId>org.wso2.carbon.authenticator.stub</artifactId>
                <version>${carbon.kernel.version}</version>
            </dependency>
            <dependency>
                <groupId>org.wso2.carbon.identity.inbound.auth.oauth2</groupId>
                <artifactId>org.wso2.carbon.identity.oauth</artifactId>
                <version>${identity.inbound.auth.oauth.version}</version>
            </dependency>
            <dependency>
                <groupId>org.wso2.carbon.identity.inbound.auth.oauth2</groupId>
                <artifactId>org.wso2.carbon.identity.oauth.stub</artifactId>
                <version>${identity.inbound.auth.oauth.version}</version>
            </dependency>
            <dependency>
                <groupId>junit</groupId>
                <artifactId>junit</artifactId>
                <version>${junit.version}</version>
                <scope>test</scope>
            </dependency>
            <dependency>
                <groupId>javax.servlet</groupId>
                <artifactId>servlet-api</artifactId>
                <version>${sevlet.api.version}</version>
            </dependency>
            <dependency>
                <groupId>javax.servlet</groupId>
                <artifactId>jsp-api</artifactId>
                <version>${jsp.api.version}</version>
            </dependency>
            <dependency>
                <groupId>com.google.common.wso2</groupId>
                <artifactId>google-collect</artifactId>
                <version>${google.collect.wso2.version}</version>
            </dependency>
            <dependency>
                <groupId>org.apache.oltu.oauth2</groupId>
                <artifactId>org.apache.oltu.oauth2.client</artifactId>
                <version>${oauth2.client.version}</version>
            </dependency>
            <dependency>
                <groupId>org.wso2.carbon</groupId>
                <artifactId>org.wso2.carbon.utils</artifactId>
                <version>${carbon.kernel.version}</version>
                <exclusions>
                    <exclusion>
                        <groupId>org.yaml</groupId>
                        <artifactId>snakeyaml</artifactId>
                    </exclusion>
                </exclusions>
            </dependency>
            <dependency>
                <groupId>com.googlecode.json-simple</groupId>
                <artifactId>json-simple</artifactId>
                <version>${json.simple.version}</version>
            </dependency>
            <dependency>
                <groupId>org.openid4java</groupId>
                <artifactId>openid4java-consumer</artifactId>
                <version>${openid4java.consumer.version}</version>
            </dependency>
            <dependency>
                <groupId>javax.servlet</groupId>
                <artifactId>jstl</artifactId>
                <version>${jstl.version}</version>
            </dependency>
            <dependency>
                <groupId>taglibs</groupId>
                <artifactId>standard</artifactId>
                <version>${taglibs.version}</version>
            </dependency>
            <dependency>
                <groupId>commons-lang</groupId>
                <artifactId>commons-lang</artifactId>
                <version>${commons.lang.version}</version>
            </dependency>
            <dependency>
                <groupId>org.wso2.is</groupId>
                <artifactId>org.wso2.identity.passivests.filter</artifactId>
                <version>${project.version}</version>
            </dependency>
            <dependency>
                <groupId>org.apache.ws.commons.axiom</groupId>
                <artifactId>axiom-impl</artifactId>
                <version>${axiom.impl.version}</version>
            </dependency>
            <dependency>
                <groupId>org.apache.ws.commons.axiom</groupId>
                <artifactId>axiom-api</artifactId>
                <version>${axiom.version}</version>
            </dependency>
            <dependency>
                <groupId>org.opensaml</groupId>
                <artifactId>opensaml</artifactId>
                <version>${opensaml.version}</version>
            </dependency>
            <!--OpenSAML3 dependencies-->
            <dependency>
                <groupId>org.opensaml</groupId>
                <artifactId>opensaml-core</artifactId>
                <version>${opensaml3.version}</version>
            </dependency>
            <dependency>
                <groupId>org.opensaml</groupId>
                <artifactId>opensaml-soap-api</artifactId>
                <version>${opensaml3.version}</version>
            </dependency>
            <dependency>
                <groupId>org.opensaml</groupId>
                <artifactId>opensaml-soap-impl</artifactId>
                <version>${opensaml3.version}</version>
            </dependency>
            <dependency>
                <groupId>org.opensaml</groupId>
                <artifactId>opensaml-profile-api</artifactId>
                <version>${opensaml3.version}</version>
            </dependency>
            <dependency>
                <groupId>org.opensaml</groupId>
                <artifactId>opensaml-profile-impl</artifactId>
                <version>${opensaml3.version}</version>
            </dependency>
            <dependency>
                <groupId>org.opensaml</groupId>
                <artifactId>opensaml-saml-api</artifactId>
                <version>${opensaml3.version}</version>
            </dependency>
            <dependency>
                <groupId>org.opensaml</groupId>
                <artifactId>opensaml-saml-impl</artifactId>
                <version>${opensaml3.version}</version>
            </dependency>
            <dependency>
                <groupId>org.opensaml</groupId>
                <artifactId>opensaml-messaging-api</artifactId>
                <version>${opensaml3.version}</version>
            </dependency>
            <dependency>
                <groupId>org.opensaml</groupId>
                <artifactId>opensaml-messaging-impl</artifactId>
                <version>${opensaml3.version}</version>
            </dependency>
            <dependency>
                <groupId>org.opensaml</groupId>
                <artifactId>opensaml-security-api</artifactId>
                <version>${opensaml3.version}</version>
            </dependency>
            <dependency>
                <groupId>org.opensaml</groupId>
                <artifactId>opensaml-security-impl</artifactId>
                <version>${opensaml3.version}</version>
            </dependency>
            <dependency>
                <groupId>org.opensaml</groupId>
                <artifactId>opensaml-storage-api</artifactId>
                <version>${opensaml3.version}</version>
            </dependency>
            <dependency>
                <groupId>org.opensaml</groupId>
                <artifactId>opensaml-storage-impl</artifactId>
                <version>${opensaml3.version}</version>
            </dependency>
            <dependency>
                <groupId>org.opensaml</groupId>
                <artifactId>opensaml-xacml-api</artifactId>
                <version>${opensaml3.version}</version>
            </dependency>
            <dependency>
                <groupId>org.opensaml</groupId>
                <artifactId>opensaml-xacml-impl</artifactId>
                <version>${opensaml3.version}</version>
            </dependency>
            <dependency>
                <groupId>org.opensaml</groupId>
                <artifactId>opensaml-xacml-saml-api</artifactId>
                <version>${opensaml3.version}</version>
            </dependency>
            <dependency>
                <groupId>org.opensaml</groupId>
                <artifactId>opensaml-xacml-saml-impl</artifactId>
                <version>${opensaml3.version}</version>
            </dependency>
            <dependency>
                <groupId>org.opensaml</groupId>
                <artifactId>opensaml-xmlsec-api</artifactId>
                <version>${opensaml3.version}</version>
            </dependency>
            <dependency>
                <groupId>org.opensaml</groupId>
                <artifactId>opensaml-xmlsec-impl</artifactId>
                <version>${opensaml3.version}</version>
            </dependency>
            <dependency>
                <groupId>net.shibboleth.utilities</groupId>
                <artifactId>java-support</artifactId>
                <version>${shibboleth.version}</version>
            </dependency>
            <!--End of OpenSAML3 dependencies-->
            <dependency>
                <groupId>org.wso2.orbit.joda-time</groupId>
                <artifactId>joda-time</artifactId>
                <version>${joda.wso2.version}</version>
            </dependency>
            <dependency>
                <groupId>xalan</groupId>
                <artifactId>xalan</artifactId>
                <version>${xalan.version}</version>
            </dependency>
            <dependency>
                <groupId>xalan.wso2</groupId>
                <artifactId>xalan</artifactId>
                <version>${xalan.wso2.version}</version>
            </dependency>
            <dependency>
                <groupId>xml-apis</groupId>
                <artifactId>xml-apis</artifactId>
                <version>${xml.apis.version}</version>
            </dependency>
            <dependency>
                <groupId>org.wso2.carbon.identity.agent.sso.java</groupId>
                <artifactId>org.wso2.carbon.identity.sso.agent</artifactId>
                <version>${identity.agent.sso.version}</version>
            </dependency>
            <dependency>
                <groupId>org.wso2.orbit.org.apache.neethi</groupId>
                <artifactId>neethi</artifactId>
                <version>${neethi.wso2.version}</version>
            </dependency>
            <dependency>
                <groupId>org.wso2.orbit.org.opensaml</groupId>
                <artifactId>opensaml</artifactId>
                <version>${opensaml2.wso2.version}</version>
            </dependency>
            <dependency>
                <groupId>org.wso2.carbon</groupId>
                <artifactId>org.wso2.carbon.addressing</artifactId>
                <version>${carbon.kernel.version}</version>
            </dependency>
            <dependency>
                <groupId>org.apache.rampart.wso2</groupId>
                <artifactId>rampart-core</artifactId>
                <version>${rampart.wso2.version}</version>
            </dependency>
            <dependency>
                <groupId>org.apache.rampart.wso2</groupId>
                <artifactId>rampart-policy</artifactId>
                <version>${rampart.wso2.version}</version>
            </dependency>
            <dependency>
                <groupId>org.apache.rampart.wso2</groupId>
                <artifactId>rampart-trust</artifactId>
                <version>${rampart.wso2.version}</version>
            </dependency>
            <dependency>
                <groupId>org.apache.ws.security.wso2</groupId>
                <artifactId>wss4j</artifactId>
                <version>${wss4j.wso2.version}</version>
            </dependency>
            <dependency>
                <groupId>org.apache.httpcomponents.wso2</groupId>
                <artifactId>httpcore</artifactId>
                <version>${httpcore.wso2.version}</version>
            </dependency>
            <dependency>
                <groupId>org.wso2.carbon.identity.user.ws</groupId>
                <artifactId>org.wso2.carbon.um.ws.api.stub</artifactId>
                <version>${identity.user.ws.version}</version>
            </dependency>
            <dependency>
                <groupId>org.wso2.carbon.identity.user.ws</groupId>
                <artifactId>org.wso2.carbon.um.ws.api</artifactId>
                <version>${identity.user.ws.version}</version>
            </dependency>
            <dependency>
                <groupId>org.wso2.carbon.identity</groupId>
                <artifactId>org.wso2.carbon.authenticator.stub</artifactId>
                <version>${carbon.kernel.version}</version>
            </dependency>
            <dependency>
                <groupId>org.wso2.carbon.identity.framework</groupId>
                <artifactId>org.wso2.carbon.identity.entitlement</artifactId>
                <version>${carbon.identity.framework.version}</version>
            </dependency>
            <dependency>
                <groupId>org.wso2.carbon.identity.framework</groupId>
                <artifactId>org.wso2.carbon.identity.entitlement.stub</artifactId>
                <version>${carbon.identity.framework.version}</version>
            </dependency>
            <dependency>
                <groupId>org.wso2.securevault</groupId>
                <artifactId>org.wso2.securevault</artifactId>
                <version>${securevault.wso2.version}</version>
            </dependency>
            <dependency>
                <groupId>org.apache.httpcomponents</groupId>
                <artifactId>httpclient</artifactId>
                <version>${httpclient.version}</version>
            </dependency>
            <dependency>
                <groupId>commons-httpclient</groupId>
                <artifactId>commons-httpclient</artifactId>
                <version>${commons.httpclient.version}</version>
            </dependency>
            <dependency>
                <groupId>org.wso2.is</groupId>
                <artifactId>org.wso2.identity.styles</artifactId>
                <version>${project.version}</version>
            </dependency>
            <dependency>
                <groupId>org.wso2.carbon</groupId>
                <artifactId>org.wso2.carbon.core.ui.feature</artifactId>
                <version>${carbon.kernel.version}</version>
                <type>zip</type>
            </dependency>
            <dependency>
                <groupId>org.wso2.carbon</groupId>
                <artifactId>org.wso2.carbon.core.ui.feature</artifactId>
                <version>${carbon.kernel.version}</version>
            </dependency>
            <dependency>
                <groupId>org.wso2.identity</groupId>
                <artifactId>org.wso2.stratos.identity.dashboard.ui</artifactId>
                <version>${stratos.version.221}</version>
            </dependency>
            <dependency>
                <groupId>org.testng</groupId>
                <artifactId>testng</artifactId>
                <version>${testng.version}</version>
                <scope>test</scope>
            </dependency>
            <dependency>
                <groupId>org.wso2.carbon.identity.framework</groupId>
                <artifactId>org.wso2.carbon.user.mgt.stub</artifactId>
                <version>${carbon.identity.framework.version}</version>
            </dependency>
            <dependency>
                <groupId>org.wso2.carbon.identity.inbound.auth.sts</groupId>
                <artifactId>org.wso2.carbon.identity.sts.passive.stub</artifactId>
                <version>${identity.inbound.auth.sts.version}</version>
            </dependency>
            <dependency>
                <groupId>org.wso2.carbon</groupId>
                <artifactId>SecVerifier</artifactId>
                <version>${carbon.kernel.version}</version>
                <type>aar</type>
            </dependency>
            <dependency>
                <groupId>emma</groupId>
                <artifactId>emma</artifactId>
                <version>${emma.version}</version>
            </dependency>
            <dependency>
                <groupId>org.wso2.orbit.com.h2database</groupId>
                <artifactId>h2-engine</artifactId>
                <version>${h2database.wso2.version}</version>
            </dependency>
            <dependency>
                <groupId>org.apache.rampart</groupId>
                <artifactId>rampart</artifactId>
                <type>mar</type>
                <version>${rampart.wso2.version}</version>
            </dependency>
            <dependency>
                <groupId>org.wso2.carbon.identity.framework</groupId>
                <artifactId>org.wso2.carbon.identity.application.mgt.stub</artifactId>
                <version>${carbon.identity.framework.version}</version>
                <scope>compile</scope>
            </dependency>
            <dependency>
                <groupId>org.wso2.carbon.identity.framework</groupId>
                <artifactId>org.wso2.carbon.identity.application.default.auth.sequence.mgt.stub</artifactId>
                <version>${carbon.identity.framework.version}</version>
                <scope>compile</scope>
            </dependency>
            <dependency>
                <groupId>org.wso2.carbon.identity.framework</groupId>
                <artifactId>org.wso2.carbon.identity.functions.library.mgt.stub</artifactId>
                <version>${carbon.identity.framework.version}</version>
                <scope>compile</scope>
            </dependency>
            <dependency>
                <groupId>org.wso2.carbon.identity.framework</groupId>
                <artifactId>org.wso2.carbon.idp.mgt.stub</artifactId>
                <version>${carbon.identity.framework.version}</version>
                <scope>compile</scope>
            </dependency>
            <dependency>
                <groupId>org.wso2.identity</groupId>
                <artifactId>org.wso2.identity.integration.common.clients</artifactId>
                <version>${project.version}</version>
                <scope>compile</scope>
            </dependency>
            <dependency>
                <groupId>org.wso2.identity</groupId>
                <artifactId>org.wso2.identity.integration.common.utils</artifactId>
                <version>${project.version}</version>
                <scope>compile</scope>
            </dependency>
            <dependency>
                <groupId>org.wso2.carbon.identity.inbound.provisioning.scim</groupId>
                <artifactId>org.wso2.carbon.identity.scim.common.stub</artifactId>
                <version>${identity.inbound.provisioning.scim.version}</version>
                <scope>compile</scope>
            </dependency>
            <dependency>
                <groupId>org.wso2.carbon.identity.inbound.provisioning.scim2</groupId>
                <artifactId>org.wso2.carbon.identity.scim2.common</artifactId>
                <version>${identity.inbound.provisioning.scim2.version}</version>
                <scope>compile</scope>
            </dependency>
            <dependency>
                <groupId>org.wso2.carbon.identity.framework</groupId>
                <artifactId>org.wso2.carbon.identity.user.store.configuration.stub</artifactId>
                <version>${carbon.identity.framework.version}</version>
                <scope>compile</scope>
            </dependency>
            <dependency>
                <groupId>org.wso2.carbon.identity.framework</groupId>
                <artifactId>org.wso2.carbon.identity.user.store.count.stub</artifactId>
                <version>${carbon.identity.framework.version}</version>
                <scope>compile</scope>
            </dependency>
            <dependency>
                <groupId>org.wso2.carbon</groupId>
                <artifactId>org.wso2.carbon.user.core</artifactId>
                <version>${carbon.kernel.version}</version>
                <scope>compile</scope>
            </dependency>
            <dependency>
                <groupId>org.wso2.carbon.identity.framework</groupId>
                <artifactId>org.wso2.carbon.identity.mgt</artifactId>
                <version>${carbon.identity.framework.version}</version>
            </dependency>
            <dependency>
                <groupId>org.wso2.carbon.identity.framework</groupId>
                <artifactId>org.wso2.carbon.identity.mgt.stub</artifactId>
                <version>${carbon.identity.framework.version}</version>
                <scope>compile</scope>
            </dependency>
            <dependency>
                <groupId>org.wso2.carbon.identity.framework</groupId>
                <artifactId>org.wso2.carbon.identity.template.mgt</artifactId>
                <version>${carbon.identity.framework.version}</version>
            </dependency>
            <dependency>
                <groupId>org.wso2.carbon.identity.framework</groupId>
                <artifactId>org.wso2.carbon.identity.template.mgt.ui</artifactId>
                <version>${carbon.identity.framework.version}</version>
            </dependency>
            <dependency>
                <groupId>org.wso2.carbon.identity.framework</groupId>
                <artifactId>org.wso2.carbon.identity.template.mgt.endpoint</artifactId>
                <version>${carbon.identity.framework.version}</version>
            </dependency>
            <dependency>
                <groupId>org.wso2.carbon.identity.inbound.auth.saml2</groupId>
                <artifactId>org.wso2.carbon.identity.sso.saml.stub</artifactId>
                <version>${identity.inbound.auth.saml.version}</version>
                <scope>compile</scope>
            </dependency>
            <dependency>
                <groupId>org.wso2.carbon.identity.framework</groupId>
                <artifactId>org.wso2.carbon.claim.mgt.stub</artifactId>
                <version>${carbon.identity.framework.version}</version>
                <scope>compile</scope>
            </dependency>
            <dependency>
                <groupId>org.wso2.carbon.identity.framework</groupId>
                <artifactId>org.wso2.carbon.identity.claim.metadata.mgt.stub</artifactId>
                <version>${carbon.identity.framework.version}</version>
                <scope>compile</scope>
            </dependency>
            <dependency>
                <groupId>org.wso2.carbon.identity.framework</groupId>
                <artifactId>org.wso2.carbon.identity.claim.metadata.mgt</artifactId>
                <version>${carbon.identity.framework.version}</version>
                <scope>compile</scope>
            </dependency>
            <dependency>
                <groupId>org.wso2.carbon.identity.inbound.auth.openid</groupId>
                <artifactId>org.wso2.carbon.identity.provider.openid.stub</artifactId>
                <version>${identity.inbound.auth.openid.version}</version>
                <scope>compile</scope>
            </dependency>
            <dependency>
                <groupId>org.wso2.carbon.identity.association.account</groupId>
                <artifactId>org.wso2.carbon.identity.user.account.association.stub</artifactId>
                <version>${identity.user.account.association.version}</version>
            </dependency>
            <dependency>
                <groupId>org.wso2.carbon.identity.framework</groupId>
                <artifactId>org.wso2.carbon.identity.governance.stub</artifactId>
                <version>${carbon.identity.framework.version}</version>
            </dependency>
            <dependency>
                <groupId>org.wso2.carbon.identity.governance</groupId>
                <artifactId>org.wso2.carbon.identity.recovery</artifactId>
                <version>${identity.governance.version}</version>
            </dependency>
            <dependency>
                <groupId>org.wso2.carbon.identity.governance</groupId>
                <artifactId>org.wso2.carbon.identity.recovery.stub</artifactId>
                <version>${identity.governance.version}</version>
            </dependency>
            <dependency>
                <groupId>org.wso2.carbon.deployment</groupId>
                <artifactId>org.wso2.carbon.service.mgt.stub</artifactId>
                <version>${carbon.deployment.version}</version>
                <scope>test</scope>
            </dependency>
            <dependency>
                <groupId>org.wso2.carbon.deployment</groupId>
                <artifactId>org.wso2.carbon.webapp.mgt.stub</artifactId>
                <version>${carbon.deployment.version}</version>
                <scope>test</scope>
            </dependency>
            <dependency>
                <groupId>org.wso2.carbon.automation</groupId>
                <artifactId>org.wso2.carbon.automation.test.utils</artifactId>
                <version>${carbon.automation.version}</version>
            </dependency>
            <dependency>
                <groupId>org.wso2.carbon.automation</groupId>
                <artifactId>org.wso2.carbon.automation.engine</artifactId>
                <version>${carbon.automation.version}</version>
            </dependency>
            <dependency>
                <groupId>org.wso2.carbon.automation</groupId>
                <artifactId>org.wso2.carbon.automation.extensions</artifactId>
                <version>${carbon.automation.version}</version>
                <exclusions>
                    <exclusion>
                        <groupId>com.saucelabs.selenium</groupId> <!-- Exclude Project-E from Project-B -->
                        <artifactId>sauce-ondemand-driver</artifactId>
                    </exclusion>
                    <exclusion>
                        <groupId>com.saucelabs.selenium</groupId> <!-- Exclude Project-E from Project-B -->
                        <artifactId>selenium-client-factory</artifactId>
                    </exclusion>
                </exclusions>
            </dependency>
            <dependency>
                <groupId>org.wso2.carbon.automationutils</groupId>
                <artifactId>org.wso2.carbon.integration.common.extensions</artifactId>
                <version>${carbon.automationutils.version}</version>
            </dependency>
            <dependency>
                <groupId>org.wso2.carbon.automationutils</groupId>
                <artifactId>org.wso2.carbon.integration.common.utils</artifactId>
                <version>${carbon.automationutils.version}</version>
            </dependency>
            <dependency>
                <groupId>org.wso2.carbon.automationutils</groupId>
                <artifactId>org.wso2.carbon.integration.common.admin.client</artifactId>
                <version>${carbon.automationutils.version}</version>
            </dependency>
            <dependency>
                <groupId>org.wso2.is</groupId>
                <artifactId>org.wso2.identity.integration.common.clients</artifactId>
                <version>${project.version}</version>
                <scope>compile</scope>
            </dependency>
            <dependency>
                <groupId>org.wso2.is</groupId>
                <artifactId>org.wso2.identity.integration.common.utils</artifactId>
                <version>${project.version}</version>
                <scope>compile</scope>
            </dependency>
            <dependency>
                <groupId>org.wso2.charon</groupId>
                <artifactId>org.wso2.charon.core</artifactId>
                <version>${charon.orbit.version}</version>
            </dependency>
            <dependency>
                <groupId>org.apache.wink</groupId>
                <artifactId>wink-client</artifactId>
                <version>${apache.wink.version}</version>
            </dependency>
            <dependency>
                <groupId>org.apache.ws.security</groupId>
                <artifactId>wss4j</artifactId>
                <version>${apache.ws.security.version}</version>
            </dependency>
            <dependency>
                <groupId>commons-collections</groupId>
                <artifactId>commons-collections</artifactId>
                <version>${commons-collections.version}</version>
            </dependency>
            <dependency>
                <groupId>org.slf4j</groupId>
                <artifactId>slf4j-simple</artifactId>
                <version>${slf4j.version}</version>
            </dependency>

            <dependency>
                <groupId>org.slf4j</groupId>
                <artifactId>slf4j-log4j12</artifactId>
                <version>${slf4j.version}</version>
            </dependency>
            <dependency>
                <groupId>org.apache.openejb</groupId>
                <artifactId>openejb-core</artifactId>
                <version>${apache.openejb.version}</version>
                <scope>test</scope>
            </dependency>
            <dependency>
                <groupId>org.wso2.orbit.org.apache.httpcomponents</groupId>
                <artifactId>httpclient</artifactId>
                <version>${orbit.version.commons.httpclient}</version>
            </dependency>
            <dependency>
                <groupId>org.apache.axis2.wso2</groupId>
                <artifactId>axis2-client</artifactId>
                <version>${axis2.client.version}</version>
            </dependency>
            <dependency>
                <groupId>org.wso2.orbit.com.nimbusds</groupId>
                <artifactId>nimbus-jose-jwt</artifactId>
                <version>${nimbusds.version}</version>
            </dependency>
            <dependency>
                <groupId>com.nimbusds</groupId>
                <artifactId>oauth2-oidc-sdk</artifactId>
                <version>${nimbus.oidc.sdk.version}</version>
            </dependency>
            <dependency>
                <groupId>org.wso2.orbit.commons-codec</groupId>
                <artifactId>commons-codec</artifactId>
                <version>${commons-codec.version}</version>
            </dependency>
            <dependency>
                <groupId>org.wso2.carbon.identity.framework</groupId>
                <artifactId>org.wso2.carbon.identity.user.registration.stub</artifactId>
                <version>${carbon.identity.framework.version}</version>
            </dependency>
            <dependency>
                <groupId>org.wso2.carbon.identity.framework</groupId>
                <artifactId>org.wso2.carbon.identity.user.profile.stub</artifactId>
                <version>${carbon.identity.framework.version}</version>
            </dependency>
            <dependency>
                <groupId>org.wso2.carbon.identity.fetch.remote</groupId>
                <artifactId>org.wso2.carbon.identity.remotefetch.common</artifactId>
                <version>${org.wso2.carbon.identity.remotefetch.version}</version>
            </dependency>
            <dependency>
                <groupId>org.wso2.carbon.identity.fetch.remote</groupId>
                <artifactId>org.wso2.carbon.identity.remotefetch.core</artifactId>
                <version>${org.wso2.carbon.identity.remotefetch.version}</version>
            </dependency>
            <dependency>
                <groupId>org.wso2.carbon.identity.fetch.remote</groupId>
                <artifactId>org.wso2.carbon.identity.remotefetch.core.ui</artifactId>
                <version>${org.wso2.carbon.identity.remotefetch.version}</version>
            </dependency>
            <dependency>
                <groupId>org.wso2.carbon.identity.fetch.remote</groupId>
                <artifactId>org.wso2.carbon.identity.remotefetch.feature</artifactId>
                <version>${org.wso2.carbon.identity.remotefetch.version}</version>
            </dependency>
            <dependency>
                <groupId>org.eclipse.jgit</groupId>
                <artifactId>org.eclipse.jgit</artifactId>
                <version>${org.jgit.version}</version>
            </dependency>
            <dependency>
                <groupId>com.googlecode.javaewah</groupId>
                <artifactId>JavaEWAH</artifactId>
                <version>${javaewah.version}</version>
            </dependency>
            <dependency>
                <groupId>org.wso2.is</groupId>
                <artifactId>org.wso2.carbon.identity.test.integration.service.stubs</artifactId>
                <version>${project.version}</version>
            </dependency>
            <dependency>
                <groupId>org.wso2.carbon.identity.framework</groupId>
                <artifactId>org.wso2.carbon.identity.workflow.mgt.stub</artifactId>
                <version>${carbon.identity.framework.version}</version>
            </dependency>
            <dependency>
                <groupId>org.wso2.carbon.identity.framework</groupId>
                <artifactId>org.wso2.carbon.security.mgt.stub</artifactId>
                <version>${carbon.identity.framework.version}</version>
            </dependency>
            <dependency>
                <groupId>org.wso2.carbon.identity.workflow.impl.bps</groupId>
                <artifactId>org.wso2.carbon.identity.workflow.impl.stub</artifactId>
                <version>${identity.workflow.impl.bps.version}</version>
            </dependency>
            <dependency>
                <groupId>org.jacoco</groupId>
                <artifactId>org.jacoco.agent</artifactId>
                <version>${jacoco.agent.version}</version>
            </dependency>
            <dependency>
                <groupId>org.wso2.carbon</groupId>
                <artifactId>org.wso2.carbon.core.services</artifactId>
                <version>${carbon.kernel.version}</version>
            </dependency>
            <dependency>
                <groupId>org.apache.tomcat.wso2</groupId>
                <artifactId>tomcat</artifactId>
                <version>${org.apache.tomcat.wso2.version}</version>
            </dependency>
            <dependency>
                <groupId>org.opensaml</groupId>
                <artifactId>xmltooling</artifactId>
                <version>${xmltooling.version}</version>
            </dependency>
            <dependency>
                <groupId>org.opensaml</groupId>
                <artifactId>openws</artifactId>
                <version>${openws.version}</version>
            </dependency>
            <dependency>
                <groupId>org.wso2.carbon.identity.framework</groupId>
                <artifactId>org.wso2.carbon.identity.application.mgt</artifactId>
                <version>${carbon.identity.framework.version}</version>
            </dependency>
            <dependency>
                <groupId>org.wso2.carbon.identity.framework</groupId>
                <artifactId>org.wso2.carbon.identity.functions.library.mgt</artifactId>
                <version>${carbon.identity.framework.version}</version>
            </dependency>
            <dependency>
                <groupId>org.wso2.carbon.identity.framework</groupId>
                <artifactId>org.wso2.carbon.identity.user.functionality.mgt</artifactId>
                <version>${carbon.identity.framework.version}</version>
            </dependency>
            <dependency>
                <groupId>xerces</groupId>
                <artifactId>xercesImpl</artifactId>
                <version>${xercesImpl.version}</version>
            </dependency>
            <dependency>
                <groupId>org.wso2.carbon.identity.framework</groupId>
                <artifactId>org.wso2.carbon.identity.workflow.mgt</artifactId>
                <version>${carbon.identity.framework.version}</version>
            </dependency>
            <dependency>
                <groupId>org.wso2.carbon.identity.workflow.impl.bps</groupId>
                <artifactId>org.wso2.carbon.identity.workflow.impl</artifactId>
                <version>${identity.workflow.impl.bps.version}</version>
            </dependency>
            <dependency>
                <groupId>org.wso2.carbon.identity.framework</groupId>
                <artifactId>org.wso2.carbon.identity.application.authentication.framework</artifactId>
                <version>${carbon.identity.framework.version}</version>
            </dependency>
            <dependency>
                <groupId>org.wso2.carbon.identity.framework</groupId>
                <artifactId>org.wso2.carbon.user.mgt.common</artifactId>
                <version>${carbon.identity.framework.version}</version>
            </dependency>
            <dependency>
                <groupId>org.wso2.carbon.identity.framework</groupId>
                <artifactId>org.wso2.carbon.identity.role.mgt.core</artifactId>
                <version>${carbon.identity.framework.version}</version>
            </dependency>
            <dependency>
                <groupId>org.wso2.carbon.identity.framework</groupId>
                <artifactId>org.wso2.carbon.identity.secret.mgt.core</artifactId>
                <version>${carbon.identity.framework.version}</version>
            </dependency>
            <dependency>
                <groupId>org.wso2.carbon.identity.framework</groupId>
                <artifactId>org.wso2.carbon.identity.api.resource.mgt</artifactId>
                <version>${carbon.identity.framework.version}</version>
            </dependency>
            <dependency>
                <groupId>org.wso2.carbon.identity.saml.common</groupId>
                <artifactId>org.wso2.carbon.identity.saml.common.util</artifactId>
                <version>${saml.common.util.version}</version>
            </dependency>
            <dependency>
                <groupId>commons-codec</groupId>
                <artifactId>commons-codec</artifactId>
                <version>${commons.codec.version}</version>
            </dependency>
            <dependency>
                <groupId>org.apache.ws.commons.schema.wso2</groupId>
                <artifactId>XmlSchema</artifactId>
                <version>${XmlSchema.version}</version>
            </dependency>
            <dependency>
                <groupId>wsdl4j.wso2</groupId>
                <artifactId>wsdl4j</artifactId>
                <version>${wsdl4j.version}</version>
            </dependency>
            <dependency>
                <groupId>org.wso2.carbon.analytics-common</groupId>
                <artifactId>org.wso2.carbon.databridge.commons</artifactId>
                <scope>test</scope>
                <version>${carbon.analytics-common.version}</version>
            </dependency>
            <dependency>
                <groupId>org.wso2.carbon.analytics-common</groupId>
                <artifactId>org.wso2.carbon.databridge.core</artifactId>
                <scope>test</scope>
                <version>${carbon.analytics-common.version}</version>
            </dependency>
            <dependency>
                <groupId>org.wso2.carbon.analytics-common</groupId>
                <artifactId>org.wso2.carbon.databridge.receiver.thrift</artifactId>
                <scope>test</scope>
                <version>${carbon.analytics-common.version}</version>
            </dependency>
            <dependency>
                <groupId>org.wso2.carbon.multitenancy</groupId>
                <artifactId>org.wso2.carbon.tenant.mgt.stub</artifactId>
                <version>${carbon.multitenancy.version}</version>
            </dependency>
            <dependency>
                <groupId>commons-pool.wso2</groupId>
                <artifactId>commons-pool</artifactId>
                <version>${commons.pool.wso2.version}</version>
            </dependency>

            <!-- Outbound Authenticators -->
            <dependency>
                <groupId>org.wso2.carbon.identity.outbound.auth.oidc</groupId>
                <artifactId>org.wso2.carbon.identity.application.authenticator.oidc</artifactId>
                <version>${identity.outbound.auth.oidc.version}</version>
            </dependency>
            <dependency>
                <groupId>org.wso2.carbon.identity.outbound.auth.oauth2</groupId>
                <artifactId>org.wso2.carbon.identity.application.authenticator.oauth2</artifactId>
                <version>${identity.outbound.auth.oauth2.version}</version>
            </dependency>
            <dependency>
                <groupId>org.wso2.carbon.identity.outbound.auth.sts.passive</groupId>
                <artifactId>org.wso2.carbon.identity.application.authenticator.passive.sts</artifactId>
                <version>${identity.outbound.auth.passive.sts.version}</version>
            </dependency>
            <dependency>
                <groupId>org.wso2.carbon.identity.outbound.auth.saml2</groupId>
                <artifactId>org.wso2.carbon.identity.application.authenticator.samlsso</artifactId>
                <version>${identity.outbound.auth.samlsso.version}</version>
            </dependency>

            <!-- Social Authenticators -->
            <dependency>
                <groupId>org.wso2.carbon.identity.outbound.auth.facebook</groupId>
                <artifactId>org.wso2.carbon.identity.application.authenticator.facebook</artifactId>
                <version>${social.authenticator.facebook.version}</version>
            </dependency>
            <dependency>
                <groupId>org.wso2.carbon.identity.outbound.auth.google</groupId>
                <artifactId>org.wso2.carbon.identity.application.authenticator.google</artifactId>
                <version>${social.authenticator.google.version}</version>
            </dependency>
            <dependency>
                <groupId>org.wso2.carbon.identity.outbound.auth.live</groupId>
                <artifactId>org.wso2.carbon.identity.application.authenticator.live</artifactId>
                <version>${social.authenticator.windowslive.version}</version>
            </dependency>
            <dependency>
                <groupId>org.wso2.carbon.identity.outbound.auth.apple</groupId>
                <artifactId>org.wso2.carbon.identity.application.authenticator.apple</artifactId>
                <version>${social.authenticator.apple.version}</version>
            </dependency>

            <!-- Provisioning Connectors -->
            <dependency>
                <groupId>org.wso2.carbon.identity.outbound.provisioning.google</groupId>
                <artifactId>org.wso2.carbon.identity.provisioning.connector.google</artifactId>
                <version>${provisioning.connector.google.version}</version>
            </dependency>
            <dependency>
                <groupId>org.wso2.carbon.identity.outbound.provisioning.salesforce</groupId>
                <artifactId>org.wso2.carbon.identity.provisioning.connector.salesforce</artifactId>
                <version>${provisioning.connector.salesforce.version}</version>
            </dependency>
            <dependency>
                <groupId>org.wso2.carbon.identity.outbound.provisioning.scim</groupId>
                <artifactId>org.wso2.carbon.identity.provisioning.connector.scim</artifactId>
                <version>${provisioning.connector.scim.version}</version>
            </dependency>
            <dependency>
                <groupId>org.wso2.carbon.identity.outbound.provisioning.scim2</groupId>
                <artifactId>org.wso2.carbon.identity.provisioning.connector.scim2</artifactId>
                <version>${provisioning.connector.scim2.version}</version>
            </dependency>
            <dependency>
                <groupId>org.wso2.carbon.extension.identity.verification</groupId>
                <artifactId>org.wso2.carbon.extension.identity.verification.mgt.feature</artifactId>
                <version>${identity.verification.version}</version>
            </dependency>
            <dependency>
                <groupId>org.wso2.carbon.extension.identity.verification</groupId>
                <artifactId>org.wso2.carbon.extension.identity.verification.provider.feature</artifactId>
                <version>${identity.verification.version}</version>
            </dependency>
            <dependency>
                <groupId>org.wso2.carbon.extension.identity.verification</groupId>
                <artifactId>org.wso2.carbon.extension.identity.verification.ui.feature</artifactId>
                <version>${identity.verification.version}</version>
            </dependency>

            <!-- Local Authenticators -->
            <dependency>
                <groupId>org.wso2.carbon.identity.application.auth.basic</groupId>
                <artifactId>org.wso2.carbon.identity.application.authenticator.basicauth</artifactId>
                <version>${identity.local.auth.basicauth.version}</version>
            </dependency>
            <dependency>
                <groupId>org.wso2.carbon.identity.local.auth.iwa</groupId>
                <artifactId>org.wso2.carbon.identity.application.authenticator.iwa</artifactId>
                <version>${identity.local.auth.iwa.version}</version>
            </dependency>
            <dependency>
                <groupId>org.wso2.carbon.identity.local.auth.fido</groupId>
                <artifactId>org.wso2.carbon.identity.application.authenticator.fido</artifactId>
                <version>${identity.local.auth.fido.version}</version>
            </dependency>
            <dependency>
                <groupId>org.wso2.carbon.identity.local.auth.fido</groupId>
                <artifactId>org.wso2.carbon.identity.application.authenticator.fido2</artifactId>
                <version>${identity.local.auth.fido.version}</version>
            </dependency>
            <dependency>
                <groupId>org.wso2.carbon.identity.local.auth.fido</groupId>
                <artifactId>org.wso2.carbon.identity.application.authenticator.fido2.server.feature</artifactId>
                <version>${identity.local.auth.fido.version}</version>
            </dependency>
            <dependency>
                <groupId>org.wso2.carbon.identity.application.auth.basic</groupId>
                <artifactId>org.wso2.carbon.identity.application.authenticator.basicauth.jwt</artifactId>
                <version>${identity.local.auth.basicauth.version}</version>
            </dependency>
            <dependency>
                <groupId>org.wso2.carbon.identity.application.auth.basic</groupId>
                <artifactId>org.wso2.carbon.identity.application.authentication.handler.identifier</artifactId>
                <version>${identity.local.auth.basicauth.version}</version>
            </dependency>
            <dependency>
                <groupId>org.wso2.carbon.identity.application.auth.basic</groupId>
                <artifactId>org.wso2.carbon.identity.application.authentication.handler.session</artifactId>
                <version>${identity.local.auth.basicauth.version}</version>
            </dependency>
            <dependency>
                <groupId>org.wso2.carbon.extension.identity.oauth.addons</groupId>
                <artifactId>org.wso2.carbon.identity.oauth2.token.handler.clientauth.mutualtls</artifactId>
                <version>${identity.oauth.addons.version}</version>
            </dependency>

            <!-- Local Authentication API Connector -->
            <dependency>
                <groupId>org.wso2.carbon.identity.local.auth.api</groupId>
                <artifactId>org.wso2.carbon.identity.local.auth.api.core</artifactId>
                <version>${identity.local.auth.api.version}</version>
            </dependency>

            <!-- OAuth2 Grant Type extensions -->
            <dependency>
                <groupId>org.wso2.carbon.extension.identity.oauth2.grantType.jwt</groupId>
                <artifactId>org.wso2.carbon.identity.oauth2.grant.jwt</artifactId>
                <version>${identity.oauth2.jwt.bearer.grant.version}</version>
            </dependency>
            <dependency>
                <groupId>org.wso2.carbon.extension.identity.oauth2.grantType.token.exchange</groupId>
                <artifactId>org.wso2.carbon.identity.oauth2.grant.token.exchange</artifactId>
                <version>${identity.oauth2.token.exchange.grant.version}</version>
            </dependency>

            <!--Conditional authenticator functions-->
            <dependency>
                <groupId>org.wso2.carbon.identity.conditional.auth.functions</groupId>
                <artifactId>org.wso2.carbon.identity.conditional.auth.functions.user</artifactId>
                <version>${conditional.authentication.functions.version}</version>
            </dependency>
            <dependency>
                <groupId>org.wso2.carbon.identity.conditional.auth.functions</groupId>
                <artifactId>org.wso2.carbon.identity.conditional.auth.functions.notification</artifactId>
                <version>${conditional.authentication.functions.version}</version>
            </dependency>
            <dependency>
                <groupId>org.wso2.carbon.identity.conditional.auth.functions</groupId>
                <artifactId>org.wso2.carbon.identity.conditional.auth.functions.cookie</artifactId>
                <version>${conditional.authentication.functions.version}</version>
            </dependency>
            <dependency>
                <groupId>org.wso2.carbon.identity.conditional.auth.functions</groupId>
                <artifactId>org.wso2.carbon.identity.conditional.auth.functions.analytics</artifactId>
                <version>${conditional.authentication.functions.version}</version>
            </dependency>
            <dependency>
                <groupId>org.wso2.carbon.identity.conditional.auth.functions</groupId>
                <artifactId>org.wso2.carbon.identity.conditional.auth.functions.choreo</artifactId>
                <version>${conditional.authentication.functions.version}</version>
            </dependency>
            <!-- Other Connectors packed with IS -->
            <dependency>
                <groupId>org.wso2.carbon.extension.identity.authenticator.outbound.emailotp</groupId>
                <artifactId>org.wso2.carbon.identity.authenticator.emailotp</artifactId>
                <version>${authenticator.emailotp.version}</version>
            </dependency>
            <dependency>
                <groupId>org.wso2.carbon.extension.identity.authenticator.outbound.smsotp</groupId>
                <artifactId>org.wso2.carbon.extension.identity.authenticator.smsotp.connector</artifactId>
                <version>${authenticator.smsotp.version}</version>
            </dependency>
            <dependency>
                <groupId>org.wso2.carbon.identity.local.auth.magiclink</groupId>
                <artifactId>org.wso2.carbon.identity.application.authenticator.magiclink</artifactId>
                <version>${authenticator.magiclink.version}</version>
            </dependency>
            <dependency>
                <groupId>org.wso2.carbon.identity.local.auth.magiclink</groupId>
                <artifactId>org.wso2.carbon.identity.local.auth.magiclink.server.feature</artifactId>
                <version>${authenticator.magiclink.version}</version>
            </dependency>
            <dependency>
                <groupId>org.wso2.carbon.identity.local.auth.emailotp</groupId>
                <artifactId>org.wso2.carbon.identity.local.auth.emailotp</artifactId>
                <version>${authenticator.local.auth.emailotp.version}</version>
            </dependency>
            <dependency>
                <groupId>org.wso2.carbon.identity.local.auth.emailotp</groupId>
                <artifactId>org.wso2.carbon.identity.local.auth.emailotp.server.feature</artifactId>
                <version>${authenticator.local.auth.emailotp.version}</version>
            </dependency>
            <dependency>
                <groupId>org.wso2.carbon.identity.auth.otp.commons</groupId>
                <artifactId>org.wso2.carbon.identity.auth.otp.core</artifactId>
                <version>${authenticator.auth.otp.commons.version}</version>
            </dependency>
            <dependency>
                <groupId>org.wso2.carbon.identity.auth.otp.commons</groupId>
                <artifactId>org.wso2.carbon.identity.auth.otp.core.server.feature</artifactId>
                <version>${authenticator.auth.otp.commons.version}</version>
            </dependency>
            <dependency>
                <groupId>org.wso2.carbon.extension.identity.authenticator.outbound.twitter</groupId>
                <artifactId>org.wso2.carbon.extension.identity.authenticator.twitter.connector</artifactId>
                <version>${authenticator.twitter.version}</version>
            </dependency>
            <dependency>
                <groupId>org.wso2.carbon.extension.identity.authenticator.outbound.office365</groupId>
                <artifactId>org.wso2.carbon.extension.identity.authenticator.office3620connector</artifactId>
                <version>${authenticator.office365.version}</version>
            </dependency>
            <dependency>
                <groupId>org.wso2.carbon.extension.identity.authenticator.outbound.totp</groupId>
                <artifactId>org.wso2.carbon.extension.identity.authenticator.totp.connector</artifactId>
                <version>${authenticator.totp.version}</version>
            </dependency>
            <dependency>
                <groupId>org.wso2.carbon.extension.identity.authenticator.outbound.backupcode</groupId>
                <artifactId>org.wso2.carbon.extension.identity.authenticator.backupcode.connector</artifactId>
                <version>${authenticator.backupcode.version}</version>
            </dependency>
            <dependency>
                <groupId>org.wso2.carbon.extension.identity.authenticator.outbound.x509Certificate</groupId>
                <artifactId>org.wso2.carbon.extension.identity.authenticator.x509Certificate.connector</artifactId>
                <version>${authenticator.x509.version}</version>
            </dependency>

            <!--Hash providers-->
            <dependency>
                <groupId>org.wso2.carbon.identity.hash.provider.pbkdf2</groupId>
                <artifactId>org.wso2.carbon.identity.hash.provider.pbkdf2.server.feature</artifactId>
                <version>${hashprovider.pbkdf2.version}</version>
            </dependency>

            <!-- API server and API user common dependencies -->
            <dependency>
                <groupId>org.wso2.carbon.identity.server.api</groupId>
                <artifactId>org.wso2.carbon.identity.api.server.common</artifactId>
                <version>${identity.server.api.version}</version>
            </dependency>
            <dependency>
                <groupId>org.wso2.carbon.identity.user.api</groupId>
                <artifactId>org.wso2.carbon.identity.api.user.common</artifactId>
                <version>${identity.user.api.version}</version>
            </dependency>

            <!--
                Dependencies from this point is used in p2 profile gen, added here to get them updated along with
                versions plugin (version plugin only reads the dependencies in dependencyManagement,
                and dependencies section)
            -->
            <dependency>
                <groupId>org.wso2.carbon.healthcheck</groupId>
                <artifactId>org.wso2.carbon.healthcheck.server.feature</artifactId>
                <version>${carbon.healthcheck.version}</version>
            </dependency>
            <dependency>
                <groupId>org.wso2.carbon.identity.carbon.auth.saml2</groupId>
                <artifactId>org.wso2.carbon.identity.authenticator.saml2.sso.feature</artifactId>
                <version>${identity.carbon.auth.saml2.version}</version>
                <type>zip</type>
            </dependency>
            <dependency>
                <groupId>org.wso2.carbon.identity.local.auth.requestpath.basic</groupId>
                <artifactId>org.wso2.carbon.identity.application.authenticator.requestpath.basicauth.server.feature
                </artifactId>
                <version>${identity.outbound.auth.requestpath.basicauth.version}</version>
            </dependency>
            <dependency>
                <groupId>org.wso2.carbon.identity.carbon.auth.mutualssl</groupId>
                <artifactId>org.wso2.carbon.identity.authenticator.mutualssl.feature</artifactId>
                <version>${identity.carbon.auth.mutual.ssl.version}</version>
            </dependency>
            <dependency>
                <groupId>org.wso2.carbon.identity.workflow.user</groupId>
                <artifactId>org.wso2.carbon.user.mgt.workflow.feature</artifactId>
                <version>${identity.user.workflow.version}</version>
            </dependency>
            <dependency>
                <groupId>org.wso2.carbon.identity.userstore.remote</groupId>
                <artifactId>org.wso2.carbon.identity.user.store.remote.feature</artifactId>
                <version>${identity.userstore.remote.version}</version>
            </dependency>
            <dependency>
                <groupId>org.wso2.carbon.identity.carbon.auth.iwa</groupId>
                <artifactId>org.wso2.carbon.identity.authenticator.iwa.feature</artifactId>
                <version>${identity.carbon.auth.iwa.version}</version>
            </dependency>
            <dependency>
                <groupId>org.wso2.carbon.identity.workflow.template.multisteps</groupId>
                <artifactId>org.wso2.carbon.identity.workflow.template.server.feature</artifactId>
                <version>${identity.workflow.template.multisteps.version}</version>
            </dependency>
            <dependency>
                <groupId>org.wso2.carbon.identity.local.auth.requestpath.oauth</groupId>
                <artifactId>org.wso2.carbon.identity.application.authenticator.requestpath.oauth.server.feature
                </artifactId>
                <version>${identity.outbound.auth.requestpath.oauth.version}</version>
            </dependency>
            <dependency>
                <groupId>org.wso2.carbon.identity.tool.validator.sso.saml2</groupId>
                <artifactId>org.wso2.carbon.identity.tools.saml.validator.feature</artifactId>
                <version>${identity.tool.samlsso.validator.version}</version>
            </dependency>
            <dependency>
                <groupId>org.wso2.carbon.identity.datapublisher.authentication</groupId>
                <artifactId>org.wso2.carbon.identity.data.publisher.application.authentication.server.feature
                </artifactId>
                <version>${identity.data.publisher.authentication.version}</version>
            </dependency>
            <dependency>
                <groupId>org.wso2.carbon.identity.data.publisher.oauth</groupId>
                <artifactId>org.wso2.carbon.identity.data.publisher.oauth.server.feature</artifactId>
                <version>${identity.data.publisher.oauth.version}</version>
            </dependency>
            <dependency>
                <groupId>org.wso2.carbon.identity.data.publisher.audit</groupId>
                <artifactId>org.wso2.carbon.identity.data.publisher.audit.user.operation.server.feature</artifactId>
                <version>${identity.data.publisher.audit.version}</version>
            </dependency>
            <dependency>
                <groupId>org.wso2.carbon.identity.auth.rest</groupId>
                <artifactId>org.wso2.carbon.identity.auth.server.feature</artifactId>
                <version>${identity.carbon.auth.rest.version}</version>
            </dependency>
            <dependency>
                <groupId>org.wso2.carbon.identity.auth.rest</groupId>
                <artifactId>org.wso2.carbon.identity.cors.server.feature</artifactId>
                <version>${identity.carbon.auth.rest.version}</version>
            </dependency>
            <dependency>
                <groupId>org.wso2.carbon.identity.event.handler.accountlock</groupId>
                <artifactId>org.wso2.carbon.identity.handler.event.account.lock.feature</artifactId>
                <version>${identity.event.handler.account.lock.version}</version>
            </dependency>
            <dependency>
                <groupId>org.wso2.carbon.identity.event.handler.notification</groupId>
                <artifactId>org.wso2.carbon.email.mgt.feature</artifactId>
                <version>${identity.event.handler.notification.version}</version>
            </dependency>
            <dependency>
                <groupId>org.wso2.carbon.identity.metadata.saml2</groupId>
                <artifactId>org.wso2.carbon.identity.idp.metadata.saml2.server.feature</artifactId>
                <version>${identity.metadata.saml.version}</version>
            </dependency>
            <dependency>
                <groupId>org.wso2.carbon.identity.saml.common</groupId>
                <artifactId>org.wso2.carbon.identity.saml.common.util.feature</artifactId>
                <version>${saml.common.util.version}</version>
            </dependency>
            <dependency>
                <groupId>org.wso2.identity.apps</groupId>
                <artifactId>org.wso2.identity.apps.common.server.feature</artifactId>
                <version>${identity.apps.core.version}</version>
            </dependency>
            <dependency>
                <groupId>org.wso2.identity.apps</groupId>
                <artifactId>org.wso2.identity.apps.console.server.feature</artifactId>
                <version>${identity.apps.console.version}</version>
            </dependency>
            <dependency>
                <groupId>org.wso2.identity.apps</groupId>
                <artifactId>org.wso2.identity.apps.myaccount.server.feature</artifactId>
                <version>${identity.apps.myaccount.version}</version>
            </dependency>
            <dependency>
                <groupId>org.wso2.identity.apps</groupId>
                <artifactId>org.wso2.identity.apps.authentication.portal.server.feature</artifactId>
                <version>${identity.apps.core.version}</version>
            </dependency>
            <dependency>
                <groupId>org.wso2.identity.apps</groupId>
                <artifactId>org.wso2.identity.apps.recovery.portal.server.feature</artifactId>
                <version>${identity.apps.core.version}</version>
            </dependency>

            <dependency>
                <groupId>org.wso2.carbon.identity.application.authz.xacml</groupId>
                <artifactId>org.wso2.carbon.identity.application.authz.xacml.server.feature</artifactId>
                <version>${identity.app.authz.xacml.version}</version>
            </dependency>
            <dependency>
                <groupId>org.wso2.carbon.extension.identity.oauth.addons</groupId>
                <artifactId>org.wso2.carbon.identity.oauth2.validators.xacml.server.feature</artifactId>
                <version>${identity.oauth.addons.version}</version>
            </dependency>
            <dependency>
                <groupId>org.wso2.carbon.identity.outbound.auth.oauth2</groupId>
                <artifactId>org.wso2.carbon.identity.outbound.auth.oauth2.server.feature</artifactId>
                <version>${identity.outbound.auth.oauth2.version}</version>
            </dependency>
            <dependency>
                <groupId>org.apache.felix</groupId>
                <artifactId>org.apache.felix.scr.ds-annotations</artifactId>
                <version>${ds-annotations.version}</version>
            </dependency>
            <dependency>
                <groupId>org.wso2.carbon.consent.mgt</groupId>
                <artifactId>org.wso2.carbon.consent.mgt.feature</artifactId>
                <version>${carbon.consent.mgt.version}</version>
            </dependency>
            <dependency>
                <groupId>org.wso2.carbon.identity.framework</groupId>
                <artifactId>org.wso2.carbon.identity.consent.mgt</artifactId>
                <version>${carbon.identity.framework.version}</version>
            </dependency>
            <dependency>
                <groupId>org.wso2.carbon.utils</groupId>
                <artifactId>org.wso2.carbon.database.utils</artifactId>
                <version>${carbon.database.utils.version}</version>
            </dependency>
            <dependency>
                <groupId>org.wso2.carbon.registry</groupId>
                <artifactId>org.wso2.carbon.registry.properties.stub</artifactId>
                <version>${carbon.registry.version}</version>
            </dependency>
            <dependency>
                <groupId>org.wso2.carbon.extension.identity.x509certificate</groupId>
                <artifactId>org.wso2.carbon.extension.identity.x509Certificate.validation.server.feature</artifactId>
                <version>${org.wso2.carbon.extension.identity.x509certificate.version}</version>
            </dependency>
            <dependency>
                <groupId>org.wso2.carbon.identity.conditional.auth.functions</groupId>
                <artifactId>org.wso2.carbon.identity.conditional.auth.functions.server.feature</artifactId>
                <version>${conditional.authentication.functions.version}</version>
            </dependency>
            <dependency>
                <groupId>org.wso2.carbon.identity.framework</groupId>
                <artifactId>org.wso2.carbon.identity.template.mgt.server.feature</artifactId>
                <version>${carbon.identity.framework.version}</version>
            </dependency>
            <dependency>
                <groupId>org.wso2.carbon.identity.framework</groupId>
                <artifactId>org.wso2.carbon.identity.template.mgt.feature</artifactId>
                <version>${carbon.identity.framework.version}</version>
            </dependency>
            <dependency>
                <groupId>org.wso2.carbon.identity.framework</groupId>
                <artifactId>org.wso2.carbon.identity.cors.mgt.server.feature</artifactId>
                <version>${carbon.identity.framework.version}</version>
            </dependency>
            <dependency>
                <groupId>org.wso2.carbon.identity.framework</groupId>
                <artifactId>org.wso2.carbon.identity.user.functionality.mgt.feature</artifactId>
                <version>${carbon.identity.framework.version}</version>
            </dependency>
            <dependency>
                <groupId>org.wso2.carbon.identity.framework</groupId>
                <artifactId>org.wso2.carbon.identity.multi.attribute.login.mgt.server.feature</artifactId>
                <version>${carbon.identity.framework.version}</version>
            </dependency>
            <dependency>
                <groupId>org.wso2.carbon.identity.framework</groupId>
                <artifactId>org.wso2.carbon.identity.unique.claim.mgt.server.feature</artifactId>
                <version>${carbon.identity.framework.version}</version>
            </dependency>
            <dependency>
                <groupId>org.wso2.carbon.identity.framework</groupId>
                <artifactId>org.wso2.carbon.identity.userstore.configuration.server.feature</artifactId>
                <version>${carbon.identity.framework.version}</version>
            </dependency>
            <dependency>
                <groupId>org.wso2.carbon.identity.framework</groupId>
                <artifactId>org.wso2.carbon.identity.api.resource.mgt.server.feature</artifactId>
                <version>${carbon.identity.framework.version}</version>
            </dependency>
            <dependency>
                <groupId>org.wso2.carbon.identity.governance</groupId>
                <artifactId>org.wso2.carbon.identity.multi.attribute.login.service.server.feature</artifactId>
                <version>${identity.governance.version}</version>
            </dependency>
            <dependency>
                <groupId>org.wso2.carbon.identity.framework</groupId>
                <artifactId>org.wso2.carbon.identity.central.log.mgt</artifactId>
                <version>${carbon.identity.framework.version}</version>
            </dependency>
            <dependency>
                <groupId>org.wso2.carbon.identity.branding.preference.management</groupId>
                <artifactId>org.wso2.carbon.identity.branding.preference.management.core</artifactId>
                <version>${identity.branding.preference.management.version}</version>
            </dependency>
            <dependency>
                <groupId>org.wso2.carbon.identity.framework</groupId>
                <artifactId>org.wso2.carbon.identity.input.validation.mgt</artifactId>
                <version>${carbon.identity.framework.version}</version>
            </dependency>
            <dependency>
                <groupId>org.wso2.carbon.identity.framework</groupId>
                <artifactId>org.wso2.carbon.identity.input.validation.mgt.server.feature</artifactId>
                <version>${carbon.identity.framework.version}</version>
            </dependency>
            <dependency>
                <groupId>org.wso2.carbon.identity.framework</groupId>
                <artifactId>org.wso2.carbon.identity.consent.server.configs.mgt</artifactId>
                <version>${carbon.identity.framework.version}</version>
            </dependency>
            <dependency>
                <groupId>org.wso2.carbon.identity.framework</groupId>
                <artifactId>org.wso2.carbon.identity.consent.server.configs.mgt.server.feature</artifactId>
                <version>${carbon.identity.framework.version}</version>
            </dependency>
            <dependency>
                <groupId>org.wso2.carbon.identity.organization.management</groupId>
                <artifactId>org.wso2.carbon.identity.organization.management.server.feature</artifactId>
                <version>${identity.org.mgt.version}</version>
            </dependency>
            <dependency>
                <groupId>org.wso2.carbon.identity.organization.management.core</groupId>
                <artifactId>org.wso2.carbon.identity.organization.management.core.server.feature</artifactId>
                <version>${identity.org.mgt.core.version}</version>
            </dependency>
            <dependency>
                <groupId>org.wso2.carbon.identity.auth.organization.login</groupId>
                <artifactId>org.wso2.carbon.identity.auth.organization.login.server.feature</artifactId>
                <version>${identity.organization.login.version}</version>
            </dependency>
            <dependency>
                <groupId>org.wso2.carbon.extension.identity.oauth2.grantType.organizationswitch</groupId>
                <artifactId>org.wso2.carbon.identity.oauth2.grant.organizationswitch.server.feature</artifactId>
                <version>${identity.oauth2.grant.organizationswitch.version}</version>
            </dependency>
            <dependency>
                <groupId>org.wso2.carbon.identity.outbound.provisioning.scim2</groupId>
                <artifactId>org.wso2.carbon.identity.provisioning.connector.scim2.server.feature</artifactId>
                <version>${provisioning.connector.scim2.version}</version>
            </dependency>
            <dependency>
                <groupId>org.wso2.carbon.extension.identity.verification</groupId>
                <artifactId>org.wso2.carbon.extension.identity.verification.mgt</artifactId>
                <version>${identity.verification.version}</version>
            </dependency>
            <dependency>
                <groupId>org.wso2.carbon.extension.identity.verification</groupId>
                <artifactId>org.wso2.carbon.extension.identity.verification.provider</artifactId>
                <version>${identity.verification.version}</version>
            </dependency>
            <dependency>
                <groupId>org.wso2.carbon.extension.identity.verification</groupId>
                <artifactId>org.wso2.carbon.extension.identity.verification.ui</artifactId>
                <version>${identity.verification.version}</version>
            </dependency>
            <dependency>
                <groupId>org.wso2.carbon.extension.identity.oauth.addons</groupId>
                <artifactId>org.wso2.carbon.identity.oauth2.token.handler.clientauth.jwt</artifactId>
                <version>${identity.oauth.addons.version}</version>
            </dependency>

            <dependency>
                <groupId>org.wso2.msf4j</groupId>
                <artifactId>msf4j-core</artifactId>
                <version>${msf4j.version}</version>
            </dependency>
            <dependency>
                <groupId>org.wso2.msf4j</groupId>
                <artifactId>msf4j-microservice</artifactId>
                <version>${msf4j.version}</version>
            </dependency>
            <dependency>
                <groupId>org.apache.velocity</groupId>
                <artifactId>velocity</artifactId>
                <version>${org.apache.velocity.version}</version>
            </dependency>
            <dependency>
                <groupId>io.rest-assured</groupId>
                <artifactId>rest-assured</artifactId>
                <version>${rest.assured.version}</version>
                <scope>test</scope>
            </dependency>
            <dependency>
                <groupId>io.rest-assured</groupId>
                <artifactId>json-path</artifactId>
                <version>${rest.assured.version}</version>
                <scope>test</scope>
            </dependency>
            <dependency>
                <groupId>io.rest-assured</groupId>
                <artifactId>xml-path</artifactId>
                <version>${rest.assured.version}</version>
                <scope>test</scope>
            </dependency>
            <dependency>
                <groupId>io.rest-assured</groupId>
                <artifactId>rest-assured-all</artifactId>
                <version>${rest.assured.version}</version>
                <scope>test</scope>
            </dependency>
            <dependency>
                <groupId>io.swagger</groupId>
                <artifactId>swagger-annotations</artifactId>
                <version>${swagger-core-version}</version>
                <scope>test</scope>
            </dependency>
            <dependency>
                <groupId>com.atlassian.oai</groupId>
                <artifactId>swagger-request-validator-restassured</artifactId>
                <version>${swagger-request-validator.version}</version>
                <scope>test</scope>
            </dependency>
            <dependency>
                <groupId>org.xmlunit</groupId>
                <artifactId>xmlunit-core</artifactId>
                <version>${org.xmlunit.version}</version>
                <scope>test</scope>
            </dependency>
            <dependency>
                <groupId>org.wso2.identity.apps</groupId>
                <artifactId>identity-apps-cypress-tests</artifactId>
                <version>${identity.apps.tests.version}</version>
            </dependency>
            <dependency>
                <groupId>org.codehaus.jackson</groupId>
                <artifactId>jackson-core-asl</artifactId>
                <version>${jackson-core-asl.version}</version>
                <scope>compile</scope>
            </dependency>
            <dependency>
                <groupId>com.fasterxml.jackson.core</groupId>
                <artifactId>jackson-core</artifactId>
                <version>${com.fasterxml.jackson.version}</version>
            </dependency>
            <dependency>
                <groupId>com.fasterxml.jackson.core</groupId>
                <artifactId>jackson-annotations</artifactId>
                <version>${com.fasterxml.jackson.version}</version>
            </dependency>
            <dependency>
                <groupId>com.fasterxml.jackson.core</groupId>
                <artifactId>jackson-databind</artifactId>
                <version>${com.fasterxml.jackson.databind.version}</version>
            </dependency>
            <dependency>
                <groupId>org.apache.log4j.wso2</groupId>
                <artifactId>log4j</artifactId>
                <version>${org.apache.log4j.wso2.version}</version>
                <exclusions>
                    <exclusion>
                        <groupId>log4j</groupId>
                        <artifactId>log4j</artifactId>
                    </exclusion>
                </exclusions>
            </dependency>
            <!-- Pax Logging -->
            <dependency>
                <groupId>org.wso2.org.ops4j.pax.logging</groupId>
                <artifactId>pax-logging-api</artifactId>
                <version>${pax.logging.api.version}</version>
            </dependency>
            <dependency>
                <groupId>org.apache.logging.log4j</groupId>
                <artifactId>log4j-jul</artifactId>
                <version>${org.apache.logging.log4j.version}</version>
                <scope>test</scope>
            </dependency>
            <dependency>
                <groupId>org.apache.logging.log4j</groupId>
                <artifactId>log4j-core</artifactId>
                <version>${org.apache.logging.log4j.version}</version>
                <scope>test</scope>
            </dependency>
            <dependency>
                <groupId>commons-logging</groupId>
                <artifactId>commons-logging</artifactId>
                <version>1.2</version>
                <scope>test</scope>
            </dependency>
            <dependency>
                <groupId>commons-lang.wso2</groupId>
                <artifactId>commons-lang</artifactId>
                <version>${commons-lang.wso2.version}</version>
                <scope>test</scope>
            </dependency>
            <dependency>
                <groupId>org.wso2.is</groupId>
                <artifactId>org.wso2.carbon.identity.test.integration.service</artifactId>
                <version>${project.version}</version>
            </dependency>
            <dependency>
                <groupId>org.apache.directory.server</groupId>
                <artifactId>apacheds-core-constants</artifactId>
                <version>${apacheds.core.version}</version>
                <scope>test</scope>
            </dependency>
            <dependency>
                <groupId>org.apache.directory.server</groupId>
                <artifactId>apacheds-core</artifactId>
                <version>${apacheds.core.version}</version>
                <scope>test</scope>
            </dependency>
            <dependency>
                <groupId>org.apache.directory.server</groupId>
                <artifactId>apacheds-core-api</artifactId>
                <version>${apacheds.core.version}</version>
                <scope>test</scope>
            </dependency>
            <dependency>
                <groupId>org.apache.directory.server</groupId>
                <artifactId>apacheds-jdbm-partition</artifactId>
                <version>${apacheds.core.version}</version>
                <scope>test</scope>
            </dependency>
            <dependency>
                <groupId>org.apache.directory.server</groupId>
                <artifactId>apacheds-ldif-partition</artifactId>
                <version>${apacheds.core.version}</version>
                <scope>test</scope>
            </dependency>
            <dependency>
                <groupId>org.apache.directory.server</groupId>
                <artifactId>apacheds-protocol-ldap</artifactId>
                <version>${apacheds.core.version}</version>
                <scope>test</scope>
            </dependency>
            <dependency>
                <groupId>org.apache.directory.server</groupId>
                <artifactId>apacheds-protocol-shared</artifactId>
                <version>${apacheds.core.version}</version>
                <scope>test</scope>
            </dependency>
            <dependency>
                <groupId>org.apache.directory.server</groupId>
                <artifactId>apacheds-xdbm-partition</artifactId>
                <version>${apacheds.core.version}</version>
                <scope>test</scope>
            </dependency>
            <dependency>
                <groupId>org.apache.directory.api</groupId>
                <artifactId>api-all</artifactId>
                <version>${apacheds.api.version}</version>
                <scope>test</scope>
            </dependency>
        </dependencies>
    </dependencyManagement>

    <profiles>
        <profile>
            <id>Sign-Artifacts</id>
            <activation>
                <property>
                    <name>sign</name>
                </property>
            </activation>
            <build>
                <plugins>
                    <plugin>
                        <groupId>org.apache.maven.plugins</groupId>
                        <artifactId>maven-gpg-plugin</artifactId>
                        <version>1.0-alpha-3</version>
                        <executions>
                            <execution>
                                <id>sign-artifacts</id>
                                <phase>verify</phase>
                                <goals>
                                    <goal>sign</goal>
                                </goals>
                            </execution>
                        </executions>
                    </plugin>
                </plugins>
            </build>
        </profile>
        <profile>
            <id>wso2-release</id>
            <build>
                <plugins>
                    <plugin>
                        <groupId>org.apache.maven.plugins</groupId>
                        <artifactId>maven-javadoc-plugin</artifactId>
                        <version>2.10.1</version>
                        <executions>
                            <execution>
                                <id>attach-javadocs</id>
                                <goals>
                                    <goal>jar</goal>
                                </goals>
                                <configuration> <!-- add this to disable checking -->
                                    <additionalparam>-Xdoclint:none</additionalparam>
                                    <source>8</source>
                                </configuration>
                            </execution>
                        </executions>
                    </plugin>
                </plugins>
            </build>
        </profile>

    </profiles>

    <properties>

        <!--Carbon Identity Framework Version-->
        <carbon.identity.framework.version>5.25.402</carbon.identity.framework.version>
        <carbon.identity.framework.version.range>[5.14.67, 6.0.0]</carbon.identity.framework.version.range>

        <!--SAML Common Utils Version-->
        <saml.common.util.version>1.3.0</saml.common.util.version>
        <saml.common.util.version.range>[1.0.0,2.0.0)</saml.common.util.version.range>

        <!--Carbon Consent Version-->
        <carbon.consent.mgt.version>2.5.2</carbon.consent.mgt.version>

        <!--Identity Governance Version-->
        <identity.governance.version>1.8.80</identity.governance.version>

        <!--Identity Carbon Versions-->
        <identity.carbon.auth.saml2.version>5.8.5</identity.carbon.auth.saml2.version>
        <identity.carbon.auth.mutual.ssl.version>5.5.0</identity.carbon.auth.mutual.ssl.version>
        <identity.carbon.auth.iwa.version>5.5.0</identity.carbon.auth.iwa.version>
        <identity.carbon.auth.rest.version>1.8.24</identity.carbon.auth.rest.version>


        <!-- Identity Inbound Versions   -->
        <identity.inbound.auth.saml.version>5.11.23</identity.inbound.auth.saml.version>
        <identity.inbound.auth.oauth.version>6.11.147</identity.inbound.auth.oauth.version>
        <identity.inbound.auth.openid.version>5.9.5</identity.inbound.auth.openid.version>
        <identity.inbound.auth.sts.version>5.10.16</identity.inbound.auth.sts.version>
        <identity.inbound.provisioning.scim.version>5.7.4</identity.inbound.provisioning.scim.version>
        <identity.inbound.provisioning.scim2.version>3.4.26</identity.inbound.provisioning.scim2.version>

        <!-- Identity workflow Versions -->
        <identity.user.workflow.version>5.6.0</identity.user.workflow.version>
        <identity.workflow.impl.bps.version>5.5.5</identity.workflow.impl.bps.version>
        <identity.workflow.template.multisteps.version>5.5.0</identity.workflow.template.multisteps.version>


        <!-- Identity User Versions -->
        <identity.user.account.association.version>5.5.6</identity.user.account.association.version>
        <identity.user.ws.version>5.7.4</identity.user.ws.version>

        <!-- Identity Userstore Versions -->
        <identity.userstore.remote.version>5.2.5</identity.userstore.remote.version>

        <!-- Identity Data Publisher Versions -->
        <identity.data.publisher.authentication.version>5.6.6</identity.data.publisher.authentication.version>
        <identity.data.publisher.oauth.version>1.6.6</identity.data.publisher.oauth.version>
        <identity.data.publisher.audit.version>1.4.3</identity.data.publisher.audit.version>

        <!-- Identity Event Handler Versions -->
        <identity.event.handler.account.lock.version>1.8.12</identity.event.handler.account.lock.version>
        <identity.event.handler.notification.version>1.7.18</identity.event.handler.notification.version>

        <!--<identity.agent.entitlement.proxy.version>5.1.1</identity.agent.entitlement.proxy.version>-->
        <!--<identity.carbon.auth.signedjwt.version>5.1.1</identity.carbon.auth.signedjwt.version>-->
        <!--<identity.userstore.cassandra.version>5.1.1</identity.userstore.cassandra.version>-->
        <!--<identity.agent-entitlement-filter.version>5.1.1</identity.agent-entitlement-filter.version>-->
        <org.wso2.carbon.identity.remotefetch.version>0.8.4</org.wso2.carbon.identity.remotefetch.version>

        <!-- CallHome version -->
        <callhome.version>4.5.x_1.0.14</callhome.version>

        <!-- Authenticator Versions -->
        <identity.outbound.auth.oidc.version>5.11.19</identity.outbound.auth.oidc.version>
        <identity.outbound.auth.oauth2.version>1.0.11</identity.outbound.auth.oauth2.version>
        <identity.outbound.auth.passive.sts.version>5.5.0</identity.outbound.auth.passive.sts.version>
        <identity.outbound.auth.samlsso.version>5.8.6</identity.outbound.auth.samlsso.version>
        <identity.outbound.auth.requestpath.basicauth.version>5.5.4</identity.outbound.auth.requestpath.basicauth.version>
        <identity.outbound.auth.requestpath.oauth.version>5.5.4</identity.outbound.auth.requestpath.oauth.version>

        <!-- Social Authenticator Versions -->
        <social.authenticator.facebook.version>5.2.4</social.authenticator.facebook.version>
        <social.authenticator.google.version>5.2.10</social.authenticator.google.version>
        <social.authenticator.windowslive.version>5.2.2</social.authenticator.windowslive.version>
        <social.authenticator.apple.version>1.0.4</social.authenticator.apple.version>

        <!-- Provisioning connector Versions -->
        <provisioning.connector.google.version>5.2.3</provisioning.connector.google.version>
        <provisioning.connector.salesforce.version>5.2.3</provisioning.connector.salesforce.version>
        <provisioning.connector.scim.version>5.3.1</provisioning.connector.scim.version>
        <provisioning.connector.scim2.version>2.0.3</provisioning.connector.scim2.version>

        <!-- Local Authenticator Versions -->
<<<<<<< HEAD
        <identity.local.auth.basicauth.version>6.7.27</identity.local.auth.basicauth.version>
        <identity.local.auth.fido.version>5.3.41</identity.local.auth.fido.version>
=======
        <identity.local.auth.basicauth.version>6.7.26</identity.local.auth.basicauth.version>
        <identity.local.auth.fido.version>5.3.40</identity.local.auth.fido.version>
>>>>>>> 2a0442d6
        <identity.local.auth.iwa.version>5.4.2</identity.local.auth.iwa.version>

        <!-- Local Authentication API Connector Version -->
        <identity.local.auth.api.version>2.5.8</identity.local.auth.api.version>

        <!-- OAuth2 Grant Type extensions -->
        <identity.oauth2.jwt.bearer.grant.version>2.2.1</identity.oauth2.jwt.bearer.grant.version>
        <identity.oauth2.token.exchange.grant.version>1.1.3</identity.oauth2.token.exchange.grant.version>

        <!--SAML Metadata-->
        <identity.metadata.saml.version>1.7.7</identity.metadata.saml.version>

        <!-- Connector Versions -->
        <authenticator.totp.version>3.3.17</authenticator.totp.version>
        <authenticator.backupcode.version>0.0.15</authenticator.backupcode.version>
        <authenticator.office365.version>2.1.2</authenticator.office365.version>
        <authenticator.smsotp.version>3.3.12</authenticator.smsotp.version>
        <authenticator.magiclink.version>1.1.12</authenticator.magiclink.version>
        <authenticator.emailotp.version>4.1.18</authenticator.emailotp.version>
        <authenticator.local.auth.emailotp.version>1.0.5</authenticator.local.auth.emailotp.version>
        <authenticator.twitter.version>1.1.1</authenticator.twitter.version>
        <authenticator.x509.version>3.1.11</authenticator.x509.version>
        <identity.extension.utils>1.0.14</identity.extension.utils>
        <authenticator.auth.otp.commons.version>1.0.0</authenticator.auth.otp.commons.version>

        <identity.org.mgt.version>1.3.79</identity.org.mgt.version>
        <identity.org.mgt.core.version>1.0.70</identity.org.mgt.core.version>
        <identity.organization.login.version>1.1.22</identity.organization.login.version>
        <identity.oauth2.grant.organizationswitch.version>1.1.10</identity.oauth2.grant.organizationswitch.version>

        <!-- Hash Provider Versions-->
        <hashprovider.pbkdf2.version>0.1.4</hashprovider.pbkdf2.version>

        <!-- Identity Branding Preference Management Versions -->
        <identity.branding.preference.management.version>1.0.9</identity.branding.preference.management.version>

        <!-- Identity REST API feature -->
        <identity.api.dispatcher.version>2.0.13</identity.api.dispatcher.version>
        <identity.user.api.version>1.3.22</identity.user.api.version>
        <identity.server.api.version>1.2.93</identity.server.api.version>

        <identity.agent.sso.version>5.5.9</identity.agent.sso.version>
        <identity.tool.samlsso.validator.version>5.5.7</identity.tool.samlsso.validator.version>
        <identity.app.authz.xacml.version>2.3.1</identity.app.authz.xacml.version>
        <identity.oauth.addons.version>2.4.29</identity.oauth.addons.version>
        <org.wso2.carbon.extension.identity.x509certificate.version>1.1.3</org.wso2.carbon.extension.identity.x509certificate.version>
        <conditional.authentication.functions.version>1.2.36</conditional.authentication.functions.version>

        <!-- Identity Portal Versions -->
        <identity.apps.console.version>2.0.36</identity.apps.console.version>
        <identity.apps.myaccount.version>2.0.14</identity.apps.myaccount.version>
        <identity.apps.core.version>2.0.13</identity.apps.core.version>
        <identity.apps.tests.version>1.6.373</identity.apps.tests.version>

        <!-- Charon -->
        <charon.version>3.4.1</charon.version>

        <!-- Carbon Kernel -->
        <carbon.kernel.version>4.9.14</carbon.kernel.version>

        <!-- Identity Verification -->
        <identity.verification.version>1.0.6</identity.verification.version>

        <!-- Carbon Repo Versions -->
        <carbon.deployment.version>4.12.20</carbon.deployment.version>
        <carbon.commons.version>4.10.7</carbon.commons.version>
        <carbon.registry.version>4.8.15</carbon.registry.version>
        <carbon.multitenancy.version>4.11.12</carbon.multitenancy.version>
        <carbon.metrics.version>1.3.12</carbon.metrics.version>
        <carbon.business-process.version>4.5.66</carbon.business-process.version>
        <carbon.analytics-common.version>5.2.53</carbon.analytics-common.version>
        <carbon.dashboards.version>2.0.27</carbon.dashboards.version>
        <carbon.database.utils.version>2.1.6</carbon.database.utils.version>
        <carbon.healthcheck.version>1.3.0</carbon.healthcheck.version>

        <!-- Common tool Versions -->
        <cipher-tool.version>1.2.4</cipher-tool.version>
        <securevault.wso2.version>1.1.7</securevault.wso2.version>

        <!-- Feature dependency Versions -->
        <stratos.version.221>2.2.1</stratos.version.221>
        <ehcache.version>1.5.0.wso2v3</ehcache.version>
        <bcel.wso2.version>6.7.0.wso2v1</bcel.wso2.version>
        <asm-all.version>5.2</asm-all.version>
        <cglib.wso2.version>2.2.wso2v1</cglib.wso2.version>
        <jibx.wso2.version>1.2.1.wso2v1</jibx.wso2.version>
        <axis2.jibx.wso2.version>1.6.1.wso2v11</axis2.jibx.wso2.version>
        <axis2.jaxb.wso2.version>${axis2.wso2.version}</axis2.jaxb.wso2.version>
        <axis2-transports.version>2.0.0-wso2v42</axis2-transports.version>
        <h2database.wso2.version>2.2.220.wso2v1</h2database.wso2.version>
        <slf4j.version>1.7.28</slf4j.version>

        <!-- UI styles dependency versions -->
        <equinox.http.servlet.version>2.2.2</equinox.http.servlet.version>
        <equinox.http.helper.version>1.0.0</equinox.http.helper.version>
        <equinox.jsp.jasper.version>1.0.1.R33x_v20070816</equinox.jsp.jasper.version>
        <javax.servlet.jsp.version>2.0.0.v200706191603</javax.servlet.jsp.version>

        <!-- Distribution dependencies ends here -->

        <!-- Build dependency Versions -->
        <wso2.json.merge.plugin.version>5.2.5</wso2.json.merge.plugin.version>
        <carbon.p2.plugin.version>5.1.2</carbon.p2.plugin.version>
        <ds-annotations.version>1.2.10</ds-annotations.version>
        <maven.war.plugin.version>3.2.0</maven.war.plugin.version>
        <maven.checkstyle.plugin.version>3.1.1</maven.checkstyle.plugin.version>

        <!-- Sample dependency Versions -->
        <samples.is.version>4.3.10</samples.is.version>
        <sevlet.api.version>2.5</sevlet.api.version>
        <jsp.api.version>2.0</jsp.api.version>
        <neethi.wso2.version>2.0.4.wso2v5</neethi.wso2.version>
        <axiom.impl.version>1.2.12</axiom.impl.version>
        <axiom.version>1.2.11-wso2v6</axiom.version>
        <gdata.core.wso2.version>1.47.0.wso2v1</gdata.core.wso2.version>
        <json.simple.version>1.1.1</json.simple.version>
        <openid4java.consumer.version>1.0.0</openid4java.consumer.version>
        <opensaml.version>2.6.6</opensaml.version>
        <opensaml2.wso2.version>2.6.6.wso2v3</opensaml2.wso2.version>
        <opensaml3.version>3.3.1</opensaml3.version>
        <shibboleth.version>7.3.0</shibboleth.version>
        <joda.wso2.version>2.9.4.wso2v1</joda.wso2.version>
        <wss4j.wso2.version>1.6.0-wso2v7</wss4j.wso2.version>
        <openws.version>1.5.4</openws.version>
        <xalan.version>2.7.2</xalan.version>
        <xalan.wso2.version>2.7.0.wso2v1</xalan.wso2.version>
        <rampart.wso2.version>1.6.1-wso2v43</rampart.wso2.version>
        <orbit.version.commons.httpclient>4.5.13.wso2v1</orbit.version.commons.httpclient>
        <httpcore.wso2.version>4.4.15.wso2v1</httpcore.wso2.version>
        <httpclient.version>4.5.13</httpclient.version>
        <commons.httpclient.version>3.1</commons.httpclient.version>
        <jstl.version>1.1.2</jstl.version>
        <taglibs.version>1.1.2</taglibs.version>
        <google.collect.wso2.version>1.0.0.wso2v2</google.collect.wso2.version>
        <google.code.gson.version>2.9.0</google.code.gson.version>
        <oauth2.client.version>1.0.0</oauth2.client.version>
        <axiom.wso2.version>1.2.11-wso2v16</axiom.wso2.version>
        <commons.lang.version>2.6</commons.lang.version>
        <charon.orbit.version>2.1.8</charon.orbit.version>
        <commons-collections.version>3.2.2</commons-collections.version>
        <axis2.client.version>${axis2.wso2.version}</axis2.client.version>
        <axis2.wso2.version>1.6.1-wso2v42</axis2.wso2.version>
        <nimbusds.version>7.3.0.wso2v1</nimbusds.version>
        <commons-codec.version>1.14.0.wso2v1</commons-codec.version>
        <eclipse.microprofile.version>1.2</eclipse.microprofile.version>
        <xmltooling.version>1.3.1</xmltooling.version>
        <xercesImpl.version>2.12.2</xercesImpl.version>
        <commons.codec.version>1.8</commons.codec.version>
        <XmlSchema.version>1.4.7-wso2v5</XmlSchema.version>
        <wsdl4j.version>1.6.2.wso2v2</wsdl4j.version>
        <commons.pool.wso2.version>1.5.6.wso2v1</commons.pool.wso2.version>
        <liberty.maven.plugin.version>2.2</liberty.maven.plugin.version>
        <pax.logging.api.version>2.1.0-wso2v4</pax.logging.api.version>
        <org.wso2.orbit.org.apache.velocity.version>1.7.0.wso2v1</org.wso2.orbit.org.apache.velocity.version>

        <osgi.framework.imp.pkg.version.range>[1.7.0, 2.0.0)</osgi.framework.imp.pkg.version.range>
        <osgi.service.component.imp.pkg.version.range>[1.2.0, 2.0.0)</osgi.service.component.imp.pkg.version.range>
        <commons.logging.version.range>[1.2.0,2.0.0)</commons.logging.version.range>
        <commons-lang.wso2.version>2.6.0.wso2v1</commons-lang.wso2.version>

        <!--  Test dependencies -->
        <carbon.automation.version>4.4.3</carbon.automation.version>
        <carbon.automationutils.version>4.5.4</carbon.automationutils.version>
        <selenium.version>2.40.0</selenium.version>
        <testng.version>6.1.1</testng.version>
        <junit.version>4.13.1</junit.version>
        <org.apache.tomcat.wso2.version>7.0.52.wso2v5</org.apache.tomcat.wso2.version>
        <msf4j.version>2.6.2</msf4j.version>
        <jacoco.agent.version>0.8.4</jacoco.agent.version>
        <xml.apis.version>1.4.01</xml.apis.version>
        <emma.version>2.1.5320</emma.version>
        <apache.wink.version>1.1.3-incubating</apache.wink.version>
        <apache.ws.security.version>1.6.9</apache.ws.security.version>
        <apache.openejb.version>4.5.2</apache.openejb.version>
        <nimbus.oidc.sdk.version>6.13</nimbus.oidc.sdk.version>
        <apacheds.core.version>2.0.0.AM26</apacheds.core.version>
        <apacheds.api.version>2.0.0.AM4</apacheds.api.version>
        <!--Rest API test -->
        <rest.assured.version>5.0.0</rest.assured.version>
        <swagger-core-version>1.5.22</swagger-core-version>
        <swagger-request-validator.version>2.6.0</swagger-request-validator.version>
        <!--UI Cypress test -->
        <com.fasterxml.jackson.version>2.13.2</com.fasterxml.jackson.version>
        <com.fasterxml.jackson.databind.version>2.13.4.2</com.fasterxml.jackson.databind.version>
        <jackson-core-asl.version>1.9.13</jackson-core-asl.version>
        <!--ws-trust-client-->
        <org.apache.velocity.version>1.7</org.apache.velocity.version>
        <org.xmlunit.version>2.6.3</org.xmlunit.version>
        <org.apache.logging.log4j.version>2.17.1</org.apache.logging.log4j.version>
        <org.apache.log4j.wso2.version>1.2.17.wso2v1</org.apache.log4j.wso2.version>

        <project.scm.id>my-scm-server</project.scm.id>

    </properties>

    <repositories>
        <!-- Before adding ANYTHING in here, please start a discussion on the dev list.
	Ideally the Axis2 build should only use Maven central (which is available
	by default) and nothing else. We had troubles with other repositories in
	the past. Therefore configuring additional repositories here should be
	considered very carefully. -->
        <repository>
            <id>wso2-nexus</id>
            <name>WSO2 internal Repository</name>
            <url>https://maven.wso2.org/nexus/content/groups/wso2-public/</url>
            <releases>
                <enabled>true</enabled>
                <updatePolicy>daily</updatePolicy>
                <checksumPolicy>ignore</checksumPolicy>
            </releases>
        </repository>

        <repository>
            <id>wso2.releases</id>
            <name>WSO2 internal Repository</name>
            <url>https://maven.wso2.org/nexus/content/repositories/releases/</url>
            <releases>
                <enabled>true</enabled>
                <updatePolicy>daily</updatePolicy>
                <checksumPolicy>ignore</checksumPolicy>
            </releases>
        </repository>

        <repository>
            <id>wso2.snapshots</id>
            <name>WSO2 Snapshot Repository</name>
            <url>https://maven.wso2.org/nexus/content/repositories/snapshots/</url>
            <snapshots>
                <enabled>true</enabled>
                <updatePolicy>daily</updatePolicy>
            </snapshots>
            <releases>
                <enabled>false</enabled>
            </releases>
        </repository>
    </repositories>

    <scm>
        <url>https://github.com/wso2/product-is.git</url>
        <developerConnection>scm:git:https://github.com/wso2/product-is.git</developerConnection>
        <connection>scm:git:https://github.com/wso2/product-is.git</connection>
        <tag>HEAD</tag>
    </scm>


</project><|MERGE_RESOLUTION|>--- conflicted
+++ resolved
@@ -2378,13 +2378,8 @@
         <provisioning.connector.scim2.version>2.0.3</provisioning.connector.scim2.version>
 
         <!-- Local Authenticator Versions -->
-<<<<<<< HEAD
         <identity.local.auth.basicauth.version>6.7.27</identity.local.auth.basicauth.version>
         <identity.local.auth.fido.version>5.3.41</identity.local.auth.fido.version>
-=======
-        <identity.local.auth.basicauth.version>6.7.26</identity.local.auth.basicauth.version>
-        <identity.local.auth.fido.version>5.3.40</identity.local.auth.fido.version>
->>>>>>> 2a0442d6
         <identity.local.auth.iwa.version>5.4.2</identity.local.auth.iwa.version>
 
         <!-- Local Authentication API Connector Version -->
