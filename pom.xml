--- conflicted
+++ resolved
@@ -1917,11 +1917,7 @@
     <properties>
 
         <!--Carbon Identity Framework Version-->
-<<<<<<< HEAD
         <carbon.identity.framework.version>5.14.136-SNAPSHOT</carbon.identity.framework.version>
-=======
-        <carbon.identity.framework.version>5.14.131</carbon.identity.framework.version>
->>>>>>> 2e9c3c1e
         <carbon.identity.framework.version.range>[5.14.67, 6.0.0]</carbon.identity.framework.version.range>
 
         <!--SAML Common Utils Version-->
@@ -1943,13 +1939,8 @@
 
 
         <!-- Identity Inbound Versions   -->
-<<<<<<< HEAD
         <identity.inbound.auth.saml.version>5.6.20-SNAPSHOT</identity.inbound.auth.saml.version>
         <identity.inbound.auth.oauth.version>6.2.42-SNAPSHOT</identity.inbound.auth.oauth.version>
-=======
-        <identity.inbound.auth.saml.version>5.6.19</identity.inbound.auth.saml.version>
-        <identity.inbound.auth.oauth.version>6.2.38</identity.inbound.auth.oauth.version>
->>>>>>> 2e9c3c1e
         <identity.inbound.auth.openid.version>5.4.3</identity.inbound.auth.openid.version>
         <identity.inbound.auth.sts.version>5.4.3</identity.inbound.auth.sts.version>
         <identity.inbound.provisioning.scim.version>5.5.3</identity.inbound.provisioning.scim.version>
