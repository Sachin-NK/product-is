--- conflicted
+++ resolved
@@ -2273,11 +2273,7 @@
         <carbon.consent.mgt.version>2.6.2</carbon.consent.mgt.version>
 
         <!--Identity Governance Version-->
-<<<<<<< HEAD
         <identity.governance.version>1.9.14</identity.governance.version>
-=======
-        <identity.governance.version>1.9.13</identity.governance.version>
->>>>>>> 3c362b05
 
         <!--Identity Carbon Versions-->
         <identity.carbon.auth.saml2.version>5.9.4</identity.carbon.auth.saml2.version>
