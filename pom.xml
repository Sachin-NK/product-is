<?xml version="1.0" encoding="utf-8"?>
<!--
  ~ Copyright (c) 2014-2024, WSO2 LLC. (http://www.wso2.org) All Rights Reserved.
  ~
  ~ Licensed under the Apache License, Version 2.0 (the "License");
  ~ you may not use this file except in compliance with the License.
  ~ You may obtain a copy of the License at
  ~
  ~      http://www.apache.org/licenses/LICENSE-2.0
  ~
  ~ Unless required by applicable law or agreed to in writing, software
  ~ distributed under the License is distributed on an "AS IS" BASIS,
  ~ WITHOUT WARRANTIES OR CONDITIONS OF ANY KIND, either express or implied.
  ~ See the License for the specific language governing permissions and
  ~ limitations under the License.
  -->
<project xmlns="http://maven.apache.org/POM/4.0.0" xmlns:xsi="http://www.w3.org/2001/XMLSchema-instance" xsi:schemaLocation="http://maven.apache.org/POM/4.0.0 http://maven.apache.org/maven-v4_0_0.xsd">

    <parent>
        <groupId>org.wso2</groupId>
        <artifactId>wso2</artifactId>
        <version>1.2</version>
    </parent>


    <modelVersion>4.0.0</modelVersion>
    <groupId>org.wso2.is</groupId>
    <artifactId>identity-server-parent</artifactId>
    <packaging>pom</packaging>
    <description>WSO2 Identity Server</description>
    <version>7.1.0-m8-SNAPSHOT</version>
    <name>WSO2 Identity Server</name>
    <url>http://wso2.org/projects/identity</url>

    <modules>
        <module>modules/features</module>
        <module>modules/p2-profile-gen</module>
        <module>modules/connectors</module>
        <module>modules/api-resources</module>
        <module>modules/authenticators</module>
        <module>modules/social-authenticators</module>
        <module>modules/provisioning-connectors</module>
        <module>modules/local-authenticators</module>
        <module>modules/oauth2-grant-types</module>
        <module>modules/integration-ui-templates</module>
        <module>modules/distribution</module>
        <module>modules/styles</module>
        <module>modules/tests-utils</module>
        <module>modules/integration</module>
    </modules>

    <licenses>
        <license>
            <name>Apache License Version 2.0</name>
            <url>http://www.apache.org/licenses/LICENSE-2.0</url>
        </license>
    </licenses>

    <organization>
        <name>WSO2</name>
        <url>http://www.wso2.org</url>
    </organization>

    <issueManagement>
        <system>JIRA</system>
        <url>http://www.wso2.org/jira/browse/IDENTITY</url>
    </issueManagement>
    <mailingLists>
        <mailingList>
            <name>Identity Server Developers</name>
            <subscribe>identity-dev-subscribe@wso2.org</subscribe>
            <unsubscribe>identity-dev-unsubscribe@wso2.org</unsubscribe>
            <post>identity-dev@wso2.org</post>
            <archive>http://wso2.org/mailarchive/identity-dev/</archive>
        </mailingList>
    </mailingLists>

    <inceptionYear>2007</inceptionYear>

    <developers>
        <developer>
            <name>Ruchith Fernando</name>
            <id>ruchith</id>
            <email>ruchith AT wso2.com</email>
            <organization>WSO2</organization>
        </developer>
        <developer>
            <name>Dimuthu Leelaratne</name>
            <id>dimuthul</id>
            <email>dimuthul AT wso2.com</email>
            <organization>WSO2</organization>
        </developer>
        <developer>
            <name>Dumindu Perera</name>
            <id>dumindu</id>
            <email>dumindu AT wso2.com</email>
            <organization>WSO2</organization>
        </developer>
        <developer>
            <name>Saminda Abeyruwan</name>
            <id>saminda</id>
            <email>saminda AT wso2.com</email>
            <organization>WSO2</organization>
        </developer>
        <developer>
            <name>Nandana Mihindukulasooriya</name>
            <id>nandana</id>
            <email>nandana AT wso2.com</email>
            <organization>WSO2</organization>
        </developer>
        <developer>
            <name>Prabath Siriwardena</name>
            <id>prabath</id>
            <email>prabath AT wso2.com</email>
            <organization>WSO2</organization>
        </developer>
        <developer>
            <name>Thilina Buddhika</name>
            <id>thilina</id>
            <email>thilinab AT wso2.com</email>
            <organization>WSO2</organization>
        </developer>
        <developer>
            <name>Amila Jayasekara</name>
            <id>amilaj</id>
            <email>amilaj AT wso2.com</email>
            <organization>WSO2</organization>
        </developer>
        <developer>
            <name>Asela Pathberiya</name>
            <id>asela</id>
            <email>asela AT wso2.com</email>
            <organization>WSO2</organization>
        </developer>
        <developer>
            <name>Hasini Gunasinghe</name>
            <id>hasini</id>
            <email>hasini AT wso2.com</email>
            <organization>WSO2</organization>
        </developer>
        <developer>
            <name>Manjula Rathnayake</name>
            <id>manjula</id>
            <email>manjular AT wso2.com</email>
            <organization>WSO2</organization>
        </developer>
        <developer>
            <name>Suresh Attanayake</name>
            <id>suresh</id>
            <email>suresh AT wso2.com</email>
            <organization>WSO2</organization>
        </developer>
        <developer>
            <name>Johann Nallathamby</name>
            <id>johann</id>
            <email>johann AT wso2.com</email>
            <organization>WSO2</organization>
        </developer>
        <developer>
            <name>Dulanja Liyanage</name>
            <id>dulanja</id>
            <email>dulanja AT wso2.com</email>
            <organization>WSO2</organization>
        </developer>
        <developer>
            <name>Ishara Karunarathna</name>
            <id>ishara</id>
            <email>isharak AT wso2.com</email>
            <organization>WSO2</organization>
        </developer>
        <developer>
            <name>Darshana Gunawardana</name>
            <id>darshana</id>
            <email>darshana AT wso2.com</email>
            <organization>WSO2</organization>
        </developer>
        <developer>
            <name>Pushpalanka Jayawardana</name>
            <id>pushpalanka</id>
            <email>lanka AT wso2.com</email>
            <organization>WSO2</organization>
        </developer>
        <developer>
            <name>Chamath Gunawardana</name>
            <id>chamath</id>
            <email>chamathg AT wso2.com</email>
            <organization>WSO2</organization>
        </developer>
        <developer>
            <name>Thanuja Jayasinghe</name>
            <id>thanuja</id>
            <email>thanuja AT wso2.com</email>
            <organization>WSO2</organization>
        </developer>
        <developer>
            <name>Isura Karunarathna</name>
            <id>isura</id>
            <email>isura AT wso2.com</email>
            <organization>WSO2</organization>
        </developer>
        <developer>
            <name>Prasad Tissera</name>
            <id>prasad</id>
            <email>prasadt AT wso2.com</email>
            <organization>WSO2</organization>
        </developer>
        <developer>
            <name>Pulasthi Mahawithana</name>
            <id>pulasthi</id>
            <email>pulasthim AT wso2.com</email>
            <organization>WSO2</organization>
        </developer>
        <developer>
            <name>Hasintha Indrajee</name>
            <id>hasintha</id>
            <email>hasintha AT wso2.com</email>
            <organization>WSO2</organization>
        </developer>
        <developer>
            <name>Gayan Gunawardana</name>
            <id>gayan</id>
            <email>gayan AT wso2.com</email>
            <organization>WSO2</organization>
        </developer>
        <developer>
            <name>Tharindu Edirisinghe</name>
            <id>tharindue</id>
            <email>tharindue AT wso2.com</email>
            <organization>WSO2</organization>
        </developer>
        <developer>
            <name>Malithi Edirisinghe</name>
            <id>malithim</id>
            <email>malithim AT wso2.com</email>
            <organization>WSO2</organization>
        </developer>
        <developer>
            <name>Godwin Shrimal</name>
            <id>godwin</id>
            <email>godwin AT wso2.com</email>
            <organization>WSO2</organization>
        </developer>
        <developer>
            <name>Omindu Rathnaweera</name>
            <id>omindu</id>
            <email>omindu AT wso2.com</email>
            <organization>WSO2</organization>
        </developer>
        <developer>
            <name>Nuwandi Wickramasinghe</name>
            <id>nuwandiw</id>
            <email>nuwandiw AT wso2.com</email>
            <organization>WSO2</organization>
        </developer>
        <developer>
            <name>Kasun Bandara</name>
            <id>kasunb</id>
            <email>kasunb AT wso2.com</email>
            <organization>WSO2</organization>
        </developer>
        <developer>
            <name>Indunil Upeksha</name>
            <id>indunil</id>
            <email>indunil AT wso2.com</email>
            <organization>WSO2</organization>
        </developer>
        <developer>
            <name>Hasanthi Dissanayake</name>
            <id>hasanthi</id>
            <email>hasanthi AT wso2.com</email>
            <organization>WSO2</organization>
        </developer>
        <developer>
            <name>Maduranga Siriwardena</name>
            <id>maduranga</id>
            <email>maduranga AT wso2.com</email>
            <organization>WSO2</organization>
        </developer>
        <developer>
            <name>Chamila Wijayarathna</name>
            <id>chamila</id>
            <email>chamila AT wso2.com</email>
            <organization>WSO2</organization>
        </developer>
        <developer>
            <name>Chanaka Jayasena</name>
            <id>chanaka</id>
            <email>chanaka AT wso2.com</email>
            <organization>WSO2</organization>
        </developer>
        <developer>
            <name>Chamara Philips</name>
            <id>chamarap</id>
            <email>chamarap AT wso2.com</email>
            <organization>WSO2</organization>
        </developer>
        <developer>
            <name>Damith Senanayake</name>
            <id>damiths</id>
            <email>damiths AT wso2.com</email>
            <organization>WSO2</organization>
        </developer>
        <developer>
            <name>Jayanga Kaushalya</name>
            <id>jayangak</id>
            <email>jayangak AT wso2.com</email>
            <organization>WSO2</organization>
        </developer>
        <developer>
            <name>Farasath Ahamed</name>
            <id>farasatha</id>
            <email>farasatha AT wso2.com</email>
            <organization>WSO2</organization>
        </developer>
        <developer>
            <name>Dharshana Kasun Warusavitharana</name>
            <id>dharshanaw</id>
            <email>dharshanaw AT wso2.com</email>
            <organization>WSO2</organization>
        </developer>
        <developer>
            <name>Ayesha Dissanayaka</name>
            <id>ayesha</id>
            <email>ayesha AT wso2.com</email>
            <organization>WSO2</organization>
        </developer>
        <developer>
            <name>Ashen Weerathunga</name>
            <id>ashen</id>
            <email>ashen AT wso2.com</email>
            <organization>WSO2</organization>
        </developer>
        <developer>
            <name>Dimuthu De Lanerolle</name>
            <id>dimuthud</id>
            <email>dimuthud AT wso2.com</email>
            <organization>WSO2</organization>
        </developer>
        <developer>
            <name>Ruwan Abeykoon</name>
            <id>ruwana</id>
            <email>ruwana AT wso2.com</email>
            <organization>WSO2</organization>
        </developer>
        <developer>
            <name>Kasun Gajasinghe</name>
            <id>kasung</id>
            <email>kasung AT wso2.com</email>
            <organization>WSO2</organization>
        </developer>
        <developer>
            <name>Dinusha Senanayaka</name>
            <id>dinusha</id>
            <email>dinusha AT wso2.com</email>
            <organization>WSO2</organization>
        </developer>
        <developer>
            <name>Lahiru Manohara</name>
            <id>lahiruma</id>
            <email>lahiruma AT wso2.com</email>
            <organization>WSO2</organization>
        </developer>
        <developer>
            <name>Rushmin Fernando</name>
            <id>rushmin</id>
            <email>rushmin AT wso2.com</email>
            <organization>WSO2</organization>
        </developer>
        <developer>
            <name>Lahiru Ekanayake</name>
            <id>lahirue</id>
            <email>lahirue AT wso2.com</email>
            <organization>WSO2</organization>
        </developer>
        <developer>
            <name>Lahiru Cooray</name>
            <id>lahiruc</id>
            <email>lahiruc AT wso2.com</email>
            <organization>WSO2</organization>
        </developer>
        <developer>
            <name>Dinali Dabarera</name>
            <id>Dinali</id>
            <email>dinali AT wso2.com</email>
            <organization>WSO2</organization>
        </developer>
        <developer>
            <name>Nilasini Thirunavukaarasu</name>
            <id>Nilasini</id>
            <email>nilasini AT wso2.com</email>
            <organization>WSO2</organization>
        </developer>
        <developer>
            <name>Sathya Bandara</name>
            <id>Sathya</id>
            <email>sathya AT wso2.com</email>
            <organization>WSO2</organization>
        </developer>
        <developer>
            <name>Supun Priyadarshana</name>
            <id>Supun</id>
            <email>supunp AT wso2.com</email>
            <organization>WSO2</organization>
        </developer>
        <developer>
            <name>Thilina Madumal</name>
            <id>Thilina</id>
            <email>thilinamad AT wso2.com</email>
            <organization>WSO2</organization>
        </developer>
        <developer>
            <name>Madawa Soysa</name>
            <id>madawas</id>
            <email>madawas AT wso2.com</email>
            <organization>WSO2</organization>
        </developer>
    </developers>


    <pluginRepositories>
        <pluginRepository>
            <id>wso2-maven2-repository</id>
            <url>https://dist.wso2.org/maven2</url>
        </pluginRepository>
        <pluginRepository>
            <id>wso2.releases</id>
            <name>WSO2 internal Repository</name>
            <url>https://maven.wso2.org/nexus/content/repositories/releases/</url>
            <releases>
                <enabled>true</enabled>
                <updatePolicy>daily</updatePolicy>
                <checksumPolicy>ignore</checksumPolicy>
            </releases>
        </pluginRepository>
        <pluginRepository>
            <id>wso2.snapshots</id>
            <name>Apache Snapshot Repository</name>
            <url>https://maven.wso2.org/nexus/content/repositories/snapshots/</url>
            <snapshots>
                <enabled>true</enabled>
                <updatePolicy>daily</updatePolicy>
            </snapshots>
            <releases>
                <enabled>false</enabled>
            </releases>
        </pluginRepository>
        <pluginRepository>
            <id>wso2-nexus</id>
            <name>WSO2 internal Repository</name>
            <url>https://maven.wso2.org/nexus/content/groups/wso2-public/</url>
            <releases>
                <enabled>true</enabled>
                <updatePolicy>daily</updatePolicy>
                <checksumPolicy>ignore</checksumPolicy>
            </releases>
        </pluginRepository>
    </pluginRepositories>

    <build>
        <plugins>
            <plugin>
                <groupId>org.apache.maven.plugins</groupId>
                <artifactId>maven-release-plugin</artifactId>
                <configuration>
                    <preparationGoals>clean install</preparationGoals>
                    <autoVersionSubmodules>true</autoVersionSubmodules>
                </configuration>
            </plugin>
            <plugin>
                <groupId>org.apache.maven.plugins</groupId>
                <artifactId>maven-deploy-plugin</artifactId>
            </plugin>
            <plugin>
                <groupId>org.apache.maven.plugins</groupId>
                <artifactId>maven-compiler-plugin</artifactId>
                <configuration>
                    <encoding>UTF-8</encoding>
                    <source>1.8</source>
                    <target>1.8</target>
                </configuration>
            </plugin>
            <plugin>
                <groupId>org.apache.maven.plugins</groupId>
                <artifactId>maven-surefire-plugin</artifactId>
                <version>2.22.1</version>
            </plugin>
            <plugin>
                <inherited>false</inherited>
                <artifactId>maven-clean-plugin</artifactId>
                <version>2.1</version>
            </plugin>
        </plugins>

        <pluginManagement>
            <plugins>
                <plugin>
                    <groupId>org.apache.felix</groupId>
                    <artifactId>maven-bundle-plugin</artifactId>
                    <version>3.2.0</version>
                    <extensions>true</extensions>
                    <configuration>
                        <obrRepository>NONE</obrRepository>
                    </configuration>
                </plugin>
                <plugin>
                    <groupId>org.apache.maven.plugins</groupId>
                    <artifactId>maven-source-plugin</artifactId>
                    <version>3.0.1</version>
                    <executions>
                        <execution>
                            <id>attach-sources</id>
                            <phase>verify</phase>
                            <goals>
                                <goal>jar-no-fork</goal>
                            </goals>
                        </execution>
                    </executions>
                </plugin>
                <plugin>
                    <groupId>org.apache.maven.plugins</groupId>
                    <artifactId>maven-project-info-reports-plugin</artifactId>
                    <version>2.4</version>
                </plugin>
                <plugin>
                    <groupId>org.apache.maven.plugins</groupId>
                    <artifactId>maven-war-plugin</artifactId>
                    <version>${maven.war.plugin.version}</version>
                </plugin>
                <plugin>
                    <groupId>org.codehaus.mojo</groupId>
                    <artifactId>build-helper-maven-plugin</artifactId>
                    <version>3.0.0</version>
                </plugin>
                <plugin>
                    <groupId>net.wasdev.wlp.maven.plugins</groupId>
                    <artifactId>liberty-maven-plugin</artifactId>
                    <version>${liberty.maven.plugin.version}</version>
                </plugin>
                <plugin>
                    <groupId>org.wso2.maven</groupId>
                    <artifactId>wso2-maven-json-merge-plugin</artifactId>
                    <version>${wso2.json.merge.plugin.version}</version>
                </plugin>
                <plugin>
                    <groupId>org.apache.maven.plugins</groupId>
                    <artifactId>maven-checkstyle-plugin</artifactId>
                    <version>${maven.checkstyle.plugin.version}</version>
                </plugin>
            </plugins>
        </pluginManagement>

    </build>

    <dependencyManagement>
        <dependencies>
            <dependency>
                <groupId>org.wso2.carbon</groupId>
                <artifactId>org.wso2.carbon.ui</artifactId>
                <version>${carbon.kernel.version}</version>
            </dependency>
            <dependency>
                <groupId>org.eclipse.equinox</groupId>
                <artifactId>org.eclipse.equinox.http.servlet</artifactId>
                <version>${equinox.http.servlet.version}</version>
            </dependency>
            <dependency>
                <groupId>org.eclipse.equinox</groupId>
                <artifactId>org.eclipse.equinox.http.helper</artifactId>
                <version>${equinox.http.helper.version}</version>
            </dependency>
            <dependency>
                <groupId>org.eclipse.equinox</groupId>
                <artifactId>org.eclipse.equinox.jsp.jasper</artifactId>
                <version>${equinox.jsp.jasper.version}</version>
            </dependency>
            <dependency>
                <groupId>org.eclipse.equinox</groupId>
                <artifactId>javax.servlet.jsp</artifactId>
                <version>${javax.servlet.jsp.version}</version>
            </dependency>
            <dependency>
                <groupId>org.eclipse.microprofile</groupId>
                <artifactId>microprofile</artifactId>
                <version>${eclipse.microprofile.version}</version>
                <type>pom</type>
            </dependency>
            <dependency>
                <groupId>net.sf.ehcache.wso2</groupId>
                <artifactId>ehcache</artifactId>
                <version>${ehcache.version}</version>
            </dependency>
            <dependency>
                <groupId>org.apache.bcel.wso2</groupId>
                <artifactId>bcel</artifactId>
                <version>${bcel.wso2.version}</version>
            </dependency>
            <dependency>
                <groupId>org.ow2.asm</groupId>
                <artifactId>asm-all</artifactId>
                <version>${asm-all.version}</version>
            </dependency>
            <dependency>
                <groupId>cglib.wso2</groupId>
                <artifactId>cglib</artifactId>
                <version>${cglib.wso2.version}</version>
            </dependency>
            <dependency>
                <groupId>com.google.gdata.wso2</groupId>
                <artifactId>gdata-core</artifactId>
                <version>${gdata.core.wso2.version}</version>
            </dependency>
            <dependency>
                <groupId>com.google.code.gson</groupId>
                <artifactId>gson</artifactId>
                <version>${google.code.gson.version}</version>
            </dependency>
            <dependency>
                <groupId>org.apache.axis2.wso2</groupId>
                <artifactId>axis2-jibx</artifactId>
                <version>${axis2.jibx.wso2.version}</version>
            </dependency>
            <dependency>
                <groupId>org.jibx.wso2</groupId>
                <artifactId>jibx</artifactId>
                <version>${jibx.wso2.version}</version>
            </dependency>
            <dependency>
                <groupId>org.apache.axis2.wso2</groupId>
                <artifactId>axis2-jaxbri</artifactId>
                <version>${axis2.jaxb.wso2.version}</version>
            </dependency>
            <dependency>
                <groupId>org.wso2.carbon</groupId>
                <artifactId>org.wso2.carbon.core</artifactId>
                <version>${carbon.kernel.version}</version>
            </dependency>
            <dependency>
                <groupId>org.wso2.carbon</groupId>
                <artifactId>org.wso2.carbon.registry.core</artifactId>
                <version>${carbon.kernel.version}</version>
            </dependency>
            <dependency>
                <groupId>org.wso2.carbon</groupId>
                <artifactId>org.wso2.carbon.user.api</artifactId>
                <version>${carbon.kernel.version}</version>
            </dependency>
            <dependency>
                <groupId>org.apache.axis2.wso2</groupId>
                <artifactId>axis2</artifactId>
                <version>${axis2.wso2.version}</version>
            </dependency>
            <dependency>
                <groupId>org.apache.ws.commons.axiom.wso2</groupId>
                <artifactId>axiom</artifactId>
                <version>${axiom.wso2.version}</version>
            </dependency>
            <dependency>
                <groupId>org.wso2.carbon.identity.framework</groupId>
                <artifactId>org.wso2.carbon.identity.core</artifactId>
                <version>${carbon.identity.framework.version}</version>
            </dependency>
            <dependency>
                <groupId>org.wso2.carbon.identity.framework</groupId>
                <artifactId>org.wso2.carbon.identity.application.common</artifactId>
                <version>${carbon.identity.framework.version}</version>
            </dependency>
            <dependency>
                <groupId>org.wso2.carbon.registry</groupId>
                <artifactId>org.wso2.carbon.registry.resource.stub</artifactId>
                <version>${carbon.registry.version}</version>
            </dependency>
            <dependency>
                <groupId>org.wso2.identity</groupId>
                <artifactId>org.wso2.identity.integration.ui.pages</artifactId>
                <version>${project.version}</version>
                <scope>test</scope>
            </dependency>
            <dependency>
                <groupId>org.wso2.carbon</groupId>
                <artifactId>org.wso2.carbon.authenticator.stub</artifactId>
                <version>${carbon.kernel.version}</version>
            </dependency>
            <dependency>
                <groupId>org.wso2.carbon.identity.inbound.auth.oauth2</groupId>
                <artifactId>org.wso2.carbon.identity.oauth</artifactId>
                <version>${identity.inbound.auth.oauth.version}</version>
            </dependency>
            <dependency>
                <groupId>org.wso2.carbon.identity.inbound.auth.oauth2</groupId>
                <artifactId>org.wso2.carbon.identity.oauth.stub</artifactId>
                <version>${identity.inbound.auth.oauth.version}</version>
            </dependency>
            <dependency>
                <groupId>junit</groupId>
                <artifactId>junit</artifactId>
                <version>${junit.version}</version>
                <scope>test</scope>
            </dependency>
            <dependency>
                <groupId>javax.servlet</groupId>
                <artifactId>servlet-api</artifactId>
                <version>${sevlet.api.version}</version>
            </dependency>
            <dependency>
                <groupId>javax.servlet</groupId>
                <artifactId>jsp-api</artifactId>
                <version>${jsp.api.version}</version>
            </dependency>
            <dependency>
                <groupId>com.google.common.wso2</groupId>
                <artifactId>google-collect</artifactId>
                <version>${google.collect.wso2.version}</version>
            </dependency>
            <dependency>
                <groupId>org.apache.oltu.oauth2</groupId>
                <artifactId>org.apache.oltu.oauth2.client</artifactId>
                <version>${oauth2.client.version}</version>
            </dependency>
            <dependency>
                <groupId>org.wso2.carbon</groupId>
                <artifactId>org.wso2.carbon.utils</artifactId>
                <version>${carbon.kernel.version}</version>
                <exclusions>
                    <exclusion>
                        <groupId>org.yaml</groupId>
                        <artifactId>snakeyaml</artifactId>
                    </exclusion>
                </exclusions>
            </dependency>
            <dependency>
                <groupId>com.googlecode.json-simple</groupId>
                <artifactId>json-simple</artifactId>
                <version>${json.simple.version}</version>
            </dependency>
            <dependency>
                <groupId>org.openid4java</groupId>
                <artifactId>openid4java-consumer</artifactId>
                <version>${openid4java.consumer.version}</version>
            </dependency>
            <dependency>
                <groupId>javax.servlet</groupId>
                <artifactId>jstl</artifactId>
                <version>${jstl.version}</version>
            </dependency>
            <dependency>
                <groupId>taglibs</groupId>
                <artifactId>standard</artifactId>
                <version>${taglibs.version}</version>
            </dependency>
            <dependency>
                <groupId>commons-lang</groupId>
                <artifactId>commons-lang</artifactId>
                <version>${commons.lang.version}</version>
            </dependency>
            <dependency>
                <groupId>org.wso2.is</groupId>
                <artifactId>org.wso2.identity.passivests.filter</artifactId>
                <version>${project.version}</version>
            </dependency>
            <dependency>
                <groupId>org.apache.ws.commons.axiom</groupId>
                <artifactId>axiom-impl</artifactId>
                <version>${axiom.impl.version}</version>
            </dependency>
            <dependency>
                <groupId>org.apache.ws.commons.axiom</groupId>
                <artifactId>axiom-api</artifactId>
                <version>${axiom.version}</version>
            </dependency>
            <dependency>
                <groupId>org.opensaml</groupId>
                <artifactId>opensaml</artifactId>
                <version>${opensaml.version}</version>
            </dependency>
            <!--OpenSAML3 dependencies-->
            <dependency>
                <groupId>org.opensaml</groupId>
                <artifactId>opensaml-core</artifactId>
                <version>${opensaml3.version}</version>
            </dependency>
            <dependency>
                <groupId>org.opensaml</groupId>
                <artifactId>opensaml-soap-api</artifactId>
                <version>${opensaml3.version}</version>
            </dependency>
            <dependency>
                <groupId>org.opensaml</groupId>
                <artifactId>opensaml-soap-impl</artifactId>
                <version>${opensaml3.version}</version>
            </dependency>
            <dependency>
                <groupId>org.opensaml</groupId>
                <artifactId>opensaml-profile-api</artifactId>
                <version>${opensaml3.version}</version>
            </dependency>
            <dependency>
                <groupId>org.opensaml</groupId>
                <artifactId>opensaml-profile-impl</artifactId>
                <version>${opensaml3.version}</version>
            </dependency>
            <dependency>
                <groupId>org.opensaml</groupId>
                <artifactId>opensaml-saml-api</artifactId>
                <version>${opensaml3.version}</version>
            </dependency>
            <dependency>
                <groupId>org.opensaml</groupId>
                <artifactId>opensaml-saml-impl</artifactId>
                <version>${opensaml3.version}</version>
            </dependency>
            <dependency>
                <groupId>org.opensaml</groupId>
                <artifactId>opensaml-messaging-api</artifactId>
                <version>${opensaml3.version}</version>
            </dependency>
            <dependency>
                <groupId>org.opensaml</groupId>
                <artifactId>opensaml-messaging-impl</artifactId>
                <version>${opensaml3.version}</version>
            </dependency>
            <dependency>
                <groupId>org.opensaml</groupId>
                <artifactId>opensaml-security-api</artifactId>
                <version>${opensaml3.version}</version>
            </dependency>
            <dependency>
                <groupId>org.opensaml</groupId>
                <artifactId>opensaml-security-impl</artifactId>
                <version>${opensaml3.version}</version>
            </dependency>
            <dependency>
                <groupId>org.opensaml</groupId>
                <artifactId>opensaml-storage-api</artifactId>
                <version>${opensaml3.version}</version>
            </dependency>
            <dependency>
                <groupId>org.opensaml</groupId>
                <artifactId>opensaml-storage-impl</artifactId>
                <version>${opensaml3.version}</version>
            </dependency>
            <dependency>
                <groupId>org.opensaml</groupId>
                <artifactId>opensaml-xacml-api</artifactId>
                <version>${opensaml3.version}</version>
            </dependency>
            <dependency>
                <groupId>org.opensaml</groupId>
                <artifactId>opensaml-xacml-impl</artifactId>
                <version>${opensaml3.version}</version>
            </dependency>
            <dependency>
                <groupId>org.opensaml</groupId>
                <artifactId>opensaml-xacml-saml-api</artifactId>
                <version>${opensaml3.version}</version>
            </dependency>
            <dependency>
                <groupId>org.opensaml</groupId>
                <artifactId>opensaml-xacml-saml-impl</artifactId>
                <version>${opensaml3.version}</version>
            </dependency>
            <dependency>
                <groupId>org.opensaml</groupId>
                <artifactId>opensaml-xmlsec-api</artifactId>
                <version>${opensaml3.version}</version>
            </dependency>
            <dependency>
                <groupId>org.opensaml</groupId>
                <artifactId>opensaml-xmlsec-impl</artifactId>
                <version>${opensaml3.version}</version>
            </dependency>
            <dependency>
                <groupId>net.shibboleth.utilities</groupId>
                <artifactId>java-support</artifactId>
                <version>${shibboleth.version}</version>
            </dependency>
            <!--End of OpenSAML3 dependencies-->
            <dependency>
                <groupId>org.wso2.orbit.joda-time</groupId>
                <artifactId>joda-time</artifactId>
                <version>${joda.wso2.version}</version>
            </dependency>
            <dependency>
                <groupId>xalan</groupId>
                <artifactId>xalan</artifactId>
                <version>${xalan.version}</version>
            </dependency>
            <dependency>
                <groupId>xalan.wso2</groupId>
                <artifactId>xalan</artifactId>
                <version>${xalan.wso2.version}</version>
            </dependency>
            <dependency>
                <groupId>xml-apis</groupId>
                <artifactId>xml-apis</artifactId>
                <version>${xml.apis.version}</version>
            </dependency>
            <dependency>
                <groupId>org.wso2.carbon.identity.agent.sso.java</groupId>
                <artifactId>org.wso2.carbon.identity.sso.agent</artifactId>
                <version>${identity.agent.sso.version}</version>
            </dependency>
            <dependency>
                <groupId>org.wso2.orbit.org.apache.neethi</groupId>
                <artifactId>neethi</artifactId>
                <version>${neethi.wso2.version}</version>
            </dependency>
            <dependency>
                <groupId>org.wso2.orbit.org.opensaml</groupId>
                <artifactId>opensaml</artifactId>
                <version>${opensaml2.wso2.version}</version>
            </dependency>
            <dependency>
                <groupId>org.wso2.carbon</groupId>
                <artifactId>org.wso2.carbon.addressing</artifactId>
                <version>${carbon.kernel.version}</version>
            </dependency>
            <dependency>
                <groupId>org.apache.rampart.wso2</groupId>
                <artifactId>rampart-core</artifactId>
                <version>${rampart.wso2.version}</version>
            </dependency>
            <dependency>
                <groupId>org.apache.rampart.wso2</groupId>
                <artifactId>rampart-policy</artifactId>
                <version>${rampart.wso2.version}</version>
            </dependency>
            <dependency>
                <groupId>org.apache.rampart.wso2</groupId>
                <artifactId>rampart-trust</artifactId>
                <version>${rampart.wso2.version}</version>
            </dependency>
            <dependency>
                <groupId>org.apache.ws.security.wso2</groupId>
                <artifactId>wss4j</artifactId>
                <version>${wss4j.wso2.version}</version>
            </dependency>
            <dependency>
                <groupId>org.apache.httpcomponents.wso2</groupId>
                <artifactId>httpcore</artifactId>
                <version>${httpcore.wso2.version}</version>
            </dependency>
            <dependency>
                <groupId>org.wso2.carbon.identity.user.ws</groupId>
                <artifactId>org.wso2.carbon.um.ws.api.stub</artifactId>
                <version>${identity.user.ws.version}</version>
            </dependency>
            <dependency>
                <groupId>org.wso2.carbon.identity.user.ws</groupId>
                <artifactId>org.wso2.carbon.um.ws.api</artifactId>
                <version>${identity.user.ws.version}</version>
            </dependency>
            <dependency>
                <groupId>org.wso2.carbon.identity</groupId>
                <artifactId>org.wso2.carbon.authenticator.stub</artifactId>
                <version>${carbon.kernel.version}</version>
            </dependency>
            <dependency>
                <groupId>org.wso2.securevault</groupId>
                <artifactId>org.wso2.securevault</artifactId>
                <version>${securevault.wso2.version}</version>
            </dependency>
            <dependency>
                <groupId>org.apache.httpcomponents</groupId>
                <artifactId>httpclient</artifactId>
                <version>${httpclient.version}</version>
            </dependency>
            <dependency>
                <groupId>commons-httpclient</groupId>
                <artifactId>commons-httpclient</artifactId>
                <version>${commons.httpclient.version}</version>
            </dependency>
            <dependency>
                <groupId>org.wso2.is</groupId>
                <artifactId>org.wso2.identity.styles</artifactId>
                <version>${project.version}</version>
            </dependency>
            <dependency>
                <groupId>org.wso2.carbon</groupId>
                <artifactId>org.wso2.carbon.core.ui.feature</artifactId>
                <version>${carbon.kernel.version}</version>
                <type>zip</type>
            </dependency>
            <dependency>
                <groupId>org.wso2.carbon</groupId>
                <artifactId>org.wso2.carbon.core.ui.feature</artifactId>
                <version>${carbon.kernel.version}</version>
            </dependency>
            <dependency>
                <groupId>org.wso2.carbon</groupId>
                <artifactId>org.wso2.carbon.hazelcast</artifactId>
                <version>${carbon.kernel.version}</version>
            </dependency>
            <dependency>
                <groupId>org.wso2.identity</groupId>
                <artifactId>org.wso2.stratos.identity.dashboard.ui</artifactId>
                <version>${stratos.version.221}</version>
            </dependency>
            <dependency>
                <groupId>org.testng</groupId>
                <artifactId>testng</artifactId>
                <version>${testng.version}</version>
                <scope>test</scope>
            </dependency>
            <dependency>
                <groupId>org.wso2.carbon.identity.framework</groupId>
                <artifactId>org.wso2.carbon.user.mgt.stub</artifactId>
                <version>${carbon.identity.framework.version}</version>
            </dependency>
            <dependency>
                <groupId>org.wso2.carbon.identity.inbound.auth.sts</groupId>
                <artifactId>org.wso2.carbon.identity.sts.passive.stub</artifactId>
                <version>${identity.inbound.auth.sts.version}</version>
            </dependency>
            <dependency>
                <groupId>org.wso2.carbon</groupId>
                <artifactId>SecVerifier</artifactId>
                <version>${carbon.kernel.version}</version>
                <type>aar</type>
            </dependency>
            <dependency>
                <groupId>emma</groupId>
                <artifactId>emma</artifactId>
                <version>${emma.version}</version>
            </dependency>
            <dependency>
                <groupId>org.wso2.orbit.com.h2database</groupId>
                <artifactId>h2-engine</artifactId>
                <version>${h2database.wso2.version}</version>
            </dependency>
            <dependency>
                <groupId>org.apache.rampart</groupId>
                <artifactId>rampart</artifactId>
                <type>mar</type>
                <version>${rampart.wso2.version}</version>
            </dependency>
            <dependency>
                <groupId>org.wso2.carbon.identity.framework</groupId>
                <artifactId>org.wso2.carbon.identity.application.mgt.stub</artifactId>
                <version>${carbon.identity.framework.version}</version>
                <scope>compile</scope>
            </dependency>
            <dependency>
                <groupId>org.wso2.carbon.identity.framework</groupId>
                <artifactId>org.wso2.carbon.identity.application.default.auth.sequence.mgt.stub</artifactId>
                <version>${carbon.identity.framework.version}</version>
                <scope>compile</scope>
            </dependency>
            <dependency>
                <groupId>org.wso2.carbon.identity.framework</groupId>
                <artifactId>org.wso2.carbon.identity.functions.library.mgt.stub</artifactId>
                <version>${carbon.identity.framework.version}</version>
                <scope>compile</scope>
            </dependency>
            <dependency>
                <groupId>org.wso2.carbon.identity.framework</groupId>
                <artifactId>org.wso2.carbon.idp.mgt.stub</artifactId>
                <version>${carbon.identity.framework.version}</version>
                <scope>compile</scope>
            </dependency>
            <dependency>
                <groupId>org.wso2.identity</groupId>
                <artifactId>org.wso2.identity.integration.common.clients</artifactId>
                <version>${project.version}</version>
                <scope>compile</scope>
            </dependency>
            <dependency>
                <groupId>org.wso2.identity</groupId>
                <artifactId>org.wso2.identity.integration.common.utils</artifactId>
                <version>${project.version}</version>
                <scope>compile</scope>
            </dependency>
            <dependency>
                <groupId>org.wso2.carbon.identity.inbound.provisioning.scim</groupId>
                <artifactId>org.wso2.carbon.identity.scim.common.stub</artifactId>
                <version>${identity.inbound.provisioning.scim.version}</version>
                <scope>compile</scope>
            </dependency>
            <dependency>
                <groupId>org.wso2.carbon.identity.inbound.provisioning.scim2</groupId>
                <artifactId>org.wso2.carbon.identity.scim2.common</artifactId>
                <version>${identity.inbound.provisioning.scim2.version}</version>
                <scope>compile</scope>
            </dependency>
            <dependency>
                <groupId>org.wso2.carbon.identity.framework</groupId>
                <artifactId>org.wso2.carbon.identity.user.store.configuration.stub</artifactId>
                <version>${carbon.identity.framework.version}</version>
                <scope>compile</scope>
            </dependency>
            <dependency>
                <groupId>org.wso2.carbon.identity.framework</groupId>
                <artifactId>org.wso2.carbon.identity.user.store.count.stub</artifactId>
                <version>${carbon.identity.framework.version}</version>
                <scope>compile</scope>
            </dependency>
            <dependency>
                <groupId>org.wso2.carbon</groupId>
                <artifactId>org.wso2.carbon.user.core</artifactId>
                <version>${carbon.kernel.version}</version>
                <scope>compile</scope>
            </dependency>
            <dependency>
                <groupId>org.wso2.carbon.identity.framework</groupId>
                <artifactId>org.wso2.carbon.identity.mgt</artifactId>
                <version>${carbon.identity.framework.version}</version>
            </dependency>
            <dependency>
                <groupId>org.wso2.carbon.identity.framework</groupId>
                <artifactId>org.wso2.carbon.identity.mgt.stub</artifactId>
                <version>${carbon.identity.framework.version}</version>
                <scope>compile</scope>
            </dependency>
            <dependency>
                <groupId>org.wso2.carbon.identity.framework</groupId>
                <artifactId>org.wso2.carbon.identity.template.mgt</artifactId>
                <version>${carbon.identity.framework.version}</version>
            </dependency>
            <dependency>
                <groupId>org.wso2.carbon.identity.framework</groupId>
                <artifactId>org.wso2.carbon.identity.template.mgt.ui</artifactId>
                <version>${carbon.identity.framework.version}</version>
            </dependency>
            <dependency>
                <groupId>org.wso2.carbon.identity.inbound.auth.saml2</groupId>
                <artifactId>org.wso2.carbon.identity.sso.saml.stub</artifactId>
                <version>${identity.inbound.auth.saml.version}</version>
                <scope>compile</scope>
            </dependency>
            <dependency>
                <groupId>org.wso2.carbon.identity.framework</groupId>
                <artifactId>org.wso2.carbon.claim.mgt.stub</artifactId>
                <version>${carbon.identity.framework.version}</version>
                <scope>compile</scope>
            </dependency>
            <dependency>
                <groupId>org.wso2.carbon.identity.framework</groupId>
                <artifactId>org.wso2.carbon.identity.claim.metadata.mgt.stub</artifactId>
                <version>${carbon.identity.framework.version}</version>
                <scope>compile</scope>
            </dependency>
            <dependency>
                <groupId>org.wso2.carbon.identity.framework</groupId>
                <artifactId>org.wso2.carbon.identity.claim.metadata.mgt</artifactId>
                <version>${carbon.identity.framework.version}</version>
                <scope>compile</scope>
            </dependency>
            <dependency>
                <groupId>org.wso2.carbon.identity.inbound.auth.openid</groupId>
                <artifactId>org.wso2.carbon.identity.provider.openid.stub</artifactId>
                <version>${identity.inbound.auth.openid.version}</version>
                <scope>compile</scope>
            </dependency>
            <dependency>
                <groupId>org.wso2.carbon.identity.association.account</groupId>
                <artifactId>org.wso2.carbon.identity.user.account.association.stub</artifactId>
                <version>${identity.user.account.association.version}</version>
            </dependency>
            <dependency>
                <groupId>org.wso2.carbon.identity.framework</groupId>
                <artifactId>org.wso2.carbon.identity.governance.stub</artifactId>
                <version>${carbon.identity.framework.version}</version>
            </dependency>
            <dependency>
                <groupId>org.wso2.carbon.identity.governance</groupId>
                <artifactId>org.wso2.carbon.identity.recovery</artifactId>
                <version>${identity.governance.version}</version>
            </dependency>
            <dependency>
                <groupId>org.wso2.carbon.deployment</groupId>
                <artifactId>org.wso2.carbon.service.mgt.stub</artifactId>
                <version>${carbon.deployment.version}</version>
                <scope>test</scope>
            </dependency>
            <dependency>
                <groupId>org.wso2.carbon.deployment</groupId>
                <artifactId>org.wso2.carbon.webapp.mgt.stub</artifactId>
                <version>${carbon.deployment.version}</version>
                <scope>test</scope>
            </dependency>
            <dependency>
                <groupId>org.wso2.carbon.automation</groupId>
                <artifactId>org.wso2.carbon.automation.test.utils</artifactId>
                <version>${carbon.automation.version}</version>
            </dependency>
            <dependency>
                <groupId>org.wso2.carbon.automation</groupId>
                <artifactId>org.wso2.carbon.automation.engine</artifactId>
                <version>${carbon.automation.version}</version>
            </dependency>
            <dependency>
                <groupId>org.wso2.carbon.automation</groupId>
                <artifactId>org.wso2.carbon.automation.extensions</artifactId>
                <version>${carbon.automation.version}</version>
                <exclusions>
                    <exclusion>
                        <groupId>com.saucelabs.selenium</groupId> <!-- Exclude Project-E from Project-B -->
                        <artifactId>sauce-ondemand-driver</artifactId>
                    </exclusion>
                    <exclusion>
                        <groupId>com.saucelabs.selenium</groupId> <!-- Exclude Project-E from Project-B -->
                        <artifactId>selenium-client-factory</artifactId>
                    </exclusion>
                </exclusions>
            </dependency>
            <dependency>
                <groupId>org.wso2.carbon.automationutils</groupId>
                <artifactId>org.wso2.carbon.integration.common.extensions</artifactId>
                <version>${carbon.automationutils.version}</version>
            </dependency>
            <dependency>
                <groupId>org.wso2.carbon.automationutils</groupId>
                <artifactId>org.wso2.carbon.integration.common.utils</artifactId>
                <version>${carbon.automationutils.version}</version>
            </dependency>
            <dependency>
                <groupId>org.wso2.carbon.automationutils</groupId>
                <artifactId>org.wso2.carbon.integration.common.admin.client</artifactId>
                <version>${carbon.automationutils.version}</version>
            </dependency>
            <dependency>
                <groupId>org.wso2.is</groupId>
                <artifactId>org.wso2.identity.integration.common.clients</artifactId>
                <version>${project.version}</version>
                <scope>compile</scope>
            </dependency>
            <dependency>
                <groupId>org.wso2.is</groupId>
                <artifactId>org.wso2.identity.integration.common.utils</artifactId>
                <version>${project.version}</version>
                <scope>compile</scope>
            </dependency>
            <dependency>
                <groupId>org.wso2.charon</groupId>
                <artifactId>org.wso2.charon.core</artifactId>
                <version>${charon.orbit.version}</version>
            </dependency>
            <dependency>
                <groupId>org.apache.wink</groupId>
                <artifactId>wink-client</artifactId>
                <version>${apache.wink.version}</version>
            </dependency>
            <dependency>
                <groupId>org.apache.ws.security</groupId>
                <artifactId>wss4j</artifactId>
                <version>${apache.ws.security.version}</version>
            </dependency>
            <dependency>
                <groupId>commons-collections</groupId>
                <artifactId>commons-collections</artifactId>
                <version>${commons-collections.version}</version>
            </dependency>
            <dependency>
                <groupId>org.slf4j</groupId>
                <artifactId>slf4j-simple</artifactId>
                <version>${slf4j.version}</version>
            </dependency>

            <dependency>
                <groupId>org.slf4j</groupId>
                <artifactId>slf4j-log4j12</artifactId>
                <version>${slf4j.version}</version>
            </dependency>
            <dependency>
                <groupId>org.apache.openejb</groupId>
                <artifactId>openejb-core</artifactId>
                <version>${apache.openejb.version}</version>
                <scope>test</scope>
            </dependency>
            <dependency>
                <groupId>org.wso2.orbit.org.apache.httpcomponents</groupId>
                <artifactId>httpclient</artifactId>
                <version>${orbit.version.commons.httpclient}</version>
            </dependency>
            <dependency>
                <groupId>org.apache.axis2.wso2</groupId>
                <artifactId>axis2-client</artifactId>
                <version>${axis2.client.version}</version>
            </dependency>
            <dependency>
                <groupId>org.wso2.orbit.com.nimbusds</groupId>
                <artifactId>nimbus-jose-jwt</artifactId>
                <version>${nimbusds.version}</version>
            </dependency>
            <dependency>
                <groupId>com.nimbusds</groupId>
                <artifactId>oauth2-oidc-sdk</artifactId>
                <version>${nimbus.oidc.sdk.version}</version>
            </dependency>
            <dependency>
                <groupId>org.wso2.orbit.commons-codec</groupId>
                <artifactId>commons-codec</artifactId>
                <version>${commons-codec.version}</version>
            </dependency>
            <dependency>
                <groupId>org.wso2.carbon.identity.framework</groupId>
                <artifactId>org.wso2.carbon.identity.user.registration.stub</artifactId>
                <version>${carbon.identity.framework.version}</version>
            </dependency>
            <dependency>
                <groupId>org.wso2.carbon.identity.framework</groupId>
                <artifactId>org.wso2.carbon.identity.user.profile.stub</artifactId>
                <version>${carbon.identity.framework.version}</version>
            </dependency>
            <dependency>
                <groupId>com.googlecode.javaewah</groupId>
                <artifactId>JavaEWAH</artifactId>
                <version>${javaewah.version}</version>
            </dependency>
            <dependency>
                <groupId>org.wso2.is</groupId>
                <artifactId>org.wso2.carbon.identity.test.integration.service.stubs</artifactId>
                <version>${project.version}</version>
            </dependency>
            <dependency>
                <groupId>org.wso2.carbon.identity.framework</groupId>
                <artifactId>org.wso2.carbon.security.mgt.stub</artifactId>
                <version>${carbon.identity.framework.version}</version>
            </dependency>
            <dependency>
                <groupId>org.jacoco</groupId>
                <artifactId>org.jacoco.agent</artifactId>
                <version>${jacoco.agent.version}</version>
            </dependency>
            <dependency>
                <groupId>org.wso2.carbon</groupId>
                <artifactId>org.wso2.carbon.core.services</artifactId>
                <version>${carbon.kernel.version}</version>
            </dependency>
            <dependency>
                <groupId>org.apache.tomcat.wso2</groupId>
                <artifactId>tomcat</artifactId>
                <version>${org.apache.tomcat.wso2.version}</version>
            </dependency>
            <dependency>
                <groupId>org.opensaml</groupId>
                <artifactId>xmltooling</artifactId>
                <version>${xmltooling.version}</version>
            </dependency>
            <dependency>
                <groupId>org.opensaml</groupId>
                <artifactId>openws</artifactId>
                <version>${openws.version}</version>
            </dependency>
            <dependency>
                <groupId>org.wso2.carbon.identity.framework</groupId>
                <artifactId>org.wso2.carbon.identity.application.mgt</artifactId>
                <version>${carbon.identity.framework.version}</version>
            </dependency>
            <dependency>
                <groupId>org.wso2.carbon.identity.framework</groupId>
                <artifactId>org.wso2.carbon.identity.functions.library.mgt</artifactId>
                <version>${carbon.identity.framework.version}</version>
            </dependency>
            <dependency>
                <groupId>org.wso2.carbon.identity.framework</groupId>
                <artifactId>org.wso2.carbon.identity.user.functionality.mgt</artifactId>
                <version>${carbon.identity.framework.version}</version>
            </dependency>
            <dependency>
                <groupId>xerces</groupId>
                <artifactId>xercesImpl</artifactId>
                <version>${xercesImpl.version}</version>
            </dependency>
            <dependency>
                <groupId>org.wso2.carbon.identity.framework</groupId>
                <artifactId>org.wso2.carbon.identity.application.authentication.framework</artifactId>
                <version>${carbon.identity.framework.version}</version>
            </dependency>
            <dependency>
                <groupId>org.wso2.carbon.identity.framework</groupId>
                <artifactId>org.wso2.carbon.user.mgt.common</artifactId>
                <version>${carbon.identity.framework.version}</version>
            </dependency>
            <dependency>
                <groupId>org.wso2.carbon.identity.framework</groupId>
                <artifactId>org.wso2.carbon.identity.role.mgt.core</artifactId>
                <version>${carbon.identity.framework.version}</version>
            </dependency>
            <dependency>
                <groupId>org.wso2.carbon.identity.framework</groupId>
                <artifactId>org.wso2.carbon.identity.secret.mgt.core</artifactId>
                <version>${carbon.identity.framework.version}</version>
            </dependency>
            <dependency>
                <groupId>org.wso2.carbon.identity.framework</groupId>
                <artifactId>org.wso2.carbon.identity.api.resource.mgt</artifactId>
                <version>${carbon.identity.framework.version}</version>
            </dependency>
            <dependency>
                <groupId>org.wso2.carbon.identity.saml.common</groupId>
                <artifactId>org.wso2.carbon.identity.saml.common.util</artifactId>
                <version>${saml.common.util.version}</version>
            </dependency>
            <dependency>
                <groupId>commons-codec</groupId>
                <artifactId>commons-codec</artifactId>
                <version>${commons.codec.version}</version>
            </dependency>
            <dependency>
                <groupId>org.apache.ws.commons.schema.wso2</groupId>
                <artifactId>XmlSchema</artifactId>
                <version>${XmlSchema.version}</version>
            </dependency>
            <dependency>
                <groupId>wsdl4j.wso2</groupId>
                <artifactId>wsdl4j</artifactId>
                <version>${wsdl4j.version}</version>
            </dependency>
            <dependency>
                <groupId>org.wso2.carbon.analytics-common</groupId>
                <artifactId>org.wso2.carbon.databridge.commons</artifactId>
                <scope>test</scope>
                <version>${carbon.analytics-common.version}</version>
            </dependency>
            <dependency>
                <groupId>org.wso2.carbon.analytics-common</groupId>
                <artifactId>org.wso2.carbon.databridge.core</artifactId>
                <scope>test</scope>
                <version>${carbon.analytics-common.version}</version>
            </dependency>
            <dependency>
                <groupId>org.wso2.carbon.analytics-common</groupId>
                <artifactId>org.wso2.carbon.databridge.receiver.thrift</artifactId>
                <scope>test</scope>
                <version>${carbon.analytics-common.version}</version>
            </dependency>
            <dependency>
                <groupId>org.wso2.carbon.multitenancy</groupId>
                <artifactId>org.wso2.carbon.tenant.mgt.stub</artifactId>
                <version>${carbon.multitenancy.version}</version>
            </dependency>
            <dependency>
                <groupId>commons-pool.wso2</groupId>
                <artifactId>commons-pool</artifactId>
                <version>${commons.pool.wso2.version}</version>
            </dependency>

            <!-- Outbound Authenticators -->
            <dependency>
                <groupId>org.wso2.carbon.identity.outbound.auth.oidc</groupId>
                <artifactId>org.wso2.carbon.identity.application.authenticator.oidc</artifactId>
                <version>${identity.outbound.auth.oidc.version}</version>
            </dependency>
            <dependency>
                <groupId>org.wso2.carbon.identity.outbound.auth.oauth2</groupId>
                <artifactId>org.wso2.carbon.identity.application.authenticator.oauth2</artifactId>
                <version>${identity.outbound.auth.oauth2.version}</version>
            </dependency>
            <dependency>
                <groupId>org.wso2.carbon.identity.outbound.auth.sts.passive</groupId>
                <artifactId>org.wso2.carbon.identity.application.authenticator.passive.sts</artifactId>
                <version>${identity.outbound.auth.passive.sts.version}</version>
            </dependency>
            <dependency>
                <groupId>org.wso2.carbon.identity.outbound.auth.saml2</groupId>
                <artifactId>org.wso2.carbon.identity.application.authenticator.samlsso</artifactId>
                <version>${identity.outbound.auth.samlsso.version}</version>
            </dependency>

            <!-- Social Authenticators -->
            <dependency>
                <groupId>org.wso2.carbon.identity.outbound.auth.facebook</groupId>
                <artifactId>org.wso2.carbon.identity.application.authenticator.facebook</artifactId>
                <version>${social.authenticator.facebook.version}</version>
            </dependency>
            <dependency>
                <groupId>org.wso2.carbon.identity.outbound.auth.google</groupId>
                <artifactId>org.wso2.carbon.identity.application.authenticator.google</artifactId>
                <version>${social.authenticator.google.version}</version>
            </dependency>
            <dependency>
                <groupId>org.wso2.carbon.identity.outbound.auth.live</groupId>
                <artifactId>org.wso2.carbon.identity.application.authenticator.live</artifactId>
                <version>${social.authenticator.windowslive.version}</version>
            </dependency>
            <dependency>
                <groupId>org.wso2.carbon.identity.outbound.auth.apple</groupId>
                <artifactId>org.wso2.carbon.identity.application.authenticator.apple</artifactId>
                <version>${social.authenticator.apple.version}</version>
            </dependency>

            <!-- Provisioning Connectors -->
            <dependency>
                <groupId>org.wso2.carbon.identity.outbound.provisioning.google</groupId>
                <artifactId>org.wso2.carbon.identity.provisioning.connector.google</artifactId>
                <version>${provisioning.connector.google.version}</version>
            </dependency>
            <dependency>
                <groupId>org.wso2.carbon.identity.outbound.provisioning.salesforce</groupId>
                <artifactId>org.wso2.carbon.identity.provisioning.connector.salesforce</artifactId>
                <version>${provisioning.connector.salesforce.version}</version>
            </dependency>
            <dependency>
                <groupId>org.wso2.carbon.identity.outbound.provisioning.scim</groupId>
                <artifactId>org.wso2.carbon.identity.provisioning.connector.scim</artifactId>
                <version>${provisioning.connector.scim.version}</version>
            </dependency>
            <dependency>
                <groupId>org.wso2.carbon.identity.outbound.provisioning.scim2</groupId>
                <artifactId>org.wso2.carbon.identity.provisioning.connector.scim2</artifactId>
                <version>${provisioning.connector.scim2.version}</version>
            </dependency>
            <dependency>
                <groupId>org.wso2.carbon.extension.identity.verification</groupId>
                <artifactId>org.wso2.carbon.extension.identity.verification.mgt.feature</artifactId>
                <version>${identity.verification.version}</version>
            </dependency>
            <dependency>
                <groupId>org.wso2.carbon.extension.identity.verification</groupId>
                <artifactId>org.wso2.carbon.extension.identity.verification.provider.feature</artifactId>
                <version>${identity.verification.version}</version>
            </dependency>
            <dependency>
                <groupId>org.wso2.carbon.extension.identity.verification</groupId>
                <artifactId>org.wso2.carbon.extension.identity.verification.ui.feature</artifactId>
                <version>${identity.verification.version}</version>
            </dependency>

            <!-- Local Authenticators -->
            <dependency>
                <groupId>org.wso2.carbon.identity.application.auth.basic</groupId>
                <artifactId>org.wso2.carbon.identity.application.authenticator.basicauth</artifactId>
                <version>${identity.local.auth.basicauth.version}</version>
            </dependency>
            <dependency>
                <groupId>org.wso2.carbon.identity.local.auth.iwa</groupId>
                <artifactId>org.wso2.carbon.identity.application.authenticator.iwa</artifactId>
                <version>${identity.local.auth.iwa.version}</version>
            </dependency>
            <dependency>
                <groupId>org.wso2.carbon.identity.local.auth.fido</groupId>
                <artifactId>org.wso2.carbon.identity.application.authenticator.fido</artifactId>
                <version>${identity.local.auth.fido.version}</version>
            </dependency>
            <dependency>
                <groupId>org.wso2.carbon.identity.local.auth.fido</groupId>
                <artifactId>org.wso2.carbon.identity.application.authenticator.fido2</artifactId>
                <version>${identity.local.auth.fido.version}</version>
            </dependency>
            <dependency>
                <groupId>org.wso2.carbon.identity.local.auth.fido</groupId>
                <artifactId>org.wso2.carbon.identity.application.authenticator.fido2.server.feature</artifactId>
                <version>${identity.local.auth.fido.version}</version>
            </dependency>
            <dependency>
                <groupId>org.wso2.carbon.identity.application.auth.basic</groupId>
                <artifactId>org.wso2.carbon.identity.application.authenticator.basicauth.jwt</artifactId>
                <version>${identity.local.auth.basicauth.version}</version>
            </dependency>
            <dependency>
                <groupId>org.wso2.carbon.identity.application.auth.basic</groupId>
                <artifactId>org.wso2.carbon.identity.application.authentication.handler.identifier</artifactId>
                <version>${identity.local.auth.basicauth.version}</version>
            </dependency>
            <dependency>
                <groupId>org.wso2.carbon.identity.application.auth.basic</groupId>
                <artifactId>org.wso2.carbon.identity.application.authentication.handler.session</artifactId>
                <version>${identity.local.auth.basicauth.version}</version>
            </dependency>
            <dependency>
                <groupId>org.wso2.carbon.extension.identity.oauth.addons</groupId>
                <artifactId>org.wso2.carbon.identity.oauth2.token.handler.clientauth.mutualtls</artifactId>
                <version>${identity.oauth.addons.version}</version>
            </dependency>

            <!-- Local Authentication API Connector -->
            <dependency>
                <groupId>org.wso2.carbon.identity.local.auth.api</groupId>
                <artifactId>org.wso2.carbon.identity.local.auth.api.core</artifactId>
                <version>${identity.local.auth.api.version}</version>
            </dependency>

            <!-- OAuth2 Grant Type extensions -->
            <dependency>
                <groupId>org.wso2.carbon.extension.identity.oauth2.grantType.jwt</groupId>
                <artifactId>org.wso2.carbon.identity.oauth2.grant.jwt</artifactId>
                <version>${identity.oauth2.jwt.bearer.grant.version}</version>
            </dependency>
            <dependency>
                <groupId>org.wso2.carbon.extension.identity.oauth2.grantType.token.exchange</groupId>
                <artifactId>org.wso2.carbon.identity.oauth2.grant.token.exchange</artifactId>
                <version>${identity.oauth2.token.exchange.grant.version}</version>
            </dependency>

            <!--Conditional authenticator functions-->
            <dependency>
                <groupId>org.wso2.carbon.identity.conditional.auth.functions</groupId>
                <artifactId>org.wso2.carbon.identity.conditional.auth.functions.user</artifactId>
                <version>${conditional.authentication.functions.version}</version>
            </dependency>
            <dependency>
                <groupId>org.wso2.carbon.identity.conditional.auth.functions</groupId>
                <artifactId>org.wso2.carbon.identity.conditional.auth.functions.notification</artifactId>
                <version>${conditional.authentication.functions.version}</version>
            </dependency>
            <dependency>
                <groupId>org.wso2.carbon.identity.conditional.auth.functions</groupId>
                <artifactId>org.wso2.carbon.identity.conditional.auth.functions.analytics</artifactId>
                <version>${conditional.authentication.functions.version}</version>
            </dependency>
            <dependency>
                <groupId>org.wso2.carbon.identity.conditional.auth.functions</groupId>
                <artifactId>org.wso2.carbon.identity.conditional.auth.functions.choreo</artifactId>
                <version>${conditional.authentication.functions.version}</version>
            </dependency>
            <!-- Other Connectors packed with IS -->
            <dependency>
                <groupId>org.wso2.carbon.extension.identity.authenticator.outbound.emailotp</groupId>
                <artifactId>org.wso2.carbon.identity.authenticator.emailotp</artifactId>
                <version>${authenticator.emailotp.version}</version>
            </dependency>
            <dependency>
                <groupId>org.wso2.carbon.extension.identity.authenticator.outbound.smsotp</groupId>
                <artifactId>org.wso2.carbon.extension.identity.authenticator.smsotp.connector</artifactId>
                <version>${authenticator.smsotp.version}</version>
            </dependency>
            <dependency>
                <groupId>org.wso2.carbon.identity.local.auth.magiclink</groupId>
                <artifactId>org.wso2.carbon.identity.application.authenticator.magiclink</artifactId>
                <version>${authenticator.magiclink.version}</version>
            </dependency>
            <dependency>
                <groupId>org.wso2.carbon.identity.local.auth.magiclink</groupId>
                <artifactId>org.wso2.carbon.identity.local.auth.magiclink.server.feature</artifactId>
                <version>${authenticator.magiclink.version}</version>
            </dependency>
            <dependency>
                <groupId>org.wso2.carbon.identity.local.auth.emailotp</groupId>
                <artifactId>org.wso2.carbon.identity.local.auth.emailotp</artifactId>
                <version>${authenticator.local.auth.emailotp.version}</version>
            </dependency>
            <dependency>
                <groupId>org.wso2.carbon.identity.local.auth.smsotp</groupId>
                <artifactId>org.wso2.carbon.identity.local.auth.smsotp.feature</artifactId>
                <version>${authenticator.local.auth.smsotp.version}</version>
            </dependency>
            <dependency>
                <groupId>org.wso2.carbon.identity.local.auth.emailotp</groupId>
                <artifactId>org.wso2.carbon.identity.local.auth.emailotp.server.feature</artifactId>
                <version>${authenticator.local.auth.emailotp.version}</version>
            </dependency>
            <dependency>
                <groupId>org.wso2.carbon.identity.auth.otp.commons</groupId>
                <artifactId>org.wso2.carbon.identity.auth.otp.core</artifactId>
                <version>${authenticator.auth.otp.commons.version}</version>
            </dependency>
            <dependency>
                <groupId>org.wso2.carbon.identity.auth.otp.commons</groupId>
                <artifactId>org.wso2.carbon.identity.auth.otp.core.server.feature</artifactId>
                <version>${authenticator.auth.otp.commons.version}</version>
            </dependency>
            <dependency>
                <groupId>org.wso2.carbon.extension.identity.authenticator.outbound.twitter</groupId>
                <artifactId>org.wso2.carbon.extension.identity.authenticator.twitter.connector</artifactId>
                <version>${authenticator.twitter.version}</version>
            </dependency>
            <dependency>
                <groupId>org.wso2.carbon.extension.identity.authenticator.outbound.office365</groupId>
                <artifactId>org.wso2.carbon.extension.identity.authenticator.office3620connector</artifactId>
                <version>${authenticator.office365.version}</version>
            </dependency>
            <dependency>
                <groupId>org.wso2.carbon.extension.identity.authenticator.outbound.totp</groupId>
                <artifactId>org.wso2.carbon.extension.identity.authenticator.totp.connector</artifactId>
                <version>${authenticator.totp.version}</version>
            </dependency>
            <dependency>
                <groupId>org.wso2.carbon.extension.identity.authenticator.outbound.backupcode</groupId>
                <artifactId>org.wso2.carbon.extension.identity.authenticator.backupcode.connector</artifactId>
                <version>${authenticator.backupcode.version}</version>
            </dependency>
            <dependency>
                <groupId>org.wso2.carbon.extension.identity.authenticator.outbound.x509Certificate</groupId>
                <artifactId>org.wso2.carbon.extension.identity.authenticator.x509Certificate.connector</artifactId>
                <version>${authenticator.x509.version}</version>
            </dependency>

            <!--Hash providers-->
            <dependency>
                <groupId>org.wso2.carbon.identity.hash.provider.pbkdf2</groupId>
                <artifactId>org.wso2.carbon.identity.hash.provider.pbkdf2.server.feature</artifactId>
                <version>${hashprovider.pbkdf2.version}</version>
            </dependency>

            <!-- API server and API user common dependencies -->
            <dependency>
                <groupId>org.wso2.carbon.identity.server.api</groupId>
                <artifactId>org.wso2.carbon.identity.api.server.common</artifactId>
                <version>${identity.server.api.version}</version>
            </dependency>
            <dependency>
                <groupId>org.wso2.carbon.identity.user.api</groupId>
                <artifactId>org.wso2.carbon.identity.api.user.common</artifactId>
                <version>${identity.user.api.version}</version>
            </dependency>

            <!--
                Dependencies from this point is used in p2 profile gen, added here to get them updated along with
                versions plugin (version plugin only reads the dependencies in dependencyManagement,
                and dependencies section)
            -->
            <dependency>
                <groupId>org.wso2.carbon.healthcheck</groupId>
                <artifactId>org.wso2.carbon.healthcheck.server.feature</artifactId>
                <version>${carbon.healthcheck.version}</version>
            </dependency>
            <dependency>
                <groupId>org.wso2.carbon.identity.carbon.auth.saml2</groupId>
                <artifactId>org.wso2.carbon.identity.authenticator.saml2.sso.feature</artifactId>
                <version>${identity.carbon.auth.saml2.version}</version>
                <type>zip</type>
            </dependency>
            <dependency>
                <groupId>org.wso2.carbon.identity.local.auth.requestpath.basic</groupId>
                <artifactId>org.wso2.carbon.identity.application.authenticator.requestpath.basicauth.server.feature
                </artifactId>
                <version>${identity.outbound.auth.requestpath.basicauth.version}</version>
            </dependency>
            <dependency>
                <groupId>org.wso2.carbon.identity.carbon.auth.mutualssl</groupId>
                <artifactId>org.wso2.carbon.identity.authenticator.mutualssl.feature</artifactId>
                <version>${identity.carbon.auth.mutual.ssl.version}</version>
            </dependency>
            <dependency>
                <groupId>org.wso2.carbon.identity.userstore.remote</groupId>
                <artifactId>org.wso2.carbon.identity.user.store.remote.feature</artifactId>
                <version>${identity.userstore.remote.version}</version>
            </dependency>
            <dependency>
                <groupId>org.wso2.carbon.identity.carbon.auth.iwa</groupId>
                <artifactId>org.wso2.carbon.identity.authenticator.iwa.feature</artifactId>
                <version>${identity.carbon.auth.iwa.version}</version>
            </dependency>
            <dependency>
                <groupId>org.wso2.carbon.identity.local.auth.requestpath.oauth</groupId>
                <artifactId>org.wso2.carbon.identity.application.authenticator.requestpath.oauth.server.feature
                </artifactId>
                <version>${identity.outbound.auth.requestpath.oauth.version}</version>
            </dependency>
            <dependency>
                <groupId>org.wso2.carbon.identity.tool.validator.sso.saml2</groupId>
                <artifactId>org.wso2.carbon.identity.tools.saml.validator.feature</artifactId>
                <version>${identity.tool.samlsso.validator.version}</version>
            </dependency>
            <dependency>
                <groupId>org.wso2.carbon.identity.datapublisher.authentication</groupId>
                <artifactId>org.wso2.carbon.identity.data.publisher.application.authentication.server.feature
                </artifactId>
                <version>${identity.data.publisher.authentication.version}</version>
            </dependency>
            <dependency>
                <groupId>org.wso2.carbon.identity.data.publisher.oauth</groupId>
                <artifactId>org.wso2.carbon.identity.data.publisher.oauth.server.feature</artifactId>
                <version>${identity.data.publisher.oauth.version}</version>
            </dependency>
            <dependency>
                <groupId>org.wso2.carbon.identity.data.publisher.audit</groupId>
                <artifactId>org.wso2.carbon.identity.data.publisher.audit.user.operation.server.feature</artifactId>
                <version>${identity.data.publisher.audit.version}</version>
            </dependency>
            <dependency>
                <groupId>org.wso2.carbon.identity.auth.rest</groupId>
                <artifactId>org.wso2.carbon.identity.auth.server.feature</artifactId>
                <version>${identity.carbon.auth.rest.version}</version>
            </dependency>
            <dependency>
                <groupId>org.wso2.carbon.identity.auth.rest</groupId>
                <artifactId>org.wso2.carbon.identity.cors.server.feature</artifactId>
                <version>${identity.carbon.auth.rest.version}</version>
            </dependency>
            <dependency>
                <groupId>org.wso2.carbon.identity.event.handler.accountlock</groupId>
                <artifactId>org.wso2.carbon.identity.handler.event.account.lock.feature</artifactId>
                <version>${identity.event.handler.account.lock.version}</version>
            </dependency>
            <dependency>
                <groupId>org.wso2.carbon.identity.event.handler.notification</groupId>
                <artifactId>org.wso2.carbon.email.mgt.feature</artifactId>
                <version>${identity.event.handler.notification.version}</version>
            </dependency>
            <dependency>
                <groupId>org.wso2.carbon.identity.metadata.saml2</groupId>
                <artifactId>org.wso2.carbon.identity.idp.metadata.saml2.server.feature</artifactId>
                <version>${identity.metadata.saml.version}</version>
            </dependency>
            <dependency>
                <groupId>org.wso2.carbon.identity.saml.common</groupId>
                <artifactId>org.wso2.carbon.identity.saml.common.util.feature</artifactId>
                <version>${saml.common.util.version}</version>
            </dependency>
            <dependency>
                <groupId>org.wso2.identity.apps</groupId>
                <artifactId>org.wso2.identity.apps.common.server.feature</artifactId>
                <version>${identity.apps.core.version}</version>
            </dependency>
            <dependency>
                <groupId>org.wso2.identity.apps</groupId>
                <artifactId>org.wso2.identity.apps.console.server.feature</artifactId>
                <version>${identity.apps.console.version}</version>
            </dependency>
            <dependency>
                <groupId>org.wso2.identity.apps</groupId>
                <artifactId>org.wso2.identity.apps.myaccount.server.feature</artifactId>
                <version>${identity.apps.myaccount.version}</version>
            </dependency>
            <dependency>
                <groupId>org.wso2.identity.apps</groupId>
                <artifactId>org.wso2.identity.apps.authentication.portal.server.feature</artifactId>
                <version>${identity.apps.core.version}</version>
            </dependency>
            <dependency>
                <groupId>org.wso2.identity.apps</groupId>
                <artifactId>org.wso2.identity.apps.recovery.portal.server.feature</artifactId>
                <version>${identity.apps.core.version}</version>
            </dependency>
            <dependency>
                <groupId>org.wso2.identity.apps</groupId>
                <artifactId>org.wso2.identity.apps.x509certificate.portal.server.feature</artifactId>
                <version>${identity.apps.core.version}</version>
            </dependency>
            <dependency>
                <groupId>org.wso2.carbon.identity.outbound.auth.oauth2</groupId>
                <artifactId>org.wso2.carbon.identity.outbound.auth.oauth2.server.feature</artifactId>
                <version>${identity.outbound.auth.oauth2.version}</version>
            </dependency>
            <dependency>
                <groupId>org.apache.felix</groupId>
                <artifactId>org.apache.felix.scr.ds-annotations</artifactId>
                <version>${ds-annotations.version}</version>
            </dependency>
            <dependency>
                <groupId>org.wso2.carbon.consent.mgt</groupId>
                <artifactId>org.wso2.carbon.consent.mgt.feature</artifactId>
                <version>${carbon.consent.mgt.version}</version>
            </dependency>
            <dependency>
                <groupId>org.wso2.carbon.identity.framework</groupId>
                <artifactId>org.wso2.carbon.identity.consent.mgt</artifactId>
                <version>${carbon.identity.framework.version}</version>
            </dependency>
            <dependency>
                <groupId>org.wso2.carbon.utils</groupId>
                <artifactId>org.wso2.carbon.database.utils</artifactId>
                <version>${carbon.database.utils.version}</version>
            </dependency>
            <dependency>
                <groupId>org.wso2.carbon.registry</groupId>
                <artifactId>org.wso2.carbon.registry.properties.stub</artifactId>
                <version>${carbon.registry.version}</version>
            </dependency>
            <dependency>
                <groupId>org.wso2.carbon.extension.identity.x509certificate</groupId>
                <artifactId>org.wso2.carbon.extension.identity.x509Certificate.validation.server.feature</artifactId>
                <version>${org.wso2.carbon.extension.identity.x509certificate.version}</version>
            </dependency>
            <dependency>
                <groupId>org.wso2.carbon.extension.identity.x509certificate</groupId>
                <artifactId>org.wso2.carbon.extension.identity.x509Certificate.valve</artifactId>
                <version>${org.wso2.carbon.extension.identity.x509certificate.version}</version>
            </dependency>
            <dependency>
                <groupId>org.wso2.carbon.identity.conditional.auth.functions</groupId>
                <artifactId>org.wso2.carbon.identity.conditional.auth.functions.server.feature</artifactId>
                <version>${conditional.authentication.functions.version}</version>
            </dependency>
            <dependency>
                <groupId>org.wso2.carbon.identity.framework</groupId>
                <artifactId>org.wso2.carbon.identity.template.mgt.server.feature</artifactId>
                <version>${carbon.identity.framework.version}</version>
            </dependency>
            <dependency>
                <groupId>org.wso2.carbon.identity.framework</groupId>
                <artifactId>org.wso2.carbon.identity.template.mgt.feature</artifactId>
                <version>${carbon.identity.framework.version}</version>
            </dependency>
            <dependency>
                <groupId>org.wso2.carbon.identity.framework</groupId>
                <artifactId>org.wso2.carbon.identity.cors.mgt.server.feature</artifactId>
                <version>${carbon.identity.framework.version}</version>
            </dependency>
            <dependency>
                <groupId>org.wso2.carbon.identity.framework</groupId>
                <artifactId>org.wso2.carbon.identity.user.functionality.mgt.feature</artifactId>
                <version>${carbon.identity.framework.version}</version>
            </dependency>
            <dependency>
                <groupId>org.wso2.carbon.identity.framework</groupId>
                <artifactId>org.wso2.carbon.identity.multi.attribute.login.mgt.server.feature</artifactId>
                <version>${carbon.identity.framework.version}</version>
            </dependency>
            <dependency>
                <groupId>org.wso2.carbon.identity.framework</groupId>
                <artifactId>org.wso2.carbon.identity.unique.claim.mgt.server.feature</artifactId>
                <version>${carbon.identity.framework.version}</version>
            </dependency>
            <dependency>
                <groupId>org.wso2.carbon.identity.framework</groupId>
                <artifactId>org.wso2.carbon.identity.api.resource.mgt.server.feature</artifactId>
                <version>${carbon.identity.framework.version}</version>
            </dependency>
            <dependency>
                <groupId>org.wso2.carbon.identity.governance</groupId>
                <artifactId>org.wso2.carbon.identity.multi.attribute.login.service.server.feature</artifactId>
                <version>${identity.governance.version}</version>
            </dependency>
            <dependency>
                <groupId>org.wso2.carbon.identity.framework</groupId>
                <artifactId>org.wso2.carbon.identity.central.log.mgt</artifactId>
                <version>${carbon.identity.framework.version}</version>
            </dependency>
            <dependency>
                <groupId>org.wso2.carbon.identity.branding.preference.management</groupId>
                <artifactId>org.wso2.carbon.identity.branding.preference.management.core</artifactId>
                <version>${identity.branding.preference.management.version}</version>
            </dependency>
            <dependency>
                <groupId>org.wso2.carbon.identity.framework</groupId>
                <artifactId>org.wso2.carbon.identity.input.validation.mgt</artifactId>
                <version>${carbon.identity.framework.version}</version>
            </dependency>
            <dependency>
                <groupId>org.wso2.carbon.identity.framework</groupId>
                <artifactId>org.wso2.carbon.identity.input.validation.mgt.server.feature</artifactId>
                <version>${carbon.identity.framework.version}</version>
            </dependency>
            <dependency>
                <groupId>org.wso2.carbon.identity.framework</groupId>
                <artifactId>org.wso2.carbon.identity.client.attestation.mgt</artifactId>
                <version>${carbon.identity.framework.version}</version>
            </dependency>
            <dependency>
                <groupId>org.wso2.carbon.identity.framework</groupId>
                <artifactId>org.wso2.carbon.identity.client.attestation.mgt.server.feature</artifactId>
                <version>${carbon.identity.framework.version}</version>
            </dependency>
            <dependency>
                <groupId>org.wso2.carbon.identity.framework</groupId>
                <artifactId>org.wso2.carbon.identity.trusted.app.mgt</artifactId>
                <version>${carbon.identity.framework.version}</version>
            </dependency>
            <dependency>
                <groupId>org.wso2.carbon.identity.framework</groupId>
                <artifactId>org.wso2.carbon.identity.trusted.app.mgt.server.feature</artifactId>
                <version>${carbon.identity.framework.version}</version>
            </dependency>
            <dependency>
                <groupId>org.wso2.carbon.identity.framework</groupId>
                <artifactId>org.wso2.carbon.identity.consent.server.configs.mgt</artifactId>
                <version>${carbon.identity.framework.version}</version>
            </dependency>
            <dependency>
                <groupId>org.wso2.carbon.identity.framework</groupId>
                <artifactId>org.wso2.carbon.identity.consent.server.configs.mgt.server.feature</artifactId>
                <version>${carbon.identity.framework.version}</version>
            </dependency>
            <dependency>
                <groupId>org.wso2.carbon.identity.framework</groupId>
                <artifactId>org.wso2.carbon.identity.ai.service.mgt</artifactId>
                <version>${carbon.identity.framework.version}</version>
            </dependency>
            <dependency>
                <groupId>org.wso2.carbon.identity.framework</groupId>
                <artifactId>org.wso2.carbon.identity.ai.service.mgt.server.feature</artifactId>
                <version>${carbon.identity.framework.version}</version>
            </dependency>
            <dependency>
                <groupId>org.wso2.carbon.identity.organization.management</groupId>
                <artifactId>org.wso2.carbon.identity.organization.management.server.feature</artifactId>
                <version>${identity.org.mgt.version}</version>
            </dependency>
            <dependency>
                <groupId>org.wso2.carbon.identity.organization.management.core</groupId>
                <artifactId>org.wso2.carbon.identity.organization.management.core.server.feature</artifactId>
                <version>${identity.org.mgt.core.version}</version>
            </dependency>
            <dependency>
                <groupId>org.wso2.carbon.identity.auth.organization.login</groupId>
                <artifactId>org.wso2.carbon.identity.auth.organization.login.server.feature</artifactId>
                <version>${identity.organization.login.version}</version>
            </dependency>
            <dependency>
                <groupId>org.wso2.carbon.extension.identity.oauth2.grantType.organizationswitch</groupId>
                <artifactId>org.wso2.carbon.identity.oauth2.grant.organizationswitch.server.feature</artifactId>
                <version>${identity.oauth2.grant.organizationswitch.version}</version>
            </dependency>
            <dependency>
                <groupId>org.wso2.carbon.identity.outbound.provisioning.scim2</groupId>
                <artifactId>org.wso2.carbon.identity.provisioning.connector.scim2.server.feature</artifactId>
                <version>${provisioning.connector.scim2.version}</version>
            </dependency>
            <dependency>
                <groupId>org.wso2.carbon.extension.identity.verification</groupId>
                <artifactId>org.wso2.carbon.extension.identity.verification.mgt</artifactId>
                <version>${identity.verification.version}</version>
            </dependency>
            <dependency>
                <groupId>org.wso2.carbon.extension.identity.verification</groupId>
                <artifactId>org.wso2.carbon.extension.identity.verification.provider</artifactId>
                <version>${identity.verification.version}</version>
            </dependency>
            <dependency>
                <groupId>org.wso2.carbon.extension.identity.verification</groupId>
                <artifactId>org.wso2.carbon.extension.identity.verification.ui</artifactId>
                <version>${identity.verification.version}</version>
            </dependency>
            <dependency>
                <groupId>org.wso2.carbon.extension.identity.oauth.addons</groupId>
                <artifactId>org.wso2.carbon.identity.oauth2.token.handler.clientauth.jwt</artifactId>
                <version>${identity.oauth.addons.version}</version>
            </dependency>

            <dependency>
                <groupId>org.wso2.msf4j</groupId>
                <artifactId>msf4j-core</artifactId>
                <version>${msf4j.version}</version>
            </dependency>
            <dependency>
                <groupId>org.wso2.msf4j</groupId>
                <artifactId>msf4j-microservice</artifactId>
                <version>${msf4j.version}</version>
            </dependency>
            <dependency>
                <groupId>org.apache.velocity</groupId>
                <artifactId>velocity</artifactId>
                <version>${org.apache.velocity.version}</version>
            </dependency>
            <dependency>
                <groupId>io.rest-assured</groupId>
                <artifactId>rest-assured</artifactId>
                <version>${rest.assured.version}</version>
                <scope>test</scope>
            </dependency>
            <dependency>
                <groupId>io.rest-assured</groupId>
                <artifactId>json-path</artifactId>
                <version>${rest.assured.version}</version>
                <scope>test</scope>
            </dependency>
            <dependency>
                <groupId>io.rest-assured</groupId>
                <artifactId>xml-path</artifactId>
                <version>${rest.assured.version}</version>
                <scope>test</scope>
            </dependency>
            <dependency>
                <groupId>io.rest-assured</groupId>
                <artifactId>rest-assured-all</artifactId>
                <version>${rest.assured.version}</version>
                <scope>test</scope>
            </dependency>
            <dependency>
                <groupId>org.wiremock</groupId>
                <artifactId>wiremock</artifactId>
                <version>${wiremock.version}</version>
                <scope>test</scope>
            </dependency>
            <dependency>
                <groupId>org.yaml</groupId>
                <artifactId>snakeyaml</artifactId>
                <version>${snakeyaml.version}</version>
                <scope>test</scope>
            </dependency>
            <dependency>
                <groupId>io.swagger</groupId>
                <artifactId>swagger-annotations</artifactId>
                <version>${swagger-core-version}</version>
                <scope>test</scope>
            </dependency>
            <dependency>
                <groupId>com.atlassian.oai</groupId>
                <artifactId>swagger-request-validator-restassured</artifactId>
                <version>${swagger-request-validator.version}</version>
                <scope>test</scope>
            </dependency>
            <dependency>
                <groupId>org.xmlunit</groupId>
                <artifactId>xmlunit-core</artifactId>
                <version>${org.xmlunit.version}</version>
                <scope>test</scope>
            </dependency>
            <dependency>
                <groupId>org.wso2.identity.apps</groupId>
                <artifactId>identity-apps-cypress-tests</artifactId>
                <version>${identity.apps.tests.version}</version>
            </dependency>
            <dependency>
                <groupId>org.codehaus.jackson</groupId>
                <artifactId>jackson-core-asl</artifactId>
                <version>${jackson-core-asl.version}</version>
                <scope>compile</scope>
            </dependency>
            <dependency>
                <groupId>com.fasterxml.jackson.core</groupId>
                <artifactId>jackson-core</artifactId>
                <version>${com.fasterxml.jackson.version}</version>
            </dependency>
            <dependency>
                <groupId>com.fasterxml.jackson.core</groupId>
                <artifactId>jackson-annotations</artifactId>
                <version>${com.fasterxml.jackson.version}</version>
            </dependency>
            <dependency>
                <groupId>com.fasterxml.jackson.core</groupId>
                <artifactId>jackson-databind</artifactId>
                <version>${com.fasterxml.jackson.databind.version}</version>
            </dependency>
            <dependency>
                <groupId>org.apache.log4j.wso2</groupId>
                <artifactId>log4j</artifactId>
                <version>${org.apache.log4j.wso2.version}</version>
                <exclusions>
                    <exclusion>
                        <groupId>log4j</groupId>
                        <artifactId>log4j</artifactId>
                    </exclusion>
                </exclusions>
            </dependency>
            <!-- Pax Logging -->
            <dependency>
                <groupId>org.wso2.org.ops4j.pax.logging</groupId>
                <artifactId>pax-logging-api</artifactId>
                <version>${pax.logging.api.version}</version>
            </dependency>
            <dependency>
                <groupId>org.apache.logging.log4j</groupId>
                <artifactId>log4j-jul</artifactId>
                <version>${org.apache.logging.log4j.version}</version>
                <scope>test</scope>
            </dependency>
            <dependency>
                <groupId>org.apache.logging.log4j</groupId>
                <artifactId>log4j-core</artifactId>
                <version>${org.apache.logging.log4j.version}</version>
                <scope>test</scope>
            </dependency>
            <dependency>
                <groupId>commons-logging</groupId>
                <artifactId>commons-logging</artifactId>
                <version>1.2</version>
                <scope>test</scope>
            </dependency>
            <dependency>
                <groupId>commons-lang.wso2</groupId>
                <artifactId>commons-lang</artifactId>
                <version>${commons-lang.wso2.version}</version>
                <scope>test</scope>
            </dependency>
            <dependency>
                <groupId>org.wso2.is</groupId>
                <artifactId>org.wso2.carbon.identity.test.integration.service</artifactId>
                <version>${project.version}</version>
            </dependency>
            <dependency>
                <groupId>org.apache.directory.server</groupId>
                <artifactId>apacheds-core-constants</artifactId>
                <version>${apacheds.core.version}</version>
                <scope>test</scope>
            </dependency>
            <dependency>
                <groupId>org.apache.directory.server</groupId>
                <artifactId>apacheds-core</artifactId>
                <version>${apacheds.core.version}</version>
                <scope>test</scope>
            </dependency>
            <dependency>
                <groupId>org.apache.directory.server</groupId>
                <artifactId>apacheds-core-api</artifactId>
                <version>${apacheds.core.version}</version>
                <scope>test</scope>
            </dependency>
            <dependency>
                <groupId>org.apache.directory.server</groupId>
                <artifactId>apacheds-jdbm-partition</artifactId>
                <version>${apacheds.core.version}</version>
                <scope>test</scope>
            </dependency>
            <dependency>
                <groupId>org.apache.directory.server</groupId>
                <artifactId>apacheds-ldif-partition</artifactId>
                <version>${apacheds.core.version}</version>
                <scope>test</scope>
            </dependency>
            <dependency>
                <groupId>org.apache.directory.server</groupId>
                <artifactId>apacheds-protocol-ldap</artifactId>
                <version>${apacheds.core.version}</version>
                <scope>test</scope>
            </dependency>
            <dependency>
                <groupId>org.apache.directory.server</groupId>
                <artifactId>apacheds-protocol-shared</artifactId>
                <version>${apacheds.core.version}</version>
                <scope>test</scope>
            </dependency>
            <dependency>
                <groupId>org.apache.directory.server</groupId>
                <artifactId>apacheds-xdbm-partition</artifactId>
                <version>${apacheds.core.version}</version>
                <scope>test</scope>
            </dependency>
            <dependency>
                <groupId>org.apache.directory.api</groupId>
                <artifactId>api-all</artifactId>
                <version>${apacheds.api.version}</version>
                <scope>test</scope>
            </dependency>
            <dependency>
                <groupId>com.icegreen</groupId>
                <artifactId>greenmail</artifactId>
                <version>${greenmail.version}</version>
                <scope>test</scope>
            </dependency>
            <dependency>
                <groupId>com.sun.mail</groupId>
                <artifactId>jakarta.mail</artifactId>
                <version>${jakarta.mail.version}</version>
                <scope>test</scope>
            </dependency>
            <dependency>
                <groupId>org.jsoup</groupId>
                <artifactId>jsoup</artifactId>
                <version>${jsoup.version}</version>
                <scope>test</scope>
            </dependency>

            <dependency>
                <groupId>org.wso2.carbon.identity.governance</groupId>
                <artifactId>org.wso2.carbon.identity.user.onboard.core.service</artifactId>
                <version>${identity.governance.version}</version>
            </dependency>
            <dependency>
                <groupId>org.wso2.carbon.extension.identity.authenticator.utils</groupId>
                <artifactId>org.wso2.carbon.extension.identity.helper</artifactId>
                <version>${identity.extension.utils}</version>
            </dependency>
            <dependency>
                <groupId>com.nimbusds</groupId>
                <artifactId>nimbus-jose-jwt</artifactId>
                <version>${nimbus-jose-jwt.version}</version>
            </dependency>

            <!-- Integration UI Templates -->
            <dependency>
                <groupId>org.wso2.carbon.identity.integration.ui.templates</groupId>
                <artifactId>org.wso2.carbon.identity.integration.ui.templates.applications.custom-application</artifactId>
                <version>${identity.integration.ui.templates.version}</version>
                <type>zip</type>
            </dependency>
            <dependency>
                <groupId>org.wso2.carbon.identity.integration.ui.templates</groupId>
                <artifactId>org.wso2.carbon.identity.integration.ui.templates.applications.custom-protocol-application</artifactId>
                <version>${identity.integration.ui.templates.version}</version>
                <type>zip</type>
            </dependency>
            <dependency>
                <groupId>org.wso2.carbon.identity.integration.ui.templates</groupId>
                <artifactId>org.wso2.carbon.identity.integration.ui.templates.applications.m2m-application</artifactId>
                <version>${identity.integration.ui.templates.version}</version>
                <type>zip</type>
            </dependency>
            <dependency>
                <groupId>org.wso2.carbon.identity.integration.ui.templates</groupId>
                <artifactId>org.wso2.carbon.identity.integration.ui.templates.applications.mobile-application</artifactId>
                <version>${identity.integration.ui.templates.version}</version>
                <type>zip</type>
            </dependency>
            <dependency>
                <groupId>org.wso2.carbon.identity.integration.ui.templates</groupId>
                <artifactId>org.wso2.carbon.identity.integration.ui.templates.applications.single-page-application</artifactId>
                <version>${identity.integration.ui.templates.version}</version>
                <type>zip</type>
            </dependency>
            <dependency>
                <groupId>org.wso2.carbon.identity.integration.ui.templates</groupId>
                <artifactId>org.wso2.carbon.identity.integration.ui.templates.applications.traditional-web-application</artifactId>
                <version>${identity.integration.ui.templates.version}</version>
                <type>zip</type>
            </dependency>
            <dependency>
                <groupId>org.wso2.carbon.identity.integration.ui.templates</groupId>
                <artifactId>org.wso2.carbon.identity.integration.ui.templates.applications.salesforce</artifactId>
                <version>${identity.integration.ui.templates.version}</version>
                <type>zip</type>
            </dependency>
            <dependency>
                <groupId>org.wso2.carbon.identity.integration.ui.templates</groupId>
                <artifactId>org.wso2.carbon.identity.integration.ui.templates.applications.google-workspace</artifactId>
                <version>${identity.integration.ui.templates.version}</version>
                <type>zip</type>
            </dependency>
            <dependency>
                <groupId>org.wso2.carbon.identity.integration.ui.templates</groupId>
                <artifactId>org.wso2.carbon.identity.integration.ui.templates.applications.microsoft-365</artifactId>
                <version>${identity.integration.ui.templates.version}</version>
                <type>zip</type>
            </dependency>
            <dependency>
                <groupId>org.wso2.carbon.identity.integration.ui.templates</groupId>
                <artifactId>org.wso2.carbon.identity.integration.ui.templates.applications.zoom</artifactId>
                <version>${identity.integration.ui.templates.version}</version>
                <type>zip</type>
            </dependency>
            <dependency>
                <groupId>org.wso2.carbon.identity.integration.ui.templates</groupId>
                <artifactId>org.wso2.carbon.identity.integration.ui.templates.applications.slack</artifactId>
                <version>${identity.integration.ui.templates.version}</version>
                <type>zip</type>
            </dependency>
        </dependencies>
    </dependencyManagement>

    <profiles>
        <profile>
            <id>Sign-Artifacts</id>
            <activation>
                <property>
                    <name>sign</name>
                </property>
            </activation>
            <build>
                <plugins>
                    <plugin>
                        <groupId>org.apache.maven.plugins</groupId>
                        <artifactId>maven-gpg-plugin</artifactId>
                        <version>1.0-alpha-3</version>
                        <executions>
                            <execution>
                                <id>sign-artifacts</id>
                                <phase>verify</phase>
                                <goals>
                                    <goal>sign</goal>
                                </goals>
                            </execution>
                        </executions>
                    </plugin>
                </plugins>
            </build>
        </profile>
        <profile>
            <id>wso2-release</id>
            <build>
                <plugins>
                    <plugin>
                        <groupId>org.apache.maven.plugins</groupId>
                        <artifactId>maven-javadoc-plugin</artifactId>
                        <version>2.10.1</version>
                        <executions>
                            <execution>
                                <id>attach-javadocs</id>
                                <goals>
                                    <goal>jar</goal>
                                </goals>
                                <configuration> <!-- add this to disable checking -->
                                    <additionalparam>-Xdoclint:none</additionalparam>
                                    <source>8</source>
                                </configuration>
                            </execution>
                        </executions>
                    </plugin>
                </plugins>
            </build>
        </profile>

    </profiles>

    <properties>

        <!--Carbon Identity Framework Version-->
<<<<<<< HEAD
        <carbon.identity.framework.version>7.7.94</carbon.identity.framework.version>
=======
        <carbon.identity.framework.version>7.7.93</carbon.identity.framework.version>
>>>>>>> 881ad9f9
        <carbon.identity.framework.version.range>[5.14.67, 8.0.0)</carbon.identity.framework.version.range>

        <!--SAML Common Utils Version-->
        <saml.common.util.version>1.4.2</saml.common.util.version>
        <saml.common.util.version.range>[1.0.0,2.0.0)</saml.common.util.version.range>

        <!--Carbon Consent Version-->
        <carbon.consent.mgt.version>2.6.4</carbon.consent.mgt.version>

        <!--Identity Governance Version-->
        <identity.governance.version>1.11.30</identity.governance.version>

        <!--Identity Carbon Versions-->
        <identity.carbon.auth.saml2.version>5.9.8</identity.carbon.auth.saml2.version>
        <identity.carbon.auth.mutual.ssl.version>5.5.0</identity.carbon.auth.mutual.ssl.version>
        <identity.carbon.auth.iwa.version>5.5.2</identity.carbon.auth.iwa.version>
        <identity.carbon.auth.rest.version>1.9.15</identity.carbon.auth.rest.version>


        <!-- Identity Inbound Versions   -->
        <identity.inbound.auth.oauth.version>7.0.213</identity.inbound.auth.oauth.version>
        <identity.inbound.auth.saml.version>5.11.50</identity.inbound.auth.saml.version>
        <identity.inbound.auth.openid.version>5.10.2</identity.inbound.auth.openid.version>
        <identity.inbound.auth.sts.version>5.11.14</identity.inbound.auth.sts.version>
        <identity.inbound.provisioning.scim.version>5.7.7</identity.inbound.provisioning.scim.version>
        <identity.inbound.provisioning.scim2.version>3.4.109</identity.inbound.provisioning.scim2.version>

        <!-- Identity User Versions -->
        <identity.user.account.association.version>5.5.11</identity.user.account.association.version>
        <identity.user.ws.version>5.8.7</identity.user.ws.version>

        <!-- Identity Userstore Versions -->
        <identity.userstore.remote.version>5.2.5</identity.userstore.remote.version>

        <!-- Identity Data Publisher Versions -->
        <identity.data.publisher.authentication.version>5.7.6</identity.data.publisher.authentication.version>
        <identity.data.publisher.oauth.version>1.7.4</identity.data.publisher.oauth.version>
        <identity.data.publisher.audit.version>1.4.6</identity.data.publisher.audit.version>

        <!-- Identity Event Handler Versions -->
        <identity.event.handler.account.lock.version>1.9.13</identity.event.handler.account.lock.version>
        <identity.event.handler.notification.version>1.9.32</identity.event.handler.notification.version>

        <!--<identity.agent.entitlement.proxy.version>5.1.1</identity.agent.entitlement.proxy.version>-->
        <!--<identity.carbon.auth.signedjwt.version>5.1.1</identity.carbon.auth.signedjwt.version>-->
        <!--<identity.userstore.cassandra.version>5.1.1</identity.userstore.cassandra.version>-->
        <!--<identity.agent-entitlement-filter.version>5.1.1</identity.agent-entitlement-filter.version>-->

        <!-- Authenticator Versions -->
        <identity.outbound.auth.oidc.version>5.12.14</identity.outbound.auth.oidc.version>
        <identity.outbound.auth.oauth2.version>1.0.12</identity.outbound.auth.oauth2.version>
        <identity.outbound.auth.passive.sts.version>5.5.1</identity.outbound.auth.passive.sts.version>
        <identity.outbound.auth.samlsso.version>5.9.6</identity.outbound.auth.samlsso.version>
        <identity.outbound.auth.requestpath.basicauth.version>5.5.5</identity.outbound.auth.requestpath.basicauth.version>
        <identity.outbound.auth.requestpath.oauth.version>5.5.6</identity.outbound.auth.requestpath.oauth.version>

        <!-- Social Authenticator Versions -->
        <social.authenticator.facebook.version>5.2.17</social.authenticator.facebook.version>
        <social.authenticator.google.version>5.2.15</social.authenticator.google.version>
        <social.authenticator.windowslive.version>5.2.3</social.authenticator.windowslive.version>
        <social.authenticator.apple.version>1.0.6</social.authenticator.apple.version>
        <social.authenticator.github.version>1.1.14</social.authenticator.github.version>

        <!-- Provisioning connector Versions -->
        <provisioning.connector.google.version>5.2.6</provisioning.connector.google.version>
        <provisioning.connector.salesforce.version>5.2.9</provisioning.connector.salesforce.version>
        <provisioning.connector.scim.version>5.3.5</provisioning.connector.scim.version>
        <provisioning.connector.scim2.version>2.0.10</provisioning.connector.scim2.version>

        <!-- Local Authenticator Versions -->
        <identity.local.auth.basicauth.version>6.8.18</identity.local.auth.basicauth.version>
        <identity.local.auth.fido.version>5.4.16</identity.local.auth.fido.version>
        <identity.local.auth.iwa.version>5.4.8</identity.local.auth.iwa.version>

        <!-- Local Authentication API Connector Version -->
        <identity.local.auth.api.version>3.0.3</identity.local.auth.api.version>

        <!-- OAuth2 Grant Type extensions -->
        <identity.oauth2.jwt.bearer.grant.version>2.3.2</identity.oauth2.jwt.bearer.grant.version>
        <identity.oauth2.token.exchange.grant.version>1.1.12</identity.oauth2.token.exchange.grant.version>

        <!--SAML Metadata-->
        <identity.metadata.saml.version>1.8.4</identity.metadata.saml.version>

        <!-- Connector Versions -->
        <authenticator.totp.version>3.3.31</authenticator.totp.version>
        <authenticator.backupcode.version>0.0.20</authenticator.backupcode.version>
        <authenticator.office365.version>2.1.3</authenticator.office365.version>
        <authenticator.smsotp.version>3.3.32</authenticator.smsotp.version>
        <authenticator.magiclink.version>1.1.30</authenticator.magiclink.version>
        <authenticator.emailotp.version>4.1.30</authenticator.emailotp.version>
        <authenticator.local.auth.emailotp.version>1.0.27</authenticator.local.auth.emailotp.version>
        <authenticator.local.auth.smsotp.version>1.0.17</authenticator.local.auth.smsotp.version>
        <authenticator.twitter.version>1.1.2</authenticator.twitter.version>
        <authenticator.x509.version>3.1.24</authenticator.x509.version>
        <identity.extension.utils>1.0.21</identity.extension.utils>
        <authenticator.auth.otp.commons.version>1.0.10</authenticator.auth.otp.commons.version>

        <identity.org.mgt.version>1.4.66</identity.org.mgt.version>
        <identity.org.mgt.core.version>1.1.19</identity.org.mgt.core.version>
        <identity.organization.login.version>1.1.42</identity.organization.login.version>
        <identity.oauth2.grant.organizationswitch.version>1.1.27</identity.oauth2.grant.organizationswitch.version>

        <!-- Hash Provider Versions-->
        <hashprovider.pbkdf2.version>0.1.7</hashprovider.pbkdf2.version>

        <!-- Identity Branding Preference Management Versions -->
        <identity.branding.preference.management.version>1.1.17</identity.branding.preference.management.version>

        <!-- Identity REST API feature -->
        <identity.api.dispatcher.version>2.0.17</identity.api.dispatcher.version>
        <identity.server.api.version>1.3.20</identity.server.api.version>
        <identity.user.api.version>1.3.48</identity.user.api.version>

        <identity.agent.sso.version>5.5.9</identity.agent.sso.version>
        <identity.tool.samlsso.validator.version>5.5.10</identity.tool.samlsso.validator.version>
        <identity.oauth.addons.version>2.5.21</identity.oauth.addons.version>
        <org.wso2.carbon.extension.identity.x509certificate.version>1.1.13</org.wso2.carbon.extension.identity.x509certificate.version>
        <conditional.authentication.functions.version>1.2.71</conditional.authentication.functions.version>

        <!-- Identity Portal Versions -->
        <identity.apps.console.version>2.37.2</identity.apps.console.version>
        <identity.apps.myaccount.version>2.14.2</identity.apps.myaccount.version>
        <identity.apps.core.version>2.10.0</identity.apps.core.version>
        <identity.apps.tests.version>1.6.379</identity.apps.tests.version>

        <!-- Charon -->
        <charon.version>3.4.1</charon.version>

        <!-- Carbon Kernel -->
        <carbon.kernel.version>4.10.31</carbon.kernel.version>

        <!-- Identity Verification -->
        <identity.verification.version>1.0.16</identity.verification.version>

        <!-- Carbon Repo Versions -->
        <carbon.deployment.version>4.12.31</carbon.deployment.version>
        <carbon.commons.version>4.10.13</carbon.commons.version>
        <carbon.registry.version>4.8.39</carbon.registry.version>
        <carbon.multitenancy.version>4.11.32</carbon.multitenancy.version>
        <carbon.metrics.version>1.3.12</carbon.metrics.version>
        <carbon.analytics-common.version>5.2.61</carbon.analytics-common.version>
        <carbon.dashboards.version>2.0.27</carbon.dashboards.version>
        <carbon.database.utils.version>2.2.2</carbon.database.utils.version>
        <carbon.healthcheck.version>1.3.0</carbon.healthcheck.version>

        <!-- Common tool Versions -->
        <cipher-tool.version>1.1.26</cipher-tool.version>
        <securevault.wso2.version>1.1.10</securevault.wso2.version>

        <!-- Feature dependency Versions -->
        <stratos.version.221>2.2.1</stratos.version.221>
        <ehcache.version>1.5.0.wso2v3</ehcache.version>
        <bcel.wso2.version>6.7.0.wso2v1</bcel.wso2.version>
        <asm-all.version>5.2</asm-all.version>
        <cglib.wso2.version>2.2.wso2v1</cglib.wso2.version>
        <jibx.wso2.version>1.2.1.wso2v1</jibx.wso2.version>
        <axis2.jibx.wso2.version>1.6.1.wso2v11</axis2.jibx.wso2.version>
        <axis2.jaxb.wso2.version>${axis2.wso2.version}</axis2.jaxb.wso2.version>
        <axis2-transports.version>2.0.0-wso2v42</axis2-transports.version>
        <h2database.wso2.version>2.2.224.wso2v2</h2database.wso2.version>
        <slf4j.version>1.7.28</slf4j.version>

        <!-- UI styles dependency versions -->
        <equinox.http.servlet.version>2.2.2</equinox.http.servlet.version>
        <equinox.http.helper.version>1.0.0</equinox.http.helper.version>
        <equinox.jsp.jasper.version>1.0.1.R33x_v20070816</equinox.jsp.jasper.version>
        <javax.servlet.jsp.version>2.0.0.v200706191603</javax.servlet.jsp.version>

        <!-- Distribution dependencies ends here -->

        <!-- Build dependency Versions -->
        <wso2.json.merge.plugin.version>5.2.5</wso2.json.merge.plugin.version>
        <carbon.p2.plugin.version>5.1.2</carbon.p2.plugin.version>
        <ds-annotations.version>1.2.10</ds-annotations.version>
        <maven.war.plugin.version>3.2.0</maven.war.plugin.version>
        <maven.checkstyle.plugin.version>3.1.1</maven.checkstyle.plugin.version>

        <!-- Sample dependency Versions -->
        <samples.is.version>4.3.13</samples.is.version>
        <sevlet.api.version>2.5</sevlet.api.version>
        <jsp.api.version>2.0</jsp.api.version>
        <neethi.wso2.version>2.0.4.wso2v5</neethi.wso2.version>
        <axiom.impl.version>1.2.12</axiom.impl.version>
        <axiom.version>1.2.11-wso2v6</axiom.version>
        <gdata.core.wso2.version>1.47.0.wso2v1</gdata.core.wso2.version>
        <json.simple.version>1.1.1</json.simple.version>
        <openid4java.consumer.version>1.0.0</openid4java.consumer.version>
        <opensaml.version>2.6.6</opensaml.version>
        <opensaml2.wso2.version>2.6.6.wso2v3</opensaml2.wso2.version>
        <opensaml3.version>3.3.1</opensaml3.version>
        <shibboleth.version>7.3.0</shibboleth.version>
        <joda.wso2.version>2.9.4.wso2v1</joda.wso2.version>
        <wss4j.wso2.version>1.6.0-wso2v7</wss4j.wso2.version>
        <openws.version>1.5.4</openws.version>
        <xalan.version>2.7.2</xalan.version>
        <xalan.wso2.version>2.7.0.wso2v1</xalan.wso2.version>
        <rampart.wso2.version>1.6.1-wso2v43</rampart.wso2.version>
        <orbit.version.commons.httpclient>4.5.13.wso2v1</orbit.version.commons.httpclient>
        <httpcore.wso2.version>4.4.15.wso2v1</httpcore.wso2.version>
        <httpclient.version>4.5.13</httpclient.version>
        <commons.httpclient.version>3.1</commons.httpclient.version>
        <jstl.version>1.1.2</jstl.version>
        <taglibs.version>1.1.2</taglibs.version>
        <google.collect.wso2.version>1.0.0.wso2v2</google.collect.wso2.version>
        <google.code.gson.version>2.9.0</google.code.gson.version>
        <oauth2.client.version>1.0.0</oauth2.client.version>
        <axiom.wso2.version>1.2.11-wso2v16</axiom.wso2.version>
        <commons.lang.version>2.6</commons.lang.version>
        <charon.orbit.version>2.1.8</charon.orbit.version>
        <commons-collections.version>3.2.2</commons-collections.version>
        <axis2.client.version>${axis2.wso2.version}</axis2.client.version>
        <axis2.wso2.version>1.6.1-wso2v42</axis2.wso2.version>
        <nimbusds.version>7.3.0.wso2v1</nimbusds.version>
        <commons-codec.version>1.14.0.wso2v1</commons-codec.version>
        <eclipse.microprofile.version>1.2</eclipse.microprofile.version>
        <xmltooling.version>1.3.1</xmltooling.version>
        <xercesImpl.version>2.12.2</xercesImpl.version>
        <commons.codec.version>1.8</commons.codec.version>
        <XmlSchema.version>1.4.7-wso2v5</XmlSchema.version>
        <wsdl4j.version>1.6.2.wso2v2</wsdl4j.version>
        <commons.pool.wso2.version>1.5.6.wso2v1</commons.pool.wso2.version>
        <liberty.maven.plugin.version>2.2</liberty.maven.plugin.version>
        <pax.logging.api.version>2.1.0-wso2v4</pax.logging.api.version>
        <org.wso2.orbit.org.apache.velocity.version>1.7.0.wso2v1</org.wso2.orbit.org.apache.velocity.version>

        <osgi.framework.imp.pkg.version.range>[1.7.0, 2.0.0)</osgi.framework.imp.pkg.version.range>
        <osgi.service.component.imp.pkg.version.range>[1.2.0, 2.0.0)</osgi.service.component.imp.pkg.version.range>
        <commons.logging.version.range>[1.2.0,2.0.0)</commons.logging.version.range>
        <commons-lang.wso2.version>2.6.0.wso2v1</commons-lang.wso2.version>

        <!--  Test dependencies -->
        <carbon.automation.version>4.4.13</carbon.automation.version>
        <carbon.automationutils.version>4.5.4</carbon.automationutils.version>
        <selenium.version>2.40.0</selenium.version>
        <testng.version>6.1.1</testng.version>
        <junit.version>4.13.1</junit.version>
        <org.apache.tomcat.wso2.version>7.0.52.wso2v5</org.apache.tomcat.wso2.version>
        <msf4j.version>2.6.2</msf4j.version>
        <jacoco.agent.version>0.8.4</jacoco.agent.version>
        <xml.apis.version>1.4.01</xml.apis.version>
        <emma.version>2.1.5320</emma.version>
        <apache.wink.version>1.1.3-incubating</apache.wink.version>
        <apache.ws.security.version>1.6.19</apache.ws.security.version>
        <apache.openejb.version>4.5.2</apache.openejb.version>
        <nimbus.oidc.sdk.version>6.13</nimbus.oidc.sdk.version>
        <apacheds.core.version>2.0.0.AM26</apacheds.core.version>
        <apacheds.api.version>2.0.0.AM4</apacheds.api.version>
        <wiremock.version>3.9.1</wiremock.version>
        <snakeyaml.version>2.2</snakeyaml.version>
        <!--Rest API test -->
        <rest.assured.version>5.0.0</rest.assured.version>
        <swagger-core-version>1.5.22</swagger-core-version>
        <swagger-request-validator.version>2.6.0</swagger-request-validator.version>
        <!--UI Cypress test -->
        <com.fasterxml.jackson.version>2.16.1</com.fasterxml.jackson.version>
        <com.fasterxml.jackson.databind.version>2.16.1</com.fasterxml.jackson.databind.version>
        <jackson-core-asl.version>1.9.13</jackson-core-asl.version>
        <!--ws-trust-client-->
        <org.apache.velocity.version>1.7</org.apache.velocity.version>
        <org.xmlunit.version>2.6.3</org.xmlunit.version>
        <org.apache.logging.log4j.version>2.17.1</org.apache.logging.log4j.version>
        <org.apache.log4j.wso2.version>1.2.17.wso2v1</org.apache.log4j.wso2.version>

        <project.scm.id>my-scm-server</project.scm.id>

        <!-- Integration UI Templates Version -->
        <identity.integration.ui.templates.version>1.0.11</identity.integration.ui.templates.version>

        <greenmail.version>2.0.1</greenmail.version>
        <jakarta.mail.version>2.0.1</jakarta.mail.version>
        <jsoup.version>1.15.3</jsoup.version>
        <nimbus-jose-jwt.version>9.41.2</nimbus-jose-jwt.version>
    </properties>

    <repositories>
        <!-- Before adding ANYTHING in here, please start a discussion on the dev list.
	Ideally the Axis2 build should only use Maven central (which is available
	by default) and nothing else. We had troubles with other repositories in
	the past. Therefore configuring additional repositories here should be
	considered very carefully. -->
        <repository>
            <id>wso2-nexus</id>
            <name>WSO2 internal Repository</name>
            <url>https://maven.wso2.org/nexus/content/groups/wso2-public/</url>
            <releases>
                <enabled>true</enabled>
                <updatePolicy>daily</updatePolicy>
                <checksumPolicy>ignore</checksumPolicy>
            </releases>
        </repository>

        <repository>
            <id>wso2.releases</id>
            <name>WSO2 internal Repository</name>
            <url>https://maven.wso2.org/nexus/content/repositories/releases/</url>
            <releases>
                <enabled>true</enabled>
                <updatePolicy>daily</updatePolicy>
                <checksumPolicy>ignore</checksumPolicy>
            </releases>
        </repository>

        <repository>
            <id>wso2.snapshots</id>
            <name>WSO2 Snapshot Repository</name>
            <url>https://maven.wso2.org/nexus/content/repositories/snapshots/</url>
            <snapshots>
                <enabled>true</enabled>
                <updatePolicy>daily</updatePolicy>
            </snapshots>
            <releases>
                <enabled>false</enabled>
            </releases>
        </repository>
    </repositories>

    <scm>
        <url>https://github.com/wso2/product-is.git</url>
        <developerConnection>scm:git:https://github.com/wso2/product-is.git</developerConnection>
        <connection>scm:git:https://github.com/wso2/product-is.git</connection>
        <tag>HEAD</tag>
    </scm>


</project><|MERGE_RESOLUTION|>--- conflicted
+++ resolved
@@ -2366,11 +2366,7 @@
     <properties>
 
         <!--Carbon Identity Framework Version-->
-<<<<<<< HEAD
         <carbon.identity.framework.version>7.7.94</carbon.identity.framework.version>
-=======
-        <carbon.identity.framework.version>7.7.93</carbon.identity.framework.version>
->>>>>>> 881ad9f9
         <carbon.identity.framework.version.range>[5.14.67, 8.0.0)</carbon.identity.framework.version.range>
 
         <!--SAML Common Utils Version-->
