<?xml version="1.0" encoding="utf-8"?>
<!--
  ~ Copyright (c) 2014-2024, WSO2 LLC. (http://www.wso2.org) All Rights Reserved.
  ~
  ~ Licensed under the Apache License, Version 2.0 (the "License");
  ~ you may not use this file except in compliance with the License.
  ~ You may obtain a copy of the License at
  ~
  ~      http://www.apache.org/licenses/LICENSE-2.0
  ~
  ~ Unless required by applicable law or agreed to in writing, software
  ~ distributed under the License is distributed on an "AS IS" BASIS,
  ~ WITHOUT WARRANTIES OR CONDITIONS OF ANY KIND, either express or implied.
  ~ See the License for the specific language governing permissions and
  ~ limitations under the License.
  -->
<project xmlns="http://maven.apache.org/POM/4.0.0" xmlns:xsi="http://www.w3.org/2001/XMLSchema-instance" xsi:schemaLocation="http://maven.apache.org/POM/4.0.0 http://maven.apache.org/maven-v4_0_0.xsd">

    <parent>
        <groupId>org.wso2</groupId>
        <artifactId>wso2</artifactId>
        <version>1.2</version>
    </parent>


    <modelVersion>4.0.0</modelVersion>
    <groupId>org.wso2.is</groupId>
    <artifactId>identity-server-parent</artifactId>
    <packaging>pom</packaging>
    <description>WSO2 Identity Server</description>
    <version>7.1.0-m9-SNAPSHOT</version>
    <name>WSO2 Identity Server</name>
    <url>http://wso2.org/projects/identity</url>

    <modules>
        <module>modules/features</module>
        <module>modules/p2-profile-gen</module>
        <module>modules/connectors</module>
        <module>modules/api-resources</module>
        <module>modules/authenticators</module>
        <module>modules/social-authenticators</module>
        <module>modules/provisioning-connectors</module>
        <module>modules/local-authenticators</module>
        <module>modules/oauth2-grant-types</module>
        <module>modules/integration-ui-templates</module>
        <module>modules/distribution</module>
        <module>modules/styles</module>
        <module>modules/tests-utils</module>
        <module>modules/integration</module>
    </modules>

    <licenses>
        <license>
            <name>Apache License Version 2.0</name>
            <url>http://www.apache.org/licenses/LICENSE-2.0</url>
        </license>
    </licenses>

    <organization>
        <name>WSO2</name>
        <url>http://www.wso2.org</url>
    </organization>

    <issueManagement>
        <system>JIRA</system>
        <url>http://www.wso2.org/jira/browse/IDENTITY</url>
    </issueManagement>
    <mailingLists>
        <mailingList>
            <name>Identity Server Developers</name>
            <subscribe>identity-dev-subscribe@wso2.org</subscribe>
            <unsubscribe>identity-dev-unsubscribe@wso2.org</unsubscribe>
            <post>identity-dev@wso2.org</post>
            <archive>http://wso2.org/mailarchive/identity-dev/</archive>
        </mailingList>
    </mailingLists>

    <inceptionYear>2007</inceptionYear>

    <developers>
        <developer>
            <name>Ruchith Fernando</name>
            <id>ruchith</id>
            <email>ruchith AT wso2.com</email>
            <organization>WSO2</organization>
        </developer>
        <developer>
            <name>Dimuthu Leelaratne</name>
            <id>dimuthul</id>
            <email>dimuthul AT wso2.com</email>
            <organization>WSO2</organization>
        </developer>
        <developer>
            <name>Dumindu Perera</name>
            <id>dumindu</id>
            <email>dumindu AT wso2.com</email>
            <organization>WSO2</organization>
        </developer>
        <developer>
            <name>Saminda Abeyruwan</name>
            <id>saminda</id>
            <email>saminda AT wso2.com</email>
            <organization>WSO2</organization>
        </developer>
        <developer>
            <name>Nandana Mihindukulasooriya</name>
            <id>nandana</id>
            <email>nandana AT wso2.com</email>
            <organization>WSO2</organization>
        </developer>
        <developer>
            <name>Prabath Siriwardena</name>
            <id>prabath</id>
            <email>prabath AT wso2.com</email>
            <organization>WSO2</organization>
        </developer>
        <developer>
            <name>Thilina Buddhika</name>
            <id>thilina</id>
            <email>thilinab AT wso2.com</email>
            <organization>WSO2</organization>
        </developer>
        <developer>
            <name>Amila Jayasekara</name>
            <id>amilaj</id>
            <email>amilaj AT wso2.com</email>
            <organization>WSO2</organization>
        </developer>
        <developer>
            <name>Asela Pathberiya</name>
            <id>asela</id>
            <email>asela AT wso2.com</email>
            <organization>WSO2</organization>
        </developer>
        <developer>
            <name>Hasini Gunasinghe</name>
            <id>hasini</id>
            <email>hasini AT wso2.com</email>
            <organization>WSO2</organization>
        </developer>
        <developer>
            <name>Manjula Rathnayake</name>
            <id>manjula</id>
            <email>manjular AT wso2.com</email>
            <organization>WSO2</organization>
        </developer>
        <developer>
            <name>Suresh Attanayake</name>
            <id>suresh</id>
            <email>suresh AT wso2.com</email>
            <organization>WSO2</organization>
        </developer>
        <developer>
            <name>Johann Nallathamby</name>
            <id>johann</id>
            <email>johann AT wso2.com</email>
            <organization>WSO2</organization>
        </developer>
        <developer>
            <name>Dulanja Liyanage</name>
            <id>dulanja</id>
            <email>dulanja AT wso2.com</email>
            <organization>WSO2</organization>
        </developer>
        <developer>
            <name>Ishara Karunarathna</name>
            <id>ishara</id>
            <email>isharak AT wso2.com</email>
            <organization>WSO2</organization>
        </developer>
        <developer>
            <name>Darshana Gunawardana</name>
            <id>darshana</id>
            <email>darshana AT wso2.com</email>
            <organization>WSO2</organization>
        </developer>
        <developer>
            <name>Pushpalanka Jayawardana</name>
            <id>pushpalanka</id>
            <email>lanka AT wso2.com</email>
            <organization>WSO2</organization>
        </developer>
        <developer>
            <name>Chamath Gunawardana</name>
            <id>chamath</id>
            <email>chamathg AT wso2.com</email>
            <organization>WSO2</organization>
        </developer>
        <developer>
            <name>Thanuja Jayasinghe</name>
            <id>thanuja</id>
            <email>thanuja AT wso2.com</email>
            <organization>WSO2</organization>
        </developer>
        <developer>
            <name>Isura Karunarathna</name>
            <id>isura</id>
            <email>isura AT wso2.com</email>
            <organization>WSO2</organization>
        </developer>
        <developer>
            <name>Prasad Tissera</name>
            <id>prasad</id>
            <email>prasadt AT wso2.com</email>
            <organization>WSO2</organization>
        </developer>
        <developer>
            <name>Pulasthi Mahawithana</name>
            <id>pulasthi</id>
            <email>pulasthim AT wso2.com</email>
            <organization>WSO2</organization>
        </developer>
        <developer>
            <name>Hasintha Indrajee</name>
            <id>hasintha</id>
            <email>hasintha AT wso2.com</email>
            <organization>WSO2</organization>
        </developer>
        <developer>
            <name>Gayan Gunawardana</name>
            <id>gayan</id>
            <email>gayan AT wso2.com</email>
            <organization>WSO2</organization>
        </developer>
        <developer>
            <name>Tharindu Edirisinghe</name>
            <id>tharindue</id>
            <email>tharindue AT wso2.com</email>
            <organization>WSO2</organization>
        </developer>
        <developer>
            <name>Malithi Edirisinghe</name>
            <id>malithim</id>
            <email>malithim AT wso2.com</email>
            <organization>WSO2</organization>
        </developer>
        <developer>
            <name>Godwin Shrimal</name>
            <id>godwin</id>
            <email>godwin AT wso2.com</email>
            <organization>WSO2</organization>
        </developer>
        <developer>
            <name>Omindu Rathnaweera</name>
            <id>omindu</id>
            <email>omindu AT wso2.com</email>
            <organization>WSO2</organization>
        </developer>
        <developer>
            <name>Nuwandi Wickramasinghe</name>
            <id>nuwandiw</id>
            <email>nuwandiw AT wso2.com</email>
            <organization>WSO2</organization>
        </developer>
        <developer>
            <name>Kasun Bandara</name>
            <id>kasunb</id>
            <email>kasunb AT wso2.com</email>
            <organization>WSO2</organization>
        </developer>
        <developer>
            <name>Indunil Upeksha</name>
            <id>indunil</id>
            <email>indunil AT wso2.com</email>
            <organization>WSO2</organization>
        </developer>
        <developer>
            <name>Hasanthi Dissanayake</name>
            <id>hasanthi</id>
            <email>hasanthi AT wso2.com</email>
            <organization>WSO2</organization>
        </developer>
        <developer>
            <name>Maduranga Siriwardena</name>
            <id>maduranga</id>
            <email>maduranga AT wso2.com</email>
            <organization>WSO2</organization>
        </developer>
        <developer>
            <name>Chamila Wijayarathna</name>
            <id>chamila</id>
            <email>chamila AT wso2.com</email>
            <organization>WSO2</organization>
        </developer>
        <developer>
            <name>Chanaka Jayasena</name>
            <id>chanaka</id>
            <email>chanaka AT wso2.com</email>
            <organization>WSO2</organization>
        </developer>
        <developer>
            <name>Chamara Philips</name>
            <id>chamarap</id>
            <email>chamarap AT wso2.com</email>
            <organization>WSO2</organization>
        </developer>
        <developer>
            <name>Damith Senanayake</name>
            <id>damiths</id>
            <email>damiths AT wso2.com</email>
            <organization>WSO2</organization>
        </developer>
        <developer>
            <name>Jayanga Kaushalya</name>
            <id>jayangak</id>
            <email>jayangak AT wso2.com</email>
            <organization>WSO2</organization>
        </developer>
        <developer>
            <name>Farasath Ahamed</name>
            <id>farasatha</id>
            <email>farasatha AT wso2.com</email>
            <organization>WSO2</organization>
        </developer>
        <developer>
            <name>Dharshana Kasun Warusavitharana</name>
            <id>dharshanaw</id>
            <email>dharshanaw AT wso2.com</email>
            <organization>WSO2</organization>
        </developer>
        <developer>
            <name>Ayesha Dissanayaka</name>
            <id>ayesha</id>
            <email>ayesha AT wso2.com</email>
            <organization>WSO2</organization>
        </developer>
        <developer>
            <name>Ashen Weerathunga</name>
            <id>ashen</id>
            <email>ashen AT wso2.com</email>
            <organization>WSO2</organization>
        </developer>
        <developer>
            <name>Dimuthu De Lanerolle</name>
            <id>dimuthud</id>
            <email>dimuthud AT wso2.com</email>
            <organization>WSO2</organization>
        </developer>
        <developer>
            <name>Ruwan Abeykoon</name>
            <id>ruwana</id>
            <email>ruwana AT wso2.com</email>
            <organization>WSO2</organization>
        </developer>
        <developer>
            <name>Kasun Gajasinghe</name>
            <id>kasung</id>
            <email>kasung AT wso2.com</email>
            <organization>WSO2</organization>
        </developer>
        <developer>
            <name>Dinusha Senanayaka</name>
            <id>dinusha</id>
            <email>dinusha AT wso2.com</email>
            <organization>WSO2</organization>
        </developer>
        <developer>
            <name>Lahiru Manohara</name>
            <id>lahiruma</id>
            <email>lahiruma AT wso2.com</email>
            <organization>WSO2</organization>
        </developer>
        <developer>
            <name>Rushmin Fernando</name>
            <id>rushmin</id>
            <email>rushmin AT wso2.com</email>
            <organization>WSO2</organization>
        </developer>
        <developer>
            <name>Lahiru Ekanayake</name>
            <id>lahirue</id>
            <email>lahirue AT wso2.com</email>
            <organization>WSO2</organization>
        </developer>
        <developer>
            <name>Lahiru Cooray</name>
            <id>lahiruc</id>
            <email>lahiruc AT wso2.com</email>
            <organization>WSO2</organization>
        </developer>
        <developer>
            <name>Dinali Dabarera</name>
            <id>Dinali</id>
            <email>dinali AT wso2.com</email>
            <organization>WSO2</organization>
        </developer>
        <developer>
            <name>Nilasini Thirunavukaarasu</name>
            <id>Nilasini</id>
            <email>nilasini AT wso2.com</email>
            <organization>WSO2</organization>
        </developer>
        <developer>
            <name>Sathya Bandara</name>
            <id>Sathya</id>
            <email>sathya AT wso2.com</email>
            <organization>WSO2</organization>
        </developer>
        <developer>
            <name>Supun Priyadarshana</name>
            <id>Supun</id>
            <email>supunp AT wso2.com</email>
            <organization>WSO2</organization>
        </developer>
        <developer>
            <name>Thilina Madumal</name>
            <id>Thilina</id>
            <email>thilinamad AT wso2.com</email>
            <organization>WSO2</organization>
        </developer>
        <developer>
            <name>Madawa Soysa</name>
            <id>madawas</id>
            <email>madawas AT wso2.com</email>
            <organization>WSO2</organization>
        </developer>
    </developers>


    <pluginRepositories>
        <pluginRepository>
            <id>wso2-maven2-repository</id>
            <url>https://dist.wso2.org/maven2</url>
        </pluginRepository>
        <pluginRepository>
            <id>wso2.releases</id>
            <name>WSO2 internal Repository</name>
            <url>https://maven.wso2.org/nexus/content/repositories/releases/</url>
            <releases>
                <enabled>true</enabled>
                <updatePolicy>daily</updatePolicy>
                <checksumPolicy>ignore</checksumPolicy>
            </releases>
        </pluginRepository>
        <pluginRepository>
            <id>wso2.snapshots</id>
            <name>Apache Snapshot Repository</name>
            <url>https://maven.wso2.org/nexus/content/repositories/snapshots/</url>
            <snapshots>
                <enabled>true</enabled>
                <updatePolicy>daily</updatePolicy>
            </snapshots>
            <releases>
                <enabled>false</enabled>
            </releases>
        </pluginRepository>
        <pluginRepository>
            <id>wso2-nexus</id>
            <name>WSO2 internal Repository</name>
            <url>https://maven.wso2.org/nexus/content/groups/wso2-public/</url>
            <releases>
                <enabled>true</enabled>
                <updatePolicy>daily</updatePolicy>
                <checksumPolicy>ignore</checksumPolicy>
            </releases>
        </pluginRepository>
    </pluginRepositories>

    <build>
        <plugins>
            <plugin>
                <groupId>org.apache.maven.plugins</groupId>
                <artifactId>maven-release-plugin</artifactId>
                <configuration>
                    <preparationGoals>clean install</preparationGoals>
                    <autoVersionSubmodules>true</autoVersionSubmodules>
                </configuration>
            </plugin>
            <plugin>
                <groupId>org.apache.maven.plugins</groupId>
                <artifactId>maven-deploy-plugin</artifactId>
            </plugin>
            <plugin>
                <groupId>org.apache.maven.plugins</groupId>
                <artifactId>maven-compiler-plugin</artifactId>
                <configuration>
                    <encoding>UTF-8</encoding>
                    <source>1.8</source>
                    <target>1.8</target>
                </configuration>
            </plugin>
            <plugin>
                <groupId>org.apache.maven.plugins</groupId>
                <artifactId>maven-surefire-plugin</artifactId>
                <version>2.22.1</version>
            </plugin>
            <plugin>
                <inherited>false</inherited>
                <artifactId>maven-clean-plugin</artifactId>
                <version>2.1</version>
            </plugin>
        </plugins>

        <pluginManagement>
            <plugins>
                <plugin>
                    <groupId>org.apache.felix</groupId>
                    <artifactId>maven-bundle-plugin</artifactId>
                    <version>3.2.0</version>
                    <extensions>true</extensions>
                    <configuration>
                        <obrRepository>NONE</obrRepository>
                    </configuration>
                </plugin>
                <plugin>
                    <groupId>org.apache.maven.plugins</groupId>
                    <artifactId>maven-source-plugin</artifactId>
                    <version>3.0.1</version>
                    <executions>
                        <execution>
                            <id>attach-sources</id>
                            <phase>verify</phase>
                            <goals>
                                <goal>jar-no-fork</goal>
                            </goals>
                        </execution>
                    </executions>
                </plugin>
                <plugin>
                    <groupId>org.apache.maven.plugins</groupId>
                    <artifactId>maven-project-info-reports-plugin</artifactId>
                    <version>2.4</version>
                </plugin>
                <plugin>
                    <groupId>org.apache.maven.plugins</groupId>
                    <artifactId>maven-war-plugin</artifactId>
                    <version>${maven.war.plugin.version}</version>
                </plugin>
                <plugin>
                    <groupId>org.codehaus.mojo</groupId>
                    <artifactId>build-helper-maven-plugin</artifactId>
                    <version>3.0.0</version>
                </plugin>
                <plugin>
                    <groupId>net.wasdev.wlp.maven.plugins</groupId>
                    <artifactId>liberty-maven-plugin</artifactId>
                    <version>${liberty.maven.plugin.version}</version>
                </plugin>
                <plugin>
                    <groupId>org.wso2.maven</groupId>
                    <artifactId>wso2-maven-json-merge-plugin</artifactId>
                    <version>${wso2.json.merge.plugin.version}</version>
                </plugin>
                <plugin>
                    <groupId>org.apache.maven.plugins</groupId>
                    <artifactId>maven-checkstyle-plugin</artifactId>
                    <version>${maven.checkstyle.plugin.version}</version>
                </plugin>
            </plugins>
        </pluginManagement>

    </build>

    <dependencyManagement>
        <dependencies>
            <dependency>
                <groupId>org.wso2.carbon</groupId>
                <artifactId>org.wso2.carbon.ui</artifactId>
                <version>${carbon.kernel.version}</version>
            </dependency>
            <dependency>
                <groupId>org.eclipse.equinox</groupId>
                <artifactId>org.eclipse.equinox.http.servlet</artifactId>
                <version>${equinox.http.servlet.version}</version>
            </dependency>
            <dependency>
                <groupId>org.eclipse.equinox</groupId>
                <artifactId>org.eclipse.equinox.http.helper</artifactId>
                <version>${equinox.http.helper.version}</version>
            </dependency>
            <dependency>
                <groupId>org.eclipse.equinox</groupId>
                <artifactId>org.eclipse.equinox.jsp.jasper</artifactId>
                <version>${equinox.jsp.jasper.version}</version>
            </dependency>
            <dependency>
                <groupId>org.eclipse.equinox</groupId>
                <artifactId>javax.servlet.jsp</artifactId>
                <version>${javax.servlet.jsp.version}</version>
            </dependency>
            <dependency>
                <groupId>org.eclipse.microprofile</groupId>
                <artifactId>microprofile</artifactId>
                <version>${eclipse.microprofile.version}</version>
                <type>pom</type>
            </dependency>
            <dependency>
                <groupId>net.sf.ehcache.wso2</groupId>
                <artifactId>ehcache</artifactId>
                <version>${ehcache.version}</version>
            </dependency>
            <dependency>
                <groupId>org.apache.bcel.wso2</groupId>
                <artifactId>bcel</artifactId>
                <version>${bcel.wso2.version}</version>
            </dependency>
            <dependency>
                <groupId>org.ow2.asm</groupId>
                <artifactId>asm-all</artifactId>
                <version>${asm-all.version}</version>
            </dependency>
            <dependency>
                <groupId>cglib.wso2</groupId>
                <artifactId>cglib</artifactId>
                <version>${cglib.wso2.version}</version>
            </dependency>
            <dependency>
                <groupId>com.google.gdata.wso2</groupId>
                <artifactId>gdata-core</artifactId>
                <version>${gdata.core.wso2.version}</version>
            </dependency>
            <dependency>
                <groupId>com.google.code.gson</groupId>
                <artifactId>gson</artifactId>
                <version>${google.code.gson.version}</version>
            </dependency>
            <dependency>
                <groupId>org.apache.axis2.wso2</groupId>
                <artifactId>axis2-jibx</artifactId>
                <version>${axis2.jibx.wso2.version}</version>
            </dependency>
            <dependency>
                <groupId>org.jibx.wso2</groupId>
                <artifactId>jibx</artifactId>
                <version>${jibx.wso2.version}</version>
            </dependency>
            <dependency>
                <groupId>org.apache.axis2.wso2</groupId>
                <artifactId>axis2-jaxbri</artifactId>
                <version>${axis2.jaxb.wso2.version}</version>
            </dependency>
            <dependency>
                <groupId>org.wso2.carbon</groupId>
                <artifactId>org.wso2.carbon.core</artifactId>
                <version>${carbon.kernel.version}</version>
            </dependency>
            <dependency>
                <groupId>org.wso2.carbon</groupId>
                <artifactId>org.wso2.carbon.registry.core</artifactId>
                <version>${carbon.kernel.version}</version>
            </dependency>
            <dependency>
                <groupId>org.wso2.carbon</groupId>
                <artifactId>org.wso2.carbon.user.api</artifactId>
                <version>${carbon.kernel.version}</version>
            </dependency>
            <dependency>
                <groupId>org.apache.axis2.wso2</groupId>
                <artifactId>axis2</artifactId>
                <version>${axis2.wso2.version}</version>
            </dependency>
            <dependency>
                <groupId>org.apache.ws.commons.axiom.wso2</groupId>
                <artifactId>axiom</artifactId>
                <version>${axiom.wso2.version}</version>
            </dependency>
            <dependency>
                <groupId>org.wso2.carbon.identity.framework</groupId>
                <artifactId>org.wso2.carbon.identity.core</artifactId>
                <version>${carbon.identity.framework.version}</version>
            </dependency>
            <dependency>
                <groupId>org.wso2.carbon.identity.framework</groupId>
                <artifactId>org.wso2.carbon.identity.application.common</artifactId>
                <version>${carbon.identity.framework.version}</version>
            </dependency>
            <dependency>
                <groupId>org.wso2.carbon.registry</groupId>
                <artifactId>org.wso2.carbon.registry.resource.stub</artifactId>
                <version>${carbon.registry.version}</version>
            </dependency>
            <dependency>
                <groupId>org.wso2.identity</groupId>
                <artifactId>org.wso2.identity.integration.ui.pages</artifactId>
                <version>${project.version}</version>
                <scope>test</scope>
            </dependency>
            <dependency>
                <groupId>org.wso2.carbon</groupId>
                <artifactId>org.wso2.carbon.authenticator.stub</artifactId>
                <version>${carbon.kernel.version}</version>
            </dependency>
            <dependency>
                <groupId>org.wso2.carbon.identity.inbound.auth.oauth2</groupId>
                <artifactId>org.wso2.carbon.identity.oauth</artifactId>
                <version>${identity.inbound.auth.oauth.version}</version>
            </dependency>
            <dependency>
                <groupId>org.wso2.carbon.identity.inbound.auth.oauth2</groupId>
                <artifactId>org.wso2.carbon.identity.oauth.stub</artifactId>
                <version>${identity.inbound.auth.oauth.version}</version>
            </dependency>
            <dependency>
                <groupId>junit</groupId>
                <artifactId>junit</artifactId>
                <version>${junit.version}</version>
                <scope>test</scope>
            </dependency>
            <dependency>
                <groupId>javax.servlet</groupId>
                <artifactId>servlet-api</artifactId>
                <version>${sevlet.api.version}</version>
            </dependency>
            <dependency>
                <groupId>javax.servlet</groupId>
                <artifactId>jsp-api</artifactId>
                <version>${jsp.api.version}</version>
            </dependency>
            <dependency>
                <groupId>com.google.common.wso2</groupId>
                <artifactId>google-collect</artifactId>
                <version>${google.collect.wso2.version}</version>
            </dependency>
            <dependency>
                <groupId>org.apache.oltu.oauth2</groupId>
                <artifactId>org.apache.oltu.oauth2.client</artifactId>
                <version>${oauth2.client.version}</version>
            </dependency>
            <dependency>
                <groupId>org.wso2.carbon</groupId>
                <artifactId>org.wso2.carbon.utils</artifactId>
                <version>${carbon.kernel.version}</version>
                <exclusions>
                    <exclusion>
                        <groupId>org.yaml</groupId>
                        <artifactId>snakeyaml</artifactId>
                    </exclusion>
                </exclusions>
            </dependency>
            <dependency>
                <groupId>com.googlecode.json-simple</groupId>
                <artifactId>json-simple</artifactId>
                <version>${json.simple.version}</version>
            </dependency>
            <dependency>
                <groupId>org.openid4java</groupId>
                <artifactId>openid4java-consumer</artifactId>
                <version>${openid4java.consumer.version}</version>
            </dependency>
            <dependency>
                <groupId>javax.servlet</groupId>
                <artifactId>jstl</artifactId>
                <version>${jstl.version}</version>
            </dependency>
            <dependency>
                <groupId>taglibs</groupId>
                <artifactId>standard</artifactId>
                <version>${taglibs.version}</version>
            </dependency>
            <dependency>
                <groupId>commons-lang</groupId>
                <artifactId>commons-lang</artifactId>
                <version>${commons.lang.version}</version>
            </dependency>
            <dependency>
                <groupId>org.wso2.is</groupId>
                <artifactId>org.wso2.identity.passivests.filter</artifactId>
                <version>${project.version}</version>
            </dependency>
            <dependency>
                <groupId>org.apache.ws.commons.axiom</groupId>
                <artifactId>axiom-impl</artifactId>
                <version>${axiom.impl.version}</version>
            </dependency>
            <dependency>
                <groupId>org.apache.ws.commons.axiom</groupId>
                <artifactId>axiom-api</artifactId>
                <version>${axiom.version}</version>
            </dependency>
            <dependency>
                <groupId>org.opensaml</groupId>
                <artifactId>opensaml</artifactId>
                <version>${opensaml.version}</version>
            </dependency>
            <!--OpenSAML3 dependencies-->
            <dependency>
                <groupId>org.opensaml</groupId>
                <artifactId>opensaml-core</artifactId>
                <version>${opensaml3.version}</version>
            </dependency>
            <dependency>
                <groupId>org.opensaml</groupId>
                <artifactId>opensaml-soap-api</artifactId>
                <version>${opensaml3.version}</version>
            </dependency>
            <dependency>
                <groupId>org.opensaml</groupId>
                <artifactId>opensaml-soap-impl</artifactId>
                <version>${opensaml3.version}</version>
            </dependency>
            <dependency>
                <groupId>org.opensaml</groupId>
                <artifactId>opensaml-profile-api</artifactId>
                <version>${opensaml3.version}</version>
            </dependency>
            <dependency>
                <groupId>org.opensaml</groupId>
                <artifactId>opensaml-profile-impl</artifactId>
                <version>${opensaml3.version}</version>
            </dependency>
            <dependency>
                <groupId>org.opensaml</groupId>
                <artifactId>opensaml-saml-api</artifactId>
                <version>${opensaml3.version}</version>
            </dependency>
            <dependency>
                <groupId>org.opensaml</groupId>
                <artifactId>opensaml-saml-impl</artifactId>
                <version>${opensaml3.version}</version>
            </dependency>
            <dependency>
                <groupId>org.opensaml</groupId>
                <artifactId>opensaml-messaging-api</artifactId>
                <version>${opensaml3.version}</version>
            </dependency>
            <dependency>
                <groupId>org.opensaml</groupId>
                <artifactId>opensaml-messaging-impl</artifactId>
                <version>${opensaml3.version}</version>
            </dependency>
            <dependency>
                <groupId>org.opensaml</groupId>
                <artifactId>opensaml-security-api</artifactId>
                <version>${opensaml3.version}</version>
            </dependency>
            <dependency>
                <groupId>org.opensaml</groupId>
                <artifactId>opensaml-security-impl</artifactId>
                <version>${opensaml3.version}</version>
            </dependency>
            <dependency>
                <groupId>org.opensaml</groupId>
                <artifactId>opensaml-storage-api</artifactId>
                <version>${opensaml3.version}</version>
            </dependency>
            <dependency>
                <groupId>org.opensaml</groupId>
                <artifactId>opensaml-storage-impl</artifactId>
                <version>${opensaml3.version}</version>
            </dependency>
            <dependency>
                <groupId>org.opensaml</groupId>
                <artifactId>opensaml-xacml-api</artifactId>
                <version>${opensaml3.version}</version>
            </dependency>
            <dependency>
                <groupId>org.opensaml</groupId>
                <artifactId>opensaml-xacml-impl</artifactId>
                <version>${opensaml3.version}</version>
            </dependency>
            <dependency>
                <groupId>org.opensaml</groupId>
                <artifactId>opensaml-xacml-saml-api</artifactId>
                <version>${opensaml3.version}</version>
            </dependency>
            <dependency>
                <groupId>org.opensaml</groupId>
                <artifactId>opensaml-xacml-saml-impl</artifactId>
                <version>${opensaml3.version}</version>
            </dependency>
            <dependency>
                <groupId>org.opensaml</groupId>
                <artifactId>opensaml-xmlsec-api</artifactId>
                <version>${opensaml3.version}</version>
            </dependency>
            <dependency>
                <groupId>org.opensaml</groupId>
                <artifactId>opensaml-xmlsec-impl</artifactId>
                <version>${opensaml3.version}</version>
            </dependency>
            <dependency>
                <groupId>net.shibboleth.utilities</groupId>
                <artifactId>java-support</artifactId>
                <version>${shibboleth.version}</version>
            </dependency>
            <!--End of OpenSAML3 dependencies-->
            <dependency>
                <groupId>org.wso2.orbit.joda-time</groupId>
                <artifactId>joda-time</artifactId>
                <version>${joda.wso2.version}</version>
            </dependency>
            <dependency>
                <groupId>xalan</groupId>
                <artifactId>xalan</artifactId>
                <version>${xalan.version}</version>
            </dependency>
            <dependency>
                <groupId>xalan.wso2</groupId>
                <artifactId>xalan</artifactId>
                <version>${xalan.wso2.version}</version>
            </dependency>
            <dependency>
                <groupId>xml-apis</groupId>
                <artifactId>xml-apis</artifactId>
                <version>${xml.apis.version}</version>
            </dependency>
            <dependency>
                <groupId>org.wso2.carbon.identity.agent.sso.java</groupId>
                <artifactId>org.wso2.carbon.identity.sso.agent</artifactId>
                <version>${identity.agent.sso.version}</version>
            </dependency>
            <dependency>
                <groupId>org.wso2.orbit.org.apache.neethi</groupId>
                <artifactId>neethi</artifactId>
                <version>${neethi.wso2.version}</version>
            </dependency>
            <dependency>
                <groupId>org.wso2.orbit.org.opensaml</groupId>
                <artifactId>opensaml</artifactId>
                <version>${opensaml2.wso2.version}</version>
            </dependency>
            <dependency>
                <groupId>org.wso2.carbon</groupId>
                <artifactId>org.wso2.carbon.addressing</artifactId>
                <version>${carbon.kernel.version}</version>
            </dependency>
            <dependency>
                <groupId>org.apache.rampart.wso2</groupId>
                <artifactId>rampart-core</artifactId>
                <version>${rampart.wso2.version}</version>
            </dependency>
            <dependency>
                <groupId>org.apache.rampart.wso2</groupId>
                <artifactId>rampart-policy</artifactId>
                <version>${rampart.wso2.version}</version>
            </dependency>
            <dependency>
                <groupId>org.apache.rampart.wso2</groupId>
                <artifactId>rampart-trust</artifactId>
                <version>${rampart.wso2.version}</version>
            </dependency>
            <dependency>
                <groupId>org.apache.ws.security.wso2</groupId>
                <artifactId>wss4j</artifactId>
                <version>${wss4j.wso2.version}</version>
            </dependency>
            <dependency>
                <groupId>org.apache.httpcomponents.wso2</groupId>
                <artifactId>httpcore</artifactId>
                <version>${httpcore.wso2.version}</version>
            </dependency>
            <dependency>
                <groupId>org.wso2.carbon.identity.user.ws</groupId>
                <artifactId>org.wso2.carbon.um.ws.api.stub</artifactId>
                <version>${identity.user.ws.version}</version>
            </dependency>
            <dependency>
                <groupId>org.wso2.carbon.identity.user.ws</groupId>
                <artifactId>org.wso2.carbon.um.ws.api</artifactId>
                <version>${identity.user.ws.version}</version>
            </dependency>
            <dependency>
                <groupId>org.wso2.carbon.identity</groupId>
                <artifactId>org.wso2.carbon.authenticator.stub</artifactId>
                <version>${carbon.kernel.version}</version>
            </dependency>
            <dependency>
                <groupId>org.wso2.securevault</groupId>
                <artifactId>org.wso2.securevault</artifactId>
                <version>${securevault.wso2.version}</version>
            </dependency>
            <dependency>
                <groupId>org.apache.httpcomponents</groupId>
                <artifactId>httpclient</artifactId>
                <version>${httpclient.version}</version>
            </dependency>
            <dependency>
                <groupId>commons-httpclient</groupId>
                <artifactId>commons-httpclient</artifactId>
                <version>${commons.httpclient.version}</version>
            </dependency>
            <dependency>
                <groupId>org.wso2.is</groupId>
                <artifactId>org.wso2.identity.styles</artifactId>
                <version>${project.version}</version>
            </dependency>
            <dependency>
                <groupId>org.wso2.carbon</groupId>
                <artifactId>org.wso2.carbon.core.ui.feature</artifactId>
                <version>${carbon.kernel.version}</version>
                <type>zip</type>
            </dependency>
            <dependency>
                <groupId>org.wso2.carbon</groupId>
                <artifactId>org.wso2.carbon.core.ui.feature</artifactId>
                <version>${carbon.kernel.version}</version>
            </dependency>
            <dependency>
                <groupId>org.wso2.carbon</groupId>
                <artifactId>org.wso2.carbon.hazelcast</artifactId>
                <version>${carbon.kernel.version}</version>
            </dependency>
            <dependency>
                <groupId>org.wso2.identity</groupId>
                <artifactId>org.wso2.stratos.identity.dashboard.ui</artifactId>
                <version>${stratos.version.221}</version>
            </dependency>
            <dependency>
                <groupId>org.testng</groupId>
                <artifactId>testng</artifactId>
                <version>${testng.version}</version>
                <scope>test</scope>
            </dependency>
            <dependency>
                <groupId>org.wso2.carbon.identity.framework</groupId>
                <artifactId>org.wso2.carbon.user.mgt.stub</artifactId>
                <version>${carbon.identity.framework.version}</version>
            </dependency>
            <dependency>
                <groupId>org.wso2.carbon.identity.inbound.auth.sts</groupId>
                <artifactId>org.wso2.carbon.identity.sts.passive.stub</artifactId>
                <version>${identity.inbound.auth.sts.version}</version>
            </dependency>
            <dependency>
                <groupId>org.wso2.carbon</groupId>
                <artifactId>SecVerifier</artifactId>
                <version>${carbon.kernel.version}</version>
                <type>aar</type>
            </dependency>
            <dependency>
                <groupId>emma</groupId>
                <artifactId>emma</artifactId>
                <version>${emma.version}</version>
            </dependency>
            <dependency>
                <groupId>org.wso2.orbit.com.h2database</groupId>
                <artifactId>h2-engine</artifactId>
                <version>${h2database.wso2.version}</version>
            </dependency>
            <dependency>
                <groupId>org.apache.rampart</groupId>
                <artifactId>rampart</artifactId>
                <type>mar</type>
                <version>${rampart.wso2.version}</version>
            </dependency>
            <dependency>
                <groupId>org.wso2.carbon.identity.framework</groupId>
                <artifactId>org.wso2.carbon.identity.application.mgt.stub</artifactId>
                <version>${carbon.identity.framework.version}</version>
                <scope>compile</scope>
            </dependency>
            <dependency>
                <groupId>org.wso2.carbon.identity.framework</groupId>
                <artifactId>org.wso2.carbon.identity.application.default.auth.sequence.mgt.stub</artifactId>
                <version>${carbon.identity.framework.version}</version>
                <scope>compile</scope>
            </dependency>
            <dependency>
                <groupId>org.wso2.carbon.identity.framework</groupId>
                <artifactId>org.wso2.carbon.identity.functions.library.mgt.stub</artifactId>
                <version>${carbon.identity.framework.version}</version>
                <scope>compile</scope>
            </dependency>
            <dependency>
                <groupId>org.wso2.carbon.identity.framework</groupId>
                <artifactId>org.wso2.carbon.idp.mgt.stub</artifactId>
                <version>${carbon.identity.framework.version}</version>
                <scope>compile</scope>
            </dependency>
            <dependency>
                <groupId>org.wso2.identity</groupId>
                <artifactId>org.wso2.identity.integration.common.clients</artifactId>
                <version>${project.version}</version>
                <scope>compile</scope>
            </dependency>
            <dependency>
                <groupId>org.wso2.identity</groupId>
                <artifactId>org.wso2.identity.integration.common.utils</artifactId>
                <version>${project.version}</version>
                <scope>compile</scope>
            </dependency>
            <dependency>
                <groupId>org.wso2.carbon.identity.inbound.provisioning.scim</groupId>
                <artifactId>org.wso2.carbon.identity.scim.common.stub</artifactId>
                <version>${identity.inbound.provisioning.scim.version}</version>
                <scope>compile</scope>
            </dependency>
            <dependency>
                <groupId>org.wso2.carbon.identity.inbound.provisioning.scim2</groupId>
                <artifactId>org.wso2.carbon.identity.scim2.common</artifactId>
                <version>${identity.inbound.provisioning.scim2.version}</version>
                <scope>compile</scope>
            </dependency>
            <dependency>
                <groupId>org.wso2.carbon.identity.framework</groupId>
                <artifactId>org.wso2.carbon.identity.user.store.configuration.stub</artifactId>
                <version>${carbon.identity.framework.version}</version>
                <scope>compile</scope>
            </dependency>
            <dependency>
                <groupId>org.wso2.carbon.identity.framework</groupId>
                <artifactId>org.wso2.carbon.identity.user.store.count.stub</artifactId>
                <version>${carbon.identity.framework.version}</version>
                <scope>compile</scope>
            </dependency>
            <dependency>
                <groupId>org.wso2.carbon</groupId>
                <artifactId>org.wso2.carbon.user.core</artifactId>
                <version>${carbon.kernel.version}</version>
                <scope>compile</scope>
            </dependency>
            <dependency>
                <groupId>org.wso2.carbon.identity.framework</groupId>
                <artifactId>org.wso2.carbon.identity.mgt</artifactId>
                <version>${carbon.identity.framework.version}</version>
            </dependency>
            <dependency>
                <groupId>org.wso2.carbon.identity.framework</groupId>
                <artifactId>org.wso2.carbon.identity.mgt.stub</artifactId>
                <version>${carbon.identity.framework.version}</version>
                <scope>compile</scope>
            </dependency>
            <dependency>
                <groupId>org.wso2.carbon.identity.framework</groupId>
                <artifactId>org.wso2.carbon.identity.template.mgt</artifactId>
                <version>${carbon.identity.framework.version}</version>
            </dependency>
            <dependency>
                <groupId>org.wso2.carbon.identity.framework</groupId>
                <artifactId>org.wso2.carbon.identity.template.mgt.ui</artifactId>
                <version>${carbon.identity.framework.version}</version>
            </dependency>
            <dependency>
                <groupId>org.wso2.carbon.identity.inbound.auth.saml2</groupId>
                <artifactId>org.wso2.carbon.identity.sso.saml.stub</artifactId>
                <version>${identity.inbound.auth.saml.version}</version>
                <scope>compile</scope>
            </dependency>
            <dependency>
                <groupId>org.wso2.carbon.identity.framework</groupId>
                <artifactId>org.wso2.carbon.claim.mgt.stub</artifactId>
                <version>${carbon.identity.framework.version}</version>
                <scope>compile</scope>
            </dependency>
            <dependency>
                <groupId>org.wso2.carbon.identity.framework</groupId>
                <artifactId>org.wso2.carbon.identity.claim.metadata.mgt.stub</artifactId>
                <version>${carbon.identity.framework.version}</version>
                <scope>compile</scope>
            </dependency>
            <dependency>
                <groupId>org.wso2.carbon.identity.framework</groupId>
                <artifactId>org.wso2.carbon.identity.claim.metadata.mgt</artifactId>
                <version>${carbon.identity.framework.version}</version>
                <scope>compile</scope>
            </dependency>
            <dependency>
                <groupId>org.wso2.carbon.identity.inbound.auth.openid</groupId>
                <artifactId>org.wso2.carbon.identity.provider.openid.stub</artifactId>
                <version>${identity.inbound.auth.openid.version}</version>
                <scope>compile</scope>
            </dependency>
            <dependency>
                <groupId>org.wso2.carbon.identity.association.account</groupId>
                <artifactId>org.wso2.carbon.identity.user.account.association.stub</artifactId>
                <version>${identity.user.account.association.version}</version>
            </dependency>
            <dependency>
                <groupId>org.wso2.carbon.identity.framework</groupId>
                <artifactId>org.wso2.carbon.identity.governance.stub</artifactId>
                <version>${carbon.identity.framework.version}</version>
            </dependency>
            <dependency>
                <groupId>org.wso2.carbon.identity.governance</groupId>
                <artifactId>org.wso2.carbon.identity.recovery</artifactId>
                <version>${identity.governance.version}</version>
            </dependency>
            <dependency>
                <groupId>org.wso2.carbon.deployment</groupId>
                <artifactId>org.wso2.carbon.service.mgt.stub</artifactId>
                <version>${carbon.deployment.version}</version>
                <scope>test</scope>
            </dependency>
            <dependency>
                <groupId>org.wso2.carbon.deployment</groupId>
                <artifactId>org.wso2.carbon.webapp.mgt.stub</artifactId>
                <version>${carbon.deployment.version}</version>
                <scope>test</scope>
            </dependency>
            <dependency>
                <groupId>org.wso2.carbon.automation</groupId>
                <artifactId>org.wso2.carbon.automation.test.utils</artifactId>
                <version>${carbon.automation.version}</version>
            </dependency>
            <dependency>
                <groupId>org.wso2.carbon.automation</groupId>
                <artifactId>org.wso2.carbon.automation.engine</artifactId>
                <version>${carbon.automation.version}</version>
            </dependency>
            <dependency>
                <groupId>org.wso2.carbon.automation</groupId>
                <artifactId>org.wso2.carbon.automation.extensions</artifactId>
                <version>${carbon.automation.version}</version>
                <exclusions>
                    <exclusion>
                        <groupId>com.saucelabs.selenium</groupId> <!-- Exclude Project-E from Project-B -->
                        <artifactId>sauce-ondemand-driver</artifactId>
                    </exclusion>
                    <exclusion>
                        <groupId>com.saucelabs.selenium</groupId> <!-- Exclude Project-E from Project-B -->
                        <artifactId>selenium-client-factory</artifactId>
                    </exclusion>
                </exclusions>
            </dependency>
            <dependency>
                <groupId>org.wso2.carbon.automationutils</groupId>
                <artifactId>org.wso2.carbon.integration.common.extensions</artifactId>
                <version>${carbon.automationutils.version}</version>
            </dependency>
            <dependency>
                <groupId>org.wso2.carbon.automationutils</groupId>
                <artifactId>org.wso2.carbon.integration.common.utils</artifactId>
                <version>${carbon.automationutils.version}</version>
            </dependency>
            <dependency>
                <groupId>org.wso2.carbon.automationutils</groupId>
                <artifactId>org.wso2.carbon.integration.common.admin.client</artifactId>
                <version>${carbon.automationutils.version}</version>
            </dependency>
            <dependency>
                <groupId>org.wso2.is</groupId>
                <artifactId>org.wso2.identity.integration.common.clients</artifactId>
                <version>${project.version}</version>
                <scope>compile</scope>
            </dependency>
            <dependency>
                <groupId>org.wso2.is</groupId>
                <artifactId>org.wso2.identity.integration.common.utils</artifactId>
                <version>${project.version}</version>
                <scope>compile</scope>
            </dependency>
            <dependency>
                <groupId>org.wso2.charon</groupId>
                <artifactId>org.wso2.charon.core</artifactId>
                <version>${charon.orbit.version}</version>
            </dependency>
            <dependency>
                <groupId>org.apache.wink</groupId>
                <artifactId>wink-client</artifactId>
                <version>${apache.wink.version}</version>
            </dependency>
            <dependency>
                <groupId>org.apache.ws.security</groupId>
                <artifactId>wss4j</artifactId>
                <version>${apache.ws.security.version}</version>
            </dependency>
            <dependency>
                <groupId>commons-collections</groupId>
                <artifactId>commons-collections</artifactId>
                <version>${commons-collections.version}</version>
            </dependency>
            <dependency>
                <groupId>org.slf4j</groupId>
                <artifactId>slf4j-simple</artifactId>
                <version>${slf4j.version}</version>
            </dependency>

            <dependency>
                <groupId>org.slf4j</groupId>
                <artifactId>slf4j-log4j12</artifactId>
                <version>${slf4j.version}</version>
            </dependency>
            <dependency>
                <groupId>org.apache.openejb</groupId>
                <artifactId>openejb-core</artifactId>
                <version>${apache.openejb.version}</version>
                <scope>test</scope>
            </dependency>
            <dependency>
                <groupId>org.wso2.orbit.org.apache.httpcomponents</groupId>
                <artifactId>httpclient</artifactId>
                <version>${orbit.version.commons.httpclient}</version>
            </dependency>
            <dependency>
                <groupId>org.apache.axis2.wso2</groupId>
                <artifactId>axis2-client</artifactId>
                <version>${axis2.client.version}</version>
            </dependency>
            <dependency>
                <groupId>org.wso2.orbit.com.nimbusds</groupId>
                <artifactId>nimbus-jose-jwt</artifactId>
                <version>${nimbusds.version}</version>
            </dependency>
            <dependency>
                <groupId>com.nimbusds</groupId>
                <artifactId>oauth2-oidc-sdk</artifactId>
                <version>${nimbus.oidc.sdk.version}</version>
            </dependency>
            <dependency>
                <groupId>org.wso2.orbit.commons-codec</groupId>
                <artifactId>commons-codec</artifactId>
                <version>${commons-codec.version}</version>
            </dependency>
            <dependency>
                <groupId>org.wso2.carbon.identity.framework</groupId>
                <artifactId>org.wso2.carbon.identity.user.registration.stub</artifactId>
                <version>${carbon.identity.framework.version}</version>
            </dependency>
            <dependency>
                <groupId>org.wso2.carbon.identity.framework</groupId>
                <artifactId>org.wso2.carbon.identity.user.profile.stub</artifactId>
                <version>${carbon.identity.framework.version}</version>
            </dependency>
            <dependency>
                <groupId>com.googlecode.javaewah</groupId>
                <artifactId>JavaEWAH</artifactId>
                <version>${javaewah.version}</version>
            </dependency>
            <dependency>
                <groupId>org.wso2.is</groupId>
                <artifactId>org.wso2.carbon.identity.test.integration.service.stubs</artifactId>
                <version>${project.version}</version>
            </dependency>
            <dependency>
                <groupId>org.wso2.carbon.identity.framework</groupId>
                <artifactId>org.wso2.carbon.security.mgt.stub</artifactId>
                <version>${carbon.identity.framework.version}</version>
            </dependency>
            <dependency>
                <groupId>org.jacoco</groupId>
                <artifactId>org.jacoco.agent</artifactId>
                <version>${jacoco.agent.version}</version>
            </dependency>
            <dependency>
                <groupId>org.wso2.carbon</groupId>
                <artifactId>org.wso2.carbon.core.services</artifactId>
                <version>${carbon.kernel.version}</version>
            </dependency>
            <dependency>
                <groupId>org.apache.tomcat.wso2</groupId>
                <artifactId>tomcat</artifactId>
                <version>${org.apache.tomcat.wso2.version}</version>
            </dependency>
            <dependency>
                <groupId>org.opensaml</groupId>
                <artifactId>xmltooling</artifactId>
                <version>${xmltooling.version}</version>
            </dependency>
            <dependency>
                <groupId>org.opensaml</groupId>
                <artifactId>openws</artifactId>
                <version>${openws.version}</version>
            </dependency>
            <dependency>
                <groupId>org.wso2.carbon.identity.framework</groupId>
                <artifactId>org.wso2.carbon.identity.application.mgt</artifactId>
                <version>${carbon.identity.framework.version}</version>
            </dependency>
            <dependency>
                <groupId>org.wso2.carbon.identity.framework</groupId>
                <artifactId>org.wso2.carbon.identity.functions.library.mgt</artifactId>
                <version>${carbon.identity.framework.version}</version>
            </dependency>
            <dependency>
                <groupId>org.wso2.carbon.identity.framework</groupId>
                <artifactId>org.wso2.carbon.identity.user.functionality.mgt</artifactId>
                <version>${carbon.identity.framework.version}</version>
            </dependency>
            <dependency>
                <groupId>xerces</groupId>
                <artifactId>xercesImpl</artifactId>
                <version>${xercesImpl.version}</version>
            </dependency>
            <dependency>
                <groupId>org.wso2.carbon.identity.framework</groupId>
                <artifactId>org.wso2.carbon.identity.application.authentication.framework</artifactId>
                <version>${carbon.identity.framework.version}</version>
            </dependency>
            <dependency>
                <groupId>org.wso2.carbon.identity.framework</groupId>
                <artifactId>org.wso2.carbon.user.mgt.common</artifactId>
                <version>${carbon.identity.framework.version}</version>
            </dependency>
            <dependency>
                <groupId>org.wso2.carbon.identity.framework</groupId>
                <artifactId>org.wso2.carbon.identity.role.mgt.core</artifactId>
                <version>${carbon.identity.framework.version}</version>
            </dependency>
            <dependency>
                <groupId>org.wso2.carbon.identity.framework</groupId>
                <artifactId>org.wso2.carbon.identity.secret.mgt.core</artifactId>
                <version>${carbon.identity.framework.version}</version>
            </dependency>
            <dependency>
                <groupId>org.wso2.carbon.identity.framework</groupId>
                <artifactId>org.wso2.carbon.identity.api.resource.mgt</artifactId>
                <version>${carbon.identity.framework.version}</version>
            </dependency>
            <dependency>
                <groupId>org.wso2.carbon.identity.saml.common</groupId>
                <artifactId>org.wso2.carbon.identity.saml.common.util</artifactId>
                <version>${saml.common.util.version}</version>
            </dependency>
            <dependency>
                <groupId>commons-codec</groupId>
                <artifactId>commons-codec</artifactId>
                <version>${commons.codec.version}</version>
            </dependency>
            <dependency>
                <groupId>org.apache.ws.commons.schema.wso2</groupId>
                <artifactId>XmlSchema</artifactId>
                <version>${XmlSchema.version}</version>
            </dependency>
            <dependency>
                <groupId>wsdl4j.wso2</groupId>
                <artifactId>wsdl4j</artifactId>
                <version>${wsdl4j.version}</version>
            </dependency>
            <dependency>
                <groupId>org.wso2.carbon.analytics-common</groupId>
                <artifactId>org.wso2.carbon.databridge.commons</artifactId>
                <scope>test</scope>
                <version>${carbon.analytics-common.version}</version>
            </dependency>
            <dependency>
                <groupId>org.wso2.carbon.analytics-common</groupId>
                <artifactId>org.wso2.carbon.databridge.core</artifactId>
                <scope>test</scope>
                <version>${carbon.analytics-common.version}</version>
            </dependency>
            <dependency>
                <groupId>org.wso2.carbon.analytics-common</groupId>
                <artifactId>org.wso2.carbon.databridge.receiver.thrift</artifactId>
                <scope>test</scope>
                <version>${carbon.analytics-common.version}</version>
            </dependency>
            <dependency>
                <groupId>org.wso2.carbon.multitenancy</groupId>
                <artifactId>org.wso2.carbon.tenant.mgt.stub</artifactId>
                <version>${carbon.multitenancy.version}</version>
            </dependency>
            <dependency>
                <groupId>commons-pool.wso2</groupId>
                <artifactId>commons-pool</artifactId>
                <version>${commons.pool.wso2.version}</version>
            </dependency>

            <!-- Outbound Authenticators -->
            <dependency>
                <groupId>org.wso2.carbon.identity.outbound.auth.oidc</groupId>
                <artifactId>org.wso2.carbon.identity.application.authenticator.oidc</artifactId>
                <version>${identity.outbound.auth.oidc.version}</version>
            </dependency>
            <dependency>
                <groupId>org.wso2.carbon.identity.outbound.auth.oauth2</groupId>
                <artifactId>org.wso2.carbon.identity.application.authenticator.oauth2</artifactId>
                <version>${identity.outbound.auth.oauth2.version}</version>
            </dependency>
            <dependency>
                <groupId>org.wso2.carbon.identity.outbound.auth.sts.passive</groupId>
                <artifactId>org.wso2.carbon.identity.application.authenticator.passive.sts</artifactId>
                <version>${identity.outbound.auth.passive.sts.version}</version>
            </dependency>
            <dependency>
                <groupId>org.wso2.carbon.identity.outbound.auth.saml2</groupId>
                <artifactId>org.wso2.carbon.identity.application.authenticator.samlsso</artifactId>
                <version>${identity.outbound.auth.samlsso.version}</version>
            </dependency>

            <!-- Social Authenticators -->
            <dependency>
                <groupId>org.wso2.carbon.identity.outbound.auth.facebook</groupId>
                <artifactId>org.wso2.carbon.identity.application.authenticator.facebook</artifactId>
                <version>${social.authenticator.facebook.version}</version>
            </dependency>
            <dependency>
                <groupId>org.wso2.carbon.identity.outbound.auth.google</groupId>
                <artifactId>org.wso2.carbon.identity.application.authenticator.google</artifactId>
                <version>${social.authenticator.google.version}</version>
            </dependency>
            <dependency>
                <groupId>org.wso2.carbon.identity.outbound.auth.live</groupId>
                <artifactId>org.wso2.carbon.identity.application.authenticator.live</artifactId>
                <version>${social.authenticator.windowslive.version}</version>
            </dependency>
            <dependency>
                <groupId>org.wso2.carbon.identity.outbound.auth.apple</groupId>
                <artifactId>org.wso2.carbon.identity.application.authenticator.apple</artifactId>
                <version>${social.authenticator.apple.version}</version>
            </dependency>

            <!-- Provisioning Connectors -->
            <dependency>
                <groupId>org.wso2.carbon.identity.outbound.provisioning.google</groupId>
                <artifactId>org.wso2.carbon.identity.provisioning.connector.google</artifactId>
                <version>${provisioning.connector.google.version}</version>
            </dependency>
            <dependency>
                <groupId>org.wso2.carbon.identity.outbound.provisioning.salesforce</groupId>
                <artifactId>org.wso2.carbon.identity.provisioning.connector.salesforce</artifactId>
                <version>${provisioning.connector.salesforce.version}</version>
            </dependency>
            <dependency>
                <groupId>org.wso2.carbon.identity.outbound.provisioning.scim</groupId>
                <artifactId>org.wso2.carbon.identity.provisioning.connector.scim</artifactId>
                <version>${provisioning.connector.scim.version}</version>
            </dependency>
            <dependency>
                <groupId>org.wso2.carbon.identity.outbound.provisioning.scim2</groupId>
                <artifactId>org.wso2.carbon.identity.provisioning.connector.scim2</artifactId>
                <version>${provisioning.connector.scim2.version}</version>
            </dependency>
            <dependency>
                <groupId>org.wso2.carbon.extension.identity.verification</groupId>
                <artifactId>org.wso2.carbon.extension.identity.verification.mgt.feature</artifactId>
                <version>${identity.verification.version}</version>
            </dependency>
            <dependency>
                <groupId>org.wso2.carbon.extension.identity.verification</groupId>
                <artifactId>org.wso2.carbon.extension.identity.verification.provider.feature</artifactId>
                <version>${identity.verification.version}</version>
            </dependency>
            <dependency>
                <groupId>org.wso2.carbon.extension.identity.verification</groupId>
                <artifactId>org.wso2.carbon.extension.identity.verification.ui.feature</artifactId>
                <version>${identity.verification.version}</version>
            </dependency>

            <!-- Local Authenticators -->
            <dependency>
                <groupId>org.wso2.carbon.identity.application.auth.basic</groupId>
                <artifactId>org.wso2.carbon.identity.application.authenticator.basicauth</artifactId>
                <version>${identity.local.auth.basicauth.version}</version>
            </dependency>
            <dependency>
                <groupId>org.wso2.carbon.identity.local.auth.iwa</groupId>
                <artifactId>org.wso2.carbon.identity.application.authenticator.iwa</artifactId>
                <version>${identity.local.auth.iwa.version}</version>
            </dependency>
            <dependency>
                <groupId>org.wso2.carbon.identity.local.auth.fido</groupId>
                <artifactId>org.wso2.carbon.identity.application.authenticator.fido</artifactId>
                <version>${identity.local.auth.fido.version}</version>
            </dependency>
            <dependency>
                <groupId>org.wso2.carbon.identity.local.auth.fido</groupId>
                <artifactId>org.wso2.carbon.identity.application.authenticator.fido2</artifactId>
                <version>${identity.local.auth.fido.version}</version>
            </dependency>
            <dependency>
                <groupId>org.wso2.carbon.identity.local.auth.fido</groupId>
                <artifactId>org.wso2.carbon.identity.application.authenticator.fido2.server.feature</artifactId>
                <version>${identity.local.auth.fido.version}</version>
            </dependency>
            <dependency>
                <groupId>org.wso2.carbon.identity.application.auth.basic</groupId>
                <artifactId>org.wso2.carbon.identity.application.authenticator.basicauth.jwt</artifactId>
                <version>${identity.local.auth.basicauth.version}</version>
            </dependency>
            <dependency>
                <groupId>org.wso2.carbon.identity.application.auth.basic</groupId>
                <artifactId>org.wso2.carbon.identity.application.authentication.handler.identifier</artifactId>
                <version>${identity.local.auth.basicauth.version}</version>
            </dependency>
            <dependency>
                <groupId>org.wso2.carbon.identity.application.auth.basic</groupId>
                <artifactId>org.wso2.carbon.identity.application.authentication.handler.session</artifactId>
                <version>${identity.local.auth.basicauth.version}</version>
            </dependency>
            <dependency>
                <groupId>org.wso2.carbon.extension.identity.oauth.addons</groupId>
                <artifactId>org.wso2.carbon.identity.oauth2.token.handler.clientauth.mutualtls</artifactId>
                <version>${identity.oauth.addons.version}</version>
            </dependency>

            <!-- Local Authentication API Connector -->
            <dependency>
                <groupId>org.wso2.carbon.identity.local.auth.api</groupId>
                <artifactId>org.wso2.carbon.identity.local.auth.api.core</artifactId>
                <version>${identity.local.auth.api.version}</version>
            </dependency>

            <!-- OAuth2 Grant Type extensions -->
            <dependency>
                <groupId>org.wso2.carbon.extension.identity.oauth2.grantType.jwt</groupId>
                <artifactId>org.wso2.carbon.identity.oauth2.grant.jwt</artifactId>
                <version>${identity.oauth2.jwt.bearer.grant.version}</version>
            </dependency>
            <dependency>
                <groupId>org.wso2.carbon.extension.identity.oauth2.grantType.token.exchange</groupId>
                <artifactId>org.wso2.carbon.identity.oauth2.grant.token.exchange</artifactId>
                <version>${identity.oauth2.token.exchange.grant.version}</version>
            </dependency>

            <!--Conditional authenticator functions-->
            <dependency>
                <groupId>org.wso2.carbon.identity.conditional.auth.functions</groupId>
                <artifactId>org.wso2.carbon.identity.conditional.auth.functions.user</artifactId>
                <version>${conditional.authentication.functions.version}</version>
            </dependency>
            <dependency>
                <groupId>org.wso2.carbon.identity.conditional.auth.functions</groupId>
                <artifactId>org.wso2.carbon.identity.conditional.auth.functions.notification</artifactId>
                <version>${conditional.authentication.functions.version}</version>
            </dependency>
            <dependency>
                <groupId>org.wso2.carbon.identity.conditional.auth.functions</groupId>
                <artifactId>org.wso2.carbon.identity.conditional.auth.functions.analytics</artifactId>
                <version>${conditional.authentication.functions.version}</version>
            </dependency>
            <dependency>
                <groupId>org.wso2.carbon.identity.conditional.auth.functions</groupId>
                <artifactId>org.wso2.carbon.identity.conditional.auth.functions.choreo</artifactId>
                <version>${conditional.authentication.functions.version}</version>
            </dependency>
            <!-- Other Connectors packed with IS -->
            <dependency>
                <groupId>org.wso2.carbon.extension.identity.authenticator.outbound.emailotp</groupId>
                <artifactId>org.wso2.carbon.identity.authenticator.emailotp</artifactId>
                <version>${authenticator.emailotp.version}</version>
            </dependency>
            <dependency>
                <groupId>org.wso2.carbon.extension.identity.authenticator.outbound.smsotp</groupId>
                <artifactId>org.wso2.carbon.extension.identity.authenticator.smsotp.connector</artifactId>
                <version>${authenticator.smsotp.version}</version>
            </dependency>
            <dependency>
                <groupId>org.wso2.carbon.identity.local.auth.magiclink</groupId>
                <artifactId>org.wso2.carbon.identity.application.authenticator.magiclink</artifactId>
                <version>${authenticator.magiclink.version}</version>
            </dependency>
            <dependency>
                <groupId>org.wso2.carbon.identity.local.auth.magiclink</groupId>
                <artifactId>org.wso2.carbon.identity.local.auth.magiclink.server.feature</artifactId>
                <version>${authenticator.magiclink.version}</version>
            </dependency>
            <dependency>
                <groupId>org.wso2.carbon.identity.local.auth.emailotp</groupId>
                <artifactId>org.wso2.carbon.identity.local.auth.emailotp</artifactId>
                <version>${authenticator.local.auth.emailotp.version}</version>
            </dependency>
            <dependency>
                <groupId>org.wso2.carbon.identity.local.auth.smsotp</groupId>
                <artifactId>org.wso2.carbon.identity.local.auth.smsotp.feature</artifactId>
                <version>${authenticator.local.auth.smsotp.version}</version>
            </dependency>
            <dependency>
                <groupId>org.wso2.carbon.identity.local.auth.emailotp</groupId>
                <artifactId>org.wso2.carbon.identity.local.auth.emailotp.server.feature</artifactId>
                <version>${authenticator.local.auth.emailotp.version}</version>
            </dependency>
            <dependency>
                <groupId>org.wso2.carbon.identity.auth.otp.commons</groupId>
                <artifactId>org.wso2.carbon.identity.auth.otp.core</artifactId>
                <version>${authenticator.auth.otp.commons.version}</version>
            </dependency>
            <dependency>
                <groupId>org.wso2.carbon.identity.auth.otp.commons</groupId>
                <artifactId>org.wso2.carbon.identity.auth.otp.core.server.feature</artifactId>
                <version>${authenticator.auth.otp.commons.version}</version>
            </dependency>
            <dependency>
                <groupId>org.wso2.carbon.extension.identity.authenticator.outbound.twitter</groupId>
                <artifactId>org.wso2.carbon.extension.identity.authenticator.twitter.connector</artifactId>
                <version>${authenticator.twitter.version}</version>
            </dependency>
            <dependency>
                <groupId>org.wso2.carbon.extension.identity.authenticator.outbound.office365</groupId>
                <artifactId>org.wso2.carbon.extension.identity.authenticator.office3620connector</artifactId>
                <version>${authenticator.office365.version}</version>
            </dependency>
            <dependency>
                <groupId>org.wso2.carbon.extension.identity.authenticator.outbound.totp</groupId>
                <artifactId>org.wso2.carbon.extension.identity.authenticator.totp.connector</artifactId>
                <version>${authenticator.totp.version}</version>
            </dependency>
            <dependency>
                <groupId>org.wso2.carbon.extension.identity.authenticator.outbound.backupcode</groupId>
                <artifactId>org.wso2.carbon.extension.identity.authenticator.backupcode.connector</artifactId>
                <version>${authenticator.backupcode.version}</version>
            </dependency>
            <dependency>
                <groupId>org.wso2.carbon.extension.identity.authenticator.outbound.x509Certificate</groupId>
                <artifactId>org.wso2.carbon.extension.identity.authenticator.x509Certificate.connector</artifactId>
                <version>${authenticator.x509.version}</version>
            </dependency>

            <!--Hash providers-->
            <dependency>
                <groupId>org.wso2.carbon.identity.hash.provider.pbkdf2</groupId>
                <artifactId>org.wso2.carbon.identity.hash.provider.pbkdf2.server.feature</artifactId>
                <version>${hashprovider.pbkdf2.version}</version>
            </dependency>

            <!-- API server and API user common dependencies -->
            <dependency>
                <groupId>org.wso2.carbon.identity.server.api</groupId>
                <artifactId>org.wso2.carbon.identity.api.server.common</artifactId>
                <version>${identity.server.api.version}</version>
            </dependency>
            <dependency>
                <groupId>org.wso2.carbon.identity.user.api</groupId>
                <artifactId>org.wso2.carbon.identity.api.user.common</artifactId>
                <version>${identity.user.api.version}</version>
            </dependency>

            <!--
                Dependencies from this point is used in p2 profile gen, added here to get them updated along with
                versions plugin (version plugin only reads the dependencies in dependencyManagement,
                and dependencies section)
            -->
            <dependency>
                <groupId>org.wso2.carbon.healthcheck</groupId>
                <artifactId>org.wso2.carbon.healthcheck.server.feature</artifactId>
                <version>${carbon.healthcheck.version}</version>
            </dependency>
            <dependency>
                <groupId>org.wso2.carbon.identity.carbon.auth.saml2</groupId>
                <artifactId>org.wso2.carbon.identity.authenticator.saml2.sso.feature</artifactId>
                <version>${identity.carbon.auth.saml2.version}</version>
                <type>zip</type>
            </dependency>
            <dependency>
                <groupId>org.wso2.carbon.identity.local.auth.requestpath.basic</groupId>
                <artifactId>org.wso2.carbon.identity.application.authenticator.requestpath.basicauth.server.feature
                </artifactId>
                <version>${identity.outbound.auth.requestpath.basicauth.version}</version>
            </dependency>
            <dependency>
                <groupId>org.wso2.carbon.identity.carbon.auth.mutualssl</groupId>
                <artifactId>org.wso2.carbon.identity.authenticator.mutualssl.feature</artifactId>
                <version>${identity.carbon.auth.mutual.ssl.version}</version>
            </dependency>
            <dependency>
                <groupId>org.wso2.carbon.identity.userstore.remote</groupId>
                <artifactId>org.wso2.carbon.identity.user.store.remote.feature</artifactId>
                <version>${identity.userstore.remote.version}</version>
            </dependency>
            <dependency>
                <groupId>org.wso2.carbon.identity.carbon.auth.iwa</groupId>
                <artifactId>org.wso2.carbon.identity.authenticator.iwa.feature</artifactId>
                <version>${identity.carbon.auth.iwa.version}</version>
            </dependency>
            <dependency>
                <groupId>org.wso2.carbon.identity.local.auth.requestpath.oauth</groupId>
                <artifactId>org.wso2.carbon.identity.application.authenticator.requestpath.oauth.server.feature
                </artifactId>
                <version>${identity.outbound.auth.requestpath.oauth.version}</version>
            </dependency>
            <dependency>
                <groupId>org.wso2.carbon.identity.tool.validator.sso.saml2</groupId>
                <artifactId>org.wso2.carbon.identity.tools.saml.validator.feature</artifactId>
                <version>${identity.tool.samlsso.validator.version}</version>
            </dependency>
            <dependency>
                <groupId>org.wso2.carbon.identity.datapublisher.authentication</groupId>
                <artifactId>org.wso2.carbon.identity.data.publisher.application.authentication.server.feature
                </artifactId>
                <version>${identity.data.publisher.authentication.version}</version>
            </dependency>
            <dependency>
                <groupId>org.wso2.carbon.identity.data.publisher.oauth</groupId>
                <artifactId>org.wso2.carbon.identity.data.publisher.oauth.server.feature</artifactId>
                <version>${identity.data.publisher.oauth.version}</version>
            </dependency>
            <dependency>
                <groupId>org.wso2.carbon.identity.data.publisher.audit</groupId>
                <artifactId>org.wso2.carbon.identity.data.publisher.audit.user.operation.server.feature</artifactId>
                <version>${identity.data.publisher.audit.version}</version>
            </dependency>
            <dependency>
                <groupId>org.wso2.carbon.identity.auth.rest</groupId>
                <artifactId>org.wso2.carbon.identity.auth.server.feature</artifactId>
                <version>${identity.carbon.auth.rest.version}</version>
            </dependency>
            <dependency>
                <groupId>org.wso2.carbon.identity.auth.rest</groupId>
                <artifactId>org.wso2.carbon.identity.cors.server.feature</artifactId>
                <version>${identity.carbon.auth.rest.version}</version>
            </dependency>
            <dependency>
                <groupId>org.wso2.carbon.identity.event.handler.accountlock</groupId>
                <artifactId>org.wso2.carbon.identity.handler.event.account.lock.feature</artifactId>
                <version>${identity.event.handler.account.lock.version}</version>
            </dependency>
            <dependency>
                <groupId>org.wso2.carbon.identity.event.handler.notification</groupId>
                <artifactId>org.wso2.carbon.email.mgt.feature</artifactId>
                <version>${identity.event.handler.notification.version}</version>
            </dependency>
            <dependency>
                <groupId>org.wso2.carbon.identity.metadata.saml2</groupId>
                <artifactId>org.wso2.carbon.identity.idp.metadata.saml2.server.feature</artifactId>
                <version>${identity.metadata.saml.version}</version>
            </dependency>
            <dependency>
                <groupId>org.wso2.carbon.identity.saml.common</groupId>
                <artifactId>org.wso2.carbon.identity.saml.common.util.feature</artifactId>
                <version>${saml.common.util.version}</version>
            </dependency>
            <dependency>
                <groupId>org.wso2.identity.apps</groupId>
                <artifactId>org.wso2.identity.apps.common.server.feature</artifactId>
                <version>${identity.apps.core.version}</version>
            </dependency>
            <dependency>
                <groupId>org.wso2.identity.apps</groupId>
                <artifactId>org.wso2.identity.apps.console.server.feature</artifactId>
                <version>${identity.apps.console.version}</version>
            </dependency>
            <dependency>
                <groupId>org.wso2.identity.apps</groupId>
                <artifactId>org.wso2.identity.apps.myaccount.server.feature</artifactId>
                <version>${identity.apps.myaccount.version}</version>
            </dependency>
            <dependency>
                <groupId>org.wso2.identity.apps</groupId>
                <artifactId>org.wso2.identity.apps.authentication.portal.server.feature</artifactId>
                <version>${identity.apps.core.version}</version>
            </dependency>
            <dependency>
                <groupId>org.wso2.identity.apps</groupId>
                <artifactId>org.wso2.identity.apps.recovery.portal.server.feature</artifactId>
                <version>${identity.apps.core.version}</version>
            </dependency>
            <dependency>
                <groupId>org.wso2.identity.apps</groupId>
                <artifactId>org.wso2.identity.apps.x509certificate.portal.server.feature</artifactId>
                <version>${identity.apps.core.version}</version>
            </dependency>
            <dependency>
                <groupId>org.wso2.carbon.identity.outbound.auth.oauth2</groupId>
                <artifactId>org.wso2.carbon.identity.outbound.auth.oauth2.server.feature</artifactId>
                <version>${identity.outbound.auth.oauth2.version}</version>
            </dependency>
            <dependency>
                <groupId>org.apache.felix</groupId>
                <artifactId>org.apache.felix.scr.ds-annotations</artifactId>
                <version>${ds-annotations.version}</version>
            </dependency>
            <dependency>
                <groupId>org.wso2.carbon.consent.mgt</groupId>
                <artifactId>org.wso2.carbon.consent.mgt.feature</artifactId>
                <version>${carbon.consent.mgt.version}</version>
            </dependency>
            <dependency>
                <groupId>org.wso2.carbon.identity.framework</groupId>
                <artifactId>org.wso2.carbon.identity.consent.mgt</artifactId>
                <version>${carbon.identity.framework.version}</version>
            </dependency>
            <dependency>
                <groupId>org.wso2.carbon.utils</groupId>
                <artifactId>org.wso2.carbon.database.utils</artifactId>
                <version>${carbon.database.utils.version}</version>
            </dependency>
            <dependency>
                <groupId>org.wso2.carbon.registry</groupId>
                <artifactId>org.wso2.carbon.registry.properties.stub</artifactId>
                <version>${carbon.registry.version}</version>
            </dependency>
            <dependency>
                <groupId>org.wso2.carbon.extension.identity.x509certificate</groupId>
                <artifactId>org.wso2.carbon.extension.identity.x509Certificate.validation.server.feature</artifactId>
                <version>${org.wso2.carbon.extension.identity.x509certificate.version}</version>
            </dependency>
            <dependency>
                <groupId>org.wso2.carbon.extension.identity.x509certificate</groupId>
                <artifactId>org.wso2.carbon.extension.identity.x509Certificate.valve</artifactId>
                <version>${org.wso2.carbon.extension.identity.x509certificate.version}</version>
            </dependency>
            <dependency>
                <groupId>org.wso2.carbon.identity.conditional.auth.functions</groupId>
                <artifactId>org.wso2.carbon.identity.conditional.auth.functions.server.feature</artifactId>
                <version>${conditional.authentication.functions.version}</version>
            </dependency>
            <dependency>
                <groupId>org.wso2.carbon.identity.framework</groupId>
                <artifactId>org.wso2.carbon.identity.template.mgt.server.feature</artifactId>
                <version>${carbon.identity.framework.version}</version>
            </dependency>
            <dependency>
                <groupId>org.wso2.carbon.identity.framework</groupId>
                <artifactId>org.wso2.carbon.identity.template.mgt.feature</artifactId>
                <version>${carbon.identity.framework.version}</version>
            </dependency>
            <dependency>
                <groupId>org.wso2.carbon.identity.framework</groupId>
                <artifactId>org.wso2.carbon.identity.cors.mgt.server.feature</artifactId>
                <version>${carbon.identity.framework.version}</version>
            </dependency>
            <dependency>
                <groupId>org.wso2.carbon.identity.framework</groupId>
                <artifactId>org.wso2.carbon.identity.user.functionality.mgt.feature</artifactId>
                <version>${carbon.identity.framework.version}</version>
            </dependency>
            <dependency>
                <groupId>org.wso2.carbon.identity.framework</groupId>
                <artifactId>org.wso2.carbon.identity.multi.attribute.login.mgt.server.feature</artifactId>
                <version>${carbon.identity.framework.version}</version>
            </dependency>
            <dependency>
                <groupId>org.wso2.carbon.identity.framework</groupId>
                <artifactId>org.wso2.carbon.identity.unique.claim.mgt.server.feature</artifactId>
                <version>${carbon.identity.framework.version}</version>
            </dependency>
            <dependency>
                <groupId>org.wso2.carbon.identity.framework</groupId>
                <artifactId>org.wso2.carbon.identity.api.resource.mgt.server.feature</artifactId>
                <version>${carbon.identity.framework.version}</version>
            </dependency>
            <dependency>
                <groupId>org.wso2.carbon.identity.governance</groupId>
                <artifactId>org.wso2.carbon.identity.multi.attribute.login.service.server.feature</artifactId>
                <version>${identity.governance.version}</version>
            </dependency>
            <dependency>
                <groupId>org.wso2.carbon.identity.framework</groupId>
                <artifactId>org.wso2.carbon.identity.central.log.mgt</artifactId>
                <version>${carbon.identity.framework.version}</version>
            </dependency>
            <dependency>
                <groupId>org.wso2.carbon.identity.branding.preference.management</groupId>
                <artifactId>org.wso2.carbon.identity.branding.preference.management.core</artifactId>
                <version>${identity.branding.preference.management.version}</version>
            </dependency>
            <dependency>
                <groupId>org.wso2.carbon.identity.framework</groupId>
                <artifactId>org.wso2.carbon.identity.input.validation.mgt</artifactId>
                <version>${carbon.identity.framework.version}</version>
            </dependency>
            <dependency>
                <groupId>org.wso2.carbon.identity.framework</groupId>
                <artifactId>org.wso2.carbon.identity.input.validation.mgt.server.feature</artifactId>
                <version>${carbon.identity.framework.version}</version>
            </dependency>
            <dependency>
                <groupId>org.wso2.carbon.identity.framework</groupId>
                <artifactId>org.wso2.carbon.identity.client.attestation.mgt</artifactId>
                <version>${carbon.identity.framework.version}</version>
            </dependency>
            <dependency>
                <groupId>org.wso2.carbon.identity.framework</groupId>
                <artifactId>org.wso2.carbon.identity.client.attestation.mgt.server.feature</artifactId>
                <version>${carbon.identity.framework.version}</version>
            </dependency>
            <dependency>
                <groupId>org.wso2.carbon.identity.notification.push</groupId>
                <artifactId>org.wso2.carbon.identity.notification.push.provider</artifactId>
                <version>${identity.notification.push.version}</version>
            </dependency>
            <dependency>
                <groupId>org.wso2.carbon.identity.notification.push</groupId>
                <artifactId>org.wso2.carbon.identity.notification.push.feature</artifactId>
                <version>${identity.notification.push.version}</version>
            </dependency>
            <dependency>
                <groupId>org.wso2.carbon.identity.framework</groupId>
                <artifactId>org.wso2.carbon.identity.trusted.app.mgt</artifactId>
                <version>${carbon.identity.framework.version}</version>
            </dependency>
            <dependency>
                <groupId>org.wso2.carbon.identity.framework</groupId>
                <artifactId>org.wso2.carbon.identity.trusted.app.mgt.server.feature</artifactId>
                <version>${carbon.identity.framework.version}</version>
            </dependency>
            <dependency>
                <groupId>org.wso2.carbon.identity.framework</groupId>
                <artifactId>org.wso2.carbon.identity.consent.server.configs.mgt</artifactId>
                <version>${carbon.identity.framework.version}</version>
            </dependency>
            <dependency>
                <groupId>org.wso2.carbon.identity.framework</groupId>
                <artifactId>org.wso2.carbon.identity.consent.server.configs.mgt.server.feature</artifactId>
                <version>${carbon.identity.framework.version}</version>
            </dependency>
            <dependency>
                <groupId>org.wso2.carbon.identity.framework</groupId>
                <artifactId>org.wso2.carbon.identity.ai.service.mgt</artifactId>
                <version>${carbon.identity.framework.version}</version>
            </dependency>
            <dependency>
                <groupId>org.wso2.carbon.identity.framework</groupId>
                <artifactId>org.wso2.carbon.identity.servlet.mgt</artifactId>
                <version>${carbon.identity.framework.version}</version>
            </dependency>
            <dependency>
                <groupId>org.wso2.carbon.identity.framework</groupId>
                <artifactId>org.wso2.carbon.identity.ai.service.mgt.server.feature</artifactId>
                <version>${carbon.identity.framework.version}</version>
            </dependency>
            <dependency>
                <groupId>org.wso2.carbon.identity.framework</groupId>
                <artifactId>org.wso2.carbon.identity.servlet.mgt.server.feature</artifactId>
                <version>${carbon.identity.framework.version}</version>
            </dependency>
            <dependency>
                <groupId>org.wso2.carbon.identity.organization.management</groupId>
                <artifactId>org.wso2.carbon.identity.organization.management.server.feature</artifactId>
                <version>${identity.org.mgt.version}</version>
            </dependency>
            <dependency>
                <groupId>org.wso2.carbon.identity.organization.management.core</groupId>
                <artifactId>org.wso2.carbon.identity.organization.management.core.server.feature</artifactId>
                <version>${identity.org.mgt.core.version}</version>
            </dependency>
            <dependency>
                <groupId>org.wso2.carbon.identity.auth.organization.login</groupId>
                <artifactId>org.wso2.carbon.identity.auth.organization.login.server.feature</artifactId>
                <version>${identity.organization.login.version}</version>
            </dependency>
            <dependency>
                <groupId>org.wso2.carbon.extension.identity.oauth2.grantType.organizationswitch</groupId>
                <artifactId>org.wso2.carbon.identity.oauth2.grant.organizationswitch.server.feature</artifactId>
                <version>${identity.oauth2.grant.organizationswitch.version}</version>
            </dependency>
            <dependency>
                <groupId>org.wso2.carbon.identity.outbound.provisioning.scim2</groupId>
                <artifactId>org.wso2.carbon.identity.provisioning.connector.scim2.server.feature</artifactId>
                <version>${provisioning.connector.scim2.version}</version>
            </dependency>
            <dependency>
                <groupId>org.wso2.carbon.extension.identity.verification</groupId>
                <artifactId>org.wso2.carbon.extension.identity.verification.mgt</artifactId>
                <version>${identity.verification.version}</version>
            </dependency>
            <dependency>
                <groupId>org.wso2.carbon.extension.identity.verification</groupId>
                <artifactId>org.wso2.carbon.extension.identity.verification.provider</artifactId>
                <version>${identity.verification.version}</version>
            </dependency>
            <dependency>
                <groupId>org.wso2.carbon.extension.identity.verification</groupId>
                <artifactId>org.wso2.carbon.extension.identity.verification.ui</artifactId>
                <version>${identity.verification.version}</version>
            </dependency>
            <dependency>
                <groupId>org.wso2.carbon.extension.identity.oauth.addons</groupId>
                <artifactId>org.wso2.carbon.identity.oauth2.token.handler.clientauth.jwt</artifactId>
                <version>${identity.oauth.addons.version}</version>
            </dependency>

            <dependency>
                <groupId>org.wso2.msf4j</groupId>
                <artifactId>msf4j-core</artifactId>
                <version>${msf4j.version}</version>
            </dependency>
            <dependency>
                <groupId>org.wso2.msf4j</groupId>
                <artifactId>msf4j-microservice</artifactId>
                <version>${msf4j.version}</version>
            </dependency>
            <dependency>
                <groupId>org.apache.velocity</groupId>
                <artifactId>velocity</artifactId>
                <version>${org.apache.velocity.version}</version>
            </dependency>
            <dependency>
                <groupId>io.rest-assured</groupId>
                <artifactId>rest-assured</artifactId>
                <version>${rest.assured.version}</version>
                <scope>test</scope>
            </dependency>
            <dependency>
                <groupId>io.rest-assured</groupId>
                <artifactId>json-path</artifactId>
                <version>${rest.assured.version}</version>
                <scope>test</scope>
            </dependency>
            <dependency>
                <groupId>io.rest-assured</groupId>
                <artifactId>xml-path</artifactId>
                <version>${rest.assured.version}</version>
                <scope>test</scope>
            </dependency>
            <dependency>
                <groupId>io.rest-assured</groupId>
                <artifactId>rest-assured-all</artifactId>
                <version>${rest.assured.version}</version>
                <scope>test</scope>
            </dependency>
            <dependency>
                <groupId>org.wiremock</groupId>
                <artifactId>wiremock</artifactId>
                <version>${wiremock.version}</version>
                <scope>test</scope>
            </dependency>
            <dependency>
                <groupId>org.yaml</groupId>
                <artifactId>snakeyaml</artifactId>
                <version>${snakeyaml.version}</version>
                <scope>test</scope>
            </dependency>
            <dependency>
                <groupId>io.swagger</groupId>
                <artifactId>swagger-annotations</artifactId>
                <version>${swagger-core-version}</version>
                <scope>test</scope>
            </dependency>
            <dependency>
                <groupId>com.atlassian.oai</groupId>
                <artifactId>swagger-request-validator-restassured</artifactId>
                <version>${swagger-request-validator.version}</version>
                <scope>test</scope>
            </dependency>
            <dependency>
                <groupId>org.xmlunit</groupId>
                <artifactId>xmlunit-core</artifactId>
                <version>${org.xmlunit.version}</version>
                <scope>test</scope>
            </dependency>
            <dependency>
                <groupId>org.wso2.identity.apps</groupId>
                <artifactId>identity-apps-cypress-tests</artifactId>
                <version>${identity.apps.tests.version}</version>
            </dependency>
            <dependency>
                <groupId>org.codehaus.jackson</groupId>
                <artifactId>jackson-core-asl</artifactId>
                <version>${jackson-core-asl.version}</version>
                <scope>compile</scope>
            </dependency>
            <dependency>
                <groupId>com.fasterxml.jackson.core</groupId>
                <artifactId>jackson-core</artifactId>
                <version>${com.fasterxml.jackson.version}</version>
            </dependency>
            <dependency>
                <groupId>com.fasterxml.jackson.core</groupId>
                <artifactId>jackson-annotations</artifactId>
                <version>${com.fasterxml.jackson.version}</version>
            </dependency>
            <dependency>
                <groupId>com.fasterxml.jackson.core</groupId>
                <artifactId>jackson-databind</artifactId>
                <version>${com.fasterxml.jackson.databind.version}</version>
            </dependency>
            <dependency>
                <groupId>org.apache.log4j.wso2</groupId>
                <artifactId>log4j</artifactId>
                <version>${org.apache.log4j.wso2.version}</version>
                <exclusions>
                    <exclusion>
                        <groupId>log4j</groupId>
                        <artifactId>log4j</artifactId>
                    </exclusion>
                </exclusions>
            </dependency>
            <!-- Pax Logging -->
            <dependency>
                <groupId>org.wso2.org.ops4j.pax.logging</groupId>
                <artifactId>pax-logging-api</artifactId>
                <version>${pax.logging.api.version}</version>
            </dependency>
            <dependency>
                <groupId>org.apache.logging.log4j</groupId>
                <artifactId>log4j-jul</artifactId>
                <version>${org.apache.logging.log4j.version}</version>
                <scope>test</scope>
            </dependency>
            <dependency>
                <groupId>org.apache.logging.log4j</groupId>
                <artifactId>log4j-core</artifactId>
                <version>${org.apache.logging.log4j.version}</version>
                <scope>test</scope>
            </dependency>
            <dependency>
                <groupId>commons-logging</groupId>
                <artifactId>commons-logging</artifactId>
                <version>1.2</version>
                <scope>test</scope>
            </dependency>
            <dependency>
                <groupId>commons-lang.wso2</groupId>
                <artifactId>commons-lang</artifactId>
                <version>${commons-lang.wso2.version}</version>
                <scope>test</scope>
            </dependency>
            <dependency>
                <groupId>org.wso2.is</groupId>
                <artifactId>org.wso2.carbon.identity.test.integration.service</artifactId>
                <version>${project.version}</version>
            </dependency>
            <dependency>
                <groupId>org.apache.directory.server</groupId>
                <artifactId>apacheds-core-constants</artifactId>
                <version>${apacheds.core.version}</version>
                <scope>test</scope>
            </dependency>
            <dependency>
                <groupId>org.apache.directory.server</groupId>
                <artifactId>apacheds-core</artifactId>
                <version>${apacheds.core.version}</version>
                <scope>test</scope>
            </dependency>
            <dependency>
                <groupId>org.apache.directory.server</groupId>
                <artifactId>apacheds-core-api</artifactId>
                <version>${apacheds.core.version}</version>
                <scope>test</scope>
            </dependency>
            <dependency>
                <groupId>org.apache.directory.server</groupId>
                <artifactId>apacheds-jdbm-partition</artifactId>
                <version>${apacheds.core.version}</version>
                <scope>test</scope>
            </dependency>
            <dependency>
                <groupId>org.apache.directory.server</groupId>
                <artifactId>apacheds-ldif-partition</artifactId>
                <version>${apacheds.core.version}</version>
                <scope>test</scope>
            </dependency>
            <dependency>
                <groupId>org.apache.directory.server</groupId>
                <artifactId>apacheds-protocol-ldap</artifactId>
                <version>${apacheds.core.version}</version>
                <scope>test</scope>
            </dependency>
            <dependency>
                <groupId>org.apache.directory.server</groupId>
                <artifactId>apacheds-protocol-shared</artifactId>
                <version>${apacheds.core.version}</version>
                <scope>test</scope>
            </dependency>
            <dependency>
                <groupId>org.apache.directory.server</groupId>
                <artifactId>apacheds-xdbm-partition</artifactId>
                <version>${apacheds.core.version}</version>
                <scope>test</scope>
            </dependency>
            <dependency>
                <groupId>org.apache.directory.api</groupId>
                <artifactId>api-all</artifactId>
                <version>${apacheds.api.version}</version>
                <scope>test</scope>
            </dependency>
            <dependency>
                <groupId>com.icegreen</groupId>
                <artifactId>greenmail</artifactId>
                <version>${greenmail.version}</version>
                <scope>test</scope>
            </dependency>
            <dependency>
                <groupId>com.sun.mail</groupId>
                <artifactId>jakarta.mail</artifactId>
                <version>${jakarta.mail.version}</version>
                <scope>test</scope>
            </dependency>
            <dependency>
                <groupId>org.jsoup</groupId>
                <artifactId>jsoup</artifactId>
                <version>${jsoup.version}</version>
                <scope>test</scope>
            </dependency>

            <dependency>
                <groupId>org.wso2.carbon.identity.governance</groupId>
                <artifactId>org.wso2.carbon.identity.user.onboard.core.service</artifactId>
                <version>${identity.governance.version}</version>
            </dependency>
            <dependency>
                <groupId>org.wso2.carbon.extension.identity.authenticator.utils</groupId>
                <artifactId>org.wso2.carbon.extension.identity.helper</artifactId>
                <version>${identity.extension.utils}</version>
            </dependency>
            <dependency>
                <groupId>com.nimbusds</groupId>
                <artifactId>nimbus-jose-jwt</artifactId>
                <version>${nimbus-jose-jwt.version}</version>
            </dependency>

            <!-- Integration UI Templates -->
            <dependency>
                <groupId>org.wso2.carbon.identity.integration.ui.templates</groupId>
                <artifactId>org.wso2.carbon.identity.integration.ui.templates.applications.custom-application</artifactId>
                <version>${identity.integration.ui.templates.version}</version>
                <type>zip</type>
            </dependency>
            <dependency>
                <groupId>org.wso2.carbon.identity.integration.ui.templates</groupId>
                <artifactId>org.wso2.carbon.identity.integration.ui.templates.applications.custom-protocol-application</artifactId>
                <version>${identity.integration.ui.templates.version}</version>
                <type>zip</type>
            </dependency>
            <dependency>
                <groupId>org.wso2.carbon.identity.integration.ui.templates</groupId>
                <artifactId>org.wso2.carbon.identity.integration.ui.templates.applications.m2m-application</artifactId>
                <version>${identity.integration.ui.templates.version}</version>
                <type>zip</type>
            </dependency>
            <dependency>
                <groupId>org.wso2.carbon.identity.integration.ui.templates</groupId>
                <artifactId>org.wso2.carbon.identity.integration.ui.templates.applications.mobile-application</artifactId>
                <version>${identity.integration.ui.templates.version}</version>
                <type>zip</type>
            </dependency>
            <dependency>
                <groupId>org.wso2.carbon.identity.integration.ui.templates</groupId>
                <artifactId>org.wso2.carbon.identity.integration.ui.templates.applications.single-page-application</artifactId>
                <version>${identity.integration.ui.templates.version}</version>
                <type>zip</type>
            </dependency>
            <dependency>
                <groupId>org.wso2.carbon.identity.integration.ui.templates</groupId>
                <artifactId>org.wso2.carbon.identity.integration.ui.templates.applications.traditional-web-application</artifactId>
                <version>${identity.integration.ui.templates.version}</version>
                <type>zip</type>
            </dependency>
            <dependency>
                <groupId>org.wso2.carbon.identity.integration.ui.templates</groupId>
                <artifactId>org.wso2.carbon.identity.integration.ui.templates.applications.salesforce</artifactId>
                <version>${identity.integration.ui.templates.version}</version>
                <type>zip</type>
            </dependency>
            <dependency>
                <groupId>org.wso2.carbon.identity.integration.ui.templates</groupId>
                <artifactId>org.wso2.carbon.identity.integration.ui.templates.applications.google-workspace</artifactId>
                <version>${identity.integration.ui.templates.version}</version>
                <type>zip</type>
            </dependency>
            <dependency>
                <groupId>org.wso2.carbon.identity.integration.ui.templates</groupId>
                <artifactId>org.wso2.carbon.identity.integration.ui.templates.applications.microsoft-365</artifactId>
                <version>${identity.integration.ui.templates.version}</version>
                <type>zip</type>
            </dependency>
            <dependency>
                <groupId>org.wso2.carbon.identity.integration.ui.templates</groupId>
                <artifactId>org.wso2.carbon.identity.integration.ui.templates.applications.zoom</artifactId>
                <version>${identity.integration.ui.templates.version}</version>
                <type>zip</type>
            </dependency>
            <dependency>
                <groupId>org.wso2.carbon.identity.integration.ui.templates</groupId>
                <artifactId>org.wso2.carbon.identity.integration.ui.templates.applications.slack</artifactId>
                <version>${identity.integration.ui.templates.version}</version>
                <type>zip</type>
            </dependency>
        </dependencies>
    </dependencyManagement>

    <profiles>
        <profile>
            <id>Sign-Artifacts</id>
            <activation>
                <property>
                    <name>sign</name>
                </property>
            </activation>
            <build>
                <plugins>
                    <plugin>
                        <groupId>org.apache.maven.plugins</groupId>
                        <artifactId>maven-gpg-plugin</artifactId>
                        <version>1.0-alpha-3</version>
                        <executions>
                            <execution>
                                <id>sign-artifacts</id>
                                <phase>verify</phase>
                                <goals>
                                    <goal>sign</goal>
                                </goals>
                            </execution>
                        </executions>
                    </plugin>
                </plugins>
            </build>
        </profile>
        <profile>
            <id>wso2-release</id>
            <build>
                <plugins>
                    <plugin>
                        <groupId>org.apache.maven.plugins</groupId>
                        <artifactId>maven-javadoc-plugin</artifactId>
                        <version>2.10.1</version>
                        <executions>
                            <execution>
                                <id>attach-javadocs</id>
                                <goals>
                                    <goal>jar</goal>
                                </goals>
                                <configuration> <!-- add this to disable checking -->
                                    <additionalparam>-Xdoclint:none</additionalparam>
                                    <source>8</source>
                                </configuration>
                            </execution>
                        </executions>
                    </plugin>
                </plugins>
            </build>
        </profile>

    </profiles>

    <properties>

        <!--Carbon Identity Framework Version-->
<<<<<<< HEAD
        <carbon.identity.framework.version>7.7.138</carbon.identity.framework.version>
=======
        <carbon.identity.framework.version>7.7.137</carbon.identity.framework.version>
>>>>>>> d729e450
        <carbon.identity.framework.version.range>[5.14.67, 8.0.0)</carbon.identity.framework.version.range>

        <identity.notification.push.version>1.0.1</identity.notification.push.version>
        <identity.notification.push.version.range>[1.0.0,2.0.0)</identity.notification.push.version.range>

        <!--SAML Common Utils Version-->
        <saml.common.util.version>1.4.2</saml.common.util.version>
        <saml.common.util.version.range>[1.0.0,2.0.0)</saml.common.util.version.range>

        <!--Carbon Consent Version-->
        <carbon.consent.mgt.version>2.6.5</carbon.consent.mgt.version>

        <!--Identity Governance Version-->
        <identity.governance.version>1.11.34</identity.governance.version>

        <!--Identity Carbon Versions-->
        <identity.carbon.auth.saml2.version>5.9.8</identity.carbon.auth.saml2.version>
        <identity.carbon.auth.mutual.ssl.version>5.5.0</identity.carbon.auth.mutual.ssl.version>
        <identity.carbon.auth.iwa.version>5.5.2</identity.carbon.auth.iwa.version>
        <identity.carbon.auth.rest.version>1.9.16</identity.carbon.auth.rest.version>


        <!-- Identity Inbound Versions   -->
        <identity.inbound.auth.oauth.version>7.0.224</identity.inbound.auth.oauth.version>
        <identity.inbound.auth.saml.version>5.11.50</identity.inbound.auth.saml.version>
        <identity.inbound.auth.openid.version>5.10.2</identity.inbound.auth.openid.version>
        <identity.inbound.auth.sts.version>5.11.14</identity.inbound.auth.sts.version>
        <identity.inbound.provisioning.scim.version>5.7.7</identity.inbound.provisioning.scim.version>
        <identity.inbound.provisioning.scim2.version>3.4.113</identity.inbound.provisioning.scim2.version>

        <!-- Identity User Versions -->
        <identity.user.account.association.version>5.5.11</identity.user.account.association.version>
        <identity.user.ws.version>5.8.7</identity.user.ws.version>

        <!-- Identity Userstore Versions -->
        <identity.userstore.remote.version>5.2.5</identity.userstore.remote.version>

        <!-- Identity Data Publisher Versions -->
        <identity.data.publisher.authentication.version>5.7.6</identity.data.publisher.authentication.version>
        <identity.data.publisher.oauth.version>1.7.4</identity.data.publisher.oauth.version>
        <identity.data.publisher.audit.version>1.4.6</identity.data.publisher.audit.version>

        <!-- Identity Event Handler Versions -->
        <identity.event.handler.account.lock.version>1.9.13</identity.event.handler.account.lock.version>
        <identity.event.handler.notification.version>1.9.33</identity.event.handler.notification.version>

        <!--<identity.agent.entitlement.proxy.version>5.1.1</identity.agent.entitlement.proxy.version>-->
        <!--<identity.carbon.auth.signedjwt.version>5.1.1</identity.carbon.auth.signedjwt.version>-->
        <!--<identity.userstore.cassandra.version>5.1.1</identity.userstore.cassandra.version>-->
        <!--<identity.agent-entitlement-filter.version>5.1.1</identity.agent-entitlement-filter.version>-->

        <!-- Authenticator Versions -->
        <identity.outbound.auth.oidc.version>5.12.14</identity.outbound.auth.oidc.version>
        <identity.outbound.auth.oauth2.version>1.0.12</identity.outbound.auth.oauth2.version>
        <identity.outbound.auth.passive.sts.version>5.5.1</identity.outbound.auth.passive.sts.version>
        <identity.outbound.auth.samlsso.version>5.9.7</identity.outbound.auth.samlsso.version>
        <identity.outbound.auth.requestpath.basicauth.version>5.5.5</identity.outbound.auth.requestpath.basicauth.version>
        <identity.outbound.auth.requestpath.oauth.version>5.5.6</identity.outbound.auth.requestpath.oauth.version>

        <!-- Social Authenticator Versions -->
        <social.authenticator.facebook.version>5.2.17</social.authenticator.facebook.version>
        <social.authenticator.google.version>5.2.15</social.authenticator.google.version>
        <social.authenticator.windowslive.version>5.2.3</social.authenticator.windowslive.version>
        <social.authenticator.apple.version>1.0.6</social.authenticator.apple.version>
        <social.authenticator.github.version>1.1.14</social.authenticator.github.version>

        <!-- Provisioning connector Versions -->
        <provisioning.connector.google.version>5.2.6</provisioning.connector.google.version>
        <provisioning.connector.salesforce.version>5.2.9</provisioning.connector.salesforce.version>
        <provisioning.connector.scim.version>5.3.5</provisioning.connector.scim.version>
        <provisioning.connector.scim2.version>2.0.10</provisioning.connector.scim2.version>

        <!-- Local Authenticator Versions -->
        <identity.local.auth.basicauth.version>6.8.18</identity.local.auth.basicauth.version>
        <identity.local.auth.fido.version>5.4.17</identity.local.auth.fido.version>
        <identity.local.auth.iwa.version>5.4.8</identity.local.auth.iwa.version>

        <!-- Local Authentication API Connector Version -->
        <identity.local.auth.api.version>3.0.4</identity.local.auth.api.version>

        <!-- OAuth2 Grant Type extensions -->
        <identity.oauth2.jwt.bearer.grant.version>2.3.2</identity.oauth2.jwt.bearer.grant.version>
        <identity.oauth2.token.exchange.grant.version>1.1.12</identity.oauth2.token.exchange.grant.version>

        <!--SAML Metadata-->
        <identity.metadata.saml.version>1.8.4</identity.metadata.saml.version>

        <!-- Connector Versions -->
        <authenticator.totp.version>3.3.33</authenticator.totp.version>
        <authenticator.backupcode.version>0.0.20</authenticator.backupcode.version>
        <authenticator.office365.version>2.1.3</authenticator.office365.version>
        <authenticator.smsotp.version>3.3.32</authenticator.smsotp.version>
        <authenticator.magiclink.version>1.1.30</authenticator.magiclink.version>
        <authenticator.emailotp.version>4.1.30</authenticator.emailotp.version>
        <authenticator.local.auth.emailotp.version>1.0.27</authenticator.local.auth.emailotp.version>
        <authenticator.local.auth.smsotp.version>1.0.17</authenticator.local.auth.smsotp.version>
        <authenticator.twitter.version>1.1.2</authenticator.twitter.version>
        <authenticator.x509.version>3.1.24</authenticator.x509.version>
        <identity.extension.utils>1.0.21</identity.extension.utils>
        <authenticator.auth.otp.commons.version>1.0.10</authenticator.auth.otp.commons.version>

        <identity.org.mgt.version>1.4.75</identity.org.mgt.version>
        <identity.org.mgt.core.version>1.1.20</identity.org.mgt.core.version>
        <identity.organization.login.version>1.1.42</identity.organization.login.version>
        <identity.oauth2.grant.organizationswitch.version>1.1.27</identity.oauth2.grant.organizationswitch.version>

        <!-- Hash Provider Versions-->
        <hashprovider.pbkdf2.version>0.1.7</hashprovider.pbkdf2.version>

        <!-- Identity Branding Preference Management Versions -->
        <identity.branding.preference.management.version>1.1.18</identity.branding.preference.management.version>

        <!-- Identity REST API feature -->
        <identity.api.dispatcher.version>2.0.17</identity.api.dispatcher.version>
        <identity.server.api.version>1.3.48</identity.server.api.version>
        <identity.user.api.version>1.3.50</identity.user.api.version>

        <identity.agent.sso.version>5.5.9</identity.agent.sso.version>
        <identity.tool.samlsso.validator.version>5.5.10</identity.tool.samlsso.validator.version>
        <identity.oauth.addons.version>2.5.21</identity.oauth.addons.version>
        <org.wso2.carbon.extension.identity.x509certificate.version>1.1.13</org.wso2.carbon.extension.identity.x509certificate.version>
        <conditional.authentication.functions.version>1.2.73</conditional.authentication.functions.version>

        <!-- Identity Portal Versions -->
        <identity.apps.console.version>2.38.13</identity.apps.console.version>
        <identity.apps.myaccount.version>2.14.20</identity.apps.myaccount.version>
        <identity.apps.core.version>2.10.10</identity.apps.core.version>

        <identity.apps.tests.version>1.6.379</identity.apps.tests.version>

        <!-- Charon -->
        <charon.version>3.4.1</charon.version>

        <!-- Carbon Kernel -->
        <carbon.kernel.version>4.10.33</carbon.kernel.version>

        <!-- Identity Verification -->
        <identity.verification.version>1.0.16</identity.verification.version>

        <!-- Carbon Repo Versions -->
        <carbon.deployment.version>4.12.31</carbon.deployment.version>
        <carbon.commons.version>4.10.13</carbon.commons.version>
        <carbon.registry.version>4.8.39</carbon.registry.version>
        <carbon.multitenancy.version>4.11.32</carbon.multitenancy.version>
        <carbon.metrics.version>1.3.12</carbon.metrics.version>
        <carbon.analytics-common.version>5.2.61</carbon.analytics-common.version>
        <carbon.dashboards.version>2.0.27</carbon.dashboards.version>
        <carbon.database.utils.version>2.2.2</carbon.database.utils.version>
        <carbon.healthcheck.version>1.3.0</carbon.healthcheck.version>

        <!-- Common tool Versions -->
        <cipher-tool.version>1.1.26</cipher-tool.version>
        <securevault.wso2.version>1.1.10</securevault.wso2.version>

        <!-- Feature dependency Versions -->
        <stratos.version.221>2.2.1</stratos.version.221>
        <ehcache.version>1.5.0.wso2v3</ehcache.version>
        <bcel.wso2.version>6.7.0.wso2v1</bcel.wso2.version>
        <asm-all.version>5.2</asm-all.version>
        <cglib.wso2.version>2.2.wso2v1</cglib.wso2.version>
        <jibx.wso2.version>1.2.1.wso2v1</jibx.wso2.version>
        <axis2.jibx.wso2.version>1.6.1.wso2v11</axis2.jibx.wso2.version>
        <axis2.jaxb.wso2.version>${axis2.wso2.version}</axis2.jaxb.wso2.version>
        <axis2-transports.version>2.0.0-wso2v42</axis2-transports.version>
        <h2database.wso2.version>2.2.224.wso2v2</h2database.wso2.version>
        <slf4j.version>1.7.28</slf4j.version>

        <!-- UI styles dependency versions -->
        <equinox.http.servlet.version>2.2.2</equinox.http.servlet.version>
        <equinox.http.helper.version>1.0.0</equinox.http.helper.version>
        <equinox.jsp.jasper.version>1.0.1.R33x_v20070816</equinox.jsp.jasper.version>
        <javax.servlet.jsp.version>2.0.0.v200706191603</javax.servlet.jsp.version>

        <!-- Distribution dependencies ends here -->

        <!-- Build dependency Versions -->
        <wso2.json.merge.plugin.version>5.2.5</wso2.json.merge.plugin.version>
        <carbon.p2.plugin.version>5.1.2</carbon.p2.plugin.version>
        <ds-annotations.version>1.2.10</ds-annotations.version>
        <maven.war.plugin.version>3.2.0</maven.war.plugin.version>
        <maven.checkstyle.plugin.version>3.1.1</maven.checkstyle.plugin.version>

        <!-- Sample dependency Versions -->
        <samples.is.version>4.3.13</samples.is.version>
        <sevlet.api.version>2.5</sevlet.api.version>
        <jsp.api.version>2.0</jsp.api.version>
        <neethi.wso2.version>2.0.4.wso2v5</neethi.wso2.version>
        <axiom.impl.version>1.2.12</axiom.impl.version>
        <axiom.version>1.2.11-wso2v6</axiom.version>
        <gdata.core.wso2.version>1.47.0.wso2v1</gdata.core.wso2.version>
        <json.simple.version>1.1.1</json.simple.version>
        <openid4java.consumer.version>1.0.0</openid4java.consumer.version>
        <opensaml.version>2.6.6</opensaml.version>
        <opensaml2.wso2.version>2.6.6.wso2v3</opensaml2.wso2.version>
        <opensaml3.version>3.3.1</opensaml3.version>
        <shibboleth.version>7.3.0</shibboleth.version>
        <joda.wso2.version>2.9.4.wso2v1</joda.wso2.version>
        <wss4j.wso2.version>1.6.0-wso2v7</wss4j.wso2.version>
        <openws.version>1.5.4</openws.version>
        <xalan.version>2.7.2</xalan.version>
        <xalan.wso2.version>2.7.0.wso2v1</xalan.wso2.version>
        <rampart.wso2.version>1.6.1-wso2v43</rampart.wso2.version>
        <orbit.version.commons.httpclient>4.5.13.wso2v1</orbit.version.commons.httpclient>
        <httpcore.wso2.version>4.4.15.wso2v1</httpcore.wso2.version>
        <httpclient.version>4.5.13</httpclient.version>
        <commons.httpclient.version>3.1</commons.httpclient.version>
        <jstl.version>1.1.2</jstl.version>
        <taglibs.version>1.1.2</taglibs.version>
        <google.collect.wso2.version>1.0.0.wso2v2</google.collect.wso2.version>
        <google.code.gson.version>2.9.0</google.code.gson.version>
        <oauth2.client.version>1.0.0</oauth2.client.version>
        <axiom.wso2.version>1.2.11-wso2v16</axiom.wso2.version>
        <commons.lang.version>2.6</commons.lang.version>
        <charon.orbit.version>2.1.8</charon.orbit.version>
        <commons-collections.version>3.2.2</commons-collections.version>
        <axis2.client.version>${axis2.wso2.version}</axis2.client.version>
        <axis2.wso2.version>1.6.1-wso2v42</axis2.wso2.version>
        <nimbusds.version>7.3.0.wso2v1</nimbusds.version>
        <commons-codec.version>1.14.0.wso2v1</commons-codec.version>
        <eclipse.microprofile.version>1.2</eclipse.microprofile.version>
        <xmltooling.version>1.3.1</xmltooling.version>
        <xercesImpl.version>2.12.2</xercesImpl.version>
        <commons.codec.version>1.8</commons.codec.version>
        <XmlSchema.version>1.4.7-wso2v5</XmlSchema.version>
        <wsdl4j.version>1.6.2.wso2v2</wsdl4j.version>
        <commons.pool.wso2.version>1.5.6.wso2v1</commons.pool.wso2.version>
        <liberty.maven.plugin.version>2.2</liberty.maven.plugin.version>
        <pax.logging.api.version>2.1.0-wso2v4</pax.logging.api.version>
        <org.wso2.orbit.org.apache.velocity.version>1.7.0.wso2v1</org.wso2.orbit.org.apache.velocity.version>

        <osgi.framework.imp.pkg.version.range>[1.7.0, 2.0.0)</osgi.framework.imp.pkg.version.range>
        <osgi.service.component.imp.pkg.version.range>[1.2.0, 2.0.0)</osgi.service.component.imp.pkg.version.range>
        <commons.logging.version.range>[1.2.0,2.0.0)</commons.logging.version.range>
        <commons-lang.wso2.version>2.6.0.wso2v1</commons-lang.wso2.version>

        <!--  Test dependencies -->
        <carbon.automation.version>4.4.13</carbon.automation.version>
        <carbon.automationutils.version>4.5.4</carbon.automationutils.version>
        <selenium.version>2.40.0</selenium.version>
        <testng.version>6.1.1</testng.version>
        <junit.version>4.13.1</junit.version>
        <org.apache.tomcat.wso2.version>7.0.52.wso2v5</org.apache.tomcat.wso2.version>
        <msf4j.version>2.6.2</msf4j.version>
        <jacoco.agent.version>0.8.4</jacoco.agent.version>
        <xml.apis.version>1.4.01</xml.apis.version>
        <emma.version>2.1.5320</emma.version>
        <apache.wink.version>1.1.3-incubating</apache.wink.version>
        <apache.ws.security.version>1.6.19</apache.ws.security.version>
        <apache.openejb.version>4.5.2</apache.openejb.version>
        <nimbus.oidc.sdk.version>6.13</nimbus.oidc.sdk.version>
        <apacheds.core.version>2.0.0.AM26</apacheds.core.version>
        <apacheds.api.version>2.0.0.AM4</apacheds.api.version>
        <wiremock.version>3.9.1</wiremock.version>
        <snakeyaml.version>2.2</snakeyaml.version>
        <!--Rest API test -->
        <rest.assured.version>5.0.0</rest.assured.version>
        <swagger-core-version>1.5.22</swagger-core-version>
        <swagger-request-validator.version>2.6.0</swagger-request-validator.version>
        <!--UI Cypress test -->
        <com.fasterxml.jackson.version>2.16.1</com.fasterxml.jackson.version>
        <com.fasterxml.jackson.databind.version>2.16.1</com.fasterxml.jackson.databind.version>
        <jackson-core-asl.version>1.9.13</jackson-core-asl.version>
        <!--ws-trust-client-->
        <org.apache.velocity.version>1.7</org.apache.velocity.version>
        <org.xmlunit.version>2.6.3</org.xmlunit.version>
        <org.apache.logging.log4j.version>2.17.1</org.apache.logging.log4j.version>
        <org.apache.log4j.wso2.version>1.2.17.wso2v1</org.apache.log4j.wso2.version>

        <project.scm.id>my-scm-server</project.scm.id>

        <!-- Integration UI Templates Version -->
        <identity.integration.ui.templates.version>1.0.11</identity.integration.ui.templates.version>

        <greenmail.version>2.0.1</greenmail.version>
        <jakarta.mail.version>2.0.1</jakarta.mail.version>
        <jsoup.version>1.15.3</jsoup.version>
        <nimbus-jose-jwt.version>9.41.2</nimbus-jose-jwt.version>
    </properties>

    <repositories>
        <!-- Before adding ANYTHING in here, please start a discussion on the dev list.
	Ideally the Axis2 build should only use Maven central (which is available
	by default) and nothing else. We had troubles with other repositories in
	the past. Therefore configuring additional repositories here should be
	considered very carefully. -->
        <repository>
            <id>wso2-nexus</id>
            <name>WSO2 internal Repository</name>
            <url>https://maven.wso2.org/nexus/content/groups/wso2-public/</url>
            <releases>
                <enabled>true</enabled>
                <updatePolicy>daily</updatePolicy>
                <checksumPolicy>ignore</checksumPolicy>
            </releases>
        </repository>

        <repository>
            <id>wso2.releases</id>
            <name>WSO2 internal Repository</name>
            <url>https://maven.wso2.org/nexus/content/repositories/releases/</url>
            <releases>
                <enabled>true</enabled>
                <updatePolicy>daily</updatePolicy>
                <checksumPolicy>ignore</checksumPolicy>
            </releases>
        </repository>

        <repository>
            <id>wso2.snapshots</id>
            <name>WSO2 Snapshot Repository</name>
            <url>https://maven.wso2.org/nexus/content/repositories/snapshots/</url>
            <snapshots>
                <enabled>true</enabled>
                <updatePolicy>daily</updatePolicy>
            </snapshots>
            <releases>
                <enabled>false</enabled>
            </releases>
        </repository>
    </repositories>

    <scm>
        <url>https://github.com/wso2/product-is.git</url>
        <developerConnection>scm:git:https://github.com/wso2/product-is.git</developerConnection>
        <connection>scm:git:https://github.com/wso2/product-is.git</connection>
        <tag>HEAD</tag>
    </scm>


</project><|MERGE_RESOLUTION|>--- conflicted
+++ resolved
@@ -2386,11 +2386,7 @@
     <properties>
 
         <!--Carbon Identity Framework Version-->
-<<<<<<< HEAD
         <carbon.identity.framework.version>7.7.138</carbon.identity.framework.version>
-=======
-        <carbon.identity.framework.version>7.7.137</carbon.identity.framework.version>
->>>>>>> d729e450
         <carbon.identity.framework.version.range>[5.14.67, 8.0.0)</carbon.identity.framework.version.range>
 
         <identity.notification.push.version>1.0.1</identity.notification.push.version>
