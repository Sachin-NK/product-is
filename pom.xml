--- conflicted
+++ resolved
@@ -1783,21 +1783,14 @@
     <properties>
 
         <!--Carbon Identity Framework Version-->
-<<<<<<< HEAD
+
         <carbon.identity.framework.version>5.12.303</carbon.identity.framework.version>
-=======
-        <carbon.identity.framework.version>5.12.300</carbon.identity.framework.version>
->>>>>>> b1580c28
         <carbon.identity.framework.version.range>[5.11.0, 6.0.0]</carbon.identity.framework.version.range>
 
         <!--Identity Repo Versions-->
         <identity.carbon.auth.saml2.version>5.2.14</identity.carbon.auth.saml2.version>
         <identity.inbound.auth.saml.version>5.4.35</identity.inbound.auth.saml.version>
-<<<<<<< HEAD
-        <identity.inbound.auth.oauth.version>6.0.109</identity.inbound.auth.oauth.version>
-=======
         <identity.inbound.auth.oauth.version>6.0.107</identity.inbound.auth.oauth.version>
->>>>>>> b1580c28
         <identity.inbound.auth.openid.version>5.2.8</identity.inbound.auth.openid.version>
         <identity.agent.sso.version>5.1.14</identity.agent.sso.version>
         <identity.inbound.auth.sts.version>5.2.19</identity.inbound.auth.sts.version>
