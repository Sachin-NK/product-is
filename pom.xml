<?xml version="1.0" encoding="utf-8"?>
<!--
  ~ Copyright (c) 2014, WSO2 LLC. (http://www.wso2.org) All Rights Reserved.
  ~
  ~ Licensed under the Apache License, Version 2.0 (the "License");
  ~ you may not use this file except in compliance with the License.
  ~ You may obtain a copy of the License at
  ~
  ~      http://www.apache.org/licenses/LICENSE-2.0
  ~
  ~ Unless required by applicable law or agreed to in writing, software
  ~ distributed under the License is distributed on an "AS IS" BASIS,
  ~ WITHOUT WARRANTIES OR CONDITIONS OF ANY KIND, either express or implied.
  ~ See the License for the specific language governing permissions and
  ~ limitations under the License.
  -->
<project xmlns="http://maven.apache.org/POM/4.0.0" xmlns:xsi="http://www.w3.org/2001/XMLSchema-instance" xsi:schemaLocation="http://maven.apache.org/POM/4.0.0 http://maven.apache.org/maven-v4_0_0.xsd">

    <parent>
        <groupId>org.wso2</groupId>
        <artifactId>wso2</artifactId>
        <version>1.2</version>
    </parent>


    <modelVersion>4.0.0</modelVersion>
    <groupId>org.wso2.is</groupId>
    <artifactId>identity-server-parent</artifactId>
    <packaging>pom</packaging>
    <description>WSO2 Identity Server</description>
    <version>7.0.1-SNAPSHOT</version>
    <name>WSO2 Identity Server</name>
    <url>http://wso2.org/projects/identity</url>

    <modules>
        <module>modules/features</module>
        <module>modules/p2-profile-gen</module>
        <module>modules/connectors</module>
        <module>modules/api-resources</module>
        <module>modules/authenticators</module>
        <module>modules/social-authenticators</module>
        <module>modules/provisioning-connectors</module>
        <module>modules/local-authenticators</module>
        <module>modules/oauth2-grant-types</module>
        <module>modules/distribution</module>
        <module>modules/styles</module>
        <module>modules/tests-utils</module>
        <module>modules/integration</module>
    </modules>

    <licenses>
        <license>
            <name>Apache License Version 2.0</name>
            <url>http://www.apache.org/licenses/LICENSE-2.0</url>
        </license>
    </licenses>

    <organization>
        <name>WSO2</name>
        <url>http://www.wso2.org</url>
    </organization>

    <issueManagement>
        <system>JIRA</system>
        <url>http://www.wso2.org/jira/browse/IDENTITY</url>
    </issueManagement>
    <mailingLists>
        <mailingList>
            <name>Identity Server Developers</name>
            <subscribe>identity-dev-subscribe@wso2.org</subscribe>
            <unsubscribe>identity-dev-unsubscribe@wso2.org</unsubscribe>
            <post>identity-dev@wso2.org</post>
            <archive>http://wso2.org/mailarchive/identity-dev/</archive>
        </mailingList>
    </mailingLists>

    <inceptionYear>2007</inceptionYear>

    <developers>
        <developer>
            <name>Ruchith Fernando</name>
            <id>ruchith</id>
            <email>ruchith AT wso2.com</email>
            <organization>WSO2</organization>
        </developer>
        <developer>
            <name>Dimuthu Leelaratne</name>
            <id>dimuthul</id>
            <email>dimuthul AT wso2.com</email>
            <organization>WSO2</organization>
        </developer>
        <developer>
            <name>Dumindu Perera</name>
            <id>dumindu</id>
            <email>dumindu AT wso2.com</email>
            <organization>WSO2</organization>
        </developer>
        <developer>
            <name>Saminda Abeyruwan</name>
            <id>saminda</id>
            <email>saminda AT wso2.com</email>
            <organization>WSO2</organization>
        </developer>
        <developer>
            <name>Nandana Mihindukulasooriya</name>
            <id>nandana</id>
            <email>nandana AT wso2.com</email>
            <organization>WSO2</organization>
        </developer>
        <developer>
            <name>Prabath Siriwardena</name>
            <id>prabath</id>
            <email>prabath AT wso2.com</email>
            <organization>WSO2</organization>
        </developer>
        <developer>
            <name>Thilina Buddhika</name>
            <id>thilina</id>
            <email>thilinab AT wso2.com</email>
            <organization>WSO2</organization>
        </developer>
        <developer>
            <name>Amila Jayasekara</name>
            <id>amilaj</id>
            <email>amilaj AT wso2.com</email>
            <organization>WSO2</organization>
        </developer>
        <developer>
            <name>Asela Pathberiya</name>
            <id>asela</id>
            <email>asela AT wso2.com</email>
            <organization>WSO2</organization>
        </developer>
        <developer>
            <name>Hasini Gunasinghe</name>
            <id>hasini</id>
            <email>hasini AT wso2.com</email>
            <organization>WSO2</organization>
        </developer>
        <developer>
            <name>Manjula Rathnayake</name>
            <id>manjula</id>
            <email>manjular AT wso2.com</email>
            <organization>WSO2</organization>
        </developer>
        <developer>
            <name>Suresh Attanayake</name>
            <id>suresh</id>
            <email>suresh AT wso2.com</email>
            <organization>WSO2</organization>
        </developer>
        <developer>
            <name>Johann Nallathamby</name>
            <id>johann</id>
            <email>johann AT wso2.com</email>
            <organization>WSO2</organization>
        </developer>
        <developer>
            <name>Dulanja Liyanage</name>
            <id>dulanja</id>
            <email>dulanja AT wso2.com</email>
            <organization>WSO2</organization>
        </developer>
        <developer>
            <name>Ishara Karunarathna</name>
            <id>ishara</id>
            <email>isharak AT wso2.com</email>
            <organization>WSO2</organization>
        </developer>
        <developer>
            <name>Darshana Gunawardana</name>
            <id>darshana</id>
            <email>darshana AT wso2.com</email>
            <organization>WSO2</organization>
        </developer>
        <developer>
            <name>Pushpalanka Jayawardana</name>
            <id>pushpalanka</id>
            <email>lanka AT wso2.com</email>
            <organization>WSO2</organization>
        </developer>
        <developer>
            <name>Chamath Gunawardana</name>
            <id>chamath</id>
            <email>chamathg AT wso2.com</email>
            <organization>WSO2</organization>
        </developer>
        <developer>
            <name>Thanuja Jayasinghe</name>
            <id>thanuja</id>
            <email>thanuja AT wso2.com</email>
            <organization>WSO2</organization>
        </developer>
        <developer>
            <name>Isura Karunarathna</name>
            <id>isura</id>
            <email>isura AT wso2.com</email>
            <organization>WSO2</organization>
        </developer>
        <developer>
            <name>Prasad Tissera</name>
            <id>prasad</id>
            <email>prasadt AT wso2.com</email>
            <organization>WSO2</organization>
        </developer>
        <developer>
            <name>Pulasthi Mahawithana</name>
            <id>pulasthi</id>
            <email>pulasthim AT wso2.com</email>
            <organization>WSO2</organization>
        </developer>
        <developer>
            <name>Hasintha Indrajee</name>
            <id>hasintha</id>
            <email>hasintha AT wso2.com</email>
            <organization>WSO2</organization>
        </developer>
        <developer>
            <name>Gayan Gunawardana</name>
            <id>gayan</id>
            <email>gayan AT wso2.com</email>
            <organization>WSO2</organization>
        </developer>
        <developer>
            <name>Tharindu Edirisinghe</name>
            <id>tharindue</id>
            <email>tharindue AT wso2.com</email>
            <organization>WSO2</organization>
        </developer>
        <developer>
            <name>Malithi Edirisinghe</name>
            <id>malithim</id>
            <email>malithim AT wso2.com</email>
            <organization>WSO2</organization>
        </developer>
        <developer>
            <name>Godwin Shrimal</name>
            <id>godwin</id>
            <email>godwin AT wso2.com</email>
            <organization>WSO2</organization>
        </developer>
        <developer>
            <name>Omindu Rathnaweera</name>
            <id>omindu</id>
            <email>omindu AT wso2.com</email>
            <organization>WSO2</organization>
        </developer>
        <developer>
            <name>Nuwandi Wickramasinghe</name>
            <id>nuwandiw</id>
            <email>nuwandiw AT wso2.com</email>
            <organization>WSO2</organization>
        </developer>
        <developer>
            <name>Kasun Bandara</name>
            <id>kasunb</id>
            <email>kasunb AT wso2.com</email>
            <organization>WSO2</organization>
        </developer>
        <developer>
            <name>Indunil Upeksha</name>
            <id>indunil</id>
            <email>indunil AT wso2.com</email>
            <organization>WSO2</organization>
        </developer>
        <developer>
            <name>Hasanthi Dissanayake</name>
            <id>hasanthi</id>
            <email>hasanthi AT wso2.com</email>
            <organization>WSO2</organization>
        </developer>
        <developer>
            <name>Maduranga Siriwardena</name>
            <id>maduranga</id>
            <email>maduranga AT wso2.com</email>
            <organization>WSO2</organization>
        </developer>
        <developer>
            <name>Chamila Wijayarathna</name>
            <id>chamila</id>
            <email>chamila AT wso2.com</email>
            <organization>WSO2</organization>
        </developer>
        <developer>
            <name>Chanaka Jayasena</name>
            <id>chanaka</id>
            <email>chanaka AT wso2.com</email>
            <organization>WSO2</organization>
        </developer>
        <developer>
            <name>Chamara Philips</name>
            <id>chamarap</id>
            <email>chamarap AT wso2.com</email>
            <organization>WSO2</organization>
        </developer>
        <developer>
            <name>Damith Senanayake</name>
            <id>damiths</id>
            <email>damiths AT wso2.com</email>
            <organization>WSO2</organization>
        </developer>
        <developer>
            <name>Jayanga Kaushalya</name>
            <id>jayangak</id>
            <email>jayangak AT wso2.com</email>
            <organization>WSO2</organization>
        </developer>
        <developer>
            <name>Farasath Ahamed</name>
            <id>farasatha</id>
            <email>farasatha AT wso2.com</email>
            <organization>WSO2</organization>
        </developer>
        <developer>
            <name>Dharshana Kasun Warusavitharana</name>
            <id>dharshanaw</id>
            <email>dharshanaw AT wso2.com</email>
            <organization>WSO2</organization>
        </developer>
        <developer>
            <name>Ayesha Dissanayaka</name>
            <id>ayesha</id>
            <email>ayesha AT wso2.com</email>
            <organization>WSO2</organization>
        </developer>
        <developer>
            <name>Ashen Weerathunga</name>
            <id>ashen</id>
            <email>ashen AT wso2.com</email>
            <organization>WSO2</organization>
        </developer>
        <developer>
            <name>Dimuthu De Lanerolle</name>
            <id>dimuthud</id>
            <email>dimuthud AT wso2.com</email>
            <organization>WSO2</organization>
        </developer>
        <developer>
            <name>Ruwan Abeykoon</name>
            <id>ruwana</id>
            <email>ruwana AT wso2.com</email>
            <organization>WSO2</organization>
        </developer>
        <developer>
            <name>Kasun Gajasinghe</name>
            <id>kasung</id>
            <email>kasung AT wso2.com</email>
            <organization>WSO2</organization>
        </developer>
        <developer>
            <name>Dinusha Senanayaka</name>
            <id>dinusha</id>
            <email>dinusha AT wso2.com</email>
            <organization>WSO2</organization>
        </developer>
        <developer>
            <name>Lahiru Manohara</name>
            <id>lahiruma</id>
            <email>lahiruma AT wso2.com</email>
            <organization>WSO2</organization>
        </developer>
        <developer>
            <name>Rushmin Fernando</name>
            <id>rushmin</id>
            <email>rushmin AT wso2.com</email>
            <organization>WSO2</organization>
        </developer>
        <developer>
            <name>Lahiru Ekanayake</name>
            <id>lahirue</id>
            <email>lahirue AT wso2.com</email>
            <organization>WSO2</organization>
        </developer>
        <developer>
            <name>Lahiru Cooray</name>
            <id>lahiruc</id>
            <email>lahiruc AT wso2.com</email>
            <organization>WSO2</organization>
        </developer>
        <developer>
            <name>Dinali Dabarera</name>
            <id>Dinali</id>
            <email>dinali AT wso2.com</email>
            <organization>WSO2</organization>
        </developer>
        <developer>
            <name>Nilasini Thirunavukaarasu</name>
            <id>Nilasini</id>
            <email>nilasini AT wso2.com</email>
            <organization>WSO2</organization>
        </developer>
        <developer>
            <name>Sathya Bandara</name>
            <id>Sathya</id>
            <email>sathya AT wso2.com</email>
            <organization>WSO2</organization>
        </developer>
        <developer>
            <name>Supun Priyadarshana</name>
            <id>Supun</id>
            <email>supunp AT wso2.com</email>
            <organization>WSO2</organization>
        </developer>
        <developer>
            <name>Thilina Madumal</name>
            <id>Thilina</id>
            <email>thilinamad AT wso2.com</email>
            <organization>WSO2</organization>
        </developer>
        <developer>
            <name>Madawa Soysa</name>
            <id>madawas</id>
            <email>madawas AT wso2.com</email>
            <organization>WSO2</organization>
        </developer>
    </developers>


    <pluginRepositories>
        <pluginRepository>
            <id>wso2-maven2-repository</id>
            <url>https://dist.wso2.org/maven2</url>
        </pluginRepository>
        <pluginRepository>
            <id>wso2.releases</id>
            <name>WSO2 internal Repository</name>
            <url>https://maven.wso2.org/nexus/content/repositories/releases/</url>
            <releases>
                <enabled>true</enabled>
                <updatePolicy>daily</updatePolicy>
                <checksumPolicy>ignore</checksumPolicy>
            </releases>
        </pluginRepository>
        <pluginRepository>
            <id>wso2.snapshots</id>
            <name>Apache Snapshot Repository</name>
            <url>https://maven.wso2.org/nexus/content/repositories/snapshots/</url>
            <snapshots>
                <enabled>true</enabled>
                <updatePolicy>daily</updatePolicy>
            </snapshots>
            <releases>
                <enabled>false</enabled>
            </releases>
        </pluginRepository>
        <pluginRepository>
            <id>wso2-nexus</id>
            <name>WSO2 internal Repository</name>
            <url>https://maven.wso2.org/nexus/content/groups/wso2-public/</url>
            <releases>
                <enabled>true</enabled>
                <updatePolicy>daily</updatePolicy>
                <checksumPolicy>ignore</checksumPolicy>
            </releases>
        </pluginRepository>
    </pluginRepositories>

    <build>
        <plugins>
            <plugin>
                <groupId>org.apache.maven.plugins</groupId>
                <artifactId>maven-release-plugin</artifactId>
                <configuration>
                    <preparationGoals>clean install</preparationGoals>
                    <autoVersionSubmodules>true</autoVersionSubmodules>
                </configuration>
            </plugin>
            <plugin>
                <groupId>org.apache.maven.plugins</groupId>
                <artifactId>maven-deploy-plugin</artifactId>
            </plugin>
            <plugin>
                <groupId>org.apache.maven.plugins</groupId>
                <artifactId>maven-compiler-plugin</artifactId>
                <configuration>
                    <encoding>UTF-8</encoding>
                    <source>1.8</source>
                    <target>1.8</target>
                </configuration>
            </plugin>
            <plugin>
                <groupId>org.apache.maven.plugins</groupId>
                <artifactId>maven-surefire-plugin</artifactId>
                <version>2.22.1</version>
            </plugin>
            <plugin>
                <inherited>false</inherited>
                <artifactId>maven-clean-plugin</artifactId>
                <version>2.1</version>
            </plugin>
        </plugins>

        <pluginManagement>
            <plugins>
                <plugin>
                    <groupId>org.apache.felix</groupId>
                    <artifactId>maven-bundle-plugin</artifactId>
                    <version>3.2.0</version>
                    <extensions>true</extensions>
                    <configuration>
                        <obrRepository>NONE</obrRepository>
                    </configuration>
                </plugin>
                <plugin>
                    <groupId>org.apache.maven.plugins</groupId>
                    <artifactId>maven-source-plugin</artifactId>
                    <version>3.0.1</version>
                    <executions>
                        <execution>
                            <id>attach-sources</id>
                            <phase>verify</phase>
                            <goals>
                                <goal>jar-no-fork</goal>
                            </goals>
                        </execution>
                    </executions>
                </plugin>
                <plugin>
                    <groupId>org.apache.maven.plugins</groupId>
                    <artifactId>maven-project-info-reports-plugin</artifactId>
                    <version>2.4</version>
                </plugin>
                <plugin>
                    <groupId>org.apache.maven.plugins</groupId>
                    <artifactId>maven-war-plugin</artifactId>
                    <version>${maven.war.plugin.version}</version>
                </plugin>
                <plugin>
                    <groupId>org.codehaus.mojo</groupId>
                    <artifactId>build-helper-maven-plugin</artifactId>
                    <version>3.0.0</version>
                </plugin>
                <plugin>
                    <groupId>net.wasdev.wlp.maven.plugins</groupId>
                    <artifactId>liberty-maven-plugin</artifactId>
                    <version>${liberty.maven.plugin.version}</version>
                </plugin>
                <plugin>
                    <groupId>org.wso2.maven</groupId>
                    <artifactId>wso2-maven-json-merge-plugin</artifactId>
                    <version>${wso2.json.merge.plugin.version}</version>
                </plugin>
                <plugin>
                    <groupId>org.apache.maven.plugins</groupId>
                    <artifactId>maven-checkstyle-plugin</artifactId>
                    <version>${maven.checkstyle.plugin.version}</version>
                </plugin>
            </plugins>
        </pluginManagement>

    </build>

    <dependencyManagement>
        <dependencies>
            <dependency>
                <groupId>org.wso2.carbon</groupId>
                <artifactId>org.wso2.carbon.ui</artifactId>
                <version>${carbon.kernel.version}</version>
            </dependency>
            <dependency>
                <groupId>org.eclipse.equinox</groupId>
                <artifactId>org.eclipse.equinox.http.servlet</artifactId>
                <version>${equinox.http.servlet.version}</version>
            </dependency>
            <dependency>
                <groupId>org.eclipse.equinox</groupId>
                <artifactId>org.eclipse.equinox.http.helper</artifactId>
                <version>${equinox.http.helper.version}</version>
            </dependency>
            <dependency>
                <groupId>org.eclipse.equinox</groupId>
                <artifactId>org.eclipse.equinox.jsp.jasper</artifactId>
                <version>${equinox.jsp.jasper.version}</version>
            </dependency>
            <dependency>
                <groupId>org.eclipse.equinox</groupId>
                <artifactId>javax.servlet.jsp</artifactId>
                <version>${javax.servlet.jsp.version}</version>
            </dependency>
            <dependency>
                <groupId>org.eclipse.microprofile</groupId>
                <artifactId>microprofile</artifactId>
                <version>${eclipse.microprofile.version}</version>
                <type>pom</type>
            </dependency>
            <dependency>
                <groupId>net.sf.ehcache.wso2</groupId>
                <artifactId>ehcache</artifactId>
                <version>${ehcache.version}</version>
            </dependency>
            <dependency>
                <groupId>org.apache.bcel.wso2</groupId>
                <artifactId>bcel</artifactId>
                <version>${bcel.wso2.version}</version>
            </dependency>
            <dependency>
                <groupId>org.ow2.asm</groupId>
                <artifactId>asm-all</artifactId>
                <version>${asm-all.version}</version>
            </dependency>
            <dependency>
                <groupId>cglib.wso2</groupId>
                <artifactId>cglib</artifactId>
                <version>${cglib.wso2.version}</version>
            </dependency>
            <dependency>
                <groupId>com.google.gdata.wso2</groupId>
                <artifactId>gdata-core</artifactId>
                <version>${gdata.core.wso2.version}</version>
            </dependency>
            <dependency>
                <groupId>com.google.code.gson</groupId>
                <artifactId>gson</artifactId>
                <version>${google.code.gson.version}</version>
            </dependency>
            <dependency>
                <groupId>org.apache.axis2.wso2</groupId>
                <artifactId>axis2-jibx</artifactId>
                <version>${axis2.jibx.wso2.version}</version>
            </dependency>
            <dependency>
                <groupId>org.jibx.wso2</groupId>
                <artifactId>jibx</artifactId>
                <version>${jibx.wso2.version}</version>
            </dependency>
            <dependency>
                <groupId>org.apache.axis2.wso2</groupId>
                <artifactId>axis2-jaxbri</artifactId>
                <version>${axis2.jaxb.wso2.version}</version>
            </dependency>
            <dependency>
                <groupId>org.wso2.carbon</groupId>
                <artifactId>org.wso2.carbon.core</artifactId>
                <version>${carbon.kernel.version}</version>
            </dependency>
            <dependency>
                <groupId>org.wso2.carbon</groupId>
                <artifactId>org.wso2.carbon.registry.core</artifactId>
                <version>${carbon.kernel.version}</version>
            </dependency>
            <dependency>
                <groupId>org.wso2.carbon</groupId>
                <artifactId>org.wso2.carbon.user.api</artifactId>
                <version>${carbon.kernel.version}</version>
            </dependency>
            <dependency>
                <groupId>org.apache.axis2.wso2</groupId>
                <artifactId>axis2</artifactId>
                <version>${axis2.wso2.version}</version>
            </dependency>
            <dependency>
                <groupId>org.apache.ws.commons.axiom.wso2</groupId>
                <artifactId>axiom</artifactId>
                <version>${axiom.wso2.version}</version>
            </dependency>
            <dependency>
                <groupId>org.wso2.carbon.identity.framework</groupId>
                <artifactId>org.wso2.carbon.identity.core</artifactId>
                <version>${carbon.identity.framework.version}</version>
            </dependency>
            <dependency>
                <groupId>org.wso2.carbon.identity.framework</groupId>
                <artifactId>org.wso2.carbon.identity.application.common</artifactId>
                <version>${carbon.identity.framework.version}</version>
            </dependency>
            <dependency>
                <groupId>org.wso2.carbon.registry</groupId>
                <artifactId>org.wso2.carbon.registry.resource.stub</artifactId>
                <version>${carbon.registry.version}</version>
            </dependency>
            <dependency>
                <groupId>org.wso2.identity</groupId>
                <artifactId>org.wso2.identity.integration.ui.pages</artifactId>
                <version>${project.version}</version>
                <scope>test</scope>
            </dependency>
            <dependency>
                <groupId>org.wso2.carbon</groupId>
                <artifactId>org.wso2.carbon.authenticator.stub</artifactId>
                <version>${carbon.kernel.version}</version>
            </dependency>
            <dependency>
                <groupId>org.wso2.carbon.identity.inbound.auth.oauth2</groupId>
                <artifactId>org.wso2.carbon.identity.oauth</artifactId>
                <version>${identity.inbound.auth.oauth.version}</version>
            </dependency>
            <dependency>
                <groupId>org.wso2.carbon.identity.inbound.auth.oauth2</groupId>
                <artifactId>org.wso2.carbon.identity.oauth.stub</artifactId>
                <version>${identity.inbound.auth.oauth.version}</version>
            </dependency>
            <dependency>
                <groupId>junit</groupId>
                <artifactId>junit</artifactId>
                <version>${junit.version}</version>
                <scope>test</scope>
            </dependency>
            <dependency>
                <groupId>javax.servlet</groupId>
                <artifactId>servlet-api</artifactId>
                <version>${sevlet.api.version}</version>
            </dependency>
            <dependency>
                <groupId>javax.servlet</groupId>
                <artifactId>jsp-api</artifactId>
                <version>${jsp.api.version}</version>
            </dependency>
            <dependency>
                <groupId>com.google.common.wso2</groupId>
                <artifactId>google-collect</artifactId>
                <version>${google.collect.wso2.version}</version>
            </dependency>
            <dependency>
                <groupId>org.apache.oltu.oauth2</groupId>
                <artifactId>org.apache.oltu.oauth2.client</artifactId>
                <version>${oauth2.client.version}</version>
            </dependency>
            <dependency>
                <groupId>org.wso2.carbon</groupId>
                <artifactId>org.wso2.carbon.utils</artifactId>
                <version>${carbon.kernel.version}</version>
                <exclusions>
                    <exclusion>
                        <groupId>org.yaml</groupId>
                        <artifactId>snakeyaml</artifactId>
                    </exclusion>
                </exclusions>
            </dependency>
            <dependency>
                <groupId>com.googlecode.json-simple</groupId>
                <artifactId>json-simple</artifactId>
                <version>${json.simple.version}</version>
            </dependency>
            <dependency>
                <groupId>org.openid4java</groupId>
                <artifactId>openid4java-consumer</artifactId>
                <version>${openid4java.consumer.version}</version>
            </dependency>
            <dependency>
                <groupId>javax.servlet</groupId>
                <artifactId>jstl</artifactId>
                <version>${jstl.version}</version>
            </dependency>
            <dependency>
                <groupId>taglibs</groupId>
                <artifactId>standard</artifactId>
                <version>${taglibs.version}</version>
            </dependency>
            <dependency>
                <groupId>commons-lang</groupId>
                <artifactId>commons-lang</artifactId>
                <version>${commons.lang.version}</version>
            </dependency>
            <dependency>
                <groupId>org.wso2.is</groupId>
                <artifactId>org.wso2.identity.passivests.filter</artifactId>
                <version>${project.version}</version>
            </dependency>
            <dependency>
                <groupId>org.apache.ws.commons.axiom</groupId>
                <artifactId>axiom-impl</artifactId>
                <version>${axiom.impl.version}</version>
            </dependency>
            <dependency>
                <groupId>org.apache.ws.commons.axiom</groupId>
                <artifactId>axiom-api</artifactId>
                <version>${axiom.version}</version>
            </dependency>
            <dependency>
                <groupId>org.opensaml</groupId>
                <artifactId>opensaml</artifactId>
                <version>${opensaml.version}</version>
            </dependency>
            <!--OpenSAML3 dependencies-->
            <dependency>
                <groupId>org.opensaml</groupId>
                <artifactId>opensaml-core</artifactId>
                <version>${opensaml3.version}</version>
            </dependency>
            <dependency>
                <groupId>org.opensaml</groupId>
                <artifactId>opensaml-soap-api</artifactId>
                <version>${opensaml3.version}</version>
            </dependency>
            <dependency>
                <groupId>org.opensaml</groupId>
                <artifactId>opensaml-soap-impl</artifactId>
                <version>${opensaml3.version}</version>
            </dependency>
            <dependency>
                <groupId>org.opensaml</groupId>
                <artifactId>opensaml-profile-api</artifactId>
                <version>${opensaml3.version}</version>
            </dependency>
            <dependency>
                <groupId>org.opensaml</groupId>
                <artifactId>opensaml-profile-impl</artifactId>
                <version>${opensaml3.version}</version>
            </dependency>
            <dependency>
                <groupId>org.opensaml</groupId>
                <artifactId>opensaml-saml-api</artifactId>
                <version>${opensaml3.version}</version>
            </dependency>
            <dependency>
                <groupId>org.opensaml</groupId>
                <artifactId>opensaml-saml-impl</artifactId>
                <version>${opensaml3.version}</version>
            </dependency>
            <dependency>
                <groupId>org.opensaml</groupId>
                <artifactId>opensaml-messaging-api</artifactId>
                <version>${opensaml3.version}</version>
            </dependency>
            <dependency>
                <groupId>org.opensaml</groupId>
                <artifactId>opensaml-messaging-impl</artifactId>
                <version>${opensaml3.version}</version>
            </dependency>
            <dependency>
                <groupId>org.opensaml</groupId>
                <artifactId>opensaml-security-api</artifactId>
                <version>${opensaml3.version}</version>
            </dependency>
            <dependency>
                <groupId>org.opensaml</groupId>
                <artifactId>opensaml-security-impl</artifactId>
                <version>${opensaml3.version}</version>
            </dependency>
            <dependency>
                <groupId>org.opensaml</groupId>
                <artifactId>opensaml-storage-api</artifactId>
                <version>${opensaml3.version}</version>
            </dependency>
            <dependency>
                <groupId>org.opensaml</groupId>
                <artifactId>opensaml-storage-impl</artifactId>
                <version>${opensaml3.version}</version>
            </dependency>
            <dependency>
                <groupId>org.opensaml</groupId>
                <artifactId>opensaml-xacml-api</artifactId>
                <version>${opensaml3.version}</version>
            </dependency>
            <dependency>
                <groupId>org.opensaml</groupId>
                <artifactId>opensaml-xacml-impl</artifactId>
                <version>${opensaml3.version}</version>
            </dependency>
            <dependency>
                <groupId>org.opensaml</groupId>
                <artifactId>opensaml-xacml-saml-api</artifactId>
                <version>${opensaml3.version}</version>
            </dependency>
            <dependency>
                <groupId>org.opensaml</groupId>
                <artifactId>opensaml-xacml-saml-impl</artifactId>
                <version>${opensaml3.version}</version>
            </dependency>
            <dependency>
                <groupId>org.opensaml</groupId>
                <artifactId>opensaml-xmlsec-api</artifactId>
                <version>${opensaml3.version}</version>
            </dependency>
            <dependency>
                <groupId>org.opensaml</groupId>
                <artifactId>opensaml-xmlsec-impl</artifactId>
                <version>${opensaml3.version}</version>
            </dependency>
            <dependency>
                <groupId>net.shibboleth.utilities</groupId>
                <artifactId>java-support</artifactId>
                <version>${shibboleth.version}</version>
            </dependency>
            <!--End of OpenSAML3 dependencies-->
            <dependency>
                <groupId>org.wso2.orbit.joda-time</groupId>
                <artifactId>joda-time</artifactId>
                <version>${joda.wso2.version}</version>
            </dependency>
            <dependency>
                <groupId>xalan</groupId>
                <artifactId>xalan</artifactId>
                <version>${xalan.version}</version>
            </dependency>
            <dependency>
                <groupId>xalan.wso2</groupId>
                <artifactId>xalan</artifactId>
                <version>${xalan.wso2.version}</version>
            </dependency>
            <dependency>
                <groupId>xml-apis</groupId>
                <artifactId>xml-apis</artifactId>
                <version>${xml.apis.version}</version>
            </dependency>
            <dependency>
                <groupId>org.wso2.carbon.identity.agent.sso.java</groupId>
                <artifactId>org.wso2.carbon.identity.sso.agent</artifactId>
                <version>${identity.agent.sso.version}</version>
            </dependency>
            <dependency>
                <groupId>org.wso2.orbit.org.apache.neethi</groupId>
                <artifactId>neethi</artifactId>
                <version>${neethi.wso2.version}</version>
            </dependency>
            <dependency>
                <groupId>org.wso2.orbit.org.opensaml</groupId>
                <artifactId>opensaml</artifactId>
                <version>${opensaml2.wso2.version}</version>
            </dependency>
            <dependency>
                <groupId>org.wso2.carbon</groupId>
                <artifactId>org.wso2.carbon.addressing</artifactId>
                <version>${carbon.kernel.version}</version>
            </dependency>
            <dependency>
                <groupId>org.apache.rampart.wso2</groupId>
                <artifactId>rampart-core</artifactId>
                <version>${rampart.wso2.version}</version>
            </dependency>
            <dependency>
                <groupId>org.apache.rampart.wso2</groupId>
                <artifactId>rampart-policy</artifactId>
                <version>${rampart.wso2.version}</version>
            </dependency>
            <dependency>
                <groupId>org.apache.rampart.wso2</groupId>
                <artifactId>rampart-trust</artifactId>
                <version>${rampart.wso2.version}</version>
            </dependency>
            <dependency>
                <groupId>org.apache.ws.security.wso2</groupId>
                <artifactId>wss4j</artifactId>
                <version>${wss4j.wso2.version}</version>
            </dependency>
            <dependency>
                <groupId>org.apache.httpcomponents.wso2</groupId>
                <artifactId>httpcore</artifactId>
                <version>${httpcore.wso2.version}</version>
            </dependency>
            <dependency>
                <groupId>org.wso2.carbon.identity.user.ws</groupId>
                <artifactId>org.wso2.carbon.um.ws.api.stub</artifactId>
                <version>${identity.user.ws.version}</version>
            </dependency>
            <dependency>
                <groupId>org.wso2.carbon.identity.user.ws</groupId>
                <artifactId>org.wso2.carbon.um.ws.api</artifactId>
                <version>${identity.user.ws.version}</version>
            </dependency>
            <dependency>
                <groupId>org.wso2.carbon.identity</groupId>
                <artifactId>org.wso2.carbon.authenticator.stub</artifactId>
                <version>${carbon.kernel.version}</version>
            </dependency>
            <dependency>
                <groupId>org.wso2.carbon.identity.framework</groupId>
                <artifactId>org.wso2.carbon.identity.entitlement</artifactId>
                <version>${carbon.identity.framework.version}</version>
            </dependency>
            <dependency>
                <groupId>org.wso2.carbon.identity.framework</groupId>
                <artifactId>org.wso2.carbon.identity.entitlement.stub</artifactId>
                <version>${carbon.identity.framework.version}</version>
            </dependency>
            <dependency>
                <groupId>org.wso2.securevault</groupId>
                <artifactId>org.wso2.securevault</artifactId>
                <version>${securevault.wso2.version}</version>
            </dependency>
            <dependency>
                <groupId>org.apache.httpcomponents</groupId>
                <artifactId>httpclient</artifactId>
                <version>${httpclient.version}</version>
            </dependency>
            <dependency>
                <groupId>commons-httpclient</groupId>
                <artifactId>commons-httpclient</artifactId>
                <version>${commons.httpclient.version}</version>
            </dependency>
            <dependency>
                <groupId>org.wso2.is</groupId>
                <artifactId>org.wso2.identity.styles</artifactId>
                <version>${project.version}</version>
            </dependency>
            <dependency>
                <groupId>org.wso2.carbon</groupId>
                <artifactId>org.wso2.carbon.core.ui.feature</artifactId>
                <version>${carbon.kernel.version}</version>
                <type>zip</type>
            </dependency>
            <dependency>
                <groupId>org.wso2.carbon</groupId>
                <artifactId>org.wso2.carbon.core.ui.feature</artifactId>
                <version>${carbon.kernel.version}</version>
            </dependency>
            <dependency>
                <groupId>org.wso2.carbon</groupId>
                <artifactId>org.wso2.carbon.hazelcast</artifactId>
                <version>${carbon.kernel.version}</version>
            </dependency>
            <dependency>
                <groupId>org.wso2.identity</groupId>
                <artifactId>org.wso2.stratos.identity.dashboard.ui</artifactId>
                <version>${stratos.version.221}</version>
            </dependency>
            <dependency>
                <groupId>org.testng</groupId>
                <artifactId>testng</artifactId>
                <version>${testng.version}</version>
                <scope>test</scope>
            </dependency>
            <dependency>
                <groupId>org.wso2.carbon.identity.framework</groupId>
                <artifactId>org.wso2.carbon.user.mgt.stub</artifactId>
                <version>${carbon.identity.framework.version}</version>
            </dependency>
            <dependency>
                <groupId>org.wso2.carbon.identity.inbound.auth.sts</groupId>
                <artifactId>org.wso2.carbon.identity.sts.passive.stub</artifactId>
                <version>${identity.inbound.auth.sts.version}</version>
            </dependency>
            <dependency>
                <groupId>org.wso2.carbon</groupId>
                <artifactId>SecVerifier</artifactId>
                <version>${carbon.kernel.version}</version>
                <type>aar</type>
            </dependency>
            <dependency>
                <groupId>emma</groupId>
                <artifactId>emma</artifactId>
                <version>${emma.version}</version>
            </dependency>
            <dependency>
                <groupId>org.wso2.orbit.com.h2database</groupId>
                <artifactId>h2-engine</artifactId>
                <version>${h2database.wso2.version}</version>
            </dependency>
            <dependency>
                <groupId>org.apache.rampart</groupId>
                <artifactId>rampart</artifactId>
                <type>mar</type>
                <version>${rampart.wso2.version}</version>
            </dependency>
            <dependency>
                <groupId>org.wso2.carbon.identity.framework</groupId>
                <artifactId>org.wso2.carbon.identity.application.mgt.stub</artifactId>
                <version>${carbon.identity.framework.version}</version>
                <scope>compile</scope>
            </dependency>
            <dependency>
                <groupId>org.wso2.carbon.identity.framework</groupId>
                <artifactId>org.wso2.carbon.identity.application.default.auth.sequence.mgt.stub</artifactId>
                <version>${carbon.identity.framework.version}</version>
                <scope>compile</scope>
            </dependency>
            <dependency>
                <groupId>org.wso2.carbon.identity.framework</groupId>
                <artifactId>org.wso2.carbon.identity.functions.library.mgt.stub</artifactId>
                <version>${carbon.identity.framework.version}</version>
                <scope>compile</scope>
            </dependency>
            <dependency>
                <groupId>org.wso2.carbon.identity.framework</groupId>
                <artifactId>org.wso2.carbon.idp.mgt.stub</artifactId>
                <version>${carbon.identity.framework.version}</version>
                <scope>compile</scope>
            </dependency>
            <dependency>
                <groupId>org.wso2.identity</groupId>
                <artifactId>org.wso2.identity.integration.common.clients</artifactId>
                <version>${project.version}</version>
                <scope>compile</scope>
            </dependency>
            <dependency>
                <groupId>org.wso2.identity</groupId>
                <artifactId>org.wso2.identity.integration.common.utils</artifactId>
                <version>${project.version}</version>
                <scope>compile</scope>
            </dependency>
            <dependency>
                <groupId>org.wso2.carbon.identity.inbound.provisioning.scim</groupId>
                <artifactId>org.wso2.carbon.identity.scim.common.stub</artifactId>
                <version>${identity.inbound.provisioning.scim.version}</version>
                <scope>compile</scope>
            </dependency>
            <dependency>
                <groupId>org.wso2.carbon.identity.inbound.provisioning.scim2</groupId>
                <artifactId>org.wso2.carbon.identity.scim2.common</artifactId>
                <version>${identity.inbound.provisioning.scim2.version}</version>
                <scope>compile</scope>
            </dependency>
            <dependency>
                <groupId>org.wso2.carbon.identity.framework</groupId>
                <artifactId>org.wso2.carbon.identity.user.store.configuration.stub</artifactId>
                <version>${carbon.identity.framework.version}</version>
                <scope>compile</scope>
            </dependency>
            <dependency>
                <groupId>org.wso2.carbon.identity.framework</groupId>
                <artifactId>org.wso2.carbon.identity.user.store.count.stub</artifactId>
                <version>${carbon.identity.framework.version}</version>
                <scope>compile</scope>
            </dependency>
            <dependency>
                <groupId>org.wso2.carbon</groupId>
                <artifactId>org.wso2.carbon.user.core</artifactId>
                <version>${carbon.kernel.version}</version>
                <scope>compile</scope>
            </dependency>
            <dependency>
                <groupId>org.wso2.carbon.identity.framework</groupId>
                <artifactId>org.wso2.carbon.identity.mgt</artifactId>
                <version>${carbon.identity.framework.version}</version>
            </dependency>
            <dependency>
                <groupId>org.wso2.carbon.identity.framework</groupId>
                <artifactId>org.wso2.carbon.identity.mgt.stub</artifactId>
                <version>${carbon.identity.framework.version}</version>
                <scope>compile</scope>
            </dependency>
            <dependency>
                <groupId>org.wso2.carbon.identity.framework</groupId>
                <artifactId>org.wso2.carbon.identity.template.mgt</artifactId>
                <version>${carbon.identity.framework.version}</version>
            </dependency>
            <dependency>
                <groupId>org.wso2.carbon.identity.framework</groupId>
                <artifactId>org.wso2.carbon.identity.template.mgt.ui</artifactId>
                <version>${carbon.identity.framework.version}</version>
            </dependency>
            <dependency>
                <groupId>org.wso2.carbon.identity.inbound.auth.saml2</groupId>
                <artifactId>org.wso2.carbon.identity.sso.saml.stub</artifactId>
                <version>${identity.inbound.auth.saml.version}</version>
                <scope>compile</scope>
            </dependency>
            <dependency>
                <groupId>org.wso2.carbon.identity.framework</groupId>
                <artifactId>org.wso2.carbon.claim.mgt.stub</artifactId>
                <version>${carbon.identity.framework.version}</version>
                <scope>compile</scope>
            </dependency>
            <dependency>
                <groupId>org.wso2.carbon.identity.framework</groupId>
                <artifactId>org.wso2.carbon.identity.claim.metadata.mgt.stub</artifactId>
                <version>${carbon.identity.framework.version}</version>
                <scope>compile</scope>
            </dependency>
            <dependency>
                <groupId>org.wso2.carbon.identity.framework</groupId>
                <artifactId>org.wso2.carbon.identity.claim.metadata.mgt</artifactId>
                <version>${carbon.identity.framework.version}</version>
                <scope>compile</scope>
            </dependency>
            <dependency>
                <groupId>org.wso2.carbon.identity.inbound.auth.openid</groupId>
                <artifactId>org.wso2.carbon.identity.provider.openid.stub</artifactId>
                <version>${identity.inbound.auth.openid.version}</version>
                <scope>compile</scope>
            </dependency>
            <dependency>
                <groupId>org.wso2.carbon.identity.association.account</groupId>
                <artifactId>org.wso2.carbon.identity.user.account.association.stub</artifactId>
                <version>${identity.user.account.association.version}</version>
            </dependency>
            <dependency>
                <groupId>org.wso2.carbon.identity.framework</groupId>
                <artifactId>org.wso2.carbon.identity.governance.stub</artifactId>
                <version>${carbon.identity.framework.version}</version>
            </dependency>
            <dependency>
                <groupId>org.wso2.carbon.identity.governance</groupId>
                <artifactId>org.wso2.carbon.identity.recovery</artifactId>
                <version>${identity.governance.version}</version>
            </dependency>
            <dependency>
                <groupId>org.wso2.carbon.deployment</groupId>
                <artifactId>org.wso2.carbon.service.mgt.stub</artifactId>
                <version>${carbon.deployment.version}</version>
                <scope>test</scope>
            </dependency>
            <dependency>
                <groupId>org.wso2.carbon.deployment</groupId>
                <artifactId>org.wso2.carbon.webapp.mgt.stub</artifactId>
                <version>${carbon.deployment.version}</version>
                <scope>test</scope>
            </dependency>
            <dependency>
                <groupId>org.wso2.carbon.automation</groupId>
                <artifactId>org.wso2.carbon.automation.test.utils</artifactId>
                <version>${carbon.automation.version}</version>
            </dependency>
            <dependency>
                <groupId>org.wso2.carbon.automation</groupId>
                <artifactId>org.wso2.carbon.automation.engine</artifactId>
                <version>${carbon.automation.version}</version>
            </dependency>
            <dependency>
                <groupId>org.wso2.carbon.automation</groupId>
                <artifactId>org.wso2.carbon.automation.extensions</artifactId>
                <version>${carbon.automation.version}</version>
                <exclusions>
                    <exclusion>
                        <groupId>com.saucelabs.selenium</groupId> <!-- Exclude Project-E from Project-B -->
                        <artifactId>sauce-ondemand-driver</artifactId>
                    </exclusion>
                    <exclusion>
                        <groupId>com.saucelabs.selenium</groupId> <!-- Exclude Project-E from Project-B -->
                        <artifactId>selenium-client-factory</artifactId>
                    </exclusion>
                </exclusions>
            </dependency>
            <dependency>
                <groupId>org.wso2.carbon.automationutils</groupId>
                <artifactId>org.wso2.carbon.integration.common.extensions</artifactId>
                <version>${carbon.automationutils.version}</version>
            </dependency>
            <dependency>
                <groupId>org.wso2.carbon.automationutils</groupId>
                <artifactId>org.wso2.carbon.integration.common.utils</artifactId>
                <version>${carbon.automationutils.version}</version>
            </dependency>
            <dependency>
                <groupId>org.wso2.carbon.automationutils</groupId>
                <artifactId>org.wso2.carbon.integration.common.admin.client</artifactId>
                <version>${carbon.automationutils.version}</version>
            </dependency>
            <dependency>
                <groupId>org.wso2.is</groupId>
                <artifactId>org.wso2.identity.integration.common.clients</artifactId>
                <version>${project.version}</version>
                <scope>compile</scope>
            </dependency>
            <dependency>
                <groupId>org.wso2.is</groupId>
                <artifactId>org.wso2.identity.integration.common.utils</artifactId>
                <version>${project.version}</version>
                <scope>compile</scope>
            </dependency>
            <dependency>
                <groupId>org.wso2.charon</groupId>
                <artifactId>org.wso2.charon.core</artifactId>
                <version>${charon.orbit.version}</version>
            </dependency>
            <dependency>
                <groupId>org.apache.wink</groupId>
                <artifactId>wink-client</artifactId>
                <version>${apache.wink.version}</version>
            </dependency>
            <dependency>
                <groupId>org.apache.ws.security</groupId>
                <artifactId>wss4j</artifactId>
                <version>${apache.ws.security.version}</version>
            </dependency>
            <dependency>
                <groupId>commons-collections</groupId>
                <artifactId>commons-collections</artifactId>
                <version>${commons-collections.version}</version>
            </dependency>
            <dependency>
                <groupId>org.slf4j</groupId>
                <artifactId>slf4j-simple</artifactId>
                <version>${slf4j.version}</version>
            </dependency>

            <dependency>
                <groupId>org.slf4j</groupId>
                <artifactId>slf4j-log4j12</artifactId>
                <version>${slf4j.version}</version>
            </dependency>
            <dependency>
                <groupId>org.apache.openejb</groupId>
                <artifactId>openejb-core</artifactId>
                <version>${apache.openejb.version}</version>
                <scope>test</scope>
            </dependency>
            <dependency>
                <groupId>org.wso2.orbit.org.apache.httpcomponents</groupId>
                <artifactId>httpclient</artifactId>
                <version>${orbit.version.commons.httpclient}</version>
            </dependency>
            <dependency>
                <groupId>org.apache.axis2.wso2</groupId>
                <artifactId>axis2-client</artifactId>
                <version>${axis2.client.version}</version>
            </dependency>
            <dependency>
                <groupId>org.wso2.orbit.com.nimbusds</groupId>
                <artifactId>nimbus-jose-jwt</artifactId>
                <version>${nimbusds.version}</version>
            </dependency>
            <dependency>
                <groupId>com.nimbusds</groupId>
                <artifactId>oauth2-oidc-sdk</artifactId>
                <version>${nimbus.oidc.sdk.version}</version>
            </dependency>
            <dependency>
                <groupId>org.wso2.orbit.commons-codec</groupId>
                <artifactId>commons-codec</artifactId>
                <version>${commons-codec.version}</version>
            </dependency>
            <dependency>
                <groupId>org.wso2.carbon.identity.framework</groupId>
                <artifactId>org.wso2.carbon.identity.user.registration.stub</artifactId>
                <version>${carbon.identity.framework.version}</version>
            </dependency>
            <dependency>
                <groupId>org.wso2.carbon.identity.framework</groupId>
                <artifactId>org.wso2.carbon.identity.user.profile.stub</artifactId>
                <version>${carbon.identity.framework.version}</version>
            </dependency>
            <dependency>
                <groupId>com.googlecode.javaewah</groupId>
                <artifactId>JavaEWAH</artifactId>
                <version>${javaewah.version}</version>
            </dependency>
            <dependency>
                <groupId>org.wso2.is</groupId>
                <artifactId>org.wso2.carbon.identity.test.integration.service.stubs</artifactId>
                <version>${project.version}</version>
            </dependency>
            <dependency>
                <groupId>org.wso2.carbon.identity.framework</groupId>
                <artifactId>org.wso2.carbon.security.mgt.stub</artifactId>
                <version>${carbon.identity.framework.version}</version>
            </dependency>
            <dependency>
                <groupId>org.jacoco</groupId>
                <artifactId>org.jacoco.agent</artifactId>
                <version>${jacoco.agent.version}</version>
            </dependency>
            <dependency>
                <groupId>org.wso2.carbon</groupId>
                <artifactId>org.wso2.carbon.core.services</artifactId>
                <version>${carbon.kernel.version}</version>
            </dependency>
            <dependency>
                <groupId>org.apache.tomcat.wso2</groupId>
                <artifactId>tomcat</artifactId>
                <version>${org.apache.tomcat.wso2.version}</version>
            </dependency>
            <dependency>
                <groupId>org.opensaml</groupId>
                <artifactId>xmltooling</artifactId>
                <version>${xmltooling.version}</version>
            </dependency>
            <dependency>
                <groupId>org.opensaml</groupId>
                <artifactId>openws</artifactId>
                <version>${openws.version}</version>
            </dependency>
            <dependency>
                <groupId>org.wso2.carbon.identity.framework</groupId>
                <artifactId>org.wso2.carbon.identity.application.mgt</artifactId>
                <version>${carbon.identity.framework.version}</version>
            </dependency>
            <dependency>
                <groupId>org.wso2.carbon.identity.framework</groupId>
                <artifactId>org.wso2.carbon.identity.functions.library.mgt</artifactId>
                <version>${carbon.identity.framework.version}</version>
            </dependency>
            <dependency>
                <groupId>org.wso2.carbon.identity.framework</groupId>
                <artifactId>org.wso2.carbon.identity.user.functionality.mgt</artifactId>
                <version>${carbon.identity.framework.version}</version>
            </dependency>
            <dependency>
                <groupId>xerces</groupId>
                <artifactId>xercesImpl</artifactId>
                <version>${xercesImpl.version}</version>
            </dependency>
            <dependency>
                <groupId>org.wso2.carbon.identity.framework</groupId>
                <artifactId>org.wso2.carbon.identity.application.authentication.framework</artifactId>
                <version>${carbon.identity.framework.version}</version>
            </dependency>
            <dependency>
                <groupId>org.wso2.carbon.identity.framework</groupId>
                <artifactId>org.wso2.carbon.user.mgt.common</artifactId>
                <version>${carbon.identity.framework.version}</version>
            </dependency>
            <dependency>
                <groupId>org.wso2.carbon.identity.framework</groupId>
                <artifactId>org.wso2.carbon.identity.role.mgt.core</artifactId>
                <version>${carbon.identity.framework.version}</version>
            </dependency>
            <dependency>
                <groupId>org.wso2.carbon.identity.framework</groupId>
                <artifactId>org.wso2.carbon.identity.secret.mgt.core</artifactId>
                <version>${carbon.identity.framework.version}</version>
            </dependency>
            <dependency>
                <groupId>org.wso2.carbon.identity.framework</groupId>
                <artifactId>org.wso2.carbon.identity.api.resource.mgt</artifactId>
                <version>${carbon.identity.framework.version}</version>
            </dependency>
            <dependency>
                <groupId>org.wso2.carbon.identity.saml.common</groupId>
                <artifactId>org.wso2.carbon.identity.saml.common.util</artifactId>
                <version>${saml.common.util.version}</version>
            </dependency>
            <dependency>
                <groupId>commons-codec</groupId>
                <artifactId>commons-codec</artifactId>
                <version>${commons.codec.version}</version>
            </dependency>
            <dependency>
                <groupId>org.apache.ws.commons.schema.wso2</groupId>
                <artifactId>XmlSchema</artifactId>
                <version>${XmlSchema.version}</version>
            </dependency>
            <dependency>
                <groupId>wsdl4j.wso2</groupId>
                <artifactId>wsdl4j</artifactId>
                <version>${wsdl4j.version}</version>
            </dependency>
            <dependency>
                <groupId>org.wso2.carbon.analytics-common</groupId>
                <artifactId>org.wso2.carbon.databridge.commons</artifactId>
                <scope>test</scope>
                <version>${carbon.analytics-common.version}</version>
            </dependency>
            <dependency>
                <groupId>org.wso2.carbon.analytics-common</groupId>
                <artifactId>org.wso2.carbon.databridge.core</artifactId>
                <scope>test</scope>
                <version>${carbon.analytics-common.version}</version>
            </dependency>
            <dependency>
                <groupId>org.wso2.carbon.analytics-common</groupId>
                <artifactId>org.wso2.carbon.databridge.receiver.thrift</artifactId>
                <scope>test</scope>
                <version>${carbon.analytics-common.version}</version>
            </dependency>
            <dependency>
                <groupId>org.wso2.carbon.multitenancy</groupId>
                <artifactId>org.wso2.carbon.tenant.mgt.stub</artifactId>
                <version>${carbon.multitenancy.version}</version>
            </dependency>
            <dependency>
                <groupId>commons-pool.wso2</groupId>
                <artifactId>commons-pool</artifactId>
                <version>${commons.pool.wso2.version}</version>
            </dependency>

            <!-- Outbound Authenticators -->
            <dependency>
                <groupId>org.wso2.carbon.identity.outbound.auth.oidc</groupId>
                <artifactId>org.wso2.carbon.identity.application.authenticator.oidc</artifactId>
                <version>${identity.outbound.auth.oidc.version}</version>
            </dependency>
            <dependency>
                <groupId>org.wso2.carbon.identity.outbound.auth.oauth2</groupId>
                <artifactId>org.wso2.carbon.identity.application.authenticator.oauth2</artifactId>
                <version>${identity.outbound.auth.oauth2.version}</version>
            </dependency>
            <dependency>
                <groupId>org.wso2.carbon.identity.outbound.auth.sts.passive</groupId>
                <artifactId>org.wso2.carbon.identity.application.authenticator.passive.sts</artifactId>
                <version>${identity.outbound.auth.passive.sts.version}</version>
            </dependency>
            <dependency>
                <groupId>org.wso2.carbon.identity.outbound.auth.saml2</groupId>
                <artifactId>org.wso2.carbon.identity.application.authenticator.samlsso</artifactId>
                <version>${identity.outbound.auth.samlsso.version}</version>
            </dependency>

            <!-- Social Authenticators -->
            <dependency>
                <groupId>org.wso2.carbon.identity.outbound.auth.facebook</groupId>
                <artifactId>org.wso2.carbon.identity.application.authenticator.facebook</artifactId>
                <version>${social.authenticator.facebook.version}</version>
            </dependency>
            <dependency>
                <groupId>org.wso2.carbon.identity.outbound.auth.google</groupId>
                <artifactId>org.wso2.carbon.identity.application.authenticator.google</artifactId>
                <version>${social.authenticator.google.version}</version>
            </dependency>
            <dependency>
                <groupId>org.wso2.carbon.identity.outbound.auth.live</groupId>
                <artifactId>org.wso2.carbon.identity.application.authenticator.live</artifactId>
                <version>${social.authenticator.windowslive.version}</version>
            </dependency>
            <dependency>
                <groupId>org.wso2.carbon.identity.outbound.auth.apple</groupId>
                <artifactId>org.wso2.carbon.identity.application.authenticator.apple</artifactId>
                <version>${social.authenticator.apple.version}</version>
            </dependency>

            <!-- Provisioning Connectors -->
            <dependency>
                <groupId>org.wso2.carbon.identity.outbound.provisioning.google</groupId>
                <artifactId>org.wso2.carbon.identity.provisioning.connector.google</artifactId>
                <version>${provisioning.connector.google.version}</version>
            </dependency>
            <dependency>
                <groupId>org.wso2.carbon.identity.outbound.provisioning.salesforce</groupId>
                <artifactId>org.wso2.carbon.identity.provisioning.connector.salesforce</artifactId>
                <version>${provisioning.connector.salesforce.version}</version>
            </dependency>
            <dependency>
                <groupId>org.wso2.carbon.identity.outbound.provisioning.scim</groupId>
                <artifactId>org.wso2.carbon.identity.provisioning.connector.scim</artifactId>
                <version>${provisioning.connector.scim.version}</version>
            </dependency>
            <dependency>
                <groupId>org.wso2.carbon.identity.outbound.provisioning.scim2</groupId>
                <artifactId>org.wso2.carbon.identity.provisioning.connector.scim2</artifactId>
                <version>${provisioning.connector.scim2.version}</version>
            </dependency>
            <dependency>
                <groupId>org.wso2.carbon.extension.identity.verification</groupId>
                <artifactId>org.wso2.carbon.extension.identity.verification.mgt.feature</artifactId>
                <version>${identity.verification.version}</version>
            </dependency>
            <dependency>
                <groupId>org.wso2.carbon.extension.identity.verification</groupId>
                <artifactId>org.wso2.carbon.extension.identity.verification.provider.feature</artifactId>
                <version>${identity.verification.version}</version>
            </dependency>
            <dependency>
                <groupId>org.wso2.carbon.extension.identity.verification</groupId>
                <artifactId>org.wso2.carbon.extension.identity.verification.ui.feature</artifactId>
                <version>${identity.verification.version}</version>
            </dependency>

            <!-- Local Authenticators -->
            <dependency>
                <groupId>org.wso2.carbon.identity.application.auth.basic</groupId>
                <artifactId>org.wso2.carbon.identity.application.authenticator.basicauth</artifactId>
                <version>${identity.local.auth.basicauth.version}</version>
            </dependency>
            <dependency>
                <groupId>org.wso2.carbon.identity.local.auth.iwa</groupId>
                <artifactId>org.wso2.carbon.identity.application.authenticator.iwa</artifactId>
                <version>${identity.local.auth.iwa.version}</version>
            </dependency>
            <dependency>
                <groupId>org.wso2.carbon.identity.local.auth.fido</groupId>
                <artifactId>org.wso2.carbon.identity.application.authenticator.fido</artifactId>
                <version>${identity.local.auth.fido.version}</version>
            </dependency>
            <dependency>
                <groupId>org.wso2.carbon.identity.local.auth.fido</groupId>
                <artifactId>org.wso2.carbon.identity.application.authenticator.fido2</artifactId>
                <version>${identity.local.auth.fido.version}</version>
            </dependency>
            <dependency>
                <groupId>org.wso2.carbon.identity.local.auth.fido</groupId>
                <artifactId>org.wso2.carbon.identity.application.authenticator.fido2.server.feature</artifactId>
                <version>${identity.local.auth.fido.version}</version>
            </dependency>
            <dependency>
                <groupId>org.wso2.carbon.identity.application.auth.basic</groupId>
                <artifactId>org.wso2.carbon.identity.application.authenticator.basicauth.jwt</artifactId>
                <version>${identity.local.auth.basicauth.version}</version>
            </dependency>
            <dependency>
                <groupId>org.wso2.carbon.identity.application.auth.basic</groupId>
                <artifactId>org.wso2.carbon.identity.application.authentication.handler.identifier</artifactId>
                <version>${identity.local.auth.basicauth.version}</version>
            </dependency>
            <dependency>
                <groupId>org.wso2.carbon.identity.application.auth.basic</groupId>
                <artifactId>org.wso2.carbon.identity.application.authentication.handler.session</artifactId>
                <version>${identity.local.auth.basicauth.version}</version>
            </dependency>
            <dependency>
                <groupId>org.wso2.carbon.extension.identity.oauth.addons</groupId>
                <artifactId>org.wso2.carbon.identity.oauth2.token.handler.clientauth.mutualtls</artifactId>
                <version>${identity.oauth.addons.version}</version>
            </dependency>

            <!-- Local Authentication API Connector -->
            <dependency>
                <groupId>org.wso2.carbon.identity.local.auth.api</groupId>
                <artifactId>org.wso2.carbon.identity.local.auth.api.core</artifactId>
                <version>${identity.local.auth.api.version}</version>
            </dependency>

            <!-- OAuth2 Grant Type extensions -->
            <dependency>
                <groupId>org.wso2.carbon.extension.identity.oauth2.grantType.jwt</groupId>
                <artifactId>org.wso2.carbon.identity.oauth2.grant.jwt</artifactId>
                <version>${identity.oauth2.jwt.bearer.grant.version}</version>
            </dependency>
            <dependency>
                <groupId>org.wso2.carbon.extension.identity.oauth2.grantType.token.exchange</groupId>
                <artifactId>org.wso2.carbon.identity.oauth2.grant.token.exchange</artifactId>
                <version>${identity.oauth2.token.exchange.grant.version}</version>
            </dependency>

            <!--Conditional authenticator functions-->
            <dependency>
                <groupId>org.wso2.carbon.identity.conditional.auth.functions</groupId>
                <artifactId>org.wso2.carbon.identity.conditional.auth.functions.user</artifactId>
                <version>${conditional.authentication.functions.version}</version>
            </dependency>
            <dependency>
                <groupId>org.wso2.carbon.identity.conditional.auth.functions</groupId>
                <artifactId>org.wso2.carbon.identity.conditional.auth.functions.notification</artifactId>
                <version>${conditional.authentication.functions.version}</version>
            </dependency>
            <dependency>
                <groupId>org.wso2.carbon.identity.conditional.auth.functions</groupId>
                <artifactId>org.wso2.carbon.identity.conditional.auth.functions.analytics</artifactId>
                <version>${conditional.authentication.functions.version}</version>
            </dependency>
            <dependency>
                <groupId>org.wso2.carbon.identity.conditional.auth.functions</groupId>
                <artifactId>org.wso2.carbon.identity.conditional.auth.functions.choreo</artifactId>
                <version>${conditional.authentication.functions.version}</version>
            </dependency>
            <!-- Other Connectors packed with IS -->
            <dependency>
                <groupId>org.wso2.carbon.extension.identity.authenticator.outbound.emailotp</groupId>
                <artifactId>org.wso2.carbon.identity.authenticator.emailotp</artifactId>
                <version>${authenticator.emailotp.version}</version>
            </dependency>
            <dependency>
                <groupId>org.wso2.carbon.extension.identity.authenticator.outbound.smsotp</groupId>
                <artifactId>org.wso2.carbon.extension.identity.authenticator.smsotp.connector</artifactId>
                <version>${authenticator.smsotp.version}</version>
            </dependency>
            <dependency>
                <groupId>org.wso2.carbon.identity.local.auth.magiclink</groupId>
                <artifactId>org.wso2.carbon.identity.application.authenticator.magiclink</artifactId>
                <version>${authenticator.magiclink.version}</version>
            </dependency>
            <dependency>
                <groupId>org.wso2.carbon.identity.local.auth.magiclink</groupId>
                <artifactId>org.wso2.carbon.identity.local.auth.magiclink.server.feature</artifactId>
                <version>${authenticator.magiclink.version}</version>
            </dependency>
            <dependency>
                <groupId>org.wso2.carbon.identity.local.auth.emailotp</groupId>
                <artifactId>org.wso2.carbon.identity.local.auth.emailotp</artifactId>
                <version>${authenticator.local.auth.emailotp.version}</version>
            </dependency>
            <dependency>
                <groupId>org.wso2.carbon.identity.local.auth.smsotp</groupId>
                <artifactId>org.wso2.carbon.identity.local.auth.smsotp.feature</artifactId>
                <version>${authenticator.local.auth.smsotp.version}</version>
            </dependency>
            <dependency>
                <groupId>org.wso2.carbon.identity.local.auth.emailotp</groupId>
                <artifactId>org.wso2.carbon.identity.local.auth.emailotp.server.feature</artifactId>
                <version>${authenticator.local.auth.emailotp.version}</version>
            </dependency>
            <dependency>
                <groupId>org.wso2.carbon.identity.auth.otp.commons</groupId>
                <artifactId>org.wso2.carbon.identity.auth.otp.core</artifactId>
                <version>${authenticator.auth.otp.commons.version}</version>
            </dependency>
            <dependency>
                <groupId>org.wso2.carbon.identity.auth.otp.commons</groupId>
                <artifactId>org.wso2.carbon.identity.auth.otp.core.server.feature</artifactId>
                <version>${authenticator.auth.otp.commons.version}</version>
            </dependency>
            <dependency>
                <groupId>org.wso2.carbon.extension.identity.authenticator.outbound.twitter</groupId>
                <artifactId>org.wso2.carbon.extension.identity.authenticator.twitter.connector</artifactId>
                <version>${authenticator.twitter.version}</version>
            </dependency>
            <dependency>
                <groupId>org.wso2.carbon.extension.identity.authenticator.outbound.office365</groupId>
                <artifactId>org.wso2.carbon.extension.identity.authenticator.office3620connector</artifactId>
                <version>${authenticator.office365.version}</version>
            </dependency>
            <dependency>
                <groupId>org.wso2.carbon.extension.identity.authenticator.outbound.totp</groupId>
                <artifactId>org.wso2.carbon.extension.identity.authenticator.totp.connector</artifactId>
                <version>${authenticator.totp.version}</version>
            </dependency>
            <dependency>
                <groupId>org.wso2.carbon.extension.identity.authenticator.outbound.backupcode</groupId>
                <artifactId>org.wso2.carbon.extension.identity.authenticator.backupcode.connector</artifactId>
                <version>${authenticator.backupcode.version}</version>
            </dependency>
            <dependency>
                <groupId>org.wso2.carbon.extension.identity.authenticator.outbound.x509Certificate</groupId>
                <artifactId>org.wso2.carbon.extension.identity.authenticator.x509Certificate.connector</artifactId>
                <version>${authenticator.x509.version}</version>
            </dependency>

            <!--Hash providers-->
            <dependency>
                <groupId>org.wso2.carbon.identity.hash.provider.pbkdf2</groupId>
                <artifactId>org.wso2.carbon.identity.hash.provider.pbkdf2.server.feature</artifactId>
                <version>${hashprovider.pbkdf2.version}</version>
            </dependency>

            <!-- API server and API user common dependencies -->
            <dependency>
                <groupId>org.wso2.carbon.identity.server.api</groupId>
                <artifactId>org.wso2.carbon.identity.api.server.common</artifactId>
                <version>${identity.server.api.version}</version>
            </dependency>
            <dependency>
                <groupId>org.wso2.carbon.identity.user.api</groupId>
                <artifactId>org.wso2.carbon.identity.api.user.common</artifactId>
                <version>${identity.user.api.version}</version>
            </dependency>

            <!--
                Dependencies from this point is used in p2 profile gen, added here to get them updated along with
                versions plugin (version plugin only reads the dependencies in dependencyManagement,
                and dependencies section)
            -->
            <dependency>
                <groupId>org.wso2.carbon.healthcheck</groupId>
                <artifactId>org.wso2.carbon.healthcheck.server.feature</artifactId>
                <version>${carbon.healthcheck.version}</version>
            </dependency>
            <dependency>
                <groupId>org.wso2.carbon.identity.carbon.auth.saml2</groupId>
                <artifactId>org.wso2.carbon.identity.authenticator.saml2.sso.feature</artifactId>
                <version>${identity.carbon.auth.saml2.version}</version>
                <type>zip</type>
            </dependency>
            <dependency>
                <groupId>org.wso2.carbon.identity.local.auth.requestpath.basic</groupId>
                <artifactId>org.wso2.carbon.identity.application.authenticator.requestpath.basicauth.server.feature
                </artifactId>
                <version>${identity.outbound.auth.requestpath.basicauth.version}</version>
            </dependency>
            <dependency>
                <groupId>org.wso2.carbon.identity.carbon.auth.mutualssl</groupId>
                <artifactId>org.wso2.carbon.identity.authenticator.mutualssl.feature</artifactId>
                <version>${identity.carbon.auth.mutual.ssl.version}</version>
            </dependency>
            <dependency>
                <groupId>org.wso2.carbon.identity.userstore.remote</groupId>
                <artifactId>org.wso2.carbon.identity.user.store.remote.feature</artifactId>
                <version>${identity.userstore.remote.version}</version>
            </dependency>
            <dependency>
                <groupId>org.wso2.carbon.identity.carbon.auth.iwa</groupId>
                <artifactId>org.wso2.carbon.identity.authenticator.iwa.feature</artifactId>
                <version>${identity.carbon.auth.iwa.version}</version>
            </dependency>
            <dependency>
                <groupId>org.wso2.carbon.identity.local.auth.requestpath.oauth</groupId>
                <artifactId>org.wso2.carbon.identity.application.authenticator.requestpath.oauth.server.feature
                </artifactId>
                <version>${identity.outbound.auth.requestpath.oauth.version}</version>
            </dependency>
            <dependency>
                <groupId>org.wso2.carbon.identity.tool.validator.sso.saml2</groupId>
                <artifactId>org.wso2.carbon.identity.tools.saml.validator.feature</artifactId>
                <version>${identity.tool.samlsso.validator.version}</version>
            </dependency>
            <dependency>
                <groupId>org.wso2.carbon.identity.datapublisher.authentication</groupId>
                <artifactId>org.wso2.carbon.identity.data.publisher.application.authentication.server.feature
                </artifactId>
                <version>${identity.data.publisher.authentication.version}</version>
            </dependency>
            <dependency>
                <groupId>org.wso2.carbon.identity.data.publisher.oauth</groupId>
                <artifactId>org.wso2.carbon.identity.data.publisher.oauth.server.feature</artifactId>
                <version>${identity.data.publisher.oauth.version}</version>
            </dependency>
            <dependency>
                <groupId>org.wso2.carbon.identity.data.publisher.audit</groupId>
                <artifactId>org.wso2.carbon.identity.data.publisher.audit.user.operation.server.feature</artifactId>
                <version>${identity.data.publisher.audit.version}</version>
            </dependency>
            <dependency>
                <groupId>org.wso2.carbon.identity.auth.rest</groupId>
                <artifactId>org.wso2.carbon.identity.auth.server.feature</artifactId>
                <version>${identity.carbon.auth.rest.version}</version>
            </dependency>
            <dependency>
                <groupId>org.wso2.carbon.identity.auth.rest</groupId>
                <artifactId>org.wso2.carbon.identity.cors.server.feature</artifactId>
                <version>${identity.carbon.auth.rest.version}</version>
            </dependency>
            <dependency>
                <groupId>org.wso2.carbon.identity.event.handler.accountlock</groupId>
                <artifactId>org.wso2.carbon.identity.handler.event.account.lock.feature</artifactId>
                <version>${identity.event.handler.account.lock.version}</version>
            </dependency>
            <dependency>
                <groupId>org.wso2.carbon.identity.event.handler.notification</groupId>
                <artifactId>org.wso2.carbon.email.mgt.feature</artifactId>
                <version>${identity.event.handler.notification.version}</version>
            </dependency>
            <dependency>
                <groupId>org.wso2.carbon.identity.metadata.saml2</groupId>
                <artifactId>org.wso2.carbon.identity.idp.metadata.saml2.server.feature</artifactId>
                <version>${identity.metadata.saml.version}</version>
            </dependency>
            <dependency>
                <groupId>org.wso2.carbon.identity.saml.common</groupId>
                <artifactId>org.wso2.carbon.identity.saml.common.util.feature</artifactId>
                <version>${saml.common.util.version}</version>
            </dependency>
            <dependency>
                <groupId>org.wso2.identity.apps</groupId>
                <artifactId>org.wso2.identity.apps.common.server.feature</artifactId>
                <version>${identity.apps.core.version}</version>
            </dependency>
            <dependency>
                <groupId>org.wso2.identity.apps</groupId>
                <artifactId>org.wso2.identity.apps.console.server.feature</artifactId>
                <version>${identity.apps.console.version}</version>
            </dependency>
            <dependency>
                <groupId>org.wso2.identity.apps</groupId>
                <artifactId>org.wso2.identity.apps.myaccount.server.feature</artifactId>
                <version>${identity.apps.myaccount.version}</version>
            </dependency>
            <dependency>
                <groupId>org.wso2.identity.apps</groupId>
                <artifactId>org.wso2.identity.apps.authentication.portal.server.feature</artifactId>
                <version>${identity.apps.core.version}</version>
            </dependency>
            <dependency>
                <groupId>org.wso2.identity.apps</groupId>
                <artifactId>org.wso2.identity.apps.recovery.portal.server.feature</artifactId>
                <version>${identity.apps.core.version}</version>
            </dependency>
            <dependency>
                <groupId>org.wso2.identity.apps</groupId>
                <artifactId>org.wso2.identity.apps.x509certificate.portal.server.feature</artifactId>
                <version>${identity.apps.core.version}</version>
            </dependency>

            <dependency>
                <groupId>org.wso2.carbon.identity.application.authz.xacml</groupId>
                <artifactId>org.wso2.carbon.identity.application.authz.xacml.server.feature</artifactId>
                <version>${identity.app.authz.xacml.version}</version>
            </dependency>
            <dependency>
                <groupId>org.wso2.carbon.extension.identity.oauth.addons</groupId>
                <artifactId>org.wso2.carbon.identity.oauth2.validators.xacml.server.feature</artifactId>
                <version>${identity.oauth.addons.version}</version>
            </dependency>
            <dependency>
                <groupId>org.wso2.carbon.identity.outbound.auth.oauth2</groupId>
                <artifactId>org.wso2.carbon.identity.outbound.auth.oauth2.server.feature</artifactId>
                <version>${identity.outbound.auth.oauth2.version}</version>
            </dependency>
            <dependency>
                <groupId>org.apache.felix</groupId>
                <artifactId>org.apache.felix.scr.ds-annotations</artifactId>
                <version>${ds-annotations.version}</version>
            </dependency>
            <dependency>
                <groupId>org.wso2.carbon.consent.mgt</groupId>
                <artifactId>org.wso2.carbon.consent.mgt.feature</artifactId>
                <version>${carbon.consent.mgt.version}</version>
            </dependency>
            <dependency>
                <groupId>org.wso2.carbon.identity.framework</groupId>
                <artifactId>org.wso2.carbon.identity.consent.mgt</artifactId>
                <version>${carbon.identity.framework.version}</version>
            </dependency>
            <dependency>
                <groupId>org.wso2.carbon.utils</groupId>
                <artifactId>org.wso2.carbon.database.utils</artifactId>
                <version>${carbon.database.utils.version}</version>
            </dependency>
            <dependency>
                <groupId>org.wso2.carbon.registry</groupId>
                <artifactId>org.wso2.carbon.registry.properties.stub</artifactId>
                <version>${carbon.registry.version}</version>
            </dependency>
            <dependency>
                <groupId>org.wso2.carbon.extension.identity.x509certificate</groupId>
                <artifactId>org.wso2.carbon.extension.identity.x509Certificate.validation.server.feature</artifactId>
                <version>${org.wso2.carbon.extension.identity.x509certificate.version}</version>
            </dependency>
            <dependency>
                <groupId>org.wso2.carbon.extension.identity.x509certificate</groupId>
                <artifactId>org.wso2.carbon.extension.identity.x509Certificate.valve</artifactId>
                <version>${org.wso2.carbon.extension.identity.x509certificate.version}</version>
            </dependency>
            <dependency>
                <groupId>org.wso2.carbon.identity.conditional.auth.functions</groupId>
                <artifactId>org.wso2.carbon.identity.conditional.auth.functions.server.feature</artifactId>
                <version>${conditional.authentication.functions.version}</version>
            </dependency>
            <dependency>
                <groupId>org.wso2.carbon.identity.framework</groupId>
                <artifactId>org.wso2.carbon.identity.template.mgt.server.feature</artifactId>
                <version>${carbon.identity.framework.version}</version>
            </dependency>
            <dependency>
                <groupId>org.wso2.carbon.identity.framework</groupId>
                <artifactId>org.wso2.carbon.identity.template.mgt.feature</artifactId>
                <version>${carbon.identity.framework.version}</version>
            </dependency>
            <dependency>
                <groupId>org.wso2.carbon.identity.framework</groupId>
                <artifactId>org.wso2.carbon.identity.cors.mgt.server.feature</artifactId>
                <version>${carbon.identity.framework.version}</version>
            </dependency>
            <dependency>
                <groupId>org.wso2.carbon.identity.framework</groupId>
                <artifactId>org.wso2.carbon.identity.user.functionality.mgt.feature</artifactId>
                <version>${carbon.identity.framework.version}</version>
            </dependency>
            <dependency>
                <groupId>org.wso2.carbon.identity.framework</groupId>
                <artifactId>org.wso2.carbon.identity.multi.attribute.login.mgt.server.feature</artifactId>
                <version>${carbon.identity.framework.version}</version>
            </dependency>
            <dependency>
                <groupId>org.wso2.carbon.identity.framework</groupId>
                <artifactId>org.wso2.carbon.identity.unique.claim.mgt.server.feature</artifactId>
                <version>${carbon.identity.framework.version}</version>
            </dependency>
            <dependency>
                <groupId>org.wso2.carbon.identity.framework</groupId>
                <artifactId>org.wso2.carbon.identity.api.resource.mgt.server.feature</artifactId>
                <version>${carbon.identity.framework.version}</version>
            </dependency>
            <dependency>
                <groupId>org.wso2.carbon.identity.governance</groupId>
                <artifactId>org.wso2.carbon.identity.multi.attribute.login.service.server.feature</artifactId>
                <version>${identity.governance.version}</version>
            </dependency>
            <dependency>
                <groupId>org.wso2.carbon.identity.framework</groupId>
                <artifactId>org.wso2.carbon.identity.central.log.mgt</artifactId>
                <version>${carbon.identity.framework.version}</version>
            </dependency>
            <dependency>
                <groupId>org.wso2.carbon.identity.branding.preference.management</groupId>
                <artifactId>org.wso2.carbon.identity.branding.preference.management.core</artifactId>
                <version>${identity.branding.preference.management.version}</version>
            </dependency>
            <dependency>
                <groupId>org.wso2.carbon.identity.framework</groupId>
                <artifactId>org.wso2.carbon.identity.input.validation.mgt</artifactId>
                <version>${carbon.identity.framework.version}</version>
            </dependency>
            <dependency>
                <groupId>org.wso2.carbon.identity.framework</groupId>
                <artifactId>org.wso2.carbon.identity.input.validation.mgt.server.feature</artifactId>
                <version>${carbon.identity.framework.version}</version>
            </dependency>
            <dependency>
                <groupId>org.wso2.carbon.identity.framework</groupId>
                <artifactId>org.wso2.carbon.identity.client.attestation.mgt</artifactId>
                <version>${carbon.identity.framework.version}</version>
            </dependency>
            <dependency>
                <groupId>org.wso2.carbon.identity.framework</groupId>
                <artifactId>org.wso2.carbon.identity.client.attestation.mgt.server.feature</artifactId>
                <version>${carbon.identity.framework.version}</version>
            </dependency>
            <dependency>
                <groupId>org.wso2.carbon.identity.framework</groupId>
                <artifactId>org.wso2.carbon.identity.trusted.app.mgt</artifactId>
                <version>${carbon.identity.framework.version}</version>
            </dependency>
            <dependency>
                <groupId>org.wso2.carbon.identity.framework</groupId>
                <artifactId>org.wso2.carbon.identity.trusted.app.mgt.server.feature</artifactId>
                <version>${carbon.identity.framework.version}</version>
            </dependency>
            <dependency>
                <groupId>org.wso2.carbon.identity.framework</groupId>
                <artifactId>org.wso2.carbon.identity.consent.server.configs.mgt</artifactId>
                <version>${carbon.identity.framework.version}</version>
            </dependency>
            <dependency>
                <groupId>org.wso2.carbon.identity.framework</groupId>
                <artifactId>org.wso2.carbon.identity.consent.server.configs.mgt.server.feature</artifactId>
                <version>${carbon.identity.framework.version}</version>
            </dependency>
            <dependency>
                <groupId>org.wso2.carbon.identity.organization.management</groupId>
                <artifactId>org.wso2.carbon.identity.organization.management.server.feature</artifactId>
                <version>${identity.org.mgt.version}</version>
            </dependency>
            <dependency>
                <groupId>org.wso2.carbon.identity.organization.management.core</groupId>
                <artifactId>org.wso2.carbon.identity.organization.management.core.server.feature</artifactId>
                <version>${identity.org.mgt.core.version}</version>
            </dependency>
            <dependency>
                <groupId>org.wso2.carbon.identity.auth.organization.login</groupId>
                <artifactId>org.wso2.carbon.identity.auth.organization.login.server.feature</artifactId>
                <version>${identity.organization.login.version}</version>
            </dependency>
            <dependency>
                <groupId>org.wso2.carbon.extension.identity.oauth2.grantType.organizationswitch</groupId>
                <artifactId>org.wso2.carbon.identity.oauth2.grant.organizationswitch.server.feature</artifactId>
                <version>${identity.oauth2.grant.organizationswitch.version}</version>
            </dependency>
            <dependency>
                <groupId>org.wso2.carbon.identity.outbound.provisioning.scim2</groupId>
                <artifactId>org.wso2.carbon.identity.provisioning.connector.scim2.server.feature</artifactId>
                <version>${provisioning.connector.scim2.version}</version>
            </dependency>
            <dependency>
                <groupId>org.wso2.carbon.extension.identity.verification</groupId>
                <artifactId>org.wso2.carbon.extension.identity.verification.mgt</artifactId>
                <version>${identity.verification.version}</version>
            </dependency>
            <dependency>
                <groupId>org.wso2.carbon.extension.identity.verification</groupId>
                <artifactId>org.wso2.carbon.extension.identity.verification.provider</artifactId>
                <version>${identity.verification.version}</version>
            </dependency>
            <dependency>
                <groupId>org.wso2.carbon.extension.identity.verification</groupId>
                <artifactId>org.wso2.carbon.extension.identity.verification.ui</artifactId>
                <version>${identity.verification.version}</version>
            </dependency>
            <dependency>
                <groupId>org.wso2.carbon.extension.identity.oauth.addons</groupId>
                <artifactId>org.wso2.carbon.identity.oauth2.token.handler.clientauth.jwt</artifactId>
                <version>${identity.oauth.addons.version}</version>
            </dependency>

            <dependency>
                <groupId>org.wso2.msf4j</groupId>
                <artifactId>msf4j-core</artifactId>
                <version>${msf4j.version}</version>
            </dependency>
            <dependency>
                <groupId>org.wso2.msf4j</groupId>
                <artifactId>msf4j-microservice</artifactId>
                <version>${msf4j.version}</version>
            </dependency>
            <dependency>
                <groupId>org.apache.velocity</groupId>
                <artifactId>velocity</artifactId>
                <version>${org.apache.velocity.version}</version>
            </dependency>
            <dependency>
                <groupId>io.rest-assured</groupId>
                <artifactId>rest-assured</artifactId>
                <version>${rest.assured.version}</version>
                <scope>test</scope>
            </dependency>
            <dependency>
                <groupId>io.rest-assured</groupId>
                <artifactId>json-path</artifactId>
                <version>${rest.assured.version}</version>
                <scope>test</scope>
            </dependency>
            <dependency>
                <groupId>io.rest-assured</groupId>
                <artifactId>xml-path</artifactId>
                <version>${rest.assured.version}</version>
                <scope>test</scope>
            </dependency>
            <dependency>
                <groupId>io.rest-assured</groupId>
                <artifactId>rest-assured-all</artifactId>
                <version>${rest.assured.version}</version>
                <scope>test</scope>
            </dependency>
            <dependency>
                <groupId>io.swagger</groupId>
                <artifactId>swagger-annotations</artifactId>
                <version>${swagger-core-version}</version>
                <scope>test</scope>
            </dependency>
            <dependency>
                <groupId>com.atlassian.oai</groupId>
                <artifactId>swagger-request-validator-restassured</artifactId>
                <version>${swagger-request-validator.version}</version>
                <scope>test</scope>
            </dependency>
            <dependency>
                <groupId>org.xmlunit</groupId>
                <artifactId>xmlunit-core</artifactId>
                <version>${org.xmlunit.version}</version>
                <scope>test</scope>
            </dependency>
            <dependency>
                <groupId>org.wso2.identity.apps</groupId>
                <artifactId>identity-apps-cypress-tests</artifactId>
                <version>${identity.apps.tests.version}</version>
            </dependency>
            <dependency>
                <groupId>org.codehaus.jackson</groupId>
                <artifactId>jackson-core-asl</artifactId>
                <version>${jackson-core-asl.version}</version>
                <scope>compile</scope>
            </dependency>
            <dependency>
                <groupId>com.fasterxml.jackson.core</groupId>
                <artifactId>jackson-core</artifactId>
                <version>${com.fasterxml.jackson.version}</version>
            </dependency>
            <dependency>
                <groupId>com.fasterxml.jackson.core</groupId>
                <artifactId>jackson-annotations</artifactId>
                <version>${com.fasterxml.jackson.version}</version>
            </dependency>
            <dependency>
                <groupId>com.fasterxml.jackson.core</groupId>
                <artifactId>jackson-databind</artifactId>
                <version>${com.fasterxml.jackson.databind.version}</version>
            </dependency>
            <dependency>
                <groupId>org.apache.log4j.wso2</groupId>
                <artifactId>log4j</artifactId>
                <version>${org.apache.log4j.wso2.version}</version>
                <exclusions>
                    <exclusion>
                        <groupId>log4j</groupId>
                        <artifactId>log4j</artifactId>
                    </exclusion>
                </exclusions>
            </dependency>
            <!-- Pax Logging -->
            <dependency>
                <groupId>org.wso2.org.ops4j.pax.logging</groupId>
                <artifactId>pax-logging-api</artifactId>
                <version>${pax.logging.api.version}</version>
            </dependency>
            <dependency>
                <groupId>org.apache.logging.log4j</groupId>
                <artifactId>log4j-jul</artifactId>
                <version>${org.apache.logging.log4j.version}</version>
                <scope>test</scope>
            </dependency>
            <dependency>
                <groupId>org.apache.logging.log4j</groupId>
                <artifactId>log4j-core</artifactId>
                <version>${org.apache.logging.log4j.version}</version>
                <scope>test</scope>
            </dependency>
            <dependency>
                <groupId>commons-logging</groupId>
                <artifactId>commons-logging</artifactId>
                <version>1.2</version>
                <scope>test</scope>
            </dependency>
            <dependency>
                <groupId>commons-lang.wso2</groupId>
                <artifactId>commons-lang</artifactId>
                <version>${commons-lang.wso2.version}</version>
                <scope>test</scope>
            </dependency>
            <dependency>
                <groupId>org.wso2.is</groupId>
                <artifactId>org.wso2.carbon.identity.test.integration.service</artifactId>
                <version>${project.version}</version>
            </dependency>
            <dependency>
                <groupId>org.apache.directory.server</groupId>
                <artifactId>apacheds-core-constants</artifactId>
                <version>${apacheds.core.version}</version>
                <scope>test</scope>
            </dependency>
            <dependency>
                <groupId>org.apache.directory.server</groupId>
                <artifactId>apacheds-core</artifactId>
                <version>${apacheds.core.version}</version>
                <scope>test</scope>
            </dependency>
            <dependency>
                <groupId>org.apache.directory.server</groupId>
                <artifactId>apacheds-core-api</artifactId>
                <version>${apacheds.core.version}</version>
                <scope>test</scope>
            </dependency>
            <dependency>
                <groupId>org.apache.directory.server</groupId>
                <artifactId>apacheds-jdbm-partition</artifactId>
                <version>${apacheds.core.version}</version>
                <scope>test</scope>
            </dependency>
            <dependency>
                <groupId>org.apache.directory.server</groupId>
                <artifactId>apacheds-ldif-partition</artifactId>
                <version>${apacheds.core.version}</version>
                <scope>test</scope>
            </dependency>
            <dependency>
                <groupId>org.apache.directory.server</groupId>
                <artifactId>apacheds-protocol-ldap</artifactId>
                <version>${apacheds.core.version}</version>
                <scope>test</scope>
            </dependency>
            <dependency>
                <groupId>org.apache.directory.server</groupId>
                <artifactId>apacheds-protocol-shared</artifactId>
                <version>${apacheds.core.version}</version>
                <scope>test</scope>
            </dependency>
            <dependency>
                <groupId>org.apache.directory.server</groupId>
                <artifactId>apacheds-xdbm-partition</artifactId>
                <version>${apacheds.core.version}</version>
                <scope>test</scope>
            </dependency>
            <dependency>
                <groupId>org.apache.directory.api</groupId>
                <artifactId>api-all</artifactId>
                <version>${apacheds.api.version}</version>
                <scope>test</scope>
            </dependency>
            <dependency>
                <groupId>org.wso2.carbon.identity.governance</groupId>
                <artifactId>org.wso2.carbon.identity.user.onboard.core.service</artifactId>
                <version>${identity.governance.version}</version>
            </dependency>
            <dependency>
                <groupId>org.wso2.carbon.extension.identity.authenticator.utils</groupId>
                <artifactId>org.wso2.carbon.extension.identity.helper</artifactId>
                <version>${identity.extension.utils}</version>
            </dependency>
        </dependencies>
    </dependencyManagement>

    <profiles>
        <profile>
            <id>Sign-Artifacts</id>
            <activation>
                <property>
                    <name>sign</name>
                </property>
            </activation>
            <build>
                <plugins>
                    <plugin>
                        <groupId>org.apache.maven.plugins</groupId>
                        <artifactId>maven-gpg-plugin</artifactId>
                        <version>1.0-alpha-3</version>
                        <executions>
                            <execution>
                                <id>sign-artifacts</id>
                                <phase>verify</phase>
                                <goals>
                                    <goal>sign</goal>
                                </goals>
                            </execution>
                        </executions>
                    </plugin>
                </plugins>
            </build>
        </profile>
        <profile>
            <id>wso2-release</id>
            <build>
                <plugins>
                    <plugin>
                        <groupId>org.apache.maven.plugins</groupId>
                        <artifactId>maven-javadoc-plugin</artifactId>
                        <version>2.10.1</version>
                        <executions>
                            <execution>
                                <id>attach-javadocs</id>
                                <goals>
                                    <goal>jar</goal>
                                </goals>
                                <configuration> <!-- add this to disable checking -->
                                    <additionalparam>-Xdoclint:none</additionalparam>
                                    <source>8</source>
                                </configuration>
                            </execution>
                        </executions>
                    </plugin>
                </plugins>
            </build>
        </profile>

    </profiles>

    <properties>

        <!--Carbon Identity Framework Version-->
        <carbon.identity.framework.version>7.3.46</carbon.identity.framework.version>
        <carbon.identity.framework.version.range>[5.14.67, 8.0.0)</carbon.identity.framework.version.range>

        <!--SAML Common Utils Version-->
        <saml.common.util.version>1.4.0</saml.common.util.version>
        <saml.common.util.version.range>[1.0.0,2.0.0)</saml.common.util.version.range>

        <!--Carbon Consent Version-->
        <carbon.consent.mgt.version>2.6.2</carbon.consent.mgt.version>

        <!--Identity Governance Version-->
        <identity.governance.version>1.10.4</identity.governance.version>

        <!--Identity Carbon Versions-->
        <identity.carbon.auth.saml2.version>5.9.4</identity.carbon.auth.saml2.version>
        <identity.carbon.auth.mutual.ssl.version>5.5.0</identity.carbon.auth.mutual.ssl.version>
        <identity.carbon.auth.iwa.version>5.5.0</identity.carbon.auth.iwa.version>
        <identity.carbon.auth.rest.version>1.9.13</identity.carbon.auth.rest.version>


        <!-- Identity Inbound Versions   -->
        <identity.inbound.auth.saml.version>5.11.42</identity.inbound.auth.saml.version>
        <identity.inbound.auth.oauth.version>7.0.120</identity.inbound.auth.oauth.version>
        <identity.inbound.auth.openid.version>5.10.2</identity.inbound.auth.openid.version>
        <identity.inbound.auth.sts.version>5.11.7</identity.inbound.auth.sts.version>
        <identity.inbound.provisioning.scim.version>5.7.7</identity.inbound.provisioning.scim.version>
        <identity.inbound.provisioning.scim2.version>3.4.87</identity.inbound.provisioning.scim2.version>

        <!-- Identity User Versions -->
        <identity.user.account.association.version>5.5.8</identity.user.account.association.version>
        <identity.user.ws.version>5.8.3</identity.user.ws.version>

        <!-- Identity Userstore Versions -->
        <identity.userstore.remote.version>5.2.5</identity.userstore.remote.version>

        <!-- Identity Data Publisher Versions -->
        <identity.data.publisher.authentication.version>5.7.1</identity.data.publisher.authentication.version>
        <identity.data.publisher.oauth.version>1.7.2</identity.data.publisher.oauth.version>
        <identity.data.publisher.audit.version>1.4.4</identity.data.publisher.audit.version>

        <!-- Identity Event Handler Versions -->
        <identity.event.handler.account.lock.version>1.9.9</identity.event.handler.account.lock.version>
        <identity.event.handler.notification.version>1.8.26</identity.event.handler.notification.version>

        <!--<identity.agent.entitlement.proxy.version>5.1.1</identity.agent.entitlement.proxy.version>-->
        <!--<identity.carbon.auth.signedjwt.version>5.1.1</identity.carbon.auth.signedjwt.version>-->
        <!--<identity.userstore.cassandra.version>5.1.1</identity.userstore.cassandra.version>-->
        <!--<identity.agent-entitlement-filter.version>5.1.1</identity.agent-entitlement-filter.version>-->

        <!-- Authenticator Versions -->
        <identity.outbound.auth.oidc.version>5.12.11</identity.outbound.auth.oidc.version>
        <identity.outbound.auth.oauth2.version>1.0.12</identity.outbound.auth.oauth2.version>
        <identity.outbound.auth.passive.sts.version>5.5.1</identity.outbound.auth.passive.sts.version>
        <identity.outbound.auth.samlsso.version>5.9.3</identity.outbound.auth.samlsso.version>
        <identity.outbound.auth.requestpath.basicauth.version>5.5.5</identity.outbound.auth.requestpath.basicauth.version>
        <identity.outbound.auth.requestpath.oauth.version>5.5.6</identity.outbound.auth.requestpath.oauth.version>

        <!-- Social Authenticator Versions -->
        <social.authenticator.facebook.version>5.2.14</social.authenticator.facebook.version>
        <social.authenticator.google.version>5.2.15</social.authenticator.google.version>
        <social.authenticator.windowslive.version>5.2.3</social.authenticator.windowslive.version>
        <social.authenticator.apple.version>1.0.6</social.authenticator.apple.version>
        <social.authenticator.github.version>1.1.14</social.authenticator.github.version>

        <!-- Provisioning connector Versions -->
        <provisioning.connector.google.version>5.2.4</provisioning.connector.google.version>
        <provisioning.connector.salesforce.version>5.2.6</provisioning.connector.salesforce.version>
        <provisioning.connector.scim.version>5.3.2</provisioning.connector.scim.version>
        <provisioning.connector.scim2.version>2.0.6</provisioning.connector.scim2.version>

        <!-- Local Authenticator Versions -->
        <identity.local.auth.basicauth.version>6.8.15</identity.local.auth.basicauth.version>
        <identity.local.auth.fido.version>5.4.13</identity.local.auth.fido.version>
        <identity.local.auth.iwa.version>5.4.5</identity.local.auth.iwa.version>

        <!-- Local Authentication API Connector Version -->
        <identity.local.auth.api.version>3.0.0</identity.local.auth.api.version>

        <!-- OAuth2 Grant Type extensions -->
        <identity.oauth2.jwt.bearer.grant.version>2.3.1</identity.oauth2.jwt.bearer.grant.version>
        <identity.oauth2.token.exchange.grant.version>1.1.12</identity.oauth2.token.exchange.grant.version>

        <!--SAML Metadata-->
        <identity.metadata.saml.version>1.8.3</identity.metadata.saml.version>

        <!-- Connector Versions -->
        <authenticator.totp.version>3.3.29</authenticator.totp.version>
        <authenticator.backupcode.version>0.0.20</authenticator.backupcode.version>
        <authenticator.office365.version>2.1.3</authenticator.office365.version>
        <authenticator.smsotp.version>3.3.30</authenticator.smsotp.version>
        <authenticator.magiclink.version>1.1.28</authenticator.magiclink.version>
        <authenticator.emailotp.version>4.1.30</authenticator.emailotp.version>
        <authenticator.local.auth.emailotp.version>1.0.24</authenticator.local.auth.emailotp.version>
        <authenticator.local.auth.smsotp.version>1.0.9</authenticator.local.auth.smsotp.version>
        <authenticator.twitter.version>1.1.2</authenticator.twitter.version>
        <authenticator.x509.version>3.1.19</authenticator.x509.version>
        <identity.extension.utils>1.0.18</identity.extension.utils>
        <authenticator.auth.otp.commons.version>1.0.7</authenticator.auth.otp.commons.version>

        <identity.org.mgt.version>1.4.42</identity.org.mgt.version>
        <identity.org.mgt.core.version>1.1.12</identity.org.mgt.core.version>
        <identity.organization.login.version>1.1.34</identity.organization.login.version>
        <identity.oauth2.grant.organizationswitch.version>1.1.25</identity.oauth2.grant.organizationswitch.version>

        <!-- Hash Provider Versions-->
        <hashprovider.pbkdf2.version>0.1.7</hashprovider.pbkdf2.version>

        <!-- Identity Branding Preference Management Versions -->
        <identity.branding.preference.management.version>1.1.13</identity.branding.preference.management.version>

        <!-- Identity REST API feature -->
        <identity.api.dispatcher.version>2.0.17</identity.api.dispatcher.version>
        <identity.user.api.version>1.3.38</identity.user.api.version>
        <identity.server.api.version>1.2.211</identity.server.api.version>

        <identity.agent.sso.version>5.5.9</identity.agent.sso.version>
        <identity.tool.samlsso.validator.version>5.5.8</identity.tool.samlsso.validator.version>
        <identity.app.authz.xacml.version>2.3.2</identity.app.authz.xacml.version>
        <identity.oauth.addons.version>2.5.16</identity.oauth.addons.version>
        <org.wso2.carbon.extension.identity.x509certificate.version>1.1.11</org.wso2.carbon.extension.identity.x509certificate.version>
        <conditional.authentication.functions.version>1.2.57</conditional.authentication.functions.version>

        <!-- Identity Portal Versions -->
<<<<<<< HEAD
        <identity.apps.console.version>2.21.17</identity.apps.console.version>
=======
        <identity.apps.console.version>2.21.18</identity.apps.console.version>
>>>>>>> 130fc12e
        <identity.apps.myaccount.version>2.7.84</identity.apps.myaccount.version>
        <identity.apps.core.version>2.4.19</identity.apps.core.version>
        <identity.apps.tests.version>1.6.378</identity.apps.tests.version>

        <!-- Charon -->
        <charon.version>3.4.1</charon.version>

        <!-- Carbon Kernel -->
        <carbon.kernel.version>4.10.17</carbon.kernel.version>

        <!-- Identity Verification -->
        <identity.verification.version>1.0.7</identity.verification.version>

        <!-- Carbon Repo Versions -->
        <carbon.deployment.version>4.12.27</carbon.deployment.version>
        <carbon.commons.version>4.10.9</carbon.commons.version>
        <carbon.registry.version>4.8.35</carbon.registry.version>
        <carbon.multitenancy.version>4.11.22</carbon.multitenancy.version>
        <carbon.metrics.version>1.3.12</carbon.metrics.version>
        <carbon.analytics-common.version>5.2.58</carbon.analytics-common.version>
        <carbon.dashboards.version>2.0.27</carbon.dashboards.version>
        <carbon.database.utils.version>2.1.7</carbon.database.utils.version>
        <carbon.healthcheck.version>1.3.0</carbon.healthcheck.version>

        <!-- Common tool Versions -->
        <cipher-tool.version>1.1.26</cipher-tool.version>
        <securevault.wso2.version>1.1.9</securevault.wso2.version>

        <!-- Feature dependency Versions -->
        <stratos.version.221>2.2.1</stratos.version.221>
        <ehcache.version>1.5.0.wso2v3</ehcache.version>
        <bcel.wso2.version>6.7.0.wso2v1</bcel.wso2.version>
        <asm-all.version>5.2</asm-all.version>
        <cglib.wso2.version>2.2.wso2v1</cglib.wso2.version>
        <jibx.wso2.version>1.2.1.wso2v1</jibx.wso2.version>
        <axis2.jibx.wso2.version>1.6.1.wso2v11</axis2.jibx.wso2.version>
        <axis2.jaxb.wso2.version>${axis2.wso2.version}</axis2.jaxb.wso2.version>
        <axis2-transports.version>2.0.0-wso2v42</axis2-transports.version>
        <h2database.wso2.version>2.2.224.wso2v2</h2database.wso2.version>
        <slf4j.version>1.7.28</slf4j.version>

        <!-- UI styles dependency versions -->
        <equinox.http.servlet.version>2.2.2</equinox.http.servlet.version>
        <equinox.http.helper.version>1.0.0</equinox.http.helper.version>
        <equinox.jsp.jasper.version>1.0.1.R33x_v20070816</equinox.jsp.jasper.version>
        <javax.servlet.jsp.version>2.0.0.v200706191603</javax.servlet.jsp.version>

        <!-- Distribution dependencies ends here -->

        <!-- Build dependency Versions -->
        <wso2.json.merge.plugin.version>5.2.5</wso2.json.merge.plugin.version>
        <carbon.p2.plugin.version>5.1.2</carbon.p2.plugin.version>
        <ds-annotations.version>1.2.10</ds-annotations.version>
        <maven.war.plugin.version>3.2.0</maven.war.plugin.version>
        <maven.checkstyle.plugin.version>3.1.1</maven.checkstyle.plugin.version>

        <!-- Sample dependency Versions -->
        <samples.is.version>4.3.12</samples.is.version>
        <sevlet.api.version>2.5</sevlet.api.version>
        <jsp.api.version>2.0</jsp.api.version>
        <neethi.wso2.version>2.0.4.wso2v5</neethi.wso2.version>
        <axiom.impl.version>1.2.12</axiom.impl.version>
        <axiom.version>1.2.11-wso2v6</axiom.version>
        <gdata.core.wso2.version>1.47.0.wso2v1</gdata.core.wso2.version>
        <json.simple.version>1.1.1</json.simple.version>
        <openid4java.consumer.version>1.0.0</openid4java.consumer.version>
        <opensaml.version>2.6.6</opensaml.version>
        <opensaml2.wso2.version>2.6.6.wso2v3</opensaml2.wso2.version>
        <opensaml3.version>3.3.1</opensaml3.version>
        <shibboleth.version>7.3.0</shibboleth.version>
        <joda.wso2.version>2.9.4.wso2v1</joda.wso2.version>
        <wss4j.wso2.version>1.6.0-wso2v7</wss4j.wso2.version>
        <openws.version>1.5.4</openws.version>
        <xalan.version>2.7.2</xalan.version>
        <xalan.wso2.version>2.7.0.wso2v1</xalan.wso2.version>
        <rampart.wso2.version>1.6.1-wso2v43</rampart.wso2.version>
        <orbit.version.commons.httpclient>4.5.13.wso2v1</orbit.version.commons.httpclient>
        <httpcore.wso2.version>4.4.15.wso2v1</httpcore.wso2.version>
        <httpclient.version>4.5.13</httpclient.version>
        <commons.httpclient.version>3.1</commons.httpclient.version>
        <jstl.version>1.1.2</jstl.version>
        <taglibs.version>1.1.2</taglibs.version>
        <google.collect.wso2.version>1.0.0.wso2v2</google.collect.wso2.version>
        <google.code.gson.version>2.9.0</google.code.gson.version>
        <oauth2.client.version>1.0.0</oauth2.client.version>
        <axiom.wso2.version>1.2.11-wso2v16</axiom.wso2.version>
        <commons.lang.version>2.6</commons.lang.version>
        <charon.orbit.version>2.1.8</charon.orbit.version>
        <commons-collections.version>3.2.2</commons-collections.version>
        <axis2.client.version>${axis2.wso2.version}</axis2.client.version>
        <axis2.wso2.version>1.6.1-wso2v42</axis2.wso2.version>
        <nimbusds.version>7.3.0.wso2v1</nimbusds.version>
        <commons-codec.version>1.14.0.wso2v1</commons-codec.version>
        <eclipse.microprofile.version>1.2</eclipse.microprofile.version>
        <xmltooling.version>1.3.1</xmltooling.version>
        <xercesImpl.version>2.12.2</xercesImpl.version>
        <commons.codec.version>1.8</commons.codec.version>
        <XmlSchema.version>1.4.7-wso2v5</XmlSchema.version>
        <wsdl4j.version>1.6.2.wso2v2</wsdl4j.version>
        <commons.pool.wso2.version>1.5.6.wso2v1</commons.pool.wso2.version>
        <liberty.maven.plugin.version>2.2</liberty.maven.plugin.version>
        <pax.logging.api.version>2.1.0-wso2v4</pax.logging.api.version>
        <org.wso2.orbit.org.apache.velocity.version>1.7.0.wso2v1</org.wso2.orbit.org.apache.velocity.version>

        <osgi.framework.imp.pkg.version.range>[1.7.0, 2.0.0)</osgi.framework.imp.pkg.version.range>
        <osgi.service.component.imp.pkg.version.range>[1.2.0, 2.0.0)</osgi.service.component.imp.pkg.version.range>
        <commons.logging.version.range>[1.2.0,2.0.0)</commons.logging.version.range>
        <commons-lang.wso2.version>2.6.0.wso2v1</commons-lang.wso2.version>

        <!--  Test dependencies -->
        <carbon.automation.version>4.4.3</carbon.automation.version>
        <carbon.automationutils.version>4.5.4</carbon.automationutils.version>
        <selenium.version>2.40.0</selenium.version>
        <testng.version>6.1.1</testng.version>
        <junit.version>4.13.1</junit.version>
        <org.apache.tomcat.wso2.version>7.0.52.wso2v5</org.apache.tomcat.wso2.version>
        <msf4j.version>2.6.2</msf4j.version>
        <jacoco.agent.version>0.8.4</jacoco.agent.version>
        <xml.apis.version>1.4.01</xml.apis.version>
        <emma.version>2.1.5320</emma.version>
        <apache.wink.version>1.1.3-incubating</apache.wink.version>
        <apache.ws.security.version>1.6.9</apache.ws.security.version>
        <apache.openejb.version>4.5.2</apache.openejb.version>
        <nimbus.oidc.sdk.version>6.13</nimbus.oidc.sdk.version>
        <apacheds.core.version>2.0.0.AM26</apacheds.core.version>
        <apacheds.api.version>2.0.0.AM4</apacheds.api.version>
        <!--Rest API test -->
        <rest.assured.version>5.0.0</rest.assured.version>
        <swagger-core-version>1.5.22</swagger-core-version>
        <swagger-request-validator.version>2.6.0</swagger-request-validator.version>
        <!--UI Cypress test -->
        <com.fasterxml.jackson.version>2.16.1</com.fasterxml.jackson.version>
        <com.fasterxml.jackson.databind.version>2.16.1</com.fasterxml.jackson.databind.version>
        <jackson-core-asl.version>1.9.13</jackson-core-asl.version>
        <!--ws-trust-client-->
        <org.apache.velocity.version>1.7</org.apache.velocity.version>
        <org.xmlunit.version>2.6.3</org.xmlunit.version>
        <org.apache.logging.log4j.version>2.17.1</org.apache.logging.log4j.version>
        <org.apache.log4j.wso2.version>1.2.17.wso2v1</org.apache.log4j.wso2.version>

        <project.scm.id>my-scm-server</project.scm.id>

    </properties>

    <repositories>
        <!-- Before adding ANYTHING in here, please start a discussion on the dev list.
	Ideally the Axis2 build should only use Maven central (which is available
	by default) and nothing else. We had troubles with other repositories in
	the past. Therefore configuring additional repositories here should be
	considered very carefully. -->
        <repository>
            <id>wso2-nexus</id>
            <name>WSO2 internal Repository</name>
            <url>https://maven.wso2.org/nexus/content/groups/wso2-public/</url>
            <releases>
                <enabled>true</enabled>
                <updatePolicy>daily</updatePolicy>
                <checksumPolicy>ignore</checksumPolicy>
            </releases>
        </repository>

        <repository>
            <id>wso2.releases</id>
            <name>WSO2 internal Repository</name>
            <url>https://maven.wso2.org/nexus/content/repositories/releases/</url>
            <releases>
                <enabled>true</enabled>
                <updatePolicy>daily</updatePolicy>
                <checksumPolicy>ignore</checksumPolicy>
            </releases>
        </repository>

        <repository>
            <id>wso2.snapshots</id>
            <name>WSO2 Snapshot Repository</name>
            <url>https://maven.wso2.org/nexus/content/repositories/snapshots/</url>
            <snapshots>
                <enabled>true</enabled>
                <updatePolicy>daily</updatePolicy>
            </snapshots>
            <releases>
                <enabled>false</enabled>
            </releases>
        </repository>
    </repositories>

    <scm>
        <url>https://github.com/wso2/product-is.git</url>
        <developerConnection>scm:git:https://github.com/wso2/product-is.git</developerConnection>
        <connection>scm:git:https://github.com/wso2/product-is.git</connection>
        <tag>HEAD</tag>
    </scm>


</project><|MERGE_RESOLUTION|>--- conflicted
+++ resolved
@@ -2395,11 +2395,7 @@
         <conditional.authentication.functions.version>1.2.57</conditional.authentication.functions.version>
 
         <!-- Identity Portal Versions -->
-<<<<<<< HEAD
-        <identity.apps.console.version>2.21.17</identity.apps.console.version>
-=======
         <identity.apps.console.version>2.21.18</identity.apps.console.version>
->>>>>>> 130fc12e
         <identity.apps.myaccount.version>2.7.84</identity.apps.myaccount.version>
         <identity.apps.core.version>2.4.19</identity.apps.core.version>
         <identity.apps.tests.version>1.6.378</identity.apps.tests.version>
