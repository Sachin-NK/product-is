<?xml version="1.0" encoding="utf-8"?>
<!--
  ~ Copyright (c) 2014, WSO2 Inc. (http://www.wso2.org) All Rights Reserved.
  ~
  ~ Licensed under the Apache License, Version 2.0 (the "License");
  ~ you may not use this file except in compliance with the License.
  ~ You may obtain a copy of the License at
  ~
  ~      http://www.apache.org/licenses/LICENSE-2.0
  ~
  ~ Unless required by applicable law or agreed to in writing, software
  ~ distributed under the License is distributed on an "AS IS" BASIS,
  ~ WITHOUT WARRANTIES OR CONDITIONS OF ANY KIND, either express or implied.
  ~ See the License for the specific language governing permissions and
  ~ limitations under the License.
  -->
<project xmlns="http://maven.apache.org/POM/4.0.0" xmlns:xsi="http://www.w3.org/2001/XMLSchema-instance" xsi:schemaLocation="http://maven.apache.org/POM/4.0.0 http://maven.apache.org/maven-v4_0_0.xsd">

    <parent>
        <groupId>org.wso2</groupId>
        <artifactId>wso2</artifactId>
        <version>1.2</version>
    </parent>


    <modelVersion>4.0.0</modelVersion>
    <groupId>org.wso2.is</groupId>
    <artifactId>identity-server-parent</artifactId>
    <packaging>pom</packaging>
    <description>WSO2 Identity Server</description>
    <version>5.11.0-m18-SNAPSHOT</version>
    <name>WSO2 Identity Server</name>
    <url>http://wso2.org/projects/identity</url>

    <modules>
        <module>modules/features</module>
        <module>modules/p2-profile-gen</module>
        <module>modules/callhome</module>
        <module>modules/connectors</module>
        <module>modules/authenticators</module>
        <module>modules/social-authenticators</module>
        <module>modules/provisioning-connectors</module>
        <module>modules/local-authenticators</module>
        <module>modules/oauth2-grant-types</module>
        <module>modules/distribution</module>
        <module>modules/styles</module>
        <module>modules/samples</module>
        <module>modules/integration</module>
    </modules>

    <licenses>
        <license>
            <name>Apache License Version 2.0</name>
            <url>http://www.apache.org/licenses/LICENSE-2.0</url>
        </license>
    </licenses>

    <organization>
        <name>WSO2</name>
        <url>http://www.wso2.org</url>
    </organization>

    <issueManagement>
        <system>JIRA</system>
        <url>http://www.wso2.org/jira/browse/IDENTITY</url>
    </issueManagement>
    <mailingLists>
        <mailingList>
            <name>Identity Server Developers</name>
            <subscribe>identity-dev-subscribe@wso2.org</subscribe>
            <unsubscribe>identity-dev-unsubscribe@wso2.org</unsubscribe>
            <post>identity-dev@wso2.org</post>
            <archive>http://wso2.org/mailarchive/identity-dev/</archive>
        </mailingList>
    </mailingLists>

    <inceptionYear>2007</inceptionYear>

    <developers>
        <developer>
            <name>Ruchith Fernando</name>
            <id>ruchith</id>
            <email>ruchith AT wso2.com</email>
            <organization>WSO2</organization>
        </developer>
        <developer>
            <name>Dimuthu Leelaratne</name>
            <id>dimuthul</id>
            <email>dimuthul AT wso2.com</email>
            <organization>WSO2</organization>
        </developer>
        <developer>
            <name>Dumindu Perera</name>
            <id>dumindu</id>
            <email>dumindu AT wso2.com</email>
            <organization>WSO2</organization>
        </developer>
        <developer>
            <name>Saminda Abeyruwan</name>
            <id>saminda</id>
            <email>saminda AT wso2.com</email>
            <organization>WSO2</organization>
        </developer>
        <developer>
            <name>Nandana Mihindukulasooriya</name>
            <id>nandana</id>
            <email>nandana AT wso2.com</email>
            <organization>WSO2</organization>
        </developer>
        <developer>
            <name>Prabath Siriwardena</name>
            <id>prabath</id>
            <email>prabath AT wso2.com</email>
            <organization>WSO2</organization>
        </developer>
        <developer>
            <name>Thilina Buddhika</name>
            <id>thilina</id>
            <email>thilinab AT wso2.com</email>
            <organization>WSO2</organization>
        </developer>
        <developer>
            <name>Amila Jayasekara</name>
            <id>amilaj</id>
            <email>amilaj AT wso2.com</email>
            <organization>WSO2</organization>
        </developer>
        <developer>
            <name>Asela Pathberiya</name>
            <id>asela</id>
            <email>asela AT wso2.com</email>
            <organization>WSO2</organization>
        </developer>
        <developer>
            <name>Hasini Gunasinghe</name>
            <id>hasini</id>
            <email>hasini AT wso2.com</email>
            <organization>WSO2</organization>
        </developer>
        <developer>
            <name>Manjula Rathnayake</name>
            <id>manjula</id>
            <email>manjular AT wso2.com</email>
            <organization>WSO2</organization>
        </developer>
        <developer>
            <name>Suresh Attanayake</name>
            <id>suresh</id>
            <email>suresh AT wso2.com</email>
            <organization>WSO2</organization>
        </developer>
        <developer>
            <name>Johann Nallathamby</name>
            <id>johann</id>
            <email>johann AT wso2.com</email>
            <organization>WSO2</organization>
        </developer>
        <developer>
            <name>Dulanja Liyanage</name>
            <id>dulanja</id>
            <email>dulanja AT wso2.com</email>
            <organization>WSO2</organization>
        </developer>
        <developer>
            <name>Ishara Karunarathna</name>
            <id>ishara</id>
            <email>isharak AT wso2.com</email>
            <organization>WSO2</organization>
        </developer>
        <developer>
            <name>Darshana Gunawardana</name>
            <id>darshana</id>
            <email>darshana AT wso2.com</email>
            <organization>WSO2</organization>
        </developer>
        <developer>
            <name>Pushpalanka Jayawardana</name>
            <id>pushpalanka</id>
            <email>lanka AT wso2.com</email>
            <organization>WSO2</organization>
        </developer>
        <developer>
            <name>Chamath Gunawardana</name>
            <id>chamath</id>
            <email>chamathg AT wso2.com</email>
            <organization>WSO2</organization>
        </developer>
        <developer>
            <name>Thanuja Jayasinghe</name>
            <id>thanuja</id>
            <email>thanuja AT wso2.com</email>
            <organization>WSO2</organization>
        </developer>
        <developer>
            <name>Isura Karunarathna</name>
            <id>isura</id>
            <email>isura AT wso2.com</email>
            <organization>WSO2</organization>
        </developer>
        <developer>
            <name>Prasad Tissera</name>
            <id>prasad</id>
            <email>prasadt AT wso2.com</email>
            <organization>WSO2</organization>
        </developer>
        <developer>
            <name>Pulasthi Mahawithana</name>
            <id>pulasthi</id>
            <email>pulasthim AT wso2.com</email>
            <organization>WSO2</organization>
        </developer>
        <developer>
            <name>Hasintha Indrajee</name>
            <id>hasintha</id>
            <email>hasintha AT wso2.com</email>
            <organization>WSO2</organization>
        </developer>
        <developer>
            <name>Gayan Gunawardana</name>
            <id>gayan</id>
            <email>gayan AT wso2.com</email>
            <organization>WSO2</organization>
        </developer>
        <developer>
            <name>Tharindu Edirisinghe</name>
            <id>tharindue</id>
            <email>tharindue AT wso2.com</email>
            <organization>WSO2</organization>
        </developer>
        <developer>
            <name>Malithi Edirisinghe</name>
            <id>malithim</id>
            <email>malithim AT wso2.com</email>
            <organization>WSO2</organization>
        </developer>
        <developer>
            <name>Godwin Shrimal</name>
            <id>godwin</id>
            <email>godwin AT wso2.com</email>
            <organization>WSO2</organization>
        </developer>
        <developer>
            <name>Omindu Rathnaweera</name>
            <id>omindu</id>
            <email>omindu AT wso2.com</email>
            <organization>WSO2</organization>
        </developer>
        <developer>
            <name>Nuwandi Wickramasinghe</name>
            <id>nuwandiw</id>
            <email>nuwandiw AT wso2.com</email>
            <organization>WSO2</organization>
        </developer>
        <developer>
            <name>Kasun Bandara</name>
            <id>kasunb</id>
            <email>kasunb AT wso2.com</email>
            <organization>WSO2</organization>
        </developer>
        <developer>
            <name>Indunil Upeksha</name>
            <id>indunil</id>
            <email>indunil AT wso2.com</email>
            <organization>WSO2</organization>
        </developer>
        <developer>
            <name>Hasanthi Dissanayake</name>
            <id>hasanthi</id>
            <email>hasanthi AT wso2.com</email>
            <organization>WSO2</organization>
        </developer>
        <developer>
            <name>Maduranga Siriwardena</name>
            <id>maduranga</id>
            <email>maduranga AT wso2.com</email>
            <organization>WSO2</organization>
        </developer>
        <developer>
            <name>Chamila Wijayarathna</name>
            <id>chamila</id>
            <email>chamila AT wso2.com</email>
            <organization>WSO2</organization>
        </developer>
        <developer>
            <name>Chanaka Jayasena</name>
            <id>chanaka</id>
            <email>chanaka AT wso2.com</email>
            <organization>WSO2</organization>
        </developer>
        <developer>
            <name>Chamara Philips</name>
            <id>chamarap</id>
            <email>chamarap AT wso2.com</email>
            <organization>WSO2</organization>
        </developer>
        <developer>
            <name>Damith Senanayake</name>
            <id>damiths</id>
            <email>damiths AT wso2.com</email>
            <organization>WSO2</organization>
        </developer>
        <developer>
            <name>Jayanga Kaushalya</name>
            <id>jayangak</id>
            <email>jayangak AT wso2.com</email>
            <organization>WSO2</organization>
        </developer>
        <developer>
            <name>Farasath Ahamed</name>
            <id>farasatha</id>
            <email>farasatha AT wso2.com</email>
            <organization>WSO2</organization>
        </developer>
        <developer>
            <name>Dharshana Kasun Warusavitharana</name>
            <id>dharshanaw</id>
            <email>dharshanaw AT wso2.com</email>
            <organization>WSO2</organization>
        </developer>
        <developer>
            <name>Ayesha Dissanayaka</name>
            <id>ayesha</id>
            <email>ayesha AT wso2.com</email>
            <organization>WSO2</organization>
        </developer>
        <developer>
            <name>Ashen Weerathunga</name>
            <id>ashen</id>
            <email>ashen AT wso2.com</email>
            <organization>WSO2</organization>
        </developer>
        <developer>
            <name>Dimuthu De Lanerolle</name>
            <id>dimuthud</id>
            <email>dimuthud AT wso2.com</email>
            <organization>WSO2</organization>
        </developer>
        <developer>
            <name>Ruwan Abeykoon</name>
            <id>ruwana</id>
            <email>ruwana AT wso2.com</email>
            <organization>WSO2</organization>
        </developer>
        <developer>
            <name>Kasun Gajasinghe</name>
            <id>kasung</id>
            <email>kasung AT wso2.com</email>
            <organization>WSO2</organization>
        </developer>
        <developer>
            <name>Dinusha Senanayaka</name>
            <id>dinusha</id>
            <email>dinusha AT wso2.com</email>
            <organization>WSO2</organization>
        </developer>
        <developer>
            <name>Lahiru Manohara</name>
            <id>lahiruma</id>
            <email>lahiruma AT wso2.com</email>
            <organization>WSO2</organization>
        </developer>
        <developer>
            <name>Rushmin Fernando</name>
            <id>rushmin</id>
            <email>rushmin AT wso2.com</email>
            <organization>WSO2</organization>
        </developer>
        <developer>
            <name>Lahiru Ekanayake</name>
            <id>lahirue</id>
            <email>lahirue AT wso2.com</email>
            <organization>WSO2</organization>
        </developer>
        <developer>
            <name>Lahiru Cooray</name>
            <id>lahiruc</id>
            <email>lahiruc AT wso2.com</email>
            <organization>WSO2</organization>
        </developer>
        <developer>
            <name>Dinali Dabarera</name>
            <id>Dinali</id>
            <email>dinali AT wso2.com</email>
            <organization>WSO2</organization>
        </developer>
        <developer>
            <name>Nilasini Thirunavukaarasu</name>
            <id>Nilasini</id>
            <email>nilasini AT wso2.com</email>
            <organization>WSO2</organization>
        </developer>
        <developer>
            <name>Sathya Bandara</name>
            <id>Sathya</id>
            <email>sathya AT wso2.com</email>
            <organization>WSO2</organization>
        </developer>
        <developer>
            <name>Supun Priyadarshana</name>
            <id>Supun</id>
            <email>supunp AT wso2.com</email>
            <organization>WSO2</organization>
        </developer>
        <developer>
            <name>Thilina Madumal</name>
            <id>Thilina</id>
            <email>thilinamad AT wso2.com</email>
            <organization>WSO2</organization>
        </developer>
        <developer>
            <name>Madawa Soysa</name>
            <id>madawas</id>
            <email>madawas AT wso2.com</email>
            <organization>WSO2</organization>
        </developer>
    </developers>


    <pluginRepositories>
        <pluginRepository>
            <id>wso2-maven2-repository</id>
            <url>https://dist.wso2.org/maven2</url>
        </pluginRepository>
        <pluginRepository>
            <id>wso2.releases</id>
            <name>WSO2 internal Repository</name>
            <url>https://maven.wso2.org/nexus/content/repositories/releases/</url>
            <releases>
                <enabled>true</enabled>
                <updatePolicy>daily</updatePolicy>
                <checksumPolicy>ignore</checksumPolicy>
            </releases>
        </pluginRepository>
        <pluginRepository>
            <id>wso2.snapshots</id>
            <name>Apache Snapshot Repository</name>
            <url>https://maven.wso2.org/nexus/content/repositories/snapshots/</url>
            <snapshots>
                <enabled>true</enabled>
                <updatePolicy>daily</updatePolicy>
            </snapshots>
            <releases>
                <enabled>false</enabled>
            </releases>
        </pluginRepository>
        <pluginRepository>
            <id>wso2-nexus</id>
            <name>WSO2 internal Repository</name>
            <url>https://maven.wso2.org/nexus/content/groups/wso2-public/</url>
            <releases>
                <enabled>true</enabled>
                <updatePolicy>daily</updatePolicy>
                <checksumPolicy>ignore</checksumPolicy>
            </releases>
        </pluginRepository>
    </pluginRepositories>

    <build>
        <plugins>
            <plugin>
                <groupId>org.apache.maven.plugins</groupId>
                <artifactId>maven-release-plugin</artifactId>
                <configuration>
                    <preparationGoals>clean install</preparationGoals>
                    <autoVersionSubmodules>true</autoVersionSubmodules>
                </configuration>
            </plugin>
            <plugin>
                <groupId>org.apache.maven.plugins</groupId>
                <artifactId>maven-deploy-plugin</artifactId>
            </plugin>
            <plugin>
                <groupId>org.apache.maven.plugins</groupId>
                <artifactId>maven-compiler-plugin</artifactId>
                <configuration>
                    <encoding>UTF-8</encoding>
                    <source>1.8</source>
                    <target>1.8</target>
                </configuration>
            </plugin>
            <plugin>
                <groupId>org.apache.maven.plugins</groupId>
                <artifactId>maven-surefire-plugin</artifactId>
                <version>2.22.1</version>
            </plugin>
            <plugin>
                <inherited>false</inherited>
                <artifactId>maven-clean-plugin</artifactId>
                <version>2.1</version>
            </plugin>
        </plugins>

        <pluginManagement>
            <plugins>
                <plugin>
                    <groupId>org.apache.felix</groupId>
                    <artifactId>maven-bundle-plugin</artifactId>
                    <version>3.2.0</version>
                    <extensions>true</extensions>
                    <configuration>
                        <obrRepository>NONE</obrRepository>
                    </configuration>
                </plugin>
                <plugin>
                    <groupId>org.apache.maven.plugins</groupId>
                    <artifactId>maven-source-plugin</artifactId>
                    <version>3.0.1</version>
                    <executions>
                        <execution>
                            <id>attach-sources</id>
                            <phase>verify</phase>
                            <goals>
                                <goal>jar-no-fork</goal>
                            </goals>
                        </execution>
                    </executions>
                </plugin>
                <plugin>
                    <groupId>org.apache.maven.plugins</groupId>
                    <artifactId>maven-project-info-reports-plugin</artifactId>
                    <version>2.4</version>
                </plugin>
                <plugin>
                    <groupId>org.apache.maven.plugins</groupId>
                    <artifactId>maven-war-plugin</artifactId>
                    <version>${maven.war.plugin.version}</version>
                </plugin>
                <plugin>
                    <groupId>org.codehaus.mojo</groupId>
                    <artifactId>build-helper-maven-plugin</artifactId>
                    <version>3.0.0</version>
                </plugin>
                <plugin>
                    <groupId>net.wasdev.wlp.maven.plugins</groupId>
                    <artifactId>liberty-maven-plugin</artifactId>
                    <version>${liberty.maven.plugin.version}</version>
                </plugin>
                <plugin>
                    <groupId>org.wso2.maven</groupId>
                    <artifactId>wso2-maven-json-merge-plugin</artifactId>
                    <version>${wso2.json.merge.plugin.version}</version>
                </plugin>
                <plugin>
                    <groupId>org.apache.maven.plugins</groupId>
                    <artifactId>maven-checkstyle-plugin</artifactId>
                    <version>${maven.checkstyle.plugin.version}</version>
                </plugin>
            </plugins>
        </pluginManagement>

    </build>

    <dependencyManagement>
        <dependencies>
            <dependency>
                <groupId>org.wso2.carbon.identity.rest.dispatcher</groupId>
                <artifactId>org.wso2.carbon.identity.rest.api.dispatcher.feature</artifactId>
                <version>${identity.api.dispatcher.version}</version>
            </dependency>
            <dependency>
                <groupId>org.wso2.carbon</groupId>
                <artifactId>org.wso2.carbon.ui</artifactId>
                <version>${carbon.kernel.version}</version>
            </dependency>
            <dependency>
                <groupId>org.eclipse.equinox</groupId>
                <artifactId>org.eclipse.equinox.http.servlet</artifactId>
                <version>${equinox.http.servlet.version}</version>
            </dependency>
            <dependency>
                <groupId>org.eclipse.equinox</groupId>
                <artifactId>org.eclipse.equinox.http.helper</artifactId>
                <version>${equinox.http.helper.version}</version>
            </dependency>
            <dependency>
                <groupId>org.eclipse.equinox</groupId>
                <artifactId>org.eclipse.equinox.jsp.jasper</artifactId>
                <version>${equinox.jsp.jasper.version}</version>
            </dependency>
            <dependency>
                <groupId>org.eclipse.equinox</groupId>
                <artifactId>javax.servlet.jsp</artifactId>
                <version>${javax.servlet.jsp.version}</version>
            </dependency>
            <dependency>
                <groupId>org.eclipse.microprofile</groupId>
                <artifactId>microprofile</artifactId>
                <version>${eclipse.microprofile.version}</version>
                <type>pom</type>
            </dependency>
            <dependency>
                <groupId>net.sf.ehcache.wso2</groupId>
                <artifactId>ehcache</artifactId>
                <version>${ehcache.version}</version>
            </dependency>
            <dependency>
                <groupId>org.apache.bcel.wso2</groupId>
                <artifactId>bcel</artifactId>
                <version>${bcel.wso2.version}</version>
            </dependency>
            <dependency>
                <groupId>org.ow2.asm</groupId>
                <artifactId>asm-all</artifactId>
                <version>${asm-all.version}</version>
            </dependency>
            <dependency>
                <groupId>cglib.wso2</groupId>
                <artifactId>cglib</artifactId>
                <version>${cglib.wso2.version}</version>
            </dependency>
            <dependency>
                <groupId>com.google.gdata.wso2</groupId>
                <artifactId>gdata-core</artifactId>
                <version>${gdata.core.wso2.version}</version>
            </dependency>
            <dependency>
                <groupId>org.apache.axis2.wso2</groupId>
                <artifactId>axis2-jibx</artifactId>
                <version>${axis2.jibx.wso2.version}</version>
            </dependency>
            <dependency>
                <groupId>org.jibx.wso2</groupId>
                <artifactId>jibx</artifactId>
                <version>${jibx.wso2.version}</version>
            </dependency>
            <dependency>
                <groupId>org.apache.axis2.wso2</groupId>
                <artifactId>axis2-jaxbri</artifactId>
                <version>${axis2.jaxb.wso2.version}</version>
            </dependency>
            <dependency>
                <groupId>org.wso2.carbon</groupId>
                <artifactId>org.wso2.carbon.core</artifactId>
                <version>${carbon.kernel.version}</version>
            </dependency>
            <dependency>
                <groupId>org.wso2.carbon</groupId>
                <artifactId>org.wso2.carbon.registry.core</artifactId>
                <version>${carbon.kernel.version}</version>
            </dependency>
            <dependency>
                <groupId>org.wso2.carbon</groupId>
                <artifactId>org.wso2.carbon.user.api</artifactId>
                <version>${carbon.kernel.version}</version>
            </dependency>
            <dependency>
                <groupId>org.apache.axis2.wso2</groupId>
                <artifactId>axis2</artifactId>
                <version>${axis2.wso2.version}</version>
            </dependency>
            <dependency>
                <groupId>org.apache.ws.commons.axiom.wso2</groupId>
                <artifactId>axiom</artifactId>
                <version>${axiom.wso2.version}</version>
            </dependency>
            <dependency>
                <groupId>org.wso2.carbon.identity.framework</groupId>
                <artifactId>org.wso2.carbon.identity.core</artifactId>
                <version>${carbon.identity.framework.version}</version>
            </dependency>
            <dependency>
                <groupId>org.wso2.carbon.identity.framework</groupId>
                <artifactId>org.wso2.carbon.identity.application.common</artifactId>
                <version>${carbon.identity.framework.version}</version>
            </dependency>
            <dependency>
                <groupId>org.wso2.carbon</groupId>
                <artifactId>org.wso2.carbon.registry.resource.stub</artifactId>
                <version>${carbon.registry.version}</version>
                <scope>test</scope>
            </dependency>
            <dependency>
                <groupId>org.wso2.carbon.registry</groupId>
                <artifactId>org.wso2.carbon.registry.resource.stub</artifactId>
                <version>${carbon.registry.version}</version>
            </dependency>
            <dependency>
                <groupId>org.wso2.identity</groupId>
                <artifactId>org.wso2.identity.integration.ui.pages</artifactId>
                <version>${project.version}</version>
                <scope>test</scope>
            </dependency>
            <dependency>
                <groupId>org.wso2.carbon</groupId>
                <artifactId>org.wso2.carbon.authenticator.stub</artifactId>
                <version>${carbon.kernel.version}</version>
            </dependency>
            <dependency>
                <groupId>org.wso2.carbon.identity.inbound.auth.oauth2</groupId>
                <artifactId>org.wso2.carbon.identity.oauth</artifactId>
                <version>${identity.inbound.auth.oauth.version}</version>
            </dependency>
            <dependency>
                <groupId>org.wso2.carbon.identity.inbound.auth.oauth2</groupId>
                <artifactId>org.wso2.carbon.identity.oauth.stub</artifactId>
                <version>${identity.inbound.auth.oauth.version}</version>
            </dependency>
            <dependency>
                <groupId>junit</groupId>
                <artifactId>junit</artifactId>
                <version>${junit.version}</version>
                <scope>test</scope>
            </dependency>
            <dependency>
                <groupId>javax.servlet</groupId>
                <artifactId>servlet-api</artifactId>
                <version>${sevlet.api.version}</version>
            </dependency>
            <dependency>
                <groupId>javax.servlet</groupId>
                <artifactId>jsp-api</artifactId>
                <version>${jsp.api.version}</version>
            </dependency>
            <dependency>
                <groupId>com.google.common.wso2</groupId>
                <artifactId>google-collect</artifactId>
                <version>${google.collect.wso2.version}</version>
            </dependency>
            <dependency>
                <groupId>org.apache.oltu.oauth2</groupId>
                <artifactId>org.apache.oltu.oauth2.client</artifactId>
                <version>${oauth2.client.version}</version>
            </dependency>
            <dependency>
                <groupId>org.wso2.carbon</groupId>
                <artifactId>org.wso2.carbon.utils</artifactId>
                <version>${carbon.kernel.version}</version>
                <exclusions>
                    <exclusion>
                        <groupId>org.yaml</groupId>
                        <artifactId>snakeyaml</artifactId>
                    </exclusion>
                </exclusions>
            </dependency>
            <dependency>
                <groupId>com.googlecode.json-simple</groupId>
                <artifactId>json-simple</artifactId>
                <version>${json.simple.version}</version>
            </dependency>
            <dependency>
                <groupId>org.openid4java</groupId>
                <artifactId>openid4java-consumer</artifactId>
                <version>${openid4java.consumer.version}</version>
            </dependency>
            <dependency>
                <groupId>javax.servlet</groupId>
                <artifactId>jstl</artifactId>
                <version>${jstl.version}</version>
            </dependency>
            <dependency>
                <groupId>taglibs</groupId>
                <artifactId>standard</artifactId>
                <version>${taglibs.version}</version>
            </dependency>
            <dependency>
                <groupId>commons-lang</groupId>
                <artifactId>commons-lang</artifactId>
                <version>${commons.lang.version}</version>
            </dependency>
            <dependency>
                <groupId>org.wso2.is</groupId>
                <artifactId>org.wso2.identity.passivests.filter</artifactId>
                <version>${project.version}</version>
            </dependency>
            <dependency>
                <groupId>org.apache.ws.commons.axiom</groupId>
                <artifactId>axiom-impl</artifactId>
                <version>${axiom.impl.version}</version>
            </dependency>
            <dependency>
                <groupId>org.apache.ws.commons.axiom</groupId>
                <artifactId>axiom-api</artifactId>
                <version>${axiom.version}</version>
            </dependency>
            <dependency>
                <groupId>org.opensaml</groupId>
                <artifactId>opensaml</artifactId>
                <version>${opensaml.version}</version>
            </dependency>
            <!--OpenSAML3 dependencies-->
            <dependency>
                <groupId>org.opensaml</groupId>
                <artifactId>opensaml-core</artifactId>
                <version>${opensaml3.version}</version>
            </dependency>
            <dependency>
                <groupId>org.opensaml</groupId>
                <artifactId>opensaml-soap-api</artifactId>
                <version>${opensaml3.version}</version>
            </dependency>
            <dependency>
                <groupId>org.opensaml</groupId>
                <artifactId>opensaml-soap-impl</artifactId>
                <version>${opensaml3.version}</version>
            </dependency>
            <dependency>
                <groupId>org.opensaml</groupId>
                <artifactId>opensaml-profile-api</artifactId>
                <version>${opensaml3.version}</version>
            </dependency>
            <dependency>
                <groupId>org.opensaml</groupId>
                <artifactId>opensaml-profile-impl</artifactId>
                <version>${opensaml3.version}</version>
            </dependency>
            <dependency>
                <groupId>org.opensaml</groupId>
                <artifactId>opensaml-saml-api</artifactId>
                <version>${opensaml3.version}</version>
            </dependency>
            <dependency>
                <groupId>org.opensaml</groupId>
                <artifactId>opensaml-saml-impl</artifactId>
                <version>${opensaml3.version}</version>
            </dependency>
            <dependency>
                <groupId>org.opensaml</groupId>
                <artifactId>opensaml-messaging-api</artifactId>
                <version>${opensaml3.version}</version>
            </dependency>
            <dependency>
                <groupId>org.opensaml</groupId>
                <artifactId>opensaml-messaging-impl</artifactId>
                <version>${opensaml3.version}</version>
            </dependency>
            <dependency>
                <groupId>org.opensaml</groupId>
                <artifactId>opensaml-security-api</artifactId>
                <version>${opensaml3.version}</version>
            </dependency>
            <dependency>
                <groupId>org.opensaml</groupId>
                <artifactId>opensaml-security-impl</artifactId>
                <version>${opensaml3.version}</version>
            </dependency>
            <dependency>
                <groupId>org.opensaml</groupId>
                <artifactId>opensaml-storage-api</artifactId>
                <version>${opensaml3.version}</version>
            </dependency>
            <dependency>
                <groupId>org.opensaml</groupId>
                <artifactId>opensaml-storage-impl</artifactId>
                <version>${opensaml3.version}</version>
            </dependency>
            <dependency>
                <groupId>org.opensaml</groupId>
                <artifactId>opensaml-xacml-api</artifactId>
                <version>${opensaml3.version}</version>
            </dependency>
            <dependency>
                <groupId>org.opensaml</groupId>
                <artifactId>opensaml-xacml-impl</artifactId>
                <version>${opensaml3.version}</version>
            </dependency>
            <dependency>
                <groupId>org.opensaml</groupId>
                <artifactId>opensaml-xacml-saml-api</artifactId>
                <version>${opensaml3.version}</version>
            </dependency>
            <dependency>
                <groupId>org.opensaml</groupId>
                <artifactId>opensaml-xacml-saml-impl</artifactId>
                <version>${opensaml3.version}</version>
            </dependency>
            <dependency>
                <groupId>org.opensaml</groupId>
                <artifactId>opensaml-xmlsec-api</artifactId>
                <version>${opensaml3.version}</version>
            </dependency>
            <dependency>
                <groupId>org.opensaml</groupId>
                <artifactId>opensaml-xmlsec-impl</artifactId>
                <version>${opensaml3.version}</version>
            </dependency>
            <dependency>
                <groupId>net.shibboleth.utilities</groupId>
                <artifactId>java-support</artifactId>
                <version>${shibboleth.version}</version>
            </dependency>
            <!--End of OpenSAML3 dependencies-->
            <dependency>
                <groupId>org.wso2.orbit.joda-time</groupId>
                <artifactId>joda-time</artifactId>
                <version>${joda.wso2.version}</version>
            </dependency>
            <dependency>
                <groupId>xalan</groupId>
                <artifactId>xalan</artifactId>
                <version>${xalan.version}</version>
            </dependency>
            <dependency>
                <groupId>xalan.wso2</groupId>
                <artifactId>xalan</artifactId>
                <version>${xalan.wso2.version}</version>
            </dependency>
            <dependency>
                <groupId>xml-apis</groupId>
                <artifactId>xml-apis</artifactId>
                <version>${xml.apis.version}</version>
            </dependency>
            <dependency>
                <groupId>org.wso2.carbon.identity.agent.sso.java</groupId>
                <artifactId>org.wso2.carbon.identity.sso.agent</artifactId>
                <version>${identity.agent.sso.version}</version>
            </dependency>
            <dependency>
                <groupId>org.wso2.orbit.org.apache.neethi</groupId>
                <artifactId>neethi</artifactId>
                <version>${neethi.wso2.version}</version>
            </dependency>
            <dependency>
                <groupId>org.wso2.orbit.org.opensaml</groupId>
                <artifactId>opensaml</artifactId>
                <version>${opensaml2.wso2.version}</version>
            </dependency>
            <dependency>
                <groupId>org.wso2.carbon</groupId>
                <artifactId>org.wso2.carbon.addressing</artifactId>
                <version>${carbon.kernel.version}</version>
            </dependency>
            <dependency>
                <groupId>org.apache.rampart.wso2</groupId>
                <artifactId>rampart-core</artifactId>
                <version>${rampart.wso2.version}</version>
            </dependency>
            <dependency>
                <groupId>org.apache.rampart.wso2</groupId>
                <artifactId>rampart-policy</artifactId>
                <version>${rampart.wso2.version}</version>
            </dependency>
            <dependency>
                <groupId>org.apache.rampart.wso2</groupId>
                <artifactId>rampart-trust</artifactId>
                <version>${rampart.wso2.version}</version>
            </dependency>
            <dependency>
                <groupId>org.apache.ws.security.wso2</groupId>
                <artifactId>wss4j</artifactId>
                <version>${wss4j.wso2.version}</version>
            </dependency>
            <dependency>
                <groupId>org.apache.httpcomponents.wso2</groupId>
                <artifactId>httpcore</artifactId>
                <version>${httpcore.wso2.version}</version>
            </dependency>
            <dependency>
                <groupId>org.wso2.carbon.identity.user.ws</groupId>
                <artifactId>org.wso2.carbon.um.ws.api.stub</artifactId>
                <version>${identity.user.ws.version}</version>
            </dependency>
            <dependency>
                <groupId>org.wso2.carbon.identity.user.ws</groupId>
                <artifactId>org.wso2.carbon.um.ws.api</artifactId>
                <version>${identity.user.ws.version}</version>
            </dependency>
            <dependency>
                <groupId>org.wso2.carbon.identity</groupId>
                <artifactId>org.wso2.carbon.authenticator.stub</artifactId>
                <version>${carbon.kernel.version}</version>
            </dependency>
            <dependency>
                <groupId>org.wso2.carbon.identity.framework</groupId>
                <artifactId>org.wso2.carbon.identity.entitlement</artifactId>
                <version>${carbon.identity.framework.version}</version>
            </dependency>
            <dependency>
                <groupId>org.wso2.carbon.identity.framework</groupId>
                <artifactId>org.wso2.carbon.identity.entitlement.stub</artifactId>
                <version>${carbon.identity.framework.version}</version>
            </dependency>
            <dependency>
                <groupId>org.wso2.securevault</groupId>
                <artifactId>org.wso2.securevault</artifactId>
                <version>${securevault.wso2.version}</version>
            </dependency>
            <dependency>
                <groupId>org.apache.httpcomponents</groupId>
                <artifactId>httpclient</artifactId>
                <version>${httpclient.version}</version>
            </dependency>
            <dependency>
                <groupId>commons-httpclient</groupId>
                <artifactId>commons-httpclient</artifactId>
                <version>${commons.httpclient.version}</version>
            </dependency>
            <dependency>
                <groupId>org.wso2.is</groupId>
                <artifactId>org.wso2.identity.styles</artifactId>
                <version>${project.version}</version>
            </dependency>
            <dependency>
                <groupId>org.wso2.carbon</groupId>
                <artifactId>org.wso2.carbon.core.ui.feature</artifactId>
                <version>${carbon.kernel.version}</version>
                <type>zip</type>
            </dependency>
            <dependency>
                <groupId>org.wso2.carbon</groupId>
                <artifactId>org.wso2.carbon.core.ui.feature</artifactId>
                <version>${carbon.kernel.version}</version>
            </dependency>
            <dependency>
                <groupId>org.wso2.identity</groupId>
                <artifactId>org.wso2.stratos.identity.dashboard.ui</artifactId>
                <version>${stratos.version.221}</version>
            </dependency>
            <dependency>
                <groupId>org.testng</groupId>
                <artifactId>testng</artifactId>
                <version>${testng.version}</version>
                <scope>test</scope>
            </dependency>
            <dependency>
                <groupId>org.wso2.carbon.identity.framework</groupId>
                <artifactId>org.wso2.carbon.user.mgt.stub</artifactId>
                <version>${carbon.identity.framework.version}</version>
            </dependency>
            <dependency>
                <groupId>org.wso2.carbon.identity.inbound.auth.sts</groupId>
                <artifactId>org.wso2.carbon.identity.sts.passive.stub</artifactId>
                <version>${identity.inbound.auth.sts.version}</version>
            </dependency>
            <dependency>
                <groupId>org.wso2.carbon</groupId>
                <artifactId>SecVerifier</artifactId>
                <version>${carbon.kernel.version}</version>
                <type>aar</type>
            </dependency>
            <dependency>
                <groupId>emma</groupId>
                <artifactId>emma</artifactId>
                <version>${emma.version}</version>
            </dependency>
            <dependency>
                <groupId>org.wso2.orbit.com.h2database</groupId>
                <artifactId>h2</artifactId>
                <version>${h2database.wso2.version}</version>
            </dependency>
            <dependency>
                <groupId>org.apache.rampart</groupId>
                <artifactId>rampart</artifactId>
                <type>mar</type>
                <version>${rampart.wso2.version}</version>
            </dependency>
            <dependency>
                <groupId>org.wso2.carbon.identity.framework</groupId>
                <artifactId>org.wso2.carbon.identity.application.mgt.stub</artifactId>
                <version>${carbon.identity.framework.version}</version>
                <scope>compile</scope>
            </dependency>
            <dependency>
                <groupId>org.wso2.carbon.identity.framework</groupId>
                <artifactId>org.wso2.carbon.identity.application.default.auth.sequence.mgt.stub</artifactId>
                <version>${carbon.identity.framework.version}</version>
                <scope>compile</scope>
            </dependency>
            <dependency>
                <groupId>org.wso2.carbon.identity.framework</groupId>
                <artifactId>org.wso2.carbon.identity.functions.library.mgt.stub</artifactId>
                <version>${carbon.identity.framework.version}</version>
                <scope>compile</scope>
            </dependency>
            <dependency>
                <groupId>org.wso2.carbon.identity.framework</groupId>
                <artifactId>org.wso2.carbon.idp.mgt.stub</artifactId>
                <version>${carbon.identity.framework.version}</version>
                <scope>compile</scope>
            </dependency>
            <dependency>
                <groupId>org.wso2.identity</groupId>
                <artifactId>org.wso2.identity.integration.common.clients</artifactId>
                <version>${project.version}</version>
                <scope>compile</scope>
            </dependency>
            <dependency>
                <groupId>org.wso2.identity</groupId>
                <artifactId>org.wso2.identity.integration.common.utils</artifactId>
                <version>${project.version}</version>
                <scope>compile</scope>
            </dependency>
            <dependency>
                <groupId>org.wso2.carbon.identity.inbound.provisioning.scim</groupId>
                <artifactId>org.wso2.carbon.identity.scim.common.stub</artifactId>
                <version>${identity.inbound.provisioning.scim.version}</version>
                <scope>compile</scope>
            </dependency>
            <dependency>
                <groupId>org.wso2.carbon.identity.inbound.provisioning.scim2</groupId>
                <artifactId>org.wso2.carbon.identity.scim2.common</artifactId>
                <version>${identity.inbound.provisioning.scim2.version}</version>
                <scope>compile</scope>
            </dependency>
            <dependency>
                <groupId>org.wso2.carbon.identity.framework</groupId>
                <artifactId>org.wso2.carbon.identity.user.store.configuration.stub</artifactId>
                <version>${carbon.identity.framework.version}</version>
                <scope>compile</scope>
            </dependency>
            <dependency>
                <groupId>org.wso2.carbon.identity.framework</groupId>
                <artifactId>org.wso2.carbon.identity.user.store.count.stub</artifactId>
                <version>${carbon.identity.framework.version}</version>
                <scope>compile</scope>
            </dependency>
            <dependency>
                <groupId>org.wso2.carbon</groupId>
                <artifactId>org.wso2.carbon.user.core</artifactId>
                <version>${carbon.kernel.version}</version>
                <scope>compile</scope>
            </dependency>
            <dependency>
                <groupId>org.wso2.carbon.identity.framework</groupId>
                <artifactId>org.wso2.carbon.identity.mgt</artifactId>
                <version>${carbon.identity.framework.version}</version>
            </dependency>
            <dependency>
                <groupId>org.wso2.carbon.identity.framework</groupId>
                <artifactId>org.wso2.carbon.identity.mgt.stub</artifactId>
                <version>${carbon.identity.framework.version}</version>
                <scope>compile</scope>
            </dependency>
            <dependency>
                <groupId>org.wso2.carbon.identity.framework</groupId>
                <artifactId>org.wso2.carbon.identity.template.mgt</artifactId>
                <version>${carbon.identity.framework.version}</version>
            </dependency>
            <dependency>
                <groupId>org.wso2.carbon.identity.framework</groupId>
                <artifactId>org.wso2.carbon.identity.template.mgt.ui</artifactId>
                <version>${carbon.identity.framework.version}</version>
            </dependency>
            <dependency>
                <groupId>org.wso2.carbon.identity.framework</groupId>
                <artifactId>org.wso2.carbon.identity.template.mgt.endpoint</artifactId>
                <version>${carbon.identity.framework.version}</version>
            </dependency>
            <dependency>
                <groupId>org.wso2.carbon.identity.inbound.auth.saml2</groupId>
                <artifactId>org.wso2.carbon.identity.sso.saml.stub</artifactId>
                <version>${identity.inbound.auth.saml.version}</version>
                <scope>compile</scope>
            </dependency>
            <dependency>
                <groupId>org.wso2.carbon.identity.framework</groupId>
                <artifactId>org.wso2.carbon.claim.mgt.stub</artifactId>
                <version>${carbon.identity.framework.version}</version>
                <scope>compile</scope>
            </dependency>
            <dependency>
                <groupId>org.wso2.carbon.identity.framework</groupId>
                <artifactId>org.wso2.carbon.identity.claim.metadata.mgt.stub</artifactId>
                <version>${carbon.identity.framework.version}</version>
                <scope>compile</scope>
            </dependency>
            <dependency>
                <groupId>org.wso2.carbon.identity.framework</groupId>
                <artifactId>org.wso2.carbon.identity.claim.metadata.mgt</artifactId>
                <version>${carbon.identity.framework.version}</version>
                <scope>compile</scope>
            </dependency>
            <dependency>
                <groupId>org.wso2.carbon.identity.inbound.auth.openid</groupId>
                <artifactId>org.wso2.carbon.identity.provider.openid.stub</artifactId>
                <version>${identity.inbound.auth.openid.version}</version>
                <scope>compile</scope>
            </dependency>
            <dependency>
                <groupId>org.wso2.carbon.identity.association.account</groupId>
                <artifactId>org.wso2.carbon.identity.user.account.association.stub</artifactId>
                <version>${identity.user.account.association.version}</version>
            </dependency>
            <dependency>
                <groupId>org.wso2.carbon.identity.framework</groupId>
                <artifactId>org.wso2.carbon.identity.governance.stub</artifactId>
                <version>${carbon.identity.framework.version}</version>
            </dependency>
            <dependency>
                <groupId>org.wso2.carbon.identity.governance</groupId>
                <artifactId>org.wso2.carbon.identity.recovery</artifactId>
                <version>${identity.governance.version}</version>
            </dependency>
            <dependency>
                <groupId>org.wso2.carbon.identity.governance</groupId>
                <artifactId>org.wso2.carbon.identity.recovery.stub</artifactId>
                <version>${identity.governance.version}</version>
            </dependency>
            <dependency>
                <groupId>org.wso2.carbon.deployment</groupId>
                <artifactId>org.wso2.carbon.service.mgt.stub</artifactId>
                <version>${carbon.deployment.version}</version>
                <scope>test</scope>
            </dependency>
            <dependency>
                <groupId>org.wso2.carbon.deployment</groupId>
                <artifactId>org.wso2.carbon.webapp.mgt.stub</artifactId>
                <version>${carbon.deployment.version}</version>
                <scope>test</scope>
            </dependency>
            <dependency>
                <groupId>org.wso2.carbon.automation</groupId>
                <artifactId>org.wso2.carbon.automation.test.utils</artifactId>
                <version>${carbon.automation.version}</version>
            </dependency>
            <dependency>
                <groupId>org.wso2.carbon.automation</groupId>
                <artifactId>org.wso2.carbon.automation.engine</artifactId>
                <version>${carbon.automation.version}</version>
            </dependency>
            <dependency>
                <groupId>org.wso2.carbon.automation</groupId>
                <artifactId>org.wso2.carbon.automation.extensions</artifactId>
                <version>${carbon.automation.version}</version>
                <exclusions>
                    <exclusion>
                        <groupId>com.saucelabs.selenium</groupId> <!-- Exclude Project-E from Project-B -->
                        <artifactId>sauce-ondemand-driver</artifactId>
                    </exclusion>
                    <exclusion>
                        <groupId>com.saucelabs.selenium</groupId> <!-- Exclude Project-E from Project-B -->
                        <artifactId>selenium-client-factory</artifactId>
                    </exclusion>
                </exclusions>
            </dependency>
            <dependency>
                <groupId>org.wso2.carbon.automationutils</groupId>
                <artifactId>org.wso2.carbon.integration.common.extensions</artifactId>
                <version>${carbon.automationutils.version}</version>
            </dependency>
            <dependency>
                <groupId>org.wso2.carbon.automationutils</groupId>
                <artifactId>org.wso2.carbon.integration.common.utils</artifactId>
                <version>${carbon.automationutils.version}</version>
            </dependency>
            <dependency>
                <groupId>org.wso2.carbon.automationutils</groupId>
                <artifactId>org.wso2.carbon.integration.common.admin.client</artifactId>
                <version>${carbon.automationutils.version}</version>
            </dependency>
            <dependency>
                <groupId>org.wso2.is</groupId>
                <artifactId>org.wso2.identity.integration.common.clients</artifactId>
                <version>${project.version}</version>
                <scope>compile</scope>
            </dependency>
            <dependency>
                <groupId>org.wso2.is</groupId>
                <artifactId>org.wso2.identity.integration.common.utils</artifactId>
                <version>${project.version}</version>
                <scope>compile</scope>
            </dependency>
            <dependency>
                <groupId>org.wso2.charon</groupId>
                <artifactId>org.wso2.charon.core</artifactId>
                <version>${charon.orbit.version}</version>
            </dependency>
            <dependency>
                <groupId>org.apache.wink</groupId>
                <artifactId>wink-client</artifactId>
                <version>${apache.wink.version}</version>
            </dependency>
            <dependency>
                <groupId>org.apache.ws.security</groupId>
                <artifactId>wss4j</artifactId>
                <version>${apache.ws.security.version}</version>
            </dependency>
            <dependency>
                <groupId>commons-collections</groupId>
                <artifactId>commons-collections</artifactId>
                <version>${commons-collections.version}</version>
            </dependency>
            <dependency>
                <groupId>org.slf4j</groupId>
                <artifactId>slf4j-simple</artifactId>
                <version>${slf4j.version}</version>
            </dependency>

            <dependency>
                <groupId>org.slf4j</groupId>
                <artifactId>slf4j-log4j12</artifactId>
                <version>${slf4j.version}</version>
            </dependency>
            <dependency>
                <groupId>org.apache.openejb</groupId>
                <artifactId>openejb-core</artifactId>
                <version>${apache.openejb.version}</version>
                <scope>test</scope>
            </dependency>
            <dependency>
                <groupId>org.apache.httpcomponents.wso2</groupId>
                <artifactId>httpclient</artifactId>
                <version>${orbit.version.commons.httpclient}</version>
            </dependency>
            <dependency>
                <groupId>org.apache.axis2.wso2</groupId>
                <artifactId>axis2-client</artifactId>
                <version>${axis2.client.version}</version>
            </dependency>
            <dependency>
                <groupId>org.wso2.orbit.com.nimbusds</groupId>
                <artifactId>nimbus-jose-jwt</artifactId>
                <version>${nimbusds.version}</version>
            </dependency>
            <dependency>
                <groupId>com.nimbusds</groupId>
                <artifactId>oauth2-oidc-sdk</artifactId>
                <version>${nimbus.oidc.sdk.version}</version>
            </dependency>
            <dependency>
                <groupId>net.minidev</groupId>
                <artifactId>json-smart</artifactId>
                <version>${json-smart.version}</version>
            </dependency>
            <dependency>
                <groupId>commons-codec.wso2</groupId>
                <artifactId>commons-codec</artifactId>
                <version>${commons-codec.version}</version>
            </dependency>
            <dependency>
                <groupId>org.wso2.carbon.identity.framework</groupId>
                <artifactId>org.wso2.carbon.identity.user.registration.stub</artifactId>
                <version>${carbon.identity.framework.version}</version>
            </dependency>
            <dependency>
                <groupId>org.wso2.carbon.identity.framework</groupId>
                <artifactId>org.wso2.carbon.identity.user.profile.stub</artifactId>
                <version>${carbon.identity.framework.version}</version>
            </dependency>
            <dependency>
                <groupId>org.wso2.carbon.identity.fetch.remote</groupId>
                <artifactId>org.wso2.carbon.identity.remotefetch.common</artifactId>
                <version>${org.wso2.carbon.identity.remotefetch.version}</version>
            </dependency>
            <dependency>
                <groupId>org.wso2.carbon.identity.fetch.remote</groupId>
                <artifactId>org.wso2.carbon.identity.remotefetch.core</artifactId>
                <version>${org.wso2.carbon.identity.remotefetch.version}</version>
            </dependency>
            <dependency>
                <groupId>org.wso2.carbon.identity.fetch.remote</groupId>
                <artifactId>org.wso2.carbon.identity.remotefetch.core.ui</artifactId>
                <version>${org.wso2.carbon.identity.remotefetch.version}</version>
            </dependency>
            <dependency>
                <groupId>org.wso2.carbon.identity.fetch.remote</groupId>
                <artifactId>org.wso2.carbon.identity.remotefetch.core.feature</artifactId>
                <version>${org.wso2.carbon.identity.remotefetch.version}</version>
            </dependency>
            <dependency>
                <groupId>org.eclipse.jgit</groupId>
                <artifactId>org.eclipse.jgit</artifactId>
                <version>${org.jgit.version}</version>
            </dependency>
            <dependency>
                <groupId>com.googlecode.javaewah</groupId>
                <artifactId>JavaEWAH</artifactId>
                <version>${javaewah.version}</version>
            </dependency>
            <dependency>
                <groupId>org.wso2.is</groupId>
                <artifactId>org.wso2.carbon.identity.test.integration.service.stubs</artifactId>
                <version>${project.version}</version>
            </dependency>
            <dependency>
                <groupId>org.wso2.carbon.identity.framework</groupId>
                <artifactId>org.wso2.carbon.identity.workflow.mgt.stub</artifactId>
                <version>${carbon.identity.framework.version}</version>
            </dependency>
            <dependency>
                <groupId>org.wso2.carbon.identity.framework</groupId>
                <artifactId>org.wso2.carbon.security.mgt.stub</artifactId>
                <version>${carbon.identity.framework.version}</version>
            </dependency>
            <dependency>
                <groupId>org.wso2.carbon.identity.workflow.impl.bps</groupId>
                <artifactId>org.wso2.carbon.identity.workflow.impl.stub</artifactId>
                <version>${identity.workflow.impl.bps.version}</version>
            </dependency>
            <dependency>
                <groupId>org.jacoco</groupId>
                <artifactId>org.jacoco.agent</artifactId>
                <version>${jacoco.agent.version}</version>
            </dependency>
            <dependency>
                <groupId>org.wso2.carbon</groupId>
                <artifactId>org.wso2.carbon.core.services</artifactId>
                <version>${carbon.kernel.version}</version>
            </dependency>
            <dependency>
                <groupId>org.apache.tomcat.wso2</groupId>
                <artifactId>tomcat</artifactId>
                <version>${org.apache.tomcat.wso2.version}</version>
            </dependency>
            <dependency>
                <groupId>org.apache.santuario</groupId>
                <artifactId>xmlsec</artifactId>
                <version>${xmlsec.version}</version>
            </dependency>
            <dependency>
                <groupId>org.opensaml</groupId>
                <artifactId>xmltooling</artifactId>
                <version>${xmltooling.version}</version>
            </dependency>
            <dependency>
                <groupId>org.opensaml</groupId>
                <artifactId>openws</artifactId>
                <version>${openws.version}</version>
            </dependency>
            <dependency>
                <groupId>org.wso2.carbon.identity.framework</groupId>
                <artifactId>org.wso2.carbon.identity.application.mgt</artifactId>
                <version>${carbon.identity.framework.version}</version>
            </dependency>
            <dependency>
                <groupId>org.wso2.carbon.identity.framework</groupId>
                <artifactId>org.wso2.carbon.identity.functions.library.mgt</artifactId>
                <version>${carbon.identity.framework.version}</version>
            </dependency>
            <dependency>
                <groupId>xerces</groupId>
                <artifactId>xercesImpl</artifactId>
                <version>${xercesImpl.version}</version>
            </dependency>
            <dependency>
                <groupId>org.wso2.carbon.identity.framework</groupId>
                <artifactId>org.wso2.carbon.identity.workflow.mgt</artifactId>
                <version>${carbon.identity.framework.version}</version>
            </dependency>
            <dependency>
                <groupId>org.wso2.carbon.identity.workflow.impl.bps</groupId>
                <artifactId>org.wso2.carbon.identity.workflow.impl</artifactId>
                <version>${identity.workflow.impl.bps.version}</version>
            </dependency>
            <dependency>
                <groupId>org.wso2.carbon.identity.framework</groupId>
                <artifactId>org.wso2.carbon.identity.application.authentication.framework</artifactId>
                <version>${carbon.identity.framework.version}</version>
            </dependency>
            <dependency>
                <groupId>org.wso2.carbon.identity.framework</groupId>
                <artifactId>org.wso2.carbon.user.mgt.common</artifactId>
                <version>${carbon.identity.framework.version}</version>
            </dependency>
            <dependency>
                <groupId>org.wso2.carbon.identity.saml.common</groupId>
                <artifactId>org.wso2.carbon.identity.saml.common.util</artifactId>
                <version>${saml.common.util.version}</version>
            </dependency>
            <dependency>
                <groupId>commons-codec</groupId>
                <artifactId>commons-codec</artifactId>
                <version>${commons.codec.version}</version>
            </dependency>
            <dependency>
                <groupId>org.apache.ws.commons.schema.wso2</groupId>
                <artifactId>XmlSchema</artifactId>
                <version>${XmlSchema.version}</version>
            </dependency>
            <dependency>
                <groupId>wsdl4j.wso2</groupId>
                <artifactId>wsdl4j</artifactId>
                <version>${wsdl4j.version}</version>
            </dependency>
            <dependency>
                <groupId>org.wso2.carbon.analytics-common</groupId>
                <artifactId>org.wso2.carbon.databridge.commons</artifactId>
                <scope>test</scope>
                <version>${carbon.analytics-common.version}</version>
            </dependency>
            <dependency>
                <groupId>org.wso2.carbon.analytics-common</groupId>
                <artifactId>org.wso2.carbon.databridge.core</artifactId>
                <scope>test</scope>
                <version>${carbon.analytics-common.version}</version>
            </dependency>
            <dependency>
                <groupId>org.wso2.carbon.analytics-common</groupId>
                <artifactId>org.wso2.carbon.databridge.receiver.thrift</artifactId>
                <scope>test</scope>
                <version>${carbon.analytics-common.version}</version>
            </dependency>
            <dependency>
                <groupId>org.wso2.carbon.multitenancy</groupId>
                <artifactId>org.wso2.carbon.tenant.mgt.stub</artifactId>
                <version>${carbon.multitenancy.version}</version>
            </dependency>
            <dependency>
                <groupId>commons-pool.wso2</groupId>
                <artifactId>commons-pool</artifactId>
                <version>${commons.pool.wso2.version}</version>
            </dependency>

            <!-- Outbound Authenticators -->
            <dependency>
                <groupId>org.wso2.carbon.identity.outbound.auth.oidc</groupId>
                <artifactId>org.wso2.carbon.identity.application.authenticator.oidc</artifactId>
                <version>${identity.outbound.auth.oidc.version}</version>
            </dependency>
            <dependency>
                <groupId>org.wso2.carbon.identity.outbound.auth.sts.passive</groupId>
                <artifactId>org.wso2.carbon.identity.application.authenticator.passive.sts</artifactId>
                <version>${identity.outbound.auth.passive.sts.version}</version>
            </dependency>
            <dependency>
                <groupId>org.wso2.carbon.identity.outbound.auth.saml2</groupId>
                <artifactId>org.wso2.carbon.identity.application.authenticator.samlsso</artifactId>
                <version>${identity.outbound.auth.samlsso.version}</version>
            </dependency>

            <!-- Social Authenticators -->
            <dependency>
                <groupId>org.wso2.carbon.identity.outbound.auth.facebook</groupId>
                <artifactId>org.wso2.carbon.identity.application.authenticator.facebook</artifactId>
                <version>${social.authenticator.facebook.version}</version>
            </dependency>
            <dependency>
                <groupId>org.wso2.carbon.identity.outbound.auth.google</groupId>
                <artifactId>org.wso2.carbon.identity.application.authenticator.google</artifactId>
                <version>${social.authenticator.google.version}</version>
            </dependency>
            <dependency>
                <groupId>org.wso2.carbon.identity.outbound.auth.live</groupId>
                <artifactId>org.wso2.carbon.identity.application.authenticator.live</artifactId>
                <version>${social.authenticator.windowslive.version}</version>
            </dependency>
            <dependency>
                <groupId>org.wso2.carbon.identity.outbound.auth.yahoo</groupId>
                <artifactId>org.wso2.carbon.identity.application.authenticator.yahoo</artifactId>
                <version>${social.authenticator.yahoo.version}</version>
            </dependency>

            <!-- Provisioning Connectors -->
            <dependency>
                <groupId>org.wso2.carbon.identity.outbound.provisioning.spml</groupId>
                <artifactId>org.wso2.carbon.identity.provisioning.connector.spml</artifactId>
                <version>${provisioning.connector.spml.version}</version>
            </dependency>
            <dependency>
                <groupId>org.wso2.carbon.identity.outbound.provisioning.google</groupId>
                <artifactId>org.wso2.carbon.identity.provisioning.connector.google</artifactId>
                <version>${provisioning.connector.google.version}</version>
            </dependency>
            <dependency>
                <groupId>org.wso2.carbon.identity.outbound.provisioning.salesforce</groupId>
                <artifactId>org.wso2.carbon.identity.provisioning.connector.salesforce</artifactId>
                <version>${provisioning.connector.salesforce.version}</version>
            </dependency>
            <dependency>
                <groupId>org.wso2.carbon.identity.outbound.provisioning.scim</groupId>
                <artifactId>org.wso2.carbon.identity.provisioning.connector.scim</artifactId>
                <version>${provisioning.connector.scim.version}</version>
            </dependency>

            <!-- Local Authenticators -->
            <dependency>
                <groupId>org.wso2.carbon.identity.application.auth.basic</groupId>
                <artifactId>org.wso2.carbon.identity.application.authenticator.basicauth</artifactId>
                <version>${identity.local.auth.basicauth.version}</version>
            </dependency>
            <dependency>
                <groupId>org.wso2.carbon.identity.local.auth.iwa</groupId>
                <artifactId>org.wso2.carbon.identity.application.authenticator.iwa</artifactId>
                <version>${identity.local.auth.iwa.version}</version>
            </dependency>
            <dependency>
                <groupId>org.wso2.carbon.identity.local.auth.fido</groupId>
                <artifactId>org.wso2.carbon.identity.application.authenticator.fido</artifactId>
                <version>${identity.local.auth.fido.version}</version>
            </dependency>
            <dependency>
                <groupId>org.wso2.carbon.identity.local.auth.fido</groupId>
                <artifactId>org.wso2.carbon.identity.application.authenticator.fido2</artifactId>
                <version>${identity.local.auth.fido.version}</version>
            </dependency>
            <dependency>
                <groupId>org.wso2.carbon.identity.local.auth.fido</groupId>
                <artifactId>org.wso2.carbon.identity.application.authenticator.fido2.server.feature</artifactId>
                <version>${identity.local.auth.fido.version}</version>
            </dependency>
            <dependency>
                <groupId>org.wso2.carbon.identity.application.auth.basic</groupId>
                <artifactId>org.wso2.carbon.identity.application.authenticator.basicauth.jwt</artifactId>
                <version>${identity.local.auth.basicauth.version}</version>
            </dependency>
            <dependency>
                <groupId>org.wso2.carbon.identity.application.auth.basic</groupId>
                <artifactId>org.wso2.carbon.identity.application.authentication.handler.identifier</artifactId>
                <version>${identity.local.auth.basicauth.version}</version>
            </dependency>
            <dependency>
                <groupId>org.wso2.carbon.identity.application.auth.basic</groupId>
                <artifactId>org.wso2.carbon.identity.application.authentication.handler.session</artifactId>
                <version>${identity.local.auth.basicauth.version}</version>
            </dependency>
            <dependency>
                <groupId>org.wso2.carbon.extension.identity.oauth.addons</groupId>
                <artifactId>org.wso2.carbon.identity.oauth2.token.handler.clientauth.mutualtls</artifactId>
                <version>${identity.local.auth.clientauth.mutualtls.version}</version>
            </dependency>

            <!-- Local Authentication API Connector -->
            <dependency>
                <groupId>org.wso2.carbon.identity.local.auth.api</groupId>
                <artifactId>org.wso2.carbon.identity.local.auth.api.core</artifactId>
                <version>${identity.local.auth.api.version}</version>
            </dependency>
            <dependency>
                <groupId>org.wso2.carbon.identity.local.auth.api</groupId>
                <artifactId>org.wso2.carbon.identity.local.auth.api.endpoint</artifactId>
                <version>${identity.local.auth.api.version}</version>
            </dependency>

            <!-- OAuth2 Grant Type extensions -->
            <dependency>
                <groupId>org.wso2.carbon.extension.identity.oauth2.grantType.jwt</groupId>
                <artifactId>org.wso2.carbon.identity.oauth2.grant.jwt</artifactId>
                <version>${identity.oauth2.jwt.bearer.grant.version}</version>
            </dependency>

            <!-- Forget-me tool. -->
            <dependency>
                <groupId>org.wso2.carbon.privacy</groupId>
                <artifactId>org.wso2.carbon.privacy.forgetme.conf</artifactId>
                <version>${forgetme.tool.version}</version>
            </dependency>
            <dependency>
                <groupId>org.wso2.carbon.privacy</groupId>
                <artifactId>org.wso2.carbon.privacy.forgetme.tool</artifactId>
                <version>${forgetme.tool.version}</version>
            </dependency>

            <!--Conditional authenticator functions-->
            <dependency>
                <groupId>org.wso2.carbon.identity.conditional.auth.functions</groupId>
                <artifactId>org.wso2.carbon.identity.conditional.auth.functions.user</artifactId>
                <version>${conditional.authentication.functions.version}</version>
            </dependency>
            <dependency>
                <groupId>org.wso2.carbon.identity.conditional.auth.functions</groupId>
                <artifactId>org.wso2.carbon.identity.conditional.auth.functions.notification</artifactId>
                <version>${conditional.authentication.functions.version}</version>
            </dependency>
            <dependency>
                <groupId>org.wso2.carbon.identity.conditional.auth.functions</groupId>
                <artifactId>org.wso2.carbon.identity.conditional.auth.functions.cookie</artifactId>
                <version>${conditional.authentication.functions.version}</version>
            </dependency>
            <dependency>
                <groupId>org.wso2.carbon.identity.conditional.auth.functions</groupId>
                <artifactId>org.wso2.carbon.identity.conditional.auth.functions.analytics</artifactId>
                <version>${conditional.authentication.functions.version}</version>
            </dependency>
            <!-- Other Connectors packed with IS -->
            <dependency>
                <groupId>org.wso2.carbon.extension.identity.authenticator.outbound.emailotp</groupId>
                <artifactId>org.wso2.carbon.extension.identity.authenticator.emailotp.connector</artifactId>
                <version>${authenticator.emailotp.version}</version>
            </dependency>
            <dependency>
                <groupId>org.wso2.carbon.extension.identity.authenticator.outbound.smsotp</groupId>
                <artifactId>org.wso2.carbon.extension.identity.authenticator.smsotp.connector</artifactId>
                <version>${authenticator.smsotp.version}</version>
            </dependency>
            <dependency>
                <groupId>org.wso2.carbon.extension.identity.authenticator.outbound.twitter</groupId>
                <artifactId>org.wso2.carbon.extension.identity.authenticator.twitter.connector</artifactId>
                <version>${authenticator.twitter.version}</version>
            </dependency>
            <dependency>
                <groupId>org.wso2.carbon.extension.identity.authenticator</groupId>
                <artifactId>org.wso2.carbon.extension.identity.authenticator.office365.connector</artifactId>
                <version>${authenticator.office365.version}</version>
            </dependency>
            <dependency>
                <groupId>org.wso2.carbon.extension.identity.authenticator.outbound.totp</groupId>
                <artifactId>org.wso2.carbon.extension.identity.authenticator.totp.connector</artifactId>
                <version>${authenticator.totp.version}</version>
            </dependency>
            <dependency>
                <groupId>org.wso2.carbon.extension.identity.authenticator</groupId>
                <artifactId>org.wso2.carbon.extension.identity.authenticator.x509Certificate.connector</artifactId>
                <version>${authenticator.x509.version}</version>
            </dependency>

            <!--
                Dependencies from this point is used in p2 profile gen, added here to get them updated along with
                versions plugin (version plugin only reads the dependencies in dependencyManagement,
                and dependencies section)
            -->
            <dependency>
                <groupId>org.wso2.carbon.healthcheck</groupId>
                <artifactId>org.wso2.carbon.healthcheck.server.feature</artifactId>
                <version>${carbon.healthcheck.version}</version>
            </dependency>
            <dependency>
                <groupId>org.wso2.carbon.identity.carbon.auth.saml2</groupId>
                <artifactId>org.wso2.carbon.identity.authenticator.saml2.sso.feature</artifactId>
                <version>${identity.carbon.auth.saml2.version}</version>
                <type>zip</type>
            </dependency>
            <dependency>
                <groupId>org.wso2.carbon.identity.local.auth.requestpath.basic</groupId>
                <artifactId>org.wso2.carbon.identity.application.authenticator.requestpath.basicauth.server.feature
                </artifactId>
                <version>${identity.outbound.auth.requestpath.basicauth.version}</version>
            </dependency>
            <dependency>
                <groupId>org.wso2.carbon.identity.carbon.auth.mutualssl</groupId>
                <artifactId>org.wso2.carbon.identity.authenticator.mutualssl.feature</artifactId>
                <version>${identity.carbon.auth.mutual.ssl.version}</version>
            </dependency>
            <dependency>
                <groupId>org.wso2.carbon.identity.workflow.user</groupId>
                <artifactId>org.wso2.carbon.user.mgt.workflow.feature</artifactId>
                <version>${identity.user.workflow.version}</version>
            </dependency>
            <dependency>
                <groupId>org.wso2.carbon.identity.userstore.ldap</groupId>
                <artifactId>org.wso2.carbon.ldap.server.feature</artifactId>
                <version>${identity.userstore.ldap.version}</version>
            </dependency>
            <dependency>
                <groupId>org.wso2.carbon.identity.userstore.remote</groupId>
                <artifactId>org.wso2.carbon.identity.user.store.remote.feature</artifactId>
                <version>${identity.userstore.remote.version}</version>
            </dependency>
            <dependency>
                <groupId>org.wso2.carbon.identity.carbon.auth.iwa</groupId>
                <artifactId>org.wso2.carbon.identity.authenticator.iwa.feature</artifactId>
                <version>${identity.carbon.auth.iwa.version}</version>
            </dependency>
            <dependency>
                <groupId>org.wso2.carbon.identity.workflow.template.multisteps</groupId>
                <artifactId>org.wso2.carbon.identity.workflow.template.server.feature</artifactId>
                <version>${identity.workflow.template.multisteps.version}</version>
            </dependency>
            <dependency>
                <groupId>org.wso2.carbon.identity.local.auth.requestpath.oauth</groupId>
                <artifactId>org.wso2.carbon.identity.application.authenticator.requestpath.oauth.server.feature
                </artifactId>
                <version>${identity.outbound.auth.requestpath.oauth.version}</version>
            </dependency>
            <dependency>
                <groupId>org.wso2.carbon.identity.tool.validator.sso.saml2</groupId>
                <artifactId>org.wso2.carbon.identity.tools.saml.validator.feature</artifactId>
                <version>${identity.tool.samlsso.validator.version}</version>
            </dependency>
            <dependency>
                <groupId>org.wso2.carbon.identity.datapublisher.authentication</groupId>
                <artifactId>org.wso2.carbon.identity.data.publisher.application.authentication.server.feature
                </artifactId>
                <version>${identity.data.publisher.authentication.version}</version>
            </dependency>
            <dependency>
                <groupId>org.wso2.carbon.identity.data.publisher.oauth</groupId>
                <artifactId>org.wso2.carbon.identity.data.publisher.oauth.server.feature</artifactId>
                <version>${identity.data.publisher.oauth.version}</version>
            </dependency>
            <dependency>
                <groupId>org.wso2.carbon.identity.data.publisher.audit</groupId>
                <artifactId>org.wso2.carbon.identity.data.publisher.audit.user.operation.server.feature</artifactId>
                <version>${identity.data.publisher.audit.version}</version>
            </dependency>
            <dependency>
                <groupId>org.wso2.carbon.identity.auth.rest</groupId>
                <artifactId>org.wso2.carbon.identity.auth.server.feature</artifactId>
                <version>${identity.carbon.auth.rest.version}</version>
            </dependency>
            <dependency>
                <groupId>org.wso2.carbon.identity.event.handler.accountlock</groupId>
                <artifactId>org.wso2.carbon.identity.handler.event.account.lock.feature</artifactId>
                <version>${identity.event.handler.account.lock.version}</version>
            </dependency>
            <dependency>
                <groupId>org.wso2.carbon.identity.event.handler.notification</groupId>
                <artifactId>org.wso2.carbon.email.mgt.feature</artifactId>
                <version>${identity.event.handler.notification.version}</version>
            </dependency>
            <dependency>
                <groupId>org.wso2.carbon.identity.metadata.saml2</groupId>
                <artifactId>org.wso2.carbon.identity.idp.metadata.saml2.server.feature</artifactId>
                <version>${identity.metadata.saml.version}</version>
            </dependency>
            <dependency>
                <groupId>org.wso2.carbon.identity.saml.common</groupId>
                <artifactId>org.wso2.carbon.identity.saml.common.util.feature</artifactId>
                <version>${saml.common.util.version}</version>
            </dependency>
            <dependency>
                <groupId>org.wso2.identity.apps</groupId>
                <artifactId>org.wso2.identity.apps.feature</artifactId>
                <version>${identity.apps.version}</version>
            </dependency>
            <dependency>
                <groupId>org.wso2.identity.apps</groupId>
                <artifactId>org.wso2.identity.apps.authentication.portal.server.feature</artifactId>
                <version>${identity.apps.version}</version>
            </dependency>
            <dependency>
                <groupId>org.wso2.identity.apps</groupId>
                <artifactId>org.wso2.identity.apps.recovery.portal.server.feature</artifactId>
                <version>${identity.apps.version}</version>
            </dependency>

            <dependency>
                <groupId>org.wso2.carbon.identity.application.authz.xacml</groupId>
                <artifactId>org.wso2.carbon.identity.application.authz.xacml.server.feature</artifactId>
                <version>${identity.app.authz.xacml.version}</version>
            </dependency>
            <dependency>
                <groupId>org.wso2.carbon.extension.identity.oauth.addons</groupId>
                <artifactId>org.wso2.carbon.identity.oauth2.validators.xacml.server.feature</artifactId>
                <version>${identity.oauth2.validators.xacml.version}</version>
            </dependency>
            <dependency>
                <groupId>org.apache.felix</groupId>
                <artifactId>org.apache.felix.scr.ds-annotations</artifactId>
                <version>${ds-annotations.version}</version>
            </dependency>
            <dependency>
                <groupId>org.wso2.carbon.consent.mgt</groupId>
                <artifactId>org.wso2.carbon.consent.mgt.server.feature</artifactId>
                <version>${carbon.consent.mgt.version}</version>
            </dependency>
            <dependency>
                <groupId>org.wso2.carbon.identity.framework</groupId>
                <artifactId>org.wso2.carbon.identity.consent.mgt</artifactId>
                <version>${carbon.identity.framework.version}</version>
            </dependency>
            <dependency>
                <groupId>org.wso2.carbon.utils</groupId>
                <artifactId>org.wso2.carbon.database.utils</artifactId>
                <version>${carbon.database.utils.version}</version>
            </dependency>
            <dependency>
                <groupId>org.wso2.carbon.registry</groupId>
                <artifactId>org.wso2.carbon.registry.properties.stub</artifactId>
                <version>${carbon.registry.version}</version>
            </dependency>
            <dependency>
                <groupId>org.wso2.carbon.identity.oauth.uma</groupId>
                <artifactId>org.wso2.carbon.identity.oauth.uma.server.feature</artifactId>
                <version>${carbon.identity.oauth.uma.version}</version>
            </dependency>
            <dependency>
                <groupId>org.wso2.carbon.extension.identity.x509certificate</groupId>
                <artifactId>org.wso2.carbon.extension.identity.x509Certificate.validation.server.feature</artifactId>
                <version>${org.wso2.carbon.extension.identity.x509certificate.version}</version>
            </dependency>
            <dependency>
                <groupId>org.wso2.carbon.identity.conditional.auth.functions</groupId>
                <artifactId>org.wso2.carbon.identity.conditional.auth.functions.server.feature</artifactId>
                <version>${conditional.authentication.functions.version}</version>
            </dependency>
            <dependency>
                <groupId>org.wso2.carbon.identity.framework</groupId>
                <artifactId>org.wso2.carbon.identity.template.mgt.server.feature</artifactId>
                <version>${carbon.identity.framework.version}</version>
            </dependency>
            <dependency>
                <groupId>org.wso2.carbon.identity.framework</groupId>
                <artifactId>org.wso2.carbon.identity.template.mgt.feature</artifactId>
                <version>${carbon.identity.framework.version}</version>
            </dependency>
            <dependency>
                <groupId>org.wso2.msf4j</groupId>
                <artifactId>msf4j-core</artifactId>
                <version>${msf4j.version}</version>
            </dependency>
            <dependency>
                <groupId>org.wso2.msf4j</groupId>
                <artifactId>msf4j-microservice</artifactId>
                <version>${msf4j.version}</version>
            </dependency>
            <dependency>
                <groupId>org.apache.velocity</groupId>
                <artifactId>velocity</artifactId>
                <version>${org.apache.velocity.version}</version>
            </dependency>
            <dependency>
                <groupId>io.rest-assured</groupId>
                <artifactId>rest-assured</artifactId>
                <version>${rest.assured.version}</version>
                <scope>test</scope>
            </dependency>
            <dependency>
                <groupId>io.swagger</groupId>
                <artifactId>swagger-annotations</artifactId>
                <version>${swagger-core-version}</version>
                <scope>test</scope>
            </dependency>
            <dependency>
                <groupId>com.atlassian.oai</groupId>
                <artifactId>swagger-request-validator-restassured</artifactId>
                <version>${swagger-request-validator.version}</version>
                <scope>test</scope>
            </dependency>
            <dependency>
                <groupId>org.xmlunit</groupId>
                <artifactId>xmlunit-core</artifactId>
                <version>${org.xmlunit.version}</version>
                <scope>test</scope>
            </dependency>
            <!-- Pax Logging -->
            <dependency>
                <groupId>org.ops4j.pax.logging</groupId>
                <artifactId>pax-logging-api</artifactId>
                <version>${pax.logging.api.version}</version>
            </dependency>
            <dependency>
                <groupId>org.apache.logging.log4j</groupId>
                <artifactId>log4j-jul</artifactId>
                <version>2.8.2</version>
                <scope>test</scope>
            </dependency>
            <dependency>
                <groupId>org.apache.logging.log4j</groupId>
                <artifactId>log4j-core</artifactId>
                <version>2.8.2</version>
                <scope>test</scope>
            </dependency>
            <dependency>
                <groupId>commons-logging</groupId>
                <artifactId>commons-logging</artifactId>
                <version>1.2</version>
                <scope>test</scope>
            </dependency>
            <dependency>
                <groupId>commons-lang.wso2</groupId>
                <artifactId>commons-lang</artifactId>
                <version>${commons-lang.wso2.version}</version>
                <scope>test</scope>
            </dependency>
            <dependency>
                <artifactId>guava</artifactId>
                <groupId>com.google.guava</groupId>
                <type>jar</type>
                <version>${google.guava.version}</version>
            </dependency>
        </dependencies>
    </dependencyManagement>

    <profiles>
        <profile>
            <id>Sign-Artifacts</id>
            <activation>
                <property>
                    <name>sign</name>
                </property>
            </activation>
            <build>
                <plugins>
                    <plugin>
                        <groupId>org.apache.maven.plugins</groupId>
                        <artifactId>maven-gpg-plugin</artifactId>
                        <version>1.0-alpha-3</version>
                        <executions>
                            <execution>
                                <id>sign-artifacts</id>
                                <phase>verify</phase>
                                <goals>
                                    <goal>sign</goal>
                                </goals>
                            </execution>
                        </executions>
                    </plugin>
                </plugins>
            </build>
        </profile>
        <profile>
            <id>wso2-release</id>
            <build>
                <plugins>
                    <plugin>
                        <groupId>org.apache.maven.plugins</groupId>
                        <artifactId>maven-javadoc-plugin</artifactId>
                        <version>2.10.1</version>
                        <executions>
                            <execution>
                                <id>attach-javadocs</id>
                                <goals>
                                    <goal>jar</goal>
                                </goals>
                                <configuration> <!-- add this to disable checking -->
                                    <additionalparam>-Xdoclint:none</additionalparam>
                                </configuration>
                            </execution>
                        </executions>
                    </plugin>
                </plugins>
            </build>
        </profile>

    </profiles>

    <properties>

        <!--Carbon Identity Framework Version-->
        <carbon.identity.framework.version>5.17.69</carbon.identity.framework.version>
        <carbon.identity.framework.version.range>[5.14.67, 6.0.0]</carbon.identity.framework.version.range>

        <!--SAML Common Utils Version-->
        <saml.common.util.version>1.0.4</saml.common.util.version>
        <saml.common.util.version.range>[1.0.0,2.0.0)</saml.common.util.version.range>

        <!--Carbon Consent Version-->
        <carbon.consent.mgt.version>2.2.9</carbon.consent.mgt.version>

        <!--Identity Governance Version-->
        <identity.governance.version>1.4.7</identity.governance.version>

        <!--Identity Carbon Versions-->
        <identity.carbon.auth.saml2.version>5.5.0</identity.carbon.auth.saml2.version>
        <identity.carbon.auth.mutual.ssl.version>5.4.0</identity.carbon.auth.mutual.ssl.version>
        <identity.carbon.auth.iwa.version>5.4.0</identity.carbon.auth.iwa.version>
        <identity.carbon.auth.rest.version>1.4.4</identity.carbon.auth.rest.version>


        <!-- Identity Inbound Versions   -->
        <identity.inbound.auth.saml.version>5.8.9</identity.inbound.auth.saml.version>
        <identity.inbound.auth.oauth.version>6.4.17</identity.inbound.auth.oauth.version>
        <identity.inbound.auth.openid.version>5.5.0</identity.inbound.auth.openid.version>
        <identity.inbound.auth.sts.version>5.5.2</identity.inbound.auth.sts.version>
        <identity.inbound.provisioning.scim.version>5.6.0</identity.inbound.provisioning.scim.version>
        <identity.inbound.provisioning.scim2.version>1.5.5</identity.inbound.provisioning.scim2.version>

        <!-- Identity workflow Versions -->
        <identity.user.workflow.version>5.4.0</identity.user.workflow.version>
        <identity.workflow.impl.bps.version>5.4.0</identity.workflow.impl.bps.version>
        <identity.workflow.template.multisteps.version>5.4.0</identity.workflow.template.multisteps.version>


        <!-- Identity User Versions -->
        <identity.user.account.association.version>5.4.0</identity.user.account.association.version>
        <identity.user.ws.version>5.4.0</identity.user.ws.version>

        <!-- Identity Userstore Versions -->
        <identity.userstore.ldap.version>6.2.0</identity.userstore.ldap.version>
        <identity.userstore.remote.version>5.2.5</identity.userstore.remote.version>

        <!-- Identity Data Publisher Versions -->
        <identity.data.publisher.authentication.version>5.3.11</identity.data.publisher.authentication.version>
        <identity.data.publisher.oauth.version>1.3.0</identity.data.publisher.oauth.version>
        <identity.data.publisher.audit.version>1.3.0</identity.data.publisher.audit.version>

        <!-- Identity Event Handler Versions -->
        <identity.event.handler.account.lock.version>1.4.0</identity.event.handler.account.lock.version>
        <identity.event.handler.notification.version>1.3.5</identity.event.handler.notification.version>

        <!--<identity.agent.entitlement.proxy.version>5.1.1</identity.agent.entitlement.proxy.version>-->
        <!--<identity.carbon.auth.signedjwt.version>5.1.1</identity.carbon.auth.signedjwt.version>-->
        <!--<identity.userstore.cassandra.version>5.1.1</identity.userstore.cassandra.version>-->
        <!--<identity.agent-entitlement-filter.version>5.1.1</identity.agent-entitlement-filter.version>-->
        <org.wso2.carbon.identity.remotefetch.version>0.7.4</org.wso2.carbon.identity.remotefetch.version>

        <!-- CallHome version -->
        <callhome.version>4.5.x_1.0.4</callhome.version>

        <!-- Authenticator Versions -->
        <identity.outbound.auth.oidc.version>5.5.2</identity.outbound.auth.oidc.version>
        <identity.outbound.auth.passive.sts.version>5.4.1</identity.outbound.auth.passive.sts.version>
        <identity.outbound.auth.samlsso.version>5.3.7</identity.outbound.auth.samlsso.version>
        <identity.outbound.auth.requestpath.basicauth.version>5.4.0</identity.outbound.auth.requestpath.basicauth.version>
        <identity.outbound.auth.requestpath.oauth.version>5.3.0</identity.outbound.auth.requestpath.oauth.version>

        <!-- Social Authenticator Versions -->
        <social.authenticator.facebook.version>5.1.17</social.authenticator.facebook.version>
        <social.authenticator.google.version>5.1.8</social.authenticator.google.version>
        <social.authenticator.windowslive.version>5.1.4</social.authenticator.windowslive.version>
        <social.authenticator.yahoo.version>5.1.6</social.authenticator.yahoo.version>

        <!-- Provisioning connector Versions -->
        <provisioning.connector.spml.version>5.1.2</provisioning.connector.spml.version>
        <provisioning.connector.google.version>5.1.8</provisioning.connector.google.version>
        <provisioning.connector.salesforce.version>5.1.6</provisioning.connector.salesforce.version>
        <provisioning.connector.scim.version>5.2.2</provisioning.connector.scim.version>

        <!-- Local Authenticator Versions -->
        <identity.local.auth.basicauth.version>6.3.3</identity.local.auth.basicauth.version>
        <identity.local.auth.fido.version>5.2.4</identity.local.auth.fido.version>
        <identity.local.auth.iwa.version>5.3.13</identity.local.auth.iwa.version>
        <identity.local.auth.clientauth.mutualtls.version>2.3.0</identity.local.auth.clientauth.mutualtls.version>

        <!-- Local Authentication API Connector Version -->
        <identity.local.auth.api.version>2.4.0</identity.local.auth.api.version>

        <!-- OAuth2 Grant Type extensions -->
        <identity.oauth2.jwt.bearer.grant.version>1.0.26</identity.oauth2.jwt.bearer.grant.version>

        <!--SAML Metadata-->
        <identity.metadata.saml.version>1.4.0</identity.metadata.saml.version>

        <!-- Connector Versions -->
        <authenticator.totp.version>2.2.1</authenticator.totp.version>
        <authenticator.office365.version>1.0.6</authenticator.office365.version>
        <authenticator.smsotp.version>3.0.1</authenticator.smsotp.version>
        <authenticator.emailotp.version>3.0.0</authenticator.emailotp.version>
        <authenticator.twitter.version>1.0.10</authenticator.twitter.version>
        <authenticator.x509.version>2.0.17</authenticator.x509.version>
        <identity.extension.utils>1.0.8</identity.extension.utils>

        <!-- Identity REST API feature -->
        <identity.api.dispatcher.version>1.0.102</identity.api.dispatcher.version>

        <identity.agent.sso.version>5.4.0</identity.agent.sso.version>
        <identity.tool.samlsso.validator.version>5.4.0</identity.tool.samlsso.validator.version>
        <identity.app.authz.xacml.version>2.2.1</identity.app.authz.xacml.version>
        <identity.oauth2.validators.xacml.version>2.3.0</identity.oauth2.validators.xacml.version>
        <org.wso2.carbon.extension.identity.x509certificate.version>1.0.6</org.wso2.carbon.extension.identity.x509certificate.version>
        <conditional.authentication.functions.version>0.1.40</conditional.authentication.functions.version>
        <carbon.identity.oauth.uma.version>1.2.1</carbon.identity.oauth.uma.version>

        <!-- Identity Portal Versions -->
        <identity.apps.version>1.0.234</identity.apps.version>

        <!-- Charon -->
        <charon.version>3.3.0</charon.version>

        <!-- Carbon Kernel -->
        <carbon.kernel.version>4.6.1-m5</carbon.kernel.version>

        <!-- Carbon Repo Versions -->
        <carbon.deployment.version>4.10.2</carbon.deployment.version>
        <carbon.commons.version>4.7.28</carbon.commons.version>
        <carbon.registry.version>4.7.32</carbon.registry.version>
<<<<<<< HEAD
        <carbon.multitenancy.version>4.8.4</carbon.multitenancy.version>
=======
        <carbon.multitenancy.version>4.8.5</carbon.multitenancy.version>
>>>>>>> 0134a33e
        <carbon.metrics.version>1.3.7</carbon.metrics.version>
        <carbon.business-process.version>4.5.32</carbon.business-process.version>
        <carbon.analytics-common.version>5.2.24</carbon.analytics-common.version>
        <carbon.dashboards.version>2.0.26</carbon.dashboards.version>
        <carbon.database.utils.version>2.0.11</carbon.database.utils.version>
        <carbon.healthcheck.version>1.2.2</carbon.healthcheck.version>

        <!-- Common tool Versions -->
        <cipher-tool.version>1.1.9</cipher-tool.version>
        <securevault.wso2.version>1.1.3</securevault.wso2.version>
        <forgetme.tool.version>1.3.0</forgetme.tool.version>

        <!-- Feature dependency Versions -->
        <stratos.version.221>2.2.1</stratos.version.221>
        <ehcache.version>1.5.0.wso2v3</ehcache.version>
        <bcel.wso2.version>5.2.0.wso2v1</bcel.wso2.version>
        <asm-all.version>5.2</asm-all.version>
        <cglib.wso2.version>2.2.wso2v1</cglib.wso2.version>
        <jibx.wso2.version>1.2.1.wso2v1</jibx.wso2.version>
        <axis2.jibx.wso2.version>1.6.1.wso2v11</axis2.jibx.wso2.version>
        <axis2.jaxb.wso2.version>${axis2.wso2.version}</axis2.jaxb.wso2.version>
        <axis2-transports.version>2.0.0-wso2v42</axis2-transports.version>
        <h2database.wso2.version>1.4.199.wso2v1</h2database.wso2.version>
        <slf4j.version>1.7.28</slf4j.version>

        <!-- UI styles dependency versions -->
        <equinox.http.servlet.version>2.2.2</equinox.http.servlet.version>
        <equinox.http.helper.version>1.0.0</equinox.http.helper.version>
        <equinox.jsp.jasper.version>1.0.1.R33x_v20070816</equinox.jsp.jasper.version>
        <javax.servlet.jsp.version>2.0.0.v200706191603</javax.servlet.jsp.version>

        <!-- Distribution dependencies ends here -->

        <!-- Build dependency Versions -->
        <wso2.json.merge.plugin.version>5.2.5</wso2.json.merge.plugin.version>
        <carbon.p2.plugin.version>5.1.2</carbon.p2.plugin.version>
        <ds-annotations.version>1.2.10</ds-annotations.version>
        <maven.war.plugin.version>3.2.0</maven.war.plugin.version>
        <maven.checkstyle.plugin.version>3.1.1</maven.checkstyle.plugin.version>

        <!-- Sample dependency Versions -->
        <sevlet.api.version>2.5</sevlet.api.version>
        <jsp.api.version>2.0</jsp.api.version>
        <neethi.wso2.version>2.0.4.wso2v5</neethi.wso2.version>
        <axiom.impl.version>1.2.12</axiom.impl.version>
        <axiom.version>1.2.11-wso2v6</axiom.version>
        <gdata.core.wso2.version>1.47.0.wso2v1</gdata.core.wso2.version>
        <json.simple.version>1.1.1</json.simple.version>
        <openid4java.consumer.version>1.0.0</openid4java.consumer.version>
        <opensaml.version>2.6.6</opensaml.version>
        <opensaml2.wso2.version>2.6.6.wso2v3</opensaml2.wso2.version>
        <opensaml3.version>3.3.1</opensaml3.version>
        <shibboleth.version>7.3.0</shibboleth.version>
        <google.guava.version>27.0.1-jre</google.guava.version>
        <joda.wso2.version>2.9.4.wso2v1</joda.wso2.version>
        <wss4j.wso2.version>1.5.11-wso2v20</wss4j.wso2.version>
        <openws.version>1.5.4</openws.version>
        <xalan.version>2.7.1</xalan.version>
        <xalan.wso2.version>2.7.0.wso2v1</xalan.wso2.version>
        <rampart.wso2.version>1.6.1-wso2v43</rampart.wso2.version>
        <orbit.version.commons.httpclient>4.2.5.wso2v1</orbit.version.commons.httpclient>
        <httpcore.wso2.version>4.3.3.wso2v1</httpcore.wso2.version>
        <httpclient.version>4.5.8</httpclient.version>
        <commons.httpclient.version>3.1</commons.httpclient.version>
        <jstl.version>1.1.2</jstl.version>
        <taglibs.version>1.1.2</taglibs.version>
        <google.collect.wso2.version>1.0.0.wso2v2</google.collect.wso2.version>
        <oauth2.client.version>1.0.0</oauth2.client.version>
        <axiom.wso2.version>1.2.11-wso2v16</axiom.wso2.version>
        <commons.lang.version>2.6</commons.lang.version>
        <charon.orbit.version>2.1.8</charon.orbit.version>
        <commons-collections.version>3.2.2</commons-collections.version>
        <axis2.client.version>${axis2.wso2.version}</axis2.client.version>
        <axis2.wso2.version>1.6.1-wso2v42</axis2.wso2.version>
        <json-smart.version>1.3</json-smart.version>
        <nimbusds.version>7.3.0.wso2v1</nimbusds.version>
        <commons-codec.version>1.4.0.wso2v1</commons-codec.version>
        <eclipse.microprofile.version>1.2</eclipse.microprofile.version>
        <xmlsec.version>2.1.3</xmlsec.version>
        <xmltooling.version>1.3.1</xmltooling.version>
        <xercesImpl.version>2.12.0</xercesImpl.version>
        <commons.codec.version>1.8</commons.codec.version>
        <XmlSchema.version>1.4.7-wso2v5</XmlSchema.version>
        <wsdl4j.version>1.6.2.wso2v2</wsdl4j.version>
        <commons.pool.wso2.version>1.5.6.wso2v1</commons.pool.wso2.version>
        <liberty.maven.plugin.version>2.2</liberty.maven.plugin.version>
        <pax.logging.api.version>1.10.1</pax.logging.api.version>
        <org.wso2.orbit.org.apache.velocity.version>1.7.0.wso2v1</org.wso2.orbit.org.apache.velocity.version>

        <osgi.framework.imp.pkg.version.range>[1.7.0, 2.0.0)</osgi.framework.imp.pkg.version.range>
        <osgi.service.component.imp.pkg.version.range>[1.2.0, 2.0.0)</osgi.service.component.imp.pkg.version.range>
        <commons.logging.version.range>[1.2.0,2.0.0)</commons.logging.version.range>
        <commons-lang.wso2.version>2.6.0.wso2v1</commons-lang.wso2.version>

        <!--  Test dependencies -->
        <carbon.automation.version>4.4.3</carbon.automation.version>
        <carbon.automationutils.version>4.5.1</carbon.automationutils.version>
        <selenium.version>2.40.0</selenium.version>
        <testng.version>6.1.1</testng.version>
        <junit.version>4.12</junit.version>
        <org.apache.tomcat.wso2.version>7.0.52.wso2v5</org.apache.tomcat.wso2.version>
        <msf4j.version>2.6.2</msf4j.version>
        <jacoco.agent.version>0.8.4</jacoco.agent.version>
        <xml.apis.version>1.4.01</xml.apis.version>
        <emma.version>2.1.5320</emma.version>
        <apache.wink.version>1.1.3-incubating</apache.wink.version>
        <apache.ws.security.version>1.6.9</apache.ws.security.version>
        <apache.openejb.version>4.5.2</apache.openejb.version>
        <nimbus.oidc.sdk.version>6.13</nimbus.oidc.sdk.version>
        <!--Rest API test -->
        <rest.assured.version>4.1.2</rest.assured.version>
        <swagger-core-version>1.5.22</swagger-core-version>
        <swagger-request-validator.version>2.6.0</swagger-request-validator.version>

        <!--ws-trust-client-->
        <org.apache.velocity.version>1.7</org.apache.velocity.version>
        <org.xmlunit.version>2.6.3</org.xmlunit.version>

        <project.scm.id>my-scm-server</project.scm.id>

    </properties>

    <repositories>
        <!-- Before adding ANYTHING in here, please start a discussion on the dev list.
	Ideally the Axis2 build should only use Maven central (which is available
	by default) and nothing else. We had troubles with other repositories in
	the past. Therefore configuring additional repositories here should be
	considered very carefully. -->
        <repository>
            <id>wso2-nexus</id>
            <name>WSO2 internal Repository</name>
            <url>https://maven.wso2.org/nexus/content/groups/wso2-public/</url>
            <releases>
                <enabled>true</enabled>
                <updatePolicy>daily</updatePolicy>
                <checksumPolicy>ignore</checksumPolicy>
            </releases>
        </repository>

        <repository>
            <id>wso2.releases</id>
            <name>WSO2 internal Repository</name>
            <url>https://maven.wso2.org/nexus/content/repositories/releases/</url>
            <releases>
                <enabled>true</enabled>
                <updatePolicy>daily</updatePolicy>
                <checksumPolicy>ignore</checksumPolicy>
            </releases>
        </repository>

        <repository>
            <id>wso2.snapshots</id>
            <name>WSO2 Snapshot Repository</name>
            <url>https://maven.wso2.org/nexus/content/repositories/snapshots/</url>
            <snapshots>
                <enabled>true</enabled>
                <updatePolicy>daily</updatePolicy>
            </snapshots>
            <releases>
                <enabled>false</enabled>
            </releases>
        </repository>
    </repositories>

    <scm>
        <url>https://github.com/wso2/product-is.git</url>
        <developerConnection>scm:git:https://github.com/wso2/product-is.git</developerConnection>
        <connection>scm:git:https://github.com/wso2/product-is.git</connection>
        <tag>HEAD</tag>
    </scm>


</project><|MERGE_RESOLUTION|>--- conflicted
+++ resolved
@@ -2123,11 +2123,7 @@
         <carbon.deployment.version>4.10.2</carbon.deployment.version>
         <carbon.commons.version>4.7.28</carbon.commons.version>
         <carbon.registry.version>4.7.32</carbon.registry.version>
-<<<<<<< HEAD
-        <carbon.multitenancy.version>4.8.4</carbon.multitenancy.version>
-=======
         <carbon.multitenancy.version>4.8.5</carbon.multitenancy.version>
->>>>>>> 0134a33e
         <carbon.metrics.version>1.3.7</carbon.metrics.version>
         <carbon.business-process.version>4.5.32</carbon.business-process.version>
         <carbon.analytics-common.version>5.2.24</carbon.analytics-common.version>
