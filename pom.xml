--- conflicted
+++ resolved
@@ -2387,11 +2387,7 @@
         <!-- Identity Portal Versions -->
         <identity.apps.console.version>2.12.47</identity.apps.console.version>
         <identity.apps.myaccount.version>2.3.39</identity.apps.myaccount.version>
-<<<<<<< HEAD
-        <identity.apps.core.version>2.1.35</identity.apps.core.version>
-=======
         <identity.apps.core.version>2.1.36</identity.apps.core.version>
->>>>>>> dab03d23
         <identity.apps.tests.version>1.6.377</identity.apps.tests.version>
 
         <!-- Charon -->
