<?xml version="1.0" encoding="utf-8"?>
<!--
  ~ Copyright (c) 2014, WSO2 Inc. (http://www.wso2.org) All Rights Reserved.
  ~
  ~ Licensed under the Apache License, Version 2.0 (the "License");
  ~ you may not use this file except in compliance with the License.
  ~ You may obtain a copy of the License at
  ~
  ~      http://www.apache.org/licenses/LICENSE-2.0
  ~
  ~ Unless required by applicable law or agreed to in writing, software
  ~ distributed under the License is distributed on an "AS IS" BASIS,
  ~ WITHOUT WARRANTIES OR CONDITIONS OF ANY KIND, either express or implied.
  ~ See the License for the specific language governing permissions and
  ~ limitations under the License.
  -->
<project xmlns="http://maven.apache.org/POM/4.0.0" xmlns:xsi="http://www.w3.org/2001/XMLSchema-instance" xsi:schemaLocation="http://maven.apache.org/POM/4.0.0 http://maven.apache.org/maven-v4_0_0.xsd">

    <parent>
        <groupId>org.wso2</groupId>
        <artifactId>wso2</artifactId>
        <version>1.2</version>
    </parent>


    <modelVersion>4.0.0</modelVersion>
    <groupId>org.wso2.is</groupId>
    <artifactId>identity-server-parent</artifactId>
    <packaging>pom</packaging>
    <description>WSO2 Identity Server</description>
    <version>6.0.0-beta2-SNAPSHOT</version>
    <name>WSO2 Identity Server</name>
    <url>http://wso2.org/projects/identity</url>

    <modules>
        <module>modules/features</module>
        <module>modules/p2-profile-gen</module>
        <module>modules/callhome</module>
        <module>modules/connectors</module>
        <module>modules/api-resources</module>
        <module>modules/authenticators</module>
        <module>modules/social-authenticators</module>
        <module>modules/provisioning-connectors</module>
        <module>modules/local-authenticators</module>
        <module>modules/oauth2-grant-types</module>
        <module>modules/distribution</module>
        <module>modules/styles</module>
        <module>modules/tests-utils</module>
        <module>modules/integration</module>
    </modules>

    <licenses>
        <license>
            <name>Apache License Version 2.0</name>
            <url>http://www.apache.org/licenses/LICENSE-2.0</url>
        </license>
    </licenses>

    <organization>
        <name>WSO2</name>
        <url>http://www.wso2.org</url>
    </organization>

    <issueManagement>
        <system>JIRA</system>
        <url>http://www.wso2.org/jira/browse/IDENTITY</url>
    </issueManagement>
    <mailingLists>
        <mailingList>
            <name>Identity Server Developers</name>
            <subscribe>identity-dev-subscribe@wso2.org</subscribe>
            <unsubscribe>identity-dev-unsubscribe@wso2.org</unsubscribe>
            <post>identity-dev@wso2.org</post>
            <archive>http://wso2.org/mailarchive/identity-dev/</archive>
        </mailingList>
    </mailingLists>

    <inceptionYear>2007</inceptionYear>

    <developers>
        <developer>
            <name>Ruchith Fernando</name>
            <id>ruchith</id>
            <email>ruchith AT wso2.com</email>
            <organization>WSO2</organization>
        </developer>
        <developer>
            <name>Dimuthu Leelaratne</name>
            <id>dimuthul</id>
            <email>dimuthul AT wso2.com</email>
            <organization>WSO2</organization>
        </developer>
        <developer>
            <name>Dumindu Perera</name>
            <id>dumindu</id>
            <email>dumindu AT wso2.com</email>
            <organization>WSO2</organization>
        </developer>
        <developer>
            <name>Saminda Abeyruwan</name>
            <id>saminda</id>
            <email>saminda AT wso2.com</email>
            <organization>WSO2</organization>
        </developer>
        <developer>
            <name>Nandana Mihindukulasooriya</name>
            <id>nandana</id>
            <email>nandana AT wso2.com</email>
            <organization>WSO2</organization>
        </developer>
        <developer>
            <name>Prabath Siriwardena</name>
            <id>prabath</id>
            <email>prabath AT wso2.com</email>
            <organization>WSO2</organization>
        </developer>
        <developer>
            <name>Thilina Buddhika</name>
            <id>thilina</id>
            <email>thilinab AT wso2.com</email>
            <organization>WSO2</organization>
        </developer>
        <developer>
            <name>Amila Jayasekara</name>
            <id>amilaj</id>
            <email>amilaj AT wso2.com</email>
            <organization>WSO2</organization>
        </developer>
        <developer>
            <name>Asela Pathberiya</name>
            <id>asela</id>
            <email>asela AT wso2.com</email>
            <organization>WSO2</organization>
        </developer>
        <developer>
            <name>Hasini Gunasinghe</name>
            <id>hasini</id>
            <email>hasini AT wso2.com</email>
            <organization>WSO2</organization>
        </developer>
        <developer>
            <name>Manjula Rathnayake</name>
            <id>manjula</id>
            <email>manjular AT wso2.com</email>
            <organization>WSO2</organization>
        </developer>
        <developer>
            <name>Suresh Attanayake</name>
            <id>suresh</id>
            <email>suresh AT wso2.com</email>
            <organization>WSO2</organization>
        </developer>
        <developer>
            <name>Johann Nallathamby</name>
            <id>johann</id>
            <email>johann AT wso2.com</email>
            <organization>WSO2</organization>
        </developer>
        <developer>
            <name>Dulanja Liyanage</name>
            <id>dulanja</id>
            <email>dulanja AT wso2.com</email>
            <organization>WSO2</organization>
        </developer>
        <developer>
            <name>Ishara Karunarathna</name>
            <id>ishara</id>
            <email>isharak AT wso2.com</email>
            <organization>WSO2</organization>
        </developer>
        <developer>
            <name>Darshana Gunawardana</name>
            <id>darshana</id>
            <email>darshana AT wso2.com</email>
            <organization>WSO2</organization>
        </developer>
        <developer>
            <name>Pushpalanka Jayawardana</name>
            <id>pushpalanka</id>
            <email>lanka AT wso2.com</email>
            <organization>WSO2</organization>
        </developer>
        <developer>
            <name>Chamath Gunawardana</name>
            <id>chamath</id>
            <email>chamathg AT wso2.com</email>
            <organization>WSO2</organization>
        </developer>
        <developer>
            <name>Thanuja Jayasinghe</name>
            <id>thanuja</id>
            <email>thanuja AT wso2.com</email>
            <organization>WSO2</organization>
        </developer>
        <developer>
            <name>Isura Karunarathna</name>
            <id>isura</id>
            <email>isura AT wso2.com</email>
            <organization>WSO2</organization>
        </developer>
        <developer>
            <name>Prasad Tissera</name>
            <id>prasad</id>
            <email>prasadt AT wso2.com</email>
            <organization>WSO2</organization>
        </developer>
        <developer>
            <name>Pulasthi Mahawithana</name>
            <id>pulasthi</id>
            <email>pulasthim AT wso2.com</email>
            <organization>WSO2</organization>
        </developer>
        <developer>
            <name>Hasintha Indrajee</name>
            <id>hasintha</id>
            <email>hasintha AT wso2.com</email>
            <organization>WSO2</organization>
        </developer>
        <developer>
            <name>Gayan Gunawardana</name>
            <id>gayan</id>
            <email>gayan AT wso2.com</email>
            <organization>WSO2</organization>
        </developer>
        <developer>
            <name>Tharindu Edirisinghe</name>
            <id>tharindue</id>
            <email>tharindue AT wso2.com</email>
            <organization>WSO2</organization>
        </developer>
        <developer>
            <name>Malithi Edirisinghe</name>
            <id>malithim</id>
            <email>malithim AT wso2.com</email>
            <organization>WSO2</organization>
        </developer>
        <developer>
            <name>Godwin Shrimal</name>
            <id>godwin</id>
            <email>godwin AT wso2.com</email>
            <organization>WSO2</organization>
        </developer>
        <developer>
            <name>Omindu Rathnaweera</name>
            <id>omindu</id>
            <email>omindu AT wso2.com</email>
            <organization>WSO2</organization>
        </developer>
        <developer>
            <name>Nuwandi Wickramasinghe</name>
            <id>nuwandiw</id>
            <email>nuwandiw AT wso2.com</email>
            <organization>WSO2</organization>
        </developer>
        <developer>
            <name>Kasun Bandara</name>
            <id>kasunb</id>
            <email>kasunb AT wso2.com</email>
            <organization>WSO2</organization>
        </developer>
        <developer>
            <name>Indunil Upeksha</name>
            <id>indunil</id>
            <email>indunil AT wso2.com</email>
            <organization>WSO2</organization>
        </developer>
        <developer>
            <name>Hasanthi Dissanayake</name>
            <id>hasanthi</id>
            <email>hasanthi AT wso2.com</email>
            <organization>WSO2</organization>
        </developer>
        <developer>
            <name>Maduranga Siriwardena</name>
            <id>maduranga</id>
            <email>maduranga AT wso2.com</email>
            <organization>WSO2</organization>
        </developer>
        <developer>
            <name>Chamila Wijayarathna</name>
            <id>chamila</id>
            <email>chamila AT wso2.com</email>
            <organization>WSO2</organization>
        </developer>
        <developer>
            <name>Chanaka Jayasena</name>
            <id>chanaka</id>
            <email>chanaka AT wso2.com</email>
            <organization>WSO2</organization>
        </developer>
        <developer>
            <name>Chamara Philips</name>
            <id>chamarap</id>
            <email>chamarap AT wso2.com</email>
            <organization>WSO2</organization>
        </developer>
        <developer>
            <name>Damith Senanayake</name>
            <id>damiths</id>
            <email>damiths AT wso2.com</email>
            <organization>WSO2</organization>
        </developer>
        <developer>
            <name>Jayanga Kaushalya</name>
            <id>jayangak</id>
            <email>jayangak AT wso2.com</email>
            <organization>WSO2</organization>
        </developer>
        <developer>
            <name>Farasath Ahamed</name>
            <id>farasatha</id>
            <email>farasatha AT wso2.com</email>
            <organization>WSO2</organization>
        </developer>
        <developer>
            <name>Dharshana Kasun Warusavitharana</name>
            <id>dharshanaw</id>
            <email>dharshanaw AT wso2.com</email>
            <organization>WSO2</organization>
        </developer>
        <developer>
            <name>Ayesha Dissanayaka</name>
            <id>ayesha</id>
            <email>ayesha AT wso2.com</email>
            <organization>WSO2</organization>
        </developer>
        <developer>
            <name>Ashen Weerathunga</name>
            <id>ashen</id>
            <email>ashen AT wso2.com</email>
            <organization>WSO2</organization>
        </developer>
        <developer>
            <name>Dimuthu De Lanerolle</name>
            <id>dimuthud</id>
            <email>dimuthud AT wso2.com</email>
            <organization>WSO2</organization>
        </developer>
        <developer>
            <name>Ruwan Abeykoon</name>
            <id>ruwana</id>
            <email>ruwana AT wso2.com</email>
            <organization>WSO2</organization>
        </developer>
        <developer>
            <name>Kasun Gajasinghe</name>
            <id>kasung</id>
            <email>kasung AT wso2.com</email>
            <organization>WSO2</organization>
        </developer>
        <developer>
            <name>Dinusha Senanayaka</name>
            <id>dinusha</id>
            <email>dinusha AT wso2.com</email>
            <organization>WSO2</organization>
        </developer>
        <developer>
            <name>Lahiru Manohara</name>
            <id>lahiruma</id>
            <email>lahiruma AT wso2.com</email>
            <organization>WSO2</organization>
        </developer>
        <developer>
            <name>Rushmin Fernando</name>
            <id>rushmin</id>
            <email>rushmin AT wso2.com</email>
            <organization>WSO2</organization>
        </developer>
        <developer>
            <name>Lahiru Ekanayake</name>
            <id>lahirue</id>
            <email>lahirue AT wso2.com</email>
            <organization>WSO2</organization>
        </developer>
        <developer>
            <name>Lahiru Cooray</name>
            <id>lahiruc</id>
            <email>lahiruc AT wso2.com</email>
            <organization>WSO2</organization>
        </developer>
        <developer>
            <name>Dinali Dabarera</name>
            <id>Dinali</id>
            <email>dinali AT wso2.com</email>
            <organization>WSO2</organization>
        </developer>
        <developer>
            <name>Nilasini Thirunavukaarasu</name>
            <id>Nilasini</id>
            <email>nilasini AT wso2.com</email>
            <organization>WSO2</organization>
        </developer>
        <developer>
            <name>Sathya Bandara</name>
            <id>Sathya</id>
            <email>sathya AT wso2.com</email>
            <organization>WSO2</organization>
        </developer>
        <developer>
            <name>Supun Priyadarshana</name>
            <id>Supun</id>
            <email>supunp AT wso2.com</email>
            <organization>WSO2</organization>
        </developer>
        <developer>
            <name>Thilina Madumal</name>
            <id>Thilina</id>
            <email>thilinamad AT wso2.com</email>
            <organization>WSO2</organization>
        </developer>
        <developer>
            <name>Madawa Soysa</name>
            <id>madawas</id>
            <email>madawas AT wso2.com</email>
            <organization>WSO2</organization>
        </developer>
    </developers>


    <pluginRepositories>
        <pluginRepository>
            <id>wso2-maven2-repository</id>
            <url>https://dist.wso2.org/maven2</url>
        </pluginRepository>
        <pluginRepository>
            <id>wso2.releases</id>
            <name>WSO2 internal Repository</name>
            <url>https://maven.wso2.org/nexus/content/repositories/releases/</url>
            <releases>
                <enabled>true</enabled>
                <updatePolicy>daily</updatePolicy>
                <checksumPolicy>ignore</checksumPolicy>
            </releases>
        </pluginRepository>
        <pluginRepository>
            <id>wso2.snapshots</id>
            <name>Apache Snapshot Repository</name>
            <url>https://maven.wso2.org/nexus/content/repositories/snapshots/</url>
            <snapshots>
                <enabled>true</enabled>
                <updatePolicy>daily</updatePolicy>
            </snapshots>
            <releases>
                <enabled>false</enabled>
            </releases>
        </pluginRepository>
        <pluginRepository>
            <id>wso2-nexus</id>
            <name>WSO2 internal Repository</name>
            <url>https://maven.wso2.org/nexus/content/groups/wso2-public/</url>
            <releases>
                <enabled>true</enabled>
                <updatePolicy>daily</updatePolicy>
                <checksumPolicy>ignore</checksumPolicy>
            </releases>
        </pluginRepository>
    </pluginRepositories>

    <build>
        <plugins>
            <plugin>
                <groupId>org.apache.maven.plugins</groupId>
                <artifactId>maven-release-plugin</artifactId>
                <configuration>
                    <preparationGoals>clean install</preparationGoals>
                    <autoVersionSubmodules>true</autoVersionSubmodules>
                </configuration>
            </plugin>
            <plugin>
                <groupId>org.apache.maven.plugins</groupId>
                <artifactId>maven-deploy-plugin</artifactId>
            </plugin>
            <plugin>
                <groupId>org.apache.maven.plugins</groupId>
                <artifactId>maven-compiler-plugin</artifactId>
                <configuration>
                    <encoding>UTF-8</encoding>
                    <source>1.8</source>
                    <target>1.8</target>
                </configuration>
            </plugin>
            <plugin>
                <groupId>org.apache.maven.plugins</groupId>
                <artifactId>maven-surefire-plugin</artifactId>
                <version>2.22.1</version>
            </plugin>
            <plugin>
                <inherited>false</inherited>
                <artifactId>maven-clean-plugin</artifactId>
                <version>2.1</version>
            </plugin>
        </plugins>

        <pluginManagement>
            <plugins>
                <plugin>
                    <groupId>org.apache.felix</groupId>
                    <artifactId>maven-bundle-plugin</artifactId>
                    <version>3.2.0</version>
                    <extensions>true</extensions>
                    <configuration>
                        <obrRepository>NONE</obrRepository>
                    </configuration>
                </plugin>
                <plugin>
                    <groupId>org.apache.maven.plugins</groupId>
                    <artifactId>maven-source-plugin</artifactId>
                    <version>3.0.1</version>
                    <executions>
                        <execution>
                            <id>attach-sources</id>
                            <phase>verify</phase>
                            <goals>
                                <goal>jar-no-fork</goal>
                            </goals>
                        </execution>
                    </executions>
                </plugin>
                <plugin>
                    <groupId>org.apache.maven.plugins</groupId>
                    <artifactId>maven-project-info-reports-plugin</artifactId>
                    <version>2.4</version>
                </plugin>
                <plugin>
                    <groupId>org.apache.maven.plugins</groupId>
                    <artifactId>maven-war-plugin</artifactId>
                    <version>${maven.war.plugin.version}</version>
                </plugin>
                <plugin>
                    <groupId>org.codehaus.mojo</groupId>
                    <artifactId>build-helper-maven-plugin</artifactId>
                    <version>3.0.0</version>
                </plugin>
                <plugin>
                    <groupId>net.wasdev.wlp.maven.plugins</groupId>
                    <artifactId>liberty-maven-plugin</artifactId>
                    <version>${liberty.maven.plugin.version}</version>
                </plugin>
                <plugin>
                    <groupId>org.wso2.maven</groupId>
                    <artifactId>wso2-maven-json-merge-plugin</artifactId>
                    <version>${wso2.json.merge.plugin.version}</version>
                </plugin>
                <plugin>
                    <groupId>org.apache.maven.plugins</groupId>
                    <artifactId>maven-checkstyle-plugin</artifactId>
                    <version>${maven.checkstyle.plugin.version}</version>
                </plugin>
            </plugins>
        </pluginManagement>

    </build>

    <dependencyManagement>
        <dependencies>
            <dependency>
                <groupId>org.wso2.carbon</groupId>
                <artifactId>org.wso2.carbon.ui</artifactId>
                <version>${carbon.kernel.version}</version>
            </dependency>
            <dependency>
                <groupId>org.eclipse.equinox</groupId>
                <artifactId>org.eclipse.equinox.http.servlet</artifactId>
                <version>${equinox.http.servlet.version}</version>
            </dependency>
            <dependency>
                <groupId>org.eclipse.equinox</groupId>
                <artifactId>org.eclipse.equinox.http.helper</artifactId>
                <version>${equinox.http.helper.version}</version>
            </dependency>
            <dependency>
                <groupId>org.eclipse.equinox</groupId>
                <artifactId>org.eclipse.equinox.jsp.jasper</artifactId>
                <version>${equinox.jsp.jasper.version}</version>
            </dependency>
            <dependency>
                <groupId>org.eclipse.equinox</groupId>
                <artifactId>javax.servlet.jsp</artifactId>
                <version>${javax.servlet.jsp.version}</version>
            </dependency>
            <dependency>
                <groupId>org.eclipse.microprofile</groupId>
                <artifactId>microprofile</artifactId>
                <version>${eclipse.microprofile.version}</version>
                <type>pom</type>
            </dependency>
            <dependency>
                <groupId>net.sf.ehcache.wso2</groupId>
                <artifactId>ehcache</artifactId>
                <version>${ehcache.version}</version>
            </dependency>
            <dependency>
                <groupId>org.apache.bcel.wso2</groupId>
                <artifactId>bcel</artifactId>
                <version>${bcel.wso2.version}</version>
            </dependency>
            <dependency>
                <groupId>org.ow2.asm</groupId>
                <artifactId>asm-all</artifactId>
                <version>${asm-all.version}</version>
            </dependency>
            <dependency>
                <groupId>cglib.wso2</groupId>
                <artifactId>cglib</artifactId>
                <version>${cglib.wso2.version}</version>
            </dependency>
            <dependency>
                <groupId>com.google.gdata.wso2</groupId>
                <artifactId>gdata-core</artifactId>
                <version>${gdata.core.wso2.version}</version>
            </dependency>
            <dependency>
                <groupId>com.google.code.gson</groupId>
                <artifactId>gson</artifactId>
                <version>${google.code.gson.version}</version>
            </dependency>
            <dependency>
                <groupId>org.apache.axis2.wso2</groupId>
                <artifactId>axis2-jibx</artifactId>
                <version>${axis2.jibx.wso2.version}</version>
            </dependency>
            <dependency>
                <groupId>org.jibx.wso2</groupId>
                <artifactId>jibx</artifactId>
                <version>${jibx.wso2.version}</version>
            </dependency>
            <dependency>
                <groupId>org.apache.axis2.wso2</groupId>
                <artifactId>axis2-jaxbri</artifactId>
                <version>${axis2.jaxb.wso2.version}</version>
            </dependency>
            <dependency>
                <groupId>org.wso2.carbon</groupId>
                <artifactId>org.wso2.carbon.core</artifactId>
                <version>${carbon.kernel.version}</version>
            </dependency>
            <dependency>
                <groupId>org.wso2.carbon</groupId>
                <artifactId>org.wso2.carbon.registry.core</artifactId>
                <version>${carbon.kernel.version}</version>
            </dependency>
            <dependency>
                <groupId>org.wso2.carbon</groupId>
                <artifactId>org.wso2.carbon.user.api</artifactId>
                <version>${carbon.kernel.version}</version>
            </dependency>
            <dependency>
                <groupId>org.apache.axis2.wso2</groupId>
                <artifactId>axis2</artifactId>
                <version>${axis2.wso2.version}</version>
            </dependency>
            <dependency>
                <groupId>org.apache.ws.commons.axiom.wso2</groupId>
                <artifactId>axiom</artifactId>
                <version>${axiom.wso2.version}</version>
            </dependency>
            <dependency>
                <groupId>org.wso2.carbon.identity.framework</groupId>
                <artifactId>org.wso2.carbon.identity.core</artifactId>
                <version>${carbon.identity.framework.version}</version>
            </dependency>
            <dependency>
                <groupId>org.wso2.carbon.identity.framework</groupId>
                <artifactId>org.wso2.carbon.identity.application.common</artifactId>
                <version>${carbon.identity.framework.version}</version>
            </dependency>
            <dependency>
                <groupId>org.wso2.carbon.registry</groupId>
                <artifactId>org.wso2.carbon.registry.resource.stub</artifactId>
                <version>${carbon.registry.version}</version>
            </dependency>
            <dependency>
                <groupId>org.wso2.identity</groupId>
                <artifactId>org.wso2.identity.integration.ui.pages</artifactId>
                <version>${project.version}</version>
                <scope>test</scope>
            </dependency>
            <dependency>
                <groupId>org.wso2.carbon</groupId>
                <artifactId>org.wso2.carbon.authenticator.stub</artifactId>
                <version>${carbon.kernel.version}</version>
            </dependency>
            <dependency>
                <groupId>org.wso2.carbon.identity.inbound.auth.oauth2</groupId>
                <artifactId>org.wso2.carbon.identity.oauth</artifactId>
                <version>${identity.inbound.auth.oauth.version}</version>
            </dependency>
            <dependency>
                <groupId>org.wso2.carbon.identity.inbound.auth.oauth2</groupId>
                <artifactId>org.wso2.carbon.identity.oauth.stub</artifactId>
                <version>${identity.inbound.auth.oauth.version}</version>
            </dependency>
            <dependency>
                <groupId>junit</groupId>
                <artifactId>junit</artifactId>
                <version>${junit.version}</version>
                <scope>test</scope>
            </dependency>
            <dependency>
                <groupId>javax.servlet</groupId>
                <artifactId>servlet-api</artifactId>
                <version>${sevlet.api.version}</version>
            </dependency>
            <dependency>
                <groupId>javax.servlet</groupId>
                <artifactId>jsp-api</artifactId>
                <version>${jsp.api.version}</version>
            </dependency>
            <dependency>
                <groupId>com.google.common.wso2</groupId>
                <artifactId>google-collect</artifactId>
                <version>${google.collect.wso2.version}</version>
            </dependency>
            <dependency>
                <groupId>org.apache.oltu.oauth2</groupId>
                <artifactId>org.apache.oltu.oauth2.client</artifactId>
                <version>${oauth2.client.version}</version>
            </dependency>
            <dependency>
                <groupId>org.wso2.carbon</groupId>
                <artifactId>org.wso2.carbon.utils</artifactId>
                <version>${carbon.kernel.version}</version>
                <exclusions>
                    <exclusion>
                        <groupId>org.yaml</groupId>
                        <artifactId>snakeyaml</artifactId>
                    </exclusion>
                </exclusions>
            </dependency>
            <dependency>
                <groupId>com.googlecode.json-simple</groupId>
                <artifactId>json-simple</artifactId>
                <version>${json.simple.version}</version>
            </dependency>
            <dependency>
                <groupId>org.openid4java</groupId>
                <artifactId>openid4java-consumer</artifactId>
                <version>${openid4java.consumer.version}</version>
            </dependency>
            <dependency>
                <groupId>javax.servlet</groupId>
                <artifactId>jstl</artifactId>
                <version>${jstl.version}</version>
            </dependency>
            <dependency>
                <groupId>taglibs</groupId>
                <artifactId>standard</artifactId>
                <version>${taglibs.version}</version>
            </dependency>
            <dependency>
                <groupId>commons-lang</groupId>
                <artifactId>commons-lang</artifactId>
                <version>${commons.lang.version}</version>
            </dependency>
            <dependency>
                <groupId>org.wso2.is</groupId>
                <artifactId>org.wso2.identity.passivests.filter</artifactId>
                <version>${project.version}</version>
            </dependency>
            <dependency>
                <groupId>org.apache.ws.commons.axiom</groupId>
                <artifactId>axiom-impl</artifactId>
                <version>${axiom.impl.version}</version>
            </dependency>
            <dependency>
                <groupId>org.apache.ws.commons.axiom</groupId>
                <artifactId>axiom-api</artifactId>
                <version>${axiom.version}</version>
            </dependency>
            <dependency>
                <groupId>org.opensaml</groupId>
                <artifactId>opensaml</artifactId>
                <version>${opensaml.version}</version>
            </dependency>
            <!--OpenSAML3 dependencies-->
            <dependency>
                <groupId>org.opensaml</groupId>
                <artifactId>opensaml-core</artifactId>
                <version>${opensaml3.version}</version>
            </dependency>
            <dependency>
                <groupId>org.opensaml</groupId>
                <artifactId>opensaml-soap-api</artifactId>
                <version>${opensaml3.version}</version>
            </dependency>
            <dependency>
                <groupId>org.opensaml</groupId>
                <artifactId>opensaml-soap-impl</artifactId>
                <version>${opensaml3.version}</version>
            </dependency>
            <dependency>
                <groupId>org.opensaml</groupId>
                <artifactId>opensaml-profile-api</artifactId>
                <version>${opensaml3.version}</version>
            </dependency>
            <dependency>
                <groupId>org.opensaml</groupId>
                <artifactId>opensaml-profile-impl</artifactId>
                <version>${opensaml3.version}</version>
            </dependency>
            <dependency>
                <groupId>org.opensaml</groupId>
                <artifactId>opensaml-saml-api</artifactId>
                <version>${opensaml3.version}</version>
            </dependency>
            <dependency>
                <groupId>org.opensaml</groupId>
                <artifactId>opensaml-saml-impl</artifactId>
                <version>${opensaml3.version}</version>
            </dependency>
            <dependency>
                <groupId>org.opensaml</groupId>
                <artifactId>opensaml-messaging-api</artifactId>
                <version>${opensaml3.version}</version>
            </dependency>
            <dependency>
                <groupId>org.opensaml</groupId>
                <artifactId>opensaml-messaging-impl</artifactId>
                <version>${opensaml3.version}</version>
            </dependency>
            <dependency>
                <groupId>org.opensaml</groupId>
                <artifactId>opensaml-security-api</artifactId>
                <version>${opensaml3.version}</version>
            </dependency>
            <dependency>
                <groupId>org.opensaml</groupId>
                <artifactId>opensaml-security-impl</artifactId>
                <version>${opensaml3.version}</version>
            </dependency>
            <dependency>
                <groupId>org.opensaml</groupId>
                <artifactId>opensaml-storage-api</artifactId>
                <version>${opensaml3.version}</version>
            </dependency>
            <dependency>
                <groupId>org.opensaml</groupId>
                <artifactId>opensaml-storage-impl</artifactId>
                <version>${opensaml3.version}</version>
            </dependency>
            <dependency>
                <groupId>org.opensaml</groupId>
                <artifactId>opensaml-xacml-api</artifactId>
                <version>${opensaml3.version}</version>
            </dependency>
            <dependency>
                <groupId>org.opensaml</groupId>
                <artifactId>opensaml-xacml-impl</artifactId>
                <version>${opensaml3.version}</version>
            </dependency>
            <dependency>
                <groupId>org.opensaml</groupId>
                <artifactId>opensaml-xacml-saml-api</artifactId>
                <version>${opensaml3.version}</version>
            </dependency>
            <dependency>
                <groupId>org.opensaml</groupId>
                <artifactId>opensaml-xacml-saml-impl</artifactId>
                <version>${opensaml3.version}</version>
            </dependency>
            <dependency>
                <groupId>org.opensaml</groupId>
                <artifactId>opensaml-xmlsec-api</artifactId>
                <version>${opensaml3.version}</version>
            </dependency>
            <dependency>
                <groupId>org.opensaml</groupId>
                <artifactId>opensaml-xmlsec-impl</artifactId>
                <version>${opensaml3.version}</version>
            </dependency>
            <dependency>
                <groupId>net.shibboleth.utilities</groupId>
                <artifactId>java-support</artifactId>
                <version>${shibboleth.version}</version>
            </dependency>
            <!--End of OpenSAML3 dependencies-->
            <dependency>
                <groupId>org.wso2.orbit.joda-time</groupId>
                <artifactId>joda-time</artifactId>
                <version>${joda.wso2.version}</version>
            </dependency>
            <dependency>
                <groupId>xalan</groupId>
                <artifactId>xalan</artifactId>
                <version>${xalan.version}</version>
            </dependency>
            <dependency>
                <groupId>xalan.wso2</groupId>
                <artifactId>xalan</artifactId>
                <version>${xalan.wso2.version}</version>
            </dependency>
            <dependency>
                <groupId>xml-apis</groupId>
                <artifactId>xml-apis</artifactId>
                <version>${xml.apis.version}</version>
            </dependency>
            <dependency>
                <groupId>org.wso2.carbon.identity.agent.sso.java</groupId>
                <artifactId>org.wso2.carbon.identity.sso.agent</artifactId>
                <version>${identity.agent.sso.version}</version>
            </dependency>
            <dependency>
                <groupId>org.wso2.orbit.org.apache.neethi</groupId>
                <artifactId>neethi</artifactId>
                <version>${neethi.wso2.version}</version>
            </dependency>
            <dependency>
                <groupId>org.wso2.orbit.org.opensaml</groupId>
                <artifactId>opensaml</artifactId>
                <version>${opensaml2.wso2.version}</version>
            </dependency>
            <dependency>
                <groupId>org.wso2.carbon</groupId>
                <artifactId>org.wso2.carbon.addressing</artifactId>
                <version>${carbon.kernel.version}</version>
            </dependency>
            <dependency>
                <groupId>org.apache.rampart.wso2</groupId>
                <artifactId>rampart-core</artifactId>
                <version>${rampart.wso2.version}</version>
            </dependency>
            <dependency>
                <groupId>org.apache.rampart.wso2</groupId>
                <artifactId>rampart-policy</artifactId>
                <version>${rampart.wso2.version}</version>
            </dependency>
            <dependency>
                <groupId>org.apache.rampart.wso2</groupId>
                <artifactId>rampart-trust</artifactId>
                <version>${rampart.wso2.version}</version>
            </dependency>
            <dependency>
                <groupId>org.apache.ws.security.wso2</groupId>
                <artifactId>wss4j</artifactId>
                <version>${wss4j.wso2.version}</version>
            </dependency>
            <dependency>
                <groupId>org.apache.httpcomponents.wso2</groupId>
                <artifactId>httpcore</artifactId>
                <version>${httpcore.wso2.version}</version>
            </dependency>
            <dependency>
                <groupId>org.wso2.carbon.identity.user.ws</groupId>
                <artifactId>org.wso2.carbon.um.ws.api.stub</artifactId>
                <version>${identity.user.ws.version}</version>
            </dependency>
            <dependency>
                <groupId>org.wso2.carbon.identity.user.ws</groupId>
                <artifactId>org.wso2.carbon.um.ws.api</artifactId>
                <version>${identity.user.ws.version}</version>
            </dependency>
            <dependency>
                <groupId>org.wso2.carbon.identity</groupId>
                <artifactId>org.wso2.carbon.authenticator.stub</artifactId>
                <version>${carbon.kernel.version}</version>
            </dependency>
            <dependency>
                <groupId>org.wso2.carbon.identity.framework</groupId>
                <artifactId>org.wso2.carbon.identity.entitlement</artifactId>
                <version>${carbon.identity.framework.version}</version>
            </dependency>
            <dependency>
                <groupId>org.wso2.carbon.identity.framework</groupId>
                <artifactId>org.wso2.carbon.identity.entitlement.stub</artifactId>
                <version>${carbon.identity.framework.version}</version>
            </dependency>
            <dependency>
                <groupId>org.wso2.securevault</groupId>
                <artifactId>org.wso2.securevault</artifactId>
                <version>${securevault.wso2.version}</version>
            </dependency>
            <dependency>
                <groupId>org.apache.httpcomponents</groupId>
                <artifactId>httpclient</artifactId>
                <version>${httpclient.version}</version>
            </dependency>
            <dependency>
                <groupId>commons-httpclient</groupId>
                <artifactId>commons-httpclient</artifactId>
                <version>${commons.httpclient.version}</version>
            </dependency>
            <dependency>
                <groupId>org.wso2.is</groupId>
                <artifactId>org.wso2.identity.styles</artifactId>
                <version>${project.version}</version>
            </dependency>
            <dependency>
                <groupId>org.wso2.carbon</groupId>
                <artifactId>org.wso2.carbon.core.ui.feature</artifactId>
                <version>${carbon.kernel.version}</version>
                <type>zip</type>
            </dependency>
            <dependency>
                <groupId>org.wso2.carbon</groupId>
                <artifactId>org.wso2.carbon.core.ui.feature</artifactId>
                <version>${carbon.kernel.version}</version>
            </dependency>
            <dependency>
                <groupId>org.wso2.identity</groupId>
                <artifactId>org.wso2.stratos.identity.dashboard.ui</artifactId>
                <version>${stratos.version.221}</version>
            </dependency>
            <dependency>
                <groupId>org.testng</groupId>
                <artifactId>testng</artifactId>
                <version>${testng.version}</version>
                <scope>test</scope>
            </dependency>
            <dependency>
                <groupId>org.wso2.carbon.identity.framework</groupId>
                <artifactId>org.wso2.carbon.user.mgt.stub</artifactId>
                <version>${carbon.identity.framework.version}</version>
            </dependency>
            <dependency>
                <groupId>org.wso2.carbon.identity.inbound.auth.sts</groupId>
                <artifactId>org.wso2.carbon.identity.sts.passive.stub</artifactId>
                <version>${identity.inbound.auth.sts.version}</version>
            </dependency>
            <dependency>
                <groupId>org.wso2.carbon</groupId>
                <artifactId>SecVerifier</artifactId>
                <version>${carbon.kernel.version}</version>
                <type>aar</type>
            </dependency>
            <dependency>
                <groupId>emma</groupId>
                <artifactId>emma</artifactId>
                <version>${emma.version}</version>
            </dependency>
            <dependency>
                <groupId>org.wso2.orbit.com.h2database</groupId>
                <artifactId>h2-engine</artifactId>
                <version>${h2database.wso2.version}</version>
            </dependency>
            <dependency>
                <groupId>org.apache.rampart</groupId>
                <artifactId>rampart</artifactId>
                <type>mar</type>
                <version>${rampart.wso2.version}</version>
            </dependency>
            <dependency>
                <groupId>org.wso2.carbon.identity.framework</groupId>
                <artifactId>org.wso2.carbon.identity.application.mgt.stub</artifactId>
                <version>${carbon.identity.framework.version}</version>
                <scope>compile</scope>
            </dependency>
            <dependency>
                <groupId>org.wso2.carbon.identity.framework</groupId>
                <artifactId>org.wso2.carbon.identity.application.default.auth.sequence.mgt.stub</artifactId>
                <version>${carbon.identity.framework.version}</version>
                <scope>compile</scope>
            </dependency>
            <dependency>
                <groupId>org.wso2.carbon.identity.framework</groupId>
                <artifactId>org.wso2.carbon.identity.functions.library.mgt.stub</artifactId>
                <version>${carbon.identity.framework.version}</version>
                <scope>compile</scope>
            </dependency>
            <dependency>
                <groupId>org.wso2.carbon.identity.framework</groupId>
                <artifactId>org.wso2.carbon.idp.mgt.stub</artifactId>
                <version>${carbon.identity.framework.version}</version>
                <scope>compile</scope>
            </dependency>
            <dependency>
                <groupId>org.wso2.identity</groupId>
                <artifactId>org.wso2.identity.integration.common.clients</artifactId>
                <version>${project.version}</version>
                <scope>compile</scope>
            </dependency>
            <dependency>
                <groupId>org.wso2.identity</groupId>
                <artifactId>org.wso2.identity.integration.common.utils</artifactId>
                <version>${project.version}</version>
                <scope>compile</scope>
            </dependency>
            <dependency>
                <groupId>org.wso2.carbon.identity.inbound.provisioning.scim</groupId>
                <artifactId>org.wso2.carbon.identity.scim.common.stub</artifactId>
                <version>${identity.inbound.provisioning.scim.version}</version>
                <scope>compile</scope>
            </dependency>
            <dependency>
                <groupId>org.wso2.carbon.identity.inbound.provisioning.scim2</groupId>
                <artifactId>org.wso2.carbon.identity.scim2.common</artifactId>
                <version>${identity.inbound.provisioning.scim2.version}</version>
                <scope>compile</scope>
            </dependency>
            <dependency>
                <groupId>org.wso2.carbon.identity.framework</groupId>
                <artifactId>org.wso2.carbon.identity.user.store.configuration.stub</artifactId>
                <version>${carbon.identity.framework.version}</version>
                <scope>compile</scope>
            </dependency>
            <dependency>
                <groupId>org.wso2.carbon.identity.framework</groupId>
                <artifactId>org.wso2.carbon.identity.user.store.count.stub</artifactId>
                <version>${carbon.identity.framework.version}</version>
                <scope>compile</scope>
            </dependency>
            <dependency>
                <groupId>org.wso2.carbon</groupId>
                <artifactId>org.wso2.carbon.user.core</artifactId>
                <version>${carbon.kernel.version}</version>
                <scope>compile</scope>
            </dependency>
            <dependency>
                <groupId>org.wso2.carbon.identity.framework</groupId>
                <artifactId>org.wso2.carbon.identity.mgt</artifactId>
                <version>${carbon.identity.framework.version}</version>
            </dependency>
            <dependency>
                <groupId>org.wso2.carbon.identity.framework</groupId>
                <artifactId>org.wso2.carbon.identity.mgt.stub</artifactId>
                <version>${carbon.identity.framework.version}</version>
                <scope>compile</scope>
            </dependency>
            <dependency>
                <groupId>org.wso2.carbon.identity.framework</groupId>
                <artifactId>org.wso2.carbon.identity.template.mgt</artifactId>
                <version>${carbon.identity.framework.version}</version>
            </dependency>
            <dependency>
                <groupId>org.wso2.carbon.identity.framework</groupId>
                <artifactId>org.wso2.carbon.identity.template.mgt.ui</artifactId>
                <version>${carbon.identity.framework.version}</version>
            </dependency>
            <dependency>
                <groupId>org.wso2.carbon.identity.framework</groupId>
                <artifactId>org.wso2.carbon.identity.template.mgt.endpoint</artifactId>
                <version>${carbon.identity.framework.version}</version>
            </dependency>
            <dependency>
                <groupId>org.wso2.carbon.identity.inbound.auth.saml2</groupId>
                <artifactId>org.wso2.carbon.identity.sso.saml.stub</artifactId>
                <version>${identity.inbound.auth.saml.version}</version>
                <scope>compile</scope>
            </dependency>
            <dependency>
                <groupId>org.wso2.carbon.identity.framework</groupId>
                <artifactId>org.wso2.carbon.claim.mgt.stub</artifactId>
                <version>${carbon.identity.framework.version}</version>
                <scope>compile</scope>
            </dependency>
            <dependency>
                <groupId>org.wso2.carbon.identity.framework</groupId>
                <artifactId>org.wso2.carbon.identity.claim.metadata.mgt.stub</artifactId>
                <version>${carbon.identity.framework.version}</version>
                <scope>compile</scope>
            </dependency>
            <dependency>
                <groupId>org.wso2.carbon.identity.framework</groupId>
                <artifactId>org.wso2.carbon.identity.claim.metadata.mgt</artifactId>
                <version>${carbon.identity.framework.version}</version>
                <scope>compile</scope>
            </dependency>
            <dependency>
                <groupId>org.wso2.carbon.identity.inbound.auth.openid</groupId>
                <artifactId>org.wso2.carbon.identity.provider.openid.stub</artifactId>
                <version>${identity.inbound.auth.openid.version}</version>
                <scope>compile</scope>
            </dependency>
            <dependency>
                <groupId>org.wso2.carbon.identity.association.account</groupId>
                <artifactId>org.wso2.carbon.identity.user.account.association.stub</artifactId>
                <version>${identity.user.account.association.version}</version>
            </dependency>
            <dependency>
                <groupId>org.wso2.carbon.identity.framework</groupId>
                <artifactId>org.wso2.carbon.identity.governance.stub</artifactId>
                <version>${carbon.identity.framework.version}</version>
            </dependency>
            <dependency>
                <groupId>org.wso2.carbon.identity.governance</groupId>
                <artifactId>org.wso2.carbon.identity.recovery</artifactId>
                <version>${identity.governance.version}</version>
            </dependency>
            <dependency>
                <groupId>org.wso2.carbon.identity.governance</groupId>
                <artifactId>org.wso2.carbon.identity.recovery.stub</artifactId>
                <version>${identity.governance.version}</version>
            </dependency>
            <dependency>
                <groupId>org.wso2.carbon.deployment</groupId>
                <artifactId>org.wso2.carbon.service.mgt.stub</artifactId>
                <version>${carbon.deployment.version}</version>
                <scope>test</scope>
            </dependency>
            <dependency>
                <groupId>org.wso2.carbon.deployment</groupId>
                <artifactId>org.wso2.carbon.webapp.mgt.stub</artifactId>
                <version>${carbon.deployment.version}</version>
                <scope>test</scope>
            </dependency>
            <dependency>
                <groupId>org.wso2.carbon.automation</groupId>
                <artifactId>org.wso2.carbon.automation.test.utils</artifactId>
                <version>${carbon.automation.version}</version>
            </dependency>
            <dependency>
                <groupId>org.wso2.carbon.automation</groupId>
                <artifactId>org.wso2.carbon.automation.engine</artifactId>
                <version>${carbon.automation.version}</version>
            </dependency>
            <dependency>
                <groupId>org.wso2.carbon.automation</groupId>
                <artifactId>org.wso2.carbon.automation.extensions</artifactId>
                <version>${carbon.automation.version}</version>
                <exclusions>
                    <exclusion>
                        <groupId>com.saucelabs.selenium</groupId> <!-- Exclude Project-E from Project-B -->
                        <artifactId>sauce-ondemand-driver</artifactId>
                    </exclusion>
                    <exclusion>
                        <groupId>com.saucelabs.selenium</groupId> <!-- Exclude Project-E from Project-B -->
                        <artifactId>selenium-client-factory</artifactId>
                    </exclusion>
                </exclusions>
            </dependency>
            <dependency>
                <groupId>org.wso2.carbon.automationutils</groupId>
                <artifactId>org.wso2.carbon.integration.common.extensions</artifactId>
                <version>${carbon.automationutils.version}</version>
            </dependency>
            <dependency>
                <groupId>org.wso2.carbon.automationutils</groupId>
                <artifactId>org.wso2.carbon.integration.common.utils</artifactId>
                <version>${carbon.automationutils.version}</version>
            </dependency>
            <dependency>
                <groupId>org.wso2.carbon.automationutils</groupId>
                <artifactId>org.wso2.carbon.integration.common.admin.client</artifactId>
                <version>${carbon.automationutils.version}</version>
            </dependency>
            <dependency>
                <groupId>org.wso2.is</groupId>
                <artifactId>org.wso2.identity.integration.common.clients</artifactId>
                <version>${project.version}</version>
                <scope>compile</scope>
            </dependency>
            <dependency>
                <groupId>org.wso2.is</groupId>
                <artifactId>org.wso2.identity.integration.common.utils</artifactId>
                <version>${project.version}</version>
                <scope>compile</scope>
            </dependency>
            <dependency>
                <groupId>org.wso2.charon</groupId>
                <artifactId>org.wso2.charon.core</artifactId>
                <version>${charon.orbit.version}</version>
            </dependency>
            <dependency>
                <groupId>org.apache.wink</groupId>
                <artifactId>wink-client</artifactId>
                <version>${apache.wink.version}</version>
            </dependency>
            <dependency>
                <groupId>org.apache.ws.security</groupId>
                <artifactId>wss4j</artifactId>
                <version>${apache.ws.security.version}</version>
            </dependency>
            <dependency>
                <groupId>commons-collections</groupId>
                <artifactId>commons-collections</artifactId>
                <version>${commons-collections.version}</version>
            </dependency>
            <dependency>
                <groupId>org.slf4j</groupId>
                <artifactId>slf4j-simple</artifactId>
                <version>${slf4j.version}</version>
            </dependency>

            <dependency>
                <groupId>org.slf4j</groupId>
                <artifactId>slf4j-log4j12</artifactId>
                <version>${slf4j.version}</version>
            </dependency>
            <dependency>
                <groupId>org.apache.openejb</groupId>
                <artifactId>openejb-core</artifactId>
                <version>${apache.openejb.version}</version>
                <scope>test</scope>
            </dependency>
            <dependency>
                <groupId>org.wso2.orbit.org.apache.httpcomponents</groupId>
                <artifactId>httpclient</artifactId>
                <version>${orbit.version.commons.httpclient}</version>
            </dependency>
            <dependency>
                <groupId>org.apache.axis2.wso2</groupId>
                <artifactId>axis2-client</artifactId>
                <version>${axis2.client.version}</version>
            </dependency>
            <dependency>
                <groupId>org.wso2.orbit.com.nimbusds</groupId>
                <artifactId>nimbus-jose-jwt</artifactId>
                <version>${nimbusds.version}</version>
            </dependency>
            <dependency>
                <groupId>com.nimbusds</groupId>
                <artifactId>oauth2-oidc-sdk</artifactId>
                <version>${nimbus.oidc.sdk.version}</version>
            </dependency>
            <dependency>
                <groupId>org.wso2.orbit.commons-codec</groupId>
                <artifactId>commons-codec</artifactId>
                <version>${commons-codec.version}</version>
            </dependency>
            <dependency>
                <groupId>org.wso2.carbon.identity.framework</groupId>
                <artifactId>org.wso2.carbon.identity.user.registration.stub</artifactId>
                <version>${carbon.identity.framework.version}</version>
            </dependency>
            <dependency>
                <groupId>org.wso2.carbon.identity.framework</groupId>
                <artifactId>org.wso2.carbon.identity.user.profile.stub</artifactId>
                <version>${carbon.identity.framework.version}</version>
            </dependency>
            <dependency>
                <groupId>org.wso2.carbon.identity.fetch.remote</groupId>
                <artifactId>org.wso2.carbon.identity.remotefetch.common</artifactId>
                <version>${org.wso2.carbon.identity.remotefetch.version}</version>
            </dependency>
            <dependency>
                <groupId>org.wso2.carbon.identity.fetch.remote</groupId>
                <artifactId>org.wso2.carbon.identity.remotefetch.core</artifactId>
                <version>${org.wso2.carbon.identity.remotefetch.version}</version>
            </dependency>
            <dependency>
                <groupId>org.wso2.carbon.identity.fetch.remote</groupId>
                <artifactId>org.wso2.carbon.identity.remotefetch.core.ui</artifactId>
                <version>${org.wso2.carbon.identity.remotefetch.version}</version>
            </dependency>
            <dependency>
                <groupId>org.wso2.carbon.identity.fetch.remote</groupId>
                <artifactId>org.wso2.carbon.identity.remotefetch.core.feature</artifactId>
                <version>${org.wso2.carbon.identity.remotefetch.version}</version>
            </dependency>
            <dependency>
                <groupId>org.eclipse.jgit</groupId>
                <artifactId>org.eclipse.jgit</artifactId>
                <version>${org.jgit.version}</version>
            </dependency>
            <dependency>
                <groupId>com.googlecode.javaewah</groupId>
                <artifactId>JavaEWAH</artifactId>
                <version>${javaewah.version}</version>
            </dependency>
            <dependency>
                <groupId>org.wso2.is</groupId>
                <artifactId>org.wso2.carbon.identity.test.integration.service.stubs</artifactId>
                <version>${project.version}</version>
            </dependency>
            <dependency>
                <groupId>org.wso2.carbon.identity.framework</groupId>
                <artifactId>org.wso2.carbon.identity.workflow.mgt.stub</artifactId>
                <version>${carbon.identity.framework.version}</version>
            </dependency>
            <dependency>
                <groupId>org.wso2.carbon.identity.framework</groupId>
                <artifactId>org.wso2.carbon.security.mgt.stub</artifactId>
                <version>${carbon.identity.framework.version}</version>
            </dependency>
            <dependency>
                <groupId>org.wso2.carbon.identity.workflow.impl.bps</groupId>
                <artifactId>org.wso2.carbon.identity.workflow.impl.stub</artifactId>
                <version>${identity.workflow.impl.bps.version}</version>
            </dependency>
            <dependency>
                <groupId>org.jacoco</groupId>
                <artifactId>org.jacoco.agent</artifactId>
                <version>${jacoco.agent.version}</version>
            </dependency>
            <dependency>
                <groupId>org.wso2.carbon</groupId>
                <artifactId>org.wso2.carbon.core.services</artifactId>
                <version>${carbon.kernel.version}</version>
            </dependency>
            <dependency>
                <groupId>org.apache.tomcat.wso2</groupId>
                <artifactId>tomcat</artifactId>
                <version>${org.apache.tomcat.wso2.version}</version>
            </dependency>
            <dependency>
                <groupId>org.opensaml</groupId>
                <artifactId>xmltooling</artifactId>
                <version>${xmltooling.version}</version>
            </dependency>
            <dependency>
                <groupId>org.opensaml</groupId>
                <artifactId>openws</artifactId>
                <version>${openws.version}</version>
            </dependency>
            <dependency>
                <groupId>org.wso2.carbon.identity.framework</groupId>
                <artifactId>org.wso2.carbon.identity.application.mgt</artifactId>
                <version>${carbon.identity.framework.version}</version>
            </dependency>
            <dependency>
                <groupId>org.wso2.carbon.identity.framework</groupId>
                <artifactId>org.wso2.carbon.identity.functions.library.mgt</artifactId>
                <version>${carbon.identity.framework.version}</version>
            </dependency>
            <dependency>
                <groupId>org.wso2.carbon.identity.framework</groupId>
                <artifactId>org.wso2.carbon.identity.user.functionality.mgt</artifactId>
                <version>${carbon.identity.framework.version}</version>
            </dependency>
            <dependency>
                <groupId>xerces</groupId>
                <artifactId>xercesImpl</artifactId>
                <version>${xercesImpl.version}</version>
            </dependency>
            <dependency>
                <groupId>org.wso2.carbon.identity.framework</groupId>
                <artifactId>org.wso2.carbon.identity.workflow.mgt</artifactId>
                <version>${carbon.identity.framework.version}</version>
            </dependency>
            <dependency>
                <groupId>org.wso2.carbon.identity.workflow.impl.bps</groupId>
                <artifactId>org.wso2.carbon.identity.workflow.impl</artifactId>
                <version>${identity.workflow.impl.bps.version}</version>
            </dependency>
            <dependency>
                <groupId>org.wso2.carbon.identity.framework</groupId>
                <artifactId>org.wso2.carbon.identity.application.authentication.framework</artifactId>
                <version>${carbon.identity.framework.version}</version>
            </dependency>
            <dependency>
                <groupId>org.wso2.carbon.identity.framework</groupId>
                <artifactId>org.wso2.carbon.user.mgt.common</artifactId>
                <version>${carbon.identity.framework.version}</version>
            </dependency>
            <dependency>
                <groupId>org.wso2.carbon.identity.framework</groupId>
                <artifactId>org.wso2.carbon.identity.role.mgt.core</artifactId>
                <version>${carbon.identity.framework.version}</version>
            </dependency>
            <dependency>
                <groupId>org.wso2.carbon.identity.framework</groupId>
                <artifactId>org.wso2.carbon.identity.secret.mgt.core</artifactId>
                <version>${carbon.identity.framework.version}</version>
            </dependency>
            <dependency>
                <groupId>org.wso2.carbon.identity.saml.common</groupId>
                <artifactId>org.wso2.carbon.identity.saml.common.util</artifactId>
                <version>${saml.common.util.version}</version>
            </dependency>
            <dependency>
                <groupId>commons-codec</groupId>
                <artifactId>commons-codec</artifactId>
                <version>${commons.codec.version}</version>
            </dependency>
            <dependency>
                <groupId>org.apache.ws.commons.schema.wso2</groupId>
                <artifactId>XmlSchema</artifactId>
                <version>${XmlSchema.version}</version>
            </dependency>
            <dependency>
                <groupId>wsdl4j.wso2</groupId>
                <artifactId>wsdl4j</artifactId>
                <version>${wsdl4j.version}</version>
            </dependency>
            <dependency>
                <groupId>org.wso2.carbon.analytics-common</groupId>
                <artifactId>org.wso2.carbon.databridge.commons</artifactId>
                <scope>test</scope>
                <version>${carbon.analytics-common.version}</version>
            </dependency>
            <dependency>
                <groupId>org.wso2.carbon.analytics-common</groupId>
                <artifactId>org.wso2.carbon.databridge.core</artifactId>
                <scope>test</scope>
                <version>${carbon.analytics-common.version}</version>
            </dependency>
            <dependency>
                <groupId>org.wso2.carbon.analytics-common</groupId>
                <artifactId>org.wso2.carbon.databridge.receiver.thrift</artifactId>
                <scope>test</scope>
                <version>${carbon.analytics-common.version}</version>
            </dependency>
            <dependency>
                <groupId>org.wso2.carbon.multitenancy</groupId>
                <artifactId>org.wso2.carbon.tenant.mgt.stub</artifactId>
                <version>${carbon.multitenancy.version}</version>
            </dependency>
            <dependency>
                <groupId>commons-pool.wso2</groupId>
                <artifactId>commons-pool</artifactId>
                <version>${commons.pool.wso2.version}</version>
            </dependency>

            <!-- Outbound Authenticators -->
            <dependency>
                <groupId>org.wso2.carbon.identity.outbound.auth.oidc</groupId>
                <artifactId>org.wso2.carbon.identity.application.authenticator.oidc</artifactId>
                <version>${identity.outbound.auth.oidc.version}</version>
            </dependency>
            <dependency>
                <groupId>org.wso2.carbon.identity.outbound.auth.oauth2</groupId>
                <artifactId>org.wso2.carbon.identity.application.authenticator.oauth2</artifactId>
                <version>${identity.outbound.auth.oauth2.version}</version>
            </dependency>
            <dependency>
                <groupId>org.wso2.carbon.identity.outbound.auth.sts.passive</groupId>
                <artifactId>org.wso2.carbon.identity.application.authenticator.passive.sts</artifactId>
                <version>${identity.outbound.auth.passive.sts.version}</version>
            </dependency>
            <dependency>
                <groupId>org.wso2.carbon.identity.outbound.auth.saml2</groupId>
                <artifactId>org.wso2.carbon.identity.application.authenticator.samlsso</artifactId>
                <version>${identity.outbound.auth.samlsso.version}</version>
            </dependency>

            <!-- Social Authenticators -->
            <dependency>
                <groupId>org.wso2.carbon.identity.outbound.auth.facebook</groupId>
                <artifactId>org.wso2.carbon.identity.application.authenticator.facebook</artifactId>
                <version>${social.authenticator.facebook.version}</version>
            </dependency>
            <dependency>
                <groupId>org.wso2.carbon.identity.outbound.auth.google</groupId>
                <artifactId>org.wso2.carbon.identity.application.authenticator.google</artifactId>
                <version>${social.authenticator.google.version}</version>
            </dependency>
            <dependency>
                <groupId>org.wso2.carbon.identity.outbound.auth.live</groupId>
                <artifactId>org.wso2.carbon.identity.application.authenticator.live</artifactId>
                <version>${social.authenticator.windowslive.version}</version>
            </dependency>

            <!-- Provisioning Connectors -->
            <dependency>
                <groupId>org.wso2.carbon.identity.outbound.provisioning.google</groupId>
                <artifactId>org.wso2.carbon.identity.provisioning.connector.google</artifactId>
                <version>${provisioning.connector.google.version}</version>
            </dependency>
            <dependency>
                <groupId>org.wso2.carbon.identity.outbound.provisioning.salesforce</groupId>
                <artifactId>org.wso2.carbon.identity.provisioning.connector.salesforce</artifactId>
                <version>${provisioning.connector.salesforce.version}</version>
            </dependency>
            <dependency>
                <groupId>org.wso2.carbon.identity.outbound.provisioning.scim</groupId>
                <artifactId>org.wso2.carbon.identity.provisioning.connector.scim</artifactId>
                <version>${provisioning.connector.scim.version}</version>
            </dependency>
            <dependency>
                <groupId>org.wso2.carbon.identity.outbound.provisioning.scim2</groupId>
                <artifactId>org.wso2.carbon.identity.provisioning.connector.scim2</artifactId>
                <version>${provisioning.connector.scim2.version}</version>
            </dependency>

            <!-- Local Authenticators -->
            <dependency>
                <groupId>org.wso2.carbon.identity.application.auth.basic</groupId>
                <artifactId>org.wso2.carbon.identity.application.authenticator.basicauth</artifactId>
                <version>${identity.local.auth.basicauth.version}</version>
            </dependency>
            <dependency>
                <groupId>org.wso2.carbon.identity.local.auth.iwa</groupId>
                <artifactId>org.wso2.carbon.identity.application.authenticator.iwa</artifactId>
                <version>${identity.local.auth.iwa.version}</version>
            </dependency>
            <dependency>
                <groupId>org.wso2.carbon.identity.local.auth.fido</groupId>
                <artifactId>org.wso2.carbon.identity.application.authenticator.fido</artifactId>
                <version>${identity.local.auth.fido.version}</version>
            </dependency>
            <dependency>
                <groupId>org.wso2.carbon.identity.local.auth.fido</groupId>
                <artifactId>org.wso2.carbon.identity.application.authenticator.fido2</artifactId>
                <version>${identity.local.auth.fido.version}</version>
            </dependency>
            <dependency>
                <groupId>org.wso2.carbon.identity.local.auth.fido</groupId>
                <artifactId>org.wso2.carbon.identity.application.authenticator.fido2.server.feature</artifactId>
                <version>${identity.local.auth.fido.version}</version>
            </dependency>
            <dependency>
                <groupId>org.wso2.carbon.identity.application.auth.basic</groupId>
                <artifactId>org.wso2.carbon.identity.application.authenticator.basicauth.jwt</artifactId>
                <version>${identity.local.auth.basicauth.version}</version>
            </dependency>
            <dependency>
                <groupId>org.wso2.carbon.identity.application.auth.basic</groupId>
                <artifactId>org.wso2.carbon.identity.application.authentication.handler.identifier</artifactId>
                <version>${identity.local.auth.basicauth.version}</version>
            </dependency>
            <dependency>
                <groupId>org.wso2.carbon.identity.application.auth.basic</groupId>
                <artifactId>org.wso2.carbon.identity.application.authentication.handler.session</artifactId>
                <version>${identity.local.auth.basicauth.version}</version>
            </dependency>
            <dependency>
                <groupId>org.wso2.carbon.extension.identity.oauth.addons</groupId>
                <artifactId>org.wso2.carbon.identity.oauth2.token.handler.clientauth.mutualtls</artifactId>
                <version>${identity.oauth.addons.version}</version>
            </dependency>

            <!-- Local Authentication API Connector -->
            <dependency>
                <groupId>org.wso2.carbon.identity.local.auth.api</groupId>
                <artifactId>org.wso2.carbon.identity.local.auth.api.core</artifactId>
                <version>${identity.local.auth.api.version}</version>
            </dependency>

            <!-- OAuth2 Grant Type extensions -->
            <dependency>
                <groupId>org.wso2.carbon.extension.identity.oauth2.grantType.jwt</groupId>
                <artifactId>org.wso2.carbon.identity.oauth2.grant.jwt</artifactId>
                <version>${identity.oauth2.jwt.bearer.grant.version}</version>
            </dependency>

            <!--Conditional authenticator functions-->
            <dependency>
                <groupId>org.wso2.carbon.identity.conditional.auth.functions</groupId>
                <artifactId>org.wso2.carbon.identity.conditional.auth.functions.user</artifactId>
                <version>${conditional.authentication.functions.version}</version>
            </dependency>
            <dependency>
                <groupId>org.wso2.carbon.identity.conditional.auth.functions</groupId>
                <artifactId>org.wso2.carbon.identity.conditional.auth.functions.notification</artifactId>
                <version>${conditional.authentication.functions.version}</version>
            </dependency>
            <dependency>
                <groupId>org.wso2.carbon.identity.conditional.auth.functions</groupId>
                <artifactId>org.wso2.carbon.identity.conditional.auth.functions.cookie</artifactId>
                <version>${conditional.authentication.functions.version}</version>
            </dependency>
            <dependency>
                <groupId>org.wso2.carbon.identity.conditional.auth.functions</groupId>
                <artifactId>org.wso2.carbon.identity.conditional.auth.functions.analytics</artifactId>
                <version>${conditional.authentication.functions.version}</version>
            </dependency>
            <dependency>
                <groupId>org.wso2.carbon.identity.conditional.auth.functions</groupId>
                <artifactId>org.wso2.carbon.identity.conditional.auth.functions.choreo</artifactId>
                <version>${conditional.authentication.functions.version}</version>
            </dependency>
            <!-- Other Connectors packed with IS -->
            <dependency>
                <groupId>org.wso2.carbon.extension.identity.authenticator.outbound.emailotp</groupId>
                <artifactId>org.wso2.carbon.identity.authenticator.emailotp</artifactId>
                <version>${authenticator.emailotp.version}</version>
            </dependency>
            <dependency>
                <groupId>org.wso2.carbon.extension.identity.authenticator.outbound.smsotp</groupId>
                <artifactId>org.wso2.carbon.extension.identity.authenticator.smsotp.connector</artifactId>
                <version>${authenticator.smsotp.version}</version>
            </dependency>
            <dependency>
                <groupId>org.wso2.carbon.identity.local.auth.magiclink</groupId>
                <artifactId>org.wso2.carbon.identity.application.authenticator.magiclink</artifactId>
                <version>${authenticator.magiclink.version}</version>
            </dependency>
            <dependency>
                <groupId>org.wso2.carbon.identity.local.auth.magiclink</groupId>
                <artifactId>org.wso2.carbon.identity.local.auth.magiclink.server.feature</artifactId>
                <version>${authenticator.magiclink.version}</version>
            </dependency>
            <dependency>
                <groupId>org.wso2.carbon.extension.identity.authenticator.outbound.twitter</groupId>
                <artifactId>org.wso2.carbon.extension.identity.authenticator.twitter.connector</artifactId>
                <version>${authenticator.twitter.version}</version>
            </dependency>
            <dependency>
                <groupId>org.wso2.carbon.extension.identity.authenticator.outbound.office365</groupId>
                <artifactId>org.wso2.carbon.extension.identity.authenticator.office365.connector</artifactId>
                <version>${authenticator.office365.version}</version>
            </dependency>
            <dependency>
                <groupId>org.wso2.carbon.extension.identity.authenticator.outbound.totp</groupId>
                <artifactId>org.wso2.carbon.extension.identity.authenticator.totp.connector</artifactId>
                <version>${authenticator.totp.version}</version>
            </dependency>
            <dependency>
                <groupId>org.wso2.carbon.extension.identity.authenticator.outbound.backupcode</groupId>
                <artifactId>org.wso2.carbon.extension.identity.authenticator.backupcode.connector</artifactId>
                <version>${authenticator.backupcode.version}</version>
            </dependency>
            <dependency>
                <groupId>org.wso2.carbon.extension.identity.authenticator.outbound.x509Certificate</groupId>
                <artifactId>org.wso2.carbon.extension.identity.authenticator.x509Certificate.connector</artifactId>
                <version>${authenticator.x509.version}</version>
            </dependency>

            <!--Hash providers-->
            <dependency>
                <groupId>org.wso2.carbon.identity.hash.provider.pbkdf2</groupId>
                <artifactId>org.wso2.carbon.identity.hash.provider.pbkdf2.server.feature</artifactId>
                <version>${hashprovider.pbkdf2.version}</version>
            </dependency>

            <!-- API server and API user common dependencies -->
            <dependency>
                <groupId>org.wso2.carbon.identity.server.api</groupId>
                <artifactId>org.wso2.carbon.identity.api.server.common</artifactId>
                <version>${identity.server.api.version}</version>
            </dependency>
            <dependency>
                <groupId>org.wso2.carbon.identity.user.api</groupId>
                <artifactId>org.wso2.carbon.identity.api.user.common</artifactId>
                <version>${identity.user.api.version}</version>
            </dependency>

            <!--
                Dependencies from this point is used in p2 profile gen, added here to get them updated along with
                versions plugin (version plugin only reads the dependencies in dependencyManagement,
                and dependencies section)
            -->
            <dependency>
                <groupId>org.wso2.carbon.healthcheck</groupId>
                <artifactId>org.wso2.carbon.healthcheck.server.feature</artifactId>
                <version>${carbon.healthcheck.version}</version>
            </dependency>
            <dependency>
                <groupId>org.wso2.carbon.identity.carbon.auth.saml2</groupId>
                <artifactId>org.wso2.carbon.identity.authenticator.saml2.sso.feature</artifactId>
                <version>${identity.carbon.auth.saml2.version}</version>
                <type>zip</type>
            </dependency>
            <dependency>
                <groupId>org.wso2.carbon.identity.local.auth.requestpath.basic</groupId>
                <artifactId>org.wso2.carbon.identity.application.authenticator.requestpath.basicauth.server.feature
                </artifactId>
                <version>${identity.outbound.auth.requestpath.basicauth.version}</version>
            </dependency>
            <dependency>
                <groupId>org.wso2.carbon.identity.carbon.auth.mutualssl</groupId>
                <artifactId>org.wso2.carbon.identity.authenticator.mutualssl.feature</artifactId>
                <version>${identity.carbon.auth.mutual.ssl.version}</version>
            </dependency>
            <dependency>
                <groupId>org.wso2.carbon.identity.workflow.user</groupId>
                <artifactId>org.wso2.carbon.user.mgt.workflow.feature</artifactId>
                <version>${identity.user.workflow.version}</version>
            </dependency>
            <dependency>
                <groupId>org.wso2.carbon.identity.userstore.remote</groupId>
                <artifactId>org.wso2.carbon.identity.user.store.remote.feature</artifactId>
                <version>${identity.userstore.remote.version}</version>
            </dependency>
            <dependency>
                <groupId>org.wso2.carbon.identity.carbon.auth.iwa</groupId>
                <artifactId>org.wso2.carbon.identity.authenticator.iwa.feature</artifactId>
                <version>${identity.carbon.auth.iwa.version}</version>
            </dependency>
            <dependency>
                <groupId>org.wso2.carbon.identity.workflow.template.multisteps</groupId>
                <artifactId>org.wso2.carbon.identity.workflow.template.server.feature</artifactId>
                <version>${identity.workflow.template.multisteps.version}</version>
            </dependency>
            <dependency>
                <groupId>org.wso2.carbon.identity.local.auth.requestpath.oauth</groupId>
                <artifactId>org.wso2.carbon.identity.application.authenticator.requestpath.oauth.server.feature
                </artifactId>
                <version>${identity.outbound.auth.requestpath.oauth.version}</version>
            </dependency>
            <dependency>
                <groupId>org.wso2.carbon.identity.tool.validator.sso.saml2</groupId>
                <artifactId>org.wso2.carbon.identity.tools.saml.validator.feature</artifactId>
                <version>${identity.tool.samlsso.validator.version}</version>
            </dependency>
            <dependency>
                <groupId>org.wso2.carbon.identity.datapublisher.authentication</groupId>
                <artifactId>org.wso2.carbon.identity.data.publisher.application.authentication.server.feature
                </artifactId>
                <version>${identity.data.publisher.authentication.version}</version>
            </dependency>
            <dependency>
                <groupId>org.wso2.carbon.identity.data.publisher.oauth</groupId>
                <artifactId>org.wso2.carbon.identity.data.publisher.oauth.server.feature</artifactId>
                <version>${identity.data.publisher.oauth.version}</version>
            </dependency>
            <dependency>
                <groupId>org.wso2.carbon.identity.data.publisher.audit</groupId>
                <artifactId>org.wso2.carbon.identity.data.publisher.audit.user.operation.server.feature</artifactId>
                <version>${identity.data.publisher.audit.version}</version>
            </dependency>
            <dependency>
                <groupId>org.wso2.carbon.identity.auth.rest</groupId>
                <artifactId>org.wso2.carbon.identity.auth.server.feature</artifactId>
                <version>${identity.carbon.auth.rest.version}</version>
            </dependency>
            <dependency>
                <groupId>org.wso2.carbon.identity.auth.rest</groupId>
                <artifactId>org.wso2.carbon.identity.cors.server.feature</artifactId>
                <version>${identity.carbon.auth.rest.version}</version>
            </dependency>
            <dependency>
                <groupId>org.wso2.carbon.identity.event.handler.accountlock</groupId>
                <artifactId>org.wso2.carbon.identity.handler.event.account.lock.feature</artifactId>
                <version>${identity.event.handler.account.lock.version}</version>
            </dependency>
            <dependency>
                <groupId>org.wso2.carbon.identity.event.handler.notification</groupId>
                <artifactId>org.wso2.carbon.email.mgt.feature</artifactId>
                <version>${identity.event.handler.notification.version}</version>
            </dependency>
            <dependency>
                <groupId>org.wso2.carbon.identity.metadata.saml2</groupId>
                <artifactId>org.wso2.carbon.identity.idp.metadata.saml2.server.feature</artifactId>
                <version>${identity.metadata.saml.version}</version>
            </dependency>
            <dependency>
                <groupId>org.wso2.carbon.identity.saml.common</groupId>
                <artifactId>org.wso2.carbon.identity.saml.common.util.feature</artifactId>
                <version>${saml.common.util.version}</version>
            </dependency>
            <dependency>
                <groupId>org.wso2.identity.apps</groupId>
                <artifactId>org.wso2.identity.apps.feature</artifactId>
                <version>${identity.apps.version}</version>
            </dependency>
            <dependency>
                <groupId>org.wso2.identity.apps</groupId>
                <artifactId>org.wso2.identity.apps.authentication.portal.server.feature</artifactId>
                <version>${identity.apps.version}</version>
            </dependency>
            <dependency>
                <groupId>org.wso2.identity.apps</groupId>
                <artifactId>org.wso2.identity.apps.recovery.portal.server.feature</artifactId>
                <version>${identity.apps.version}</version>
            </dependency>

            <dependency>
                <groupId>org.wso2.carbon.identity.application.authz.xacml</groupId>
                <artifactId>org.wso2.carbon.identity.application.authz.xacml.server.feature</artifactId>
                <version>${identity.app.authz.xacml.version}</version>
            </dependency>
            <dependency>
                <groupId>org.wso2.carbon.extension.identity.oauth.addons</groupId>
                <artifactId>org.wso2.carbon.identity.oauth2.validators.xacml.server.feature</artifactId>
                <version>${identity.oauth.addons.version}</version>
            </dependency>
            <dependency>
                <groupId>org.wso2.carbon.identity.outbound.auth.oauth2</groupId>
                <artifactId>org.wso2.carbon.identity.outbound.auth.oauth2.server.feature</artifactId>
                <version>${identity.outbound.auth.oauth2.version}</version>
            </dependency>
            <dependency>
                <groupId>org.apache.felix</groupId>
                <artifactId>org.apache.felix.scr.ds-annotations</artifactId>
                <version>${ds-annotations.version}</version>
            </dependency>
            <dependency>
                <groupId>org.wso2.carbon.consent.mgt</groupId>
                <artifactId>org.wso2.carbon.consent.mgt.server.feature</artifactId>
                <version>${carbon.consent.mgt.version}</version>
            </dependency>
            <dependency>
                <groupId>org.wso2.carbon.identity.framework</groupId>
                <artifactId>org.wso2.carbon.identity.consent.mgt</artifactId>
                <version>${carbon.identity.framework.version}</version>
            </dependency>
            <dependency>
                <groupId>org.wso2.carbon.utils</groupId>
                <artifactId>org.wso2.carbon.database.utils</artifactId>
                <version>${carbon.database.utils.version}</version>
            </dependency>
            <dependency>
                <groupId>org.wso2.carbon.registry</groupId>
                <artifactId>org.wso2.carbon.registry.properties.stub</artifactId>
                <version>${carbon.registry.version}</version>
            </dependency>
            <dependency>
                <groupId>org.wso2.carbon.identity.oauth.uma</groupId>
                <artifactId>org.wso2.carbon.identity.oauth.uma.server.feature</artifactId>
                <version>${carbon.identity.oauth.uma.version}</version>
            </dependency>
            <dependency>
                <groupId>org.wso2.carbon.extension.identity.x509certificate</groupId>
                <artifactId>org.wso2.carbon.extension.identity.x509Certificate.validation.server.feature</artifactId>
                <version>${org.wso2.carbon.extension.identity.x509certificate.version}</version>
            </dependency>
            <dependency>
                <groupId>org.wso2.carbon.identity.conditional.auth.functions</groupId>
                <artifactId>org.wso2.carbon.identity.conditional.auth.functions.server.feature</artifactId>
                <version>${conditional.authentication.functions.version}</version>
            </dependency>
            <dependency>
                <groupId>org.wso2.carbon.identity.framework</groupId>
                <artifactId>org.wso2.carbon.identity.template.mgt.server.feature</artifactId>
                <version>${carbon.identity.framework.version}</version>
            </dependency>
            <dependency>
                <groupId>org.wso2.carbon.identity.framework</groupId>
                <artifactId>org.wso2.carbon.identity.template.mgt.feature</artifactId>
                <version>${carbon.identity.framework.version}</version>
            </dependency>
            <dependency>
                <groupId>org.wso2.carbon.identity.framework</groupId>
                <artifactId>org.wso2.carbon.identity.cors.mgt.server.feature</artifactId>
                <version>${carbon.identity.framework.version}</version>
            </dependency>
            <dependency>
                <groupId>org.wso2.carbon.identity.framework</groupId>
                <artifactId>org.wso2.carbon.identity.user.functionality.mgt.feature</artifactId>
                <version>${carbon.identity.framework.version}</version>
            </dependency>
            <dependency>
                <groupId>org.wso2.carbon.identity.framework</groupId>
                <artifactId>org.wso2.carbon.identity.multi.attribute.login.mgt.server.feature</artifactId>
                <version>${carbon.identity.framework.version}</version>
            </dependency>
            <dependency>
                <groupId>org.wso2.carbon.identity.framework</groupId>
                <artifactId>org.wso2.carbon.identity.unique.claim.mgt.server.feature</artifactId>
                <version>${carbon.identity.framework.version}</version>
            </dependency>
            <dependency>
                <groupId>org.wso2.carbon.identity.framework</groupId>
                <artifactId>org.wso2.carbon.identity.userstore.configuration.server.feature</artifactId>
                <version>${carbon.identity.framework.version}</version>
            </dependency>
            <dependency>
                <groupId>org.wso2.carbon.identity.governance</groupId>
                <artifactId>org.wso2.carbon.identity.multi.attribute.login.service.server.feature</artifactId>
                <version>${identity.governance.version}</version>
            </dependency>
            <dependency>
                <groupId>org.wso2.carbon.identity.framework</groupId>
                <artifactId>org.wso2.carbon.identity.central.log.mgt</artifactId>
                <version>${carbon.identity.framework.version}</version>
            </dependency>
            <dependency>
                <groupId>org.wso2.carbon.identity.branding.preference.management</groupId>
                <artifactId>org.wso2.carbon.identity.branding.preference.management.core</artifactId>
                <version>${identity.branding.preference.management.version}</version>
            </dependency>
            <dependency>
                <groupId>org.wso2.carbon.identity.organization.management</groupId>
                <artifactId>org.wso2.carbon.identity.organization.management.server.feature</artifactId>
                <version>${identity.org.mgt.version}</version>
            </dependency>
            <dependency>
                <groupId>org.wso2.carbon.identity.outbound.provisioning.scim2</groupId>
                <artifactId>org.wso2.carbon.identity.provisioning.connector.scim2.server.feature</artifactId>
                <version>${provisioning.connector.scim2.version}</version>
            </dependency>
            <dependency>
                <groupId>org.wso2.msf4j</groupId>
                <artifactId>msf4j-core</artifactId>
                <version>${msf4j.version}</version>
            </dependency>
            <dependency>
                <groupId>org.wso2.msf4j</groupId>
                <artifactId>msf4j-microservice</artifactId>
                <version>${msf4j.version}</version>
            </dependency>
            <dependency>
                <groupId>org.apache.velocity</groupId>
                <artifactId>velocity</artifactId>
                <version>${org.apache.velocity.version}</version>
            </dependency>
            <dependency>
                <groupId>io.rest-assured</groupId>
                <artifactId>rest-assured</artifactId>
                <version>${rest.assured.version}</version>
                <scope>test</scope>
            </dependency>
            <dependency>
                <groupId>io.rest-assured</groupId>
                <artifactId>json-path</artifactId>
                <version>${rest.assured.version}</version>
                <scope>test</scope>
            </dependency>
            <dependency>
                <groupId>io.rest-assured</groupId>
                <artifactId>xml-path</artifactId>
                <version>${rest.assured.version}</version>
                <scope>test</scope>
            </dependency>
            <dependency>
                <groupId>io.rest-assured</groupId>
                <artifactId>rest-assured-all</artifactId>
                <version>${rest.assured.version}</version>
                <scope>test</scope>
            </dependency>
            <dependency>
                <groupId>io.swagger</groupId>
                <artifactId>swagger-annotations</artifactId>
                <version>${swagger-core-version}</version>
                <scope>test</scope>
            </dependency>
            <dependency>
                <groupId>com.atlassian.oai</groupId>
                <artifactId>swagger-request-validator-restassured</artifactId>
                <version>${swagger-request-validator.version}</version>
                <scope>test</scope>
            </dependency>
            <dependency>
                <groupId>org.xmlunit</groupId>
                <artifactId>xmlunit-core</artifactId>
                <version>${org.xmlunit.version}</version>
                <scope>test</scope>
            </dependency>
            <dependency>
                <groupId>org.wso2.identity.apps</groupId>
                <artifactId>identity-apps-cypress-tests</artifactId>
                <version>${identity.apps.version}</version>
            </dependency>
            <dependency>
                <groupId>org.codehaus.jackson</groupId>
                <artifactId>jackson-core-asl</artifactId>
                <version>${jackson-core-asl.version}</version>
                <scope>compile</scope>
            </dependency>
            <dependency>
                <groupId>com.fasterxml.jackson.core</groupId>
                <artifactId>jackson-core</artifactId>
                <version>${com.fasterxml.jackson.version}</version>
            </dependency>
            <dependency>
                <groupId>com.fasterxml.jackson.core</groupId>
                <artifactId>jackson-annotations</artifactId>
                <version>${com.fasterxml.jackson.version}</version>
            </dependency>
            <dependency>
                <groupId>com.fasterxml.jackson.core</groupId>
                <artifactId>jackson-databind</artifactId>
                <version>${com.fasterxml.jackson.databind.version}</version>
            </dependency>
            <dependency>
                <groupId>org.apache.log4j.wso2</groupId>
                <artifactId>log4j</artifactId>
                <version>${org.apache.log4j.wso2.version}</version>
                <exclusions>
                    <exclusion>
                        <groupId>log4j</groupId>
                        <artifactId>log4j</artifactId>
                    </exclusion>
                </exclusions>
            </dependency>
            <!-- Pax Logging -->
            <dependency>
                <groupId>org.wso2.org.ops4j.pax.logging</groupId>
                <artifactId>pax-logging-api</artifactId>
                <version>${pax.logging.api.version}</version>
            </dependency>
            <dependency>
                <groupId>org.apache.logging.log4j</groupId>
                <artifactId>log4j-jul</artifactId>
                <version>${org.apache.logging.log4j.version}</version>
                <scope>test</scope>
            </dependency>
            <dependency>
                <groupId>org.apache.logging.log4j</groupId>
                <artifactId>log4j-core</artifactId>
                <version>${org.apache.logging.log4j.version}</version>
                <scope>test</scope>
            </dependency>
            <dependency>
                <groupId>commons-logging</groupId>
                <artifactId>commons-logging</artifactId>
                <version>1.2</version>
                <scope>test</scope>
            </dependency>
            <dependency>
                <groupId>commons-lang.wso2</groupId>
                <artifactId>commons-lang</artifactId>
                <version>${commons-lang.wso2.version}</version>
                <scope>test</scope>
            </dependency>
            <dependency>
                <groupId>org.wso2.is</groupId>
                <artifactId>org.wso2.carbon.identity.test.integration.service</artifactId>
                <version>${project.version}</version>
            </dependency>
            <dependency>
                <groupId>org.apache.directory.server</groupId>
                <artifactId>apacheds-core-constants</artifactId>
                <version>${apacheds.core.version}</version>
                <scope>test</scope>
            </dependency>
            <dependency>
                <groupId>org.apache.directory.server</groupId>
                <artifactId>apacheds-core</artifactId>
                <version>${apacheds.core.version}</version>
                <scope>test</scope>
            </dependency>
            <dependency>
                <groupId>org.apache.directory.server</groupId>
                <artifactId>apacheds-core-api</artifactId>
                <version>${apacheds.core.version}</version>
                <scope>test</scope>
            </dependency>
            <dependency>
                <groupId>org.apache.directory.server</groupId>
                <artifactId>apacheds-jdbm-partition</artifactId>
                <version>${apacheds.core.version}</version>
                <scope>test</scope>
            </dependency>
            <dependency>
                <groupId>org.apache.directory.server</groupId>
                <artifactId>apacheds-ldif-partition</artifactId>
                <version>${apacheds.core.version}</version>
                <scope>test</scope>
            </dependency>
            <dependency>
                <groupId>org.apache.directory.server</groupId>
                <artifactId>apacheds-protocol-ldap</artifactId>
                <version>${apacheds.core.version}</version>
                <scope>test</scope>
            </dependency>
            <dependency>
                <groupId>org.apache.directory.server</groupId>
                <artifactId>apacheds-protocol-shared</artifactId>
                <version>${apacheds.core.version}</version>
                <scope>test</scope>
            </dependency>
            <dependency>
                <groupId>org.apache.directory.server</groupId>
                <artifactId>apacheds-xdbm-partition</artifactId>
                <version>${apacheds.core.version}</version>
                <scope>test</scope>
            </dependency>
            <dependency>
                <groupId>org.apache.directory.api</groupId>
                <artifactId>api-all</artifactId>
                <version>${apacheds.api.version}</version>
                <scope>test</scope>
            </dependency>
        </dependencies>
    </dependencyManagement>

    <profiles>
        <profile>
            <id>Sign-Artifacts</id>
            <activation>
                <property>
                    <name>sign</name>
                </property>
            </activation>
            <build>
                <plugins>
                    <plugin>
                        <groupId>org.apache.maven.plugins</groupId>
                        <artifactId>maven-gpg-plugin</artifactId>
                        <version>1.0-alpha-3</version>
                        <executions>
                            <execution>
                                <id>sign-artifacts</id>
                                <phase>verify</phase>
                                <goals>
                                    <goal>sign</goal>
                                </goals>
                            </execution>
                        </executions>
                    </plugin>
                </plugins>
            </build>
        </profile>
        <profile>
            <id>wso2-release</id>
            <build>
                <plugins>
                    <plugin>
                        <groupId>org.apache.maven.plugins</groupId>
                        <artifactId>maven-javadoc-plugin</artifactId>
                        <version>2.10.1</version>
                        <executions>
                            <execution>
                                <id>attach-javadocs</id>
                                <goals>
                                    <goal>jar</goal>
                                </goals>
                                <configuration> <!-- add this to disable checking -->
                                    <additionalparam>-Xdoclint:none</additionalparam>
                                    <source>8</source>
                                </configuration>
                            </execution>
                        </executions>
                    </plugin>
                </plugins>
            </build>
        </profile>

    </profiles>

    <properties>

        <!--Carbon Identity Framework Version-->
        <carbon.identity.framework.version>5.23.5</carbon.identity.framework.version>
        <carbon.identity.framework.version.range>[5.14.67, 6.0.0]</carbon.identity.framework.version.range>

        <!--SAML Common Utils Version-->
        <saml.common.util.version>1.1.2</saml.common.util.version>
        <saml.common.util.version.range>[1.0.0,2.0.0)</saml.common.util.version.range>

        <!--Carbon Consent Version-->
        <carbon.consent.mgt.version>2.3.21</carbon.consent.mgt.version>

        <!--Identity Governance Version-->
        <identity.governance.version>1.6.2</identity.governance.version>

        <!--Identity Carbon Versions-->
        <identity.carbon.auth.saml2.version>5.6.4</identity.carbon.auth.saml2.version>
        <identity.carbon.auth.mutual.ssl.version>5.5.0</identity.carbon.auth.mutual.ssl.version>
        <identity.carbon.auth.iwa.version>5.5.0</identity.carbon.auth.iwa.version>
        <identity.carbon.auth.rest.version>1.6.0</identity.carbon.auth.rest.version>


        <!-- Identity Inbound Versions   -->
        <identity.inbound.auth.saml.version>5.10.0</identity.inbound.auth.saml.version>
        <identity.inbound.auth.oauth.version>6.8.0</identity.inbound.auth.oauth.version>
        <identity.inbound.auth.openid.version>5.7.1</identity.inbound.auth.openid.version>
        <identity.inbound.auth.sts.version>5.8.0</identity.inbound.auth.sts.version>
        <identity.inbound.provisioning.scim.version>5.7.0</identity.inbound.provisioning.scim.version>
        <identity.inbound.provisioning.scim2.version>3.1.1</identity.inbound.provisioning.scim2.version>

        <!-- Identity workflow Versions -->
        <identity.user.workflow.version>5.6.0</identity.user.workflow.version>
        <identity.workflow.impl.bps.version>5.5.2</identity.workflow.impl.bps.version>
        <identity.workflow.template.multisteps.version>5.5.0</identity.workflow.template.multisteps.version>


        <!-- Identity User Versions -->
        <identity.user.account.association.version>5.5.1</identity.user.account.association.version>
        <identity.user.ws.version>5.5.0</identity.user.ws.version>

        <!-- Identity Userstore Versions -->
        <identity.userstore.remote.version>5.2.5</identity.userstore.remote.version>

        <!-- Identity Data Publisher Versions -->
        <identity.data.publisher.authentication.version>5.4.4</identity.data.publisher.authentication.version>
        <identity.data.publisher.oauth.version>1.4.1</identity.data.publisher.oauth.version>
        <identity.data.publisher.audit.version>1.4.1</identity.data.publisher.audit.version>

        <!-- Identity Event Handler Versions -->
        <identity.event.handler.account.lock.version>1.6.0</identity.event.handler.account.lock.version>
        <identity.event.handler.notification.version>1.5.1</identity.event.handler.notification.version>

        <!--<identity.agent.entitlement.proxy.version>5.1.1</identity.agent.entitlement.proxy.version>-->
        <!--<identity.carbon.auth.signedjwt.version>5.1.1</identity.carbon.auth.signedjwt.version>-->
        <!--<identity.userstore.cassandra.version>5.1.1</identity.userstore.cassandra.version>-->
        <!--<identity.agent-entitlement-filter.version>5.1.1</identity.agent-entitlement-filter.version>-->
        <org.wso2.carbon.identity.remotefetch.version>0.8.2</org.wso2.carbon.identity.remotefetch.version>

        <!-- CallHome version -->
        <callhome.version>4.5.x_1.0.13</callhome.version>

        <!-- Authenticator Versions -->
        <identity.outbound.auth.oidc.version>5.8.1</identity.outbound.auth.oidc.version>
        <identity.outbound.auth.oauth2.version>1.0.5</identity.outbound.auth.oauth2.version>
        <identity.outbound.auth.passive.sts.version>5.5.0</identity.outbound.auth.passive.sts.version>
        <identity.outbound.auth.samlsso.version>5.5.0</identity.outbound.auth.samlsso.version>
        <identity.outbound.auth.requestpath.basicauth.version>5.5.0</identity.outbound.auth.requestpath.basicauth.version>
        <identity.outbound.auth.requestpath.oauth.version>5.5.0</identity.outbound.auth.requestpath.oauth.version>

        <!-- Social Authenticator Versions -->
        <social.authenticator.facebook.version>5.2.0</social.authenticator.facebook.version>
        <social.authenticator.google.version>5.2.2</social.authenticator.google.version>
        <social.authenticator.windowslive.version>5.2.0</social.authenticator.windowslive.version>

        <!-- Provisioning connector Versions -->
        <provisioning.connector.google.version>5.2.2</provisioning.connector.google.version>
        <provisioning.connector.salesforce.version>5.2.0</provisioning.connector.salesforce.version>
        <provisioning.connector.scim.version>5.3.0</provisioning.connector.scim.version>
        <provisioning.connector.scim2.version>2.0.1</provisioning.connector.scim2.version>

        <!-- Local Authenticator Versions -->
        <identity.local.auth.basicauth.version>6.5.0</identity.local.auth.basicauth.version>
        <identity.local.auth.fido.version>5.3.26</identity.local.auth.fido.version>
        <identity.local.auth.iwa.version>5.4.0</identity.local.auth.iwa.version>

        <!-- Local Authentication API Connector Version -->
        <identity.local.auth.api.version>2.5.5</identity.local.auth.api.version>

        <!-- OAuth2 Grant Type extensions -->
        <identity.oauth2.jwt.bearer.grant.version>2.0.4</identity.oauth2.jwt.bearer.grant.version>

        <!--SAML Metadata-->
        <identity.metadata.saml.version>1.5.3</identity.metadata.saml.version>

        <!-- Connector Versions -->
        <authenticator.totp.version>3.1.0</authenticator.totp.version>
        <authenticator.backupcode.version>0.0.7</authenticator.backupcode.version>
        <authenticator.office365.version>2.1.1</authenticator.office365.version>
        <authenticator.smsotp.version>3.2.0</authenticator.smsotp.version>
        <authenticator.magiclink.version>1.1.0</authenticator.magiclink.version>
        <authenticator.emailotp.version>4.1.0</authenticator.emailotp.version>
        <authenticator.twitter.version>1.1.0</authenticator.twitter.version>
        <authenticator.x509.version>3.1.5</authenticator.x509.version>
        <identity.extension.utils>1.0.8</identity.extension.utils>

        <identity.org.mgt.version>1.1.2</identity.org.mgt.version>

        <!-- Hash Provider Versions-->
        <hashprovider.pbkdf2.version>0.1.4</hashprovider.pbkdf2.version>

        <!-- Identity Branding Preference Management Versions -->
        <identity.branding.preference.management.version>1.0.1</identity.branding.preference.management.version>

        <!-- Identity REST API feature -->
        <identity.api.dispatcher.version>2.0.9</identity.api.dispatcher.version>
        <identity.user.api.version>1.3.0</identity.user.api.version>
        <identity.server.api.version>1.2.0</identity.server.api.version>

        <identity.agent.sso.version>5.5.9</identity.agent.sso.version>
        <identity.tool.samlsso.validator.version>5.5.0</identity.tool.samlsso.validator.version>
        <identity.app.authz.xacml.version>2.3.1</identity.app.authz.xacml.version>
        <identity.oauth.addons.version>2.4.8</identity.oauth.addons.version>
        <org.wso2.carbon.extension.identity.x509certificate.version>1.1.0</org.wso2.carbon.extension.identity.x509certificate.version>
        <conditional.authentication.functions.version>1.2.9</conditional.authentication.functions.version>
        <carbon.identity.oauth.uma.version>1.3.9</carbon.identity.oauth.uma.version>

        <!-- Identity Portal Versions -->
<<<<<<< HEAD
        <identity.apps.version>1.4.15</identity.apps.version>
=======
        <identity.apps.version>1.4.13</identity.apps.version>
>>>>>>> b8f600af

        <!-- Charon -->
        <charon.version>3.4.1</charon.version>

        <!-- Carbon Kernel -->
        <carbon.kernel.version>4.7.0</carbon.kernel.version>

        <!-- Carbon Repo Versions -->
        <carbon.deployment.version>4.12.15</carbon.deployment.version>
        <carbon.commons.version>4.8.7</carbon.commons.version>
        <carbon.registry.version>4.8.9</carbon.registry.version>
        <carbon.multitenancy.version>4.11.0</carbon.multitenancy.version>
        <carbon.metrics.version>1.3.12</carbon.metrics.version>
        <carbon.business-process.version>4.5.59</carbon.business-process.version>
        <carbon.analytics-common.version>5.2.45</carbon.analytics-common.version>
        <carbon.dashboards.version>2.0.27</carbon.dashboards.version>
        <carbon.database.utils.version>2.1.5</carbon.database.utils.version>
        <carbon.healthcheck.version>1.3.0</carbon.healthcheck.version>

        <!-- Common tool Versions -->
        <cipher-tool.version>1.1.19</cipher-tool.version>
        <securevault.wso2.version>1.1.5</securevault.wso2.version>

        <!-- Feature dependency Versions -->
        <stratos.version.221>2.2.1</stratos.version.221>
        <ehcache.version>1.5.0.wso2v3</ehcache.version>
        <bcel.wso2.version>5.2.0.wso2v1</bcel.wso2.version>
        <asm-all.version>5.2</asm-all.version>
        <cglib.wso2.version>2.2.wso2v1</cglib.wso2.version>
        <jibx.wso2.version>1.2.1.wso2v1</jibx.wso2.version>
        <axis2.jibx.wso2.version>1.6.1.wso2v11</axis2.jibx.wso2.version>
        <axis2.jaxb.wso2.version>${axis2.wso2.version}</axis2.jaxb.wso2.version>
        <axis2-transports.version>2.0.0-wso2v42</axis2-transports.version>
        <h2database.wso2.version>2.1.210.wso2v1</h2database.wso2.version>
        <slf4j.version>1.7.28</slf4j.version>

        <!-- UI styles dependency versions -->
        <equinox.http.servlet.version>2.2.2</equinox.http.servlet.version>
        <equinox.http.helper.version>1.0.0</equinox.http.helper.version>
        <equinox.jsp.jasper.version>1.0.1.R33x_v20070816</equinox.jsp.jasper.version>
        <javax.servlet.jsp.version>2.0.0.v200706191603</javax.servlet.jsp.version>

        <!-- Distribution dependencies ends here -->

        <!-- Build dependency Versions -->
        <wso2.json.merge.plugin.version>5.2.5</wso2.json.merge.plugin.version>
        <carbon.p2.plugin.version>5.1.2</carbon.p2.plugin.version>
        <ds-annotations.version>1.2.10</ds-annotations.version>
        <maven.war.plugin.version>3.2.0</maven.war.plugin.version>
        <maven.checkstyle.plugin.version>3.1.1</maven.checkstyle.plugin.version>

        <!-- Sample dependency Versions -->
        <samples.is.version>4.3.8</samples.is.version>
        <sevlet.api.version>2.5</sevlet.api.version>
        <jsp.api.version>2.0</jsp.api.version>
        <neethi.wso2.version>2.0.4.wso2v5</neethi.wso2.version>
        <axiom.impl.version>1.2.12</axiom.impl.version>
        <axiom.version>1.2.11-wso2v6</axiom.version>
        <gdata.core.wso2.version>1.47.0.wso2v1</gdata.core.wso2.version>
        <json.simple.version>1.1.1</json.simple.version>
        <openid4java.consumer.version>1.0.0</openid4java.consumer.version>
        <opensaml.version>2.6.6</opensaml.version>
        <opensaml2.wso2.version>2.6.6.wso2v3</opensaml2.wso2.version>
        <opensaml3.version>3.3.1</opensaml3.version>
        <shibboleth.version>7.3.0</shibboleth.version>
        <joda.wso2.version>2.9.4.wso2v1</joda.wso2.version>
        <wss4j.wso2.version>1.6.0-wso2v2</wss4j.wso2.version>
        <openws.version>1.5.4</openws.version>
        <xalan.version>2.7.2</xalan.version>
        <xalan.wso2.version>2.7.0.wso2v1</xalan.wso2.version>
        <rampart.wso2.version>1.6.1-wso2v43</rampart.wso2.version>
        <orbit.version.commons.httpclient>4.5.13.wso2v1</orbit.version.commons.httpclient>
        <httpcore.wso2.version>4.4.15.wso2v1</httpcore.wso2.version>
        <httpclient.version>4.5.13</httpclient.version>
        <commons.httpclient.version>3.1</commons.httpclient.version>
        <jstl.version>1.1.2</jstl.version>
        <taglibs.version>1.1.2</taglibs.version>
        <google.collect.wso2.version>1.0.0.wso2v2</google.collect.wso2.version>
        <google.code.gson.version>2.9.0</google.code.gson.version>
        <oauth2.client.version>1.0.0</oauth2.client.version>
        <axiom.wso2.version>1.2.11-wso2v16</axiom.wso2.version>
        <commons.lang.version>2.6</commons.lang.version>
        <charon.orbit.version>2.1.8</charon.orbit.version>
        <commons-collections.version>3.2.2</commons-collections.version>
        <axis2.client.version>${axis2.wso2.version}</axis2.client.version>
        <axis2.wso2.version>1.6.1-wso2v42</axis2.wso2.version>
        <nimbusds.version>7.3.0.wso2v1</nimbusds.version>
        <commons-codec.version>1.14.0.wso2v1</commons-codec.version>
        <eclipse.microprofile.version>1.2</eclipse.microprofile.version>
        <xmltooling.version>1.3.1</xmltooling.version>
        <xercesImpl.version>2.12.2</xercesImpl.version>
        <commons.codec.version>1.8</commons.codec.version>
        <XmlSchema.version>1.4.7-wso2v5</XmlSchema.version>
        <wsdl4j.version>1.6.2.wso2v2</wsdl4j.version>
        <commons.pool.wso2.version>1.5.6.wso2v1</commons.pool.wso2.version>
        <liberty.maven.plugin.version>2.2</liberty.maven.plugin.version>
        <pax.logging.api.version>2.1.0-wso2v4</pax.logging.api.version>
        <org.wso2.orbit.org.apache.velocity.version>1.7.0.wso2v1</org.wso2.orbit.org.apache.velocity.version>

        <osgi.framework.imp.pkg.version.range>[1.7.0, 2.0.0)</osgi.framework.imp.pkg.version.range>
        <osgi.service.component.imp.pkg.version.range>[1.2.0, 2.0.0)</osgi.service.component.imp.pkg.version.range>
        <commons.logging.version.range>[1.2.0,2.0.0)</commons.logging.version.range>
        <commons-lang.wso2.version>2.6.0.wso2v1</commons-lang.wso2.version>

        <!--  Test dependencies -->
        <carbon.automation.version>4.4.3</carbon.automation.version>
        <carbon.automationutils.version>4.5.4</carbon.automationutils.version>
        <selenium.version>2.40.0</selenium.version>
        <testng.version>6.1.1</testng.version>
        <junit.version>4.13.1</junit.version>
        <org.apache.tomcat.wso2.version>7.0.52.wso2v5</org.apache.tomcat.wso2.version>
        <msf4j.version>2.6.2</msf4j.version>
        <jacoco.agent.version>0.8.4</jacoco.agent.version>
        <xml.apis.version>1.4.01</xml.apis.version>
        <emma.version>2.1.5320</emma.version>
        <apache.wink.version>1.1.3-incubating</apache.wink.version>
        <apache.ws.security.version>1.6.9</apache.ws.security.version>
        <apache.openejb.version>4.5.2</apache.openejb.version>
        <nimbus.oidc.sdk.version>6.13</nimbus.oidc.sdk.version>
        <apacheds.core.version>2.0.0.AM26</apacheds.core.version>
        <apacheds.api.version>2.0.0.AM4</apacheds.api.version>
        <!--Rest API test -->
        <rest.assured.version>5.0.0</rest.assured.version>
        <swagger-core-version>1.5.22</swagger-core-version>
        <swagger-request-validator.version>2.6.0</swagger-request-validator.version>
        <!--UI Cypress test -->
        <com.fasterxml.jackson.version>2.13.2</com.fasterxml.jackson.version>
        <com.fasterxml.jackson.databind.version>2.13.2.2</com.fasterxml.jackson.databind.version>
        <jackson-core-asl.version>1.9.13</jackson-core-asl.version>
        <!--ws-trust-client-->
        <org.apache.velocity.version>1.7</org.apache.velocity.version>
        <org.xmlunit.version>2.6.3</org.xmlunit.version>
        <org.apache.logging.log4j.version>2.17.1</org.apache.logging.log4j.version>
        <org.apache.log4j.wso2.version>1.2.17.wso2v1</org.apache.log4j.wso2.version>

        <project.scm.id>my-scm-server</project.scm.id>

    </properties>

    <repositories>
        <!-- Before adding ANYTHING in here, please start a discussion on the dev list.
	Ideally the Axis2 build should only use Maven central (which is available
	by default) and nothing else. We had troubles with other repositories in
	the past. Therefore configuring additional repositories here should be
	considered very carefully. -->
        <repository>
            <id>wso2-nexus</id>
            <name>WSO2 internal Repository</name>
            <url>https://maven.wso2.org/nexus/content/groups/wso2-public/</url>
            <releases>
                <enabled>true</enabled>
                <updatePolicy>daily</updatePolicy>
                <checksumPolicy>ignore</checksumPolicy>
            </releases>
        </repository>

        <repository>
            <id>wso2.releases</id>
            <name>WSO2 internal Repository</name>
            <url>https://maven.wso2.org/nexus/content/repositories/releases/</url>
            <releases>
                <enabled>true</enabled>
                <updatePolicy>daily</updatePolicy>
                <checksumPolicy>ignore</checksumPolicy>
            </releases>
        </repository>

        <repository>
            <id>wso2.snapshots</id>
            <name>WSO2 Snapshot Repository</name>
            <url>https://maven.wso2.org/nexus/content/repositories/snapshots/</url>
            <snapshots>
                <enabled>true</enabled>
                <updatePolicy>daily</updatePolicy>
            </snapshots>
            <releases>
                <enabled>false</enabled>
            </releases>
        </repository>
    </repositories>

    <scm>
        <url>https://github.com/wso2/product-is.git</url>
        <developerConnection>scm:git:https://github.com/wso2/product-is.git</developerConnection>
        <connection>scm:git:https://github.com/wso2/product-is.git</connection>
        <tag>HEAD</tag>
    </scm>


</project><|MERGE_RESOLUTION|>--- conflicted
+++ resolved
@@ -2307,11 +2307,7 @@
         <carbon.identity.oauth.uma.version>1.3.9</carbon.identity.oauth.uma.version>
 
         <!-- Identity Portal Versions -->
-<<<<<<< HEAD
         <identity.apps.version>1.4.15</identity.apps.version>
-=======
-        <identity.apps.version>1.4.13</identity.apps.version>
->>>>>>> b8f600af
 
         <!-- Charon -->
         <charon.version>3.4.1</charon.version>
