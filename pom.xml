<?xml version="1.0" encoding="utf-8"?>
<!--
  ~ Copyright (c) 2014, WSO2 LLC. (http://www.wso2.org) All Rights Reserved.
  ~
  ~ Licensed under the Apache License, Version 2.0 (the "License");
  ~ you may not use this file except in compliance with the License.
  ~ You may obtain a copy of the License at
  ~
  ~      http://www.apache.org/licenses/LICENSE-2.0
  ~
  ~ Unless required by applicable law or agreed to in writing, software
  ~ distributed under the License is distributed on an "AS IS" BASIS,
  ~ WITHOUT WARRANTIES OR CONDITIONS OF ANY KIND, either express or implied.
  ~ See the License for the specific language governing permissions and
  ~ limitations under the License.
  -->
<project xmlns="http://maven.apache.org/POM/4.0.0" xmlns:xsi="http://www.w3.org/2001/XMLSchema-instance" xsi:schemaLocation="http://maven.apache.org/POM/4.0.0 http://maven.apache.org/maven-v4_0_0.xsd">

    <parent>
        <groupId>org.wso2</groupId>
        <artifactId>wso2</artifactId>
        <version>1.2</version>
    </parent>


    <modelVersion>4.0.0</modelVersion>
    <groupId>org.wso2.is</groupId>
    <artifactId>identity-server-parent</artifactId>
    <packaging>pom</packaging>
    <description>WSO2 Identity Server</description>
    <version>7.0.0-alpha-SNAPSHOT</version>
    <name>WSO2 Identity Server</name>
    <url>http://wso2.org/projects/identity</url>

    <modules>
        <module>modules/features</module>
        <module>modules/p2-profile-gen</module>
        <module>modules/callhome</module>
        <module>modules/connectors</module>
        <module>modules/api-resources</module>
        <module>modules/authenticators</module>
        <module>modules/social-authenticators</module>
        <module>modules/provisioning-connectors</module>
        <module>modules/local-authenticators</module>
        <module>modules/oauth2-grant-types</module>
        <module>modules/distribution</module>
        <module>modules/styles</module>
        <module>modules/tests-utils</module>
        <module>modules/integration</module>
    </modules>

    <licenses>
        <license>
            <name>Apache License Version 2.0</name>
            <url>http://www.apache.org/licenses/LICENSE-2.0</url>
        </license>
    </licenses>

    <organization>
        <name>WSO2</name>
        <url>http://www.wso2.org</url>
    </organization>

    <issueManagement>
        <system>JIRA</system>
        <url>http://www.wso2.org/jira/browse/IDENTITY</url>
    </issueManagement>
    <mailingLists>
        <mailingList>
            <name>Identity Server Developers</name>
            <subscribe>identity-dev-subscribe@wso2.org</subscribe>
            <unsubscribe>identity-dev-unsubscribe@wso2.org</unsubscribe>
            <post>identity-dev@wso2.org</post>
            <archive>http://wso2.org/mailarchive/identity-dev/</archive>
        </mailingList>
    </mailingLists>

    <inceptionYear>2007</inceptionYear>

    <developers>
        <developer>
            <name>Ruchith Fernando</name>
            <id>ruchith</id>
            <email>ruchith AT wso2.com</email>
            <organization>WSO2</organization>
        </developer>
        <developer>
            <name>Dimuthu Leelaratne</name>
            <id>dimuthul</id>
            <email>dimuthul AT wso2.com</email>
            <organization>WSO2</organization>
        </developer>
        <developer>
            <name>Dumindu Perera</name>
            <id>dumindu</id>
            <email>dumindu AT wso2.com</email>
            <organization>WSO2</organization>
        </developer>
        <developer>
            <name>Saminda Abeyruwan</name>
            <id>saminda</id>
            <email>saminda AT wso2.com</email>
            <organization>WSO2</organization>
        </developer>
        <developer>
            <name>Nandana Mihindukulasooriya</name>
            <id>nandana</id>
            <email>nandana AT wso2.com</email>
            <organization>WSO2</organization>
        </developer>
        <developer>
            <name>Prabath Siriwardena</name>
            <id>prabath</id>
            <email>prabath AT wso2.com</email>
            <organization>WSO2</organization>
        </developer>
        <developer>
            <name>Thilina Buddhika</name>
            <id>thilina</id>
            <email>thilinab AT wso2.com</email>
            <organization>WSO2</organization>
        </developer>
        <developer>
            <name>Amila Jayasekara</name>
            <id>amilaj</id>
            <email>amilaj AT wso2.com</email>
            <organization>WSO2</organization>
        </developer>
        <developer>
            <name>Asela Pathberiya</name>
            <id>asela</id>
            <email>asela AT wso2.com</email>
            <organization>WSO2</organization>
        </developer>
        <developer>
            <name>Hasini Gunasinghe</name>
            <id>hasini</id>
            <email>hasini AT wso2.com</email>
            <organization>WSO2</organization>
        </developer>
        <developer>
            <name>Manjula Rathnayake</name>
            <id>manjula</id>
            <email>manjular AT wso2.com</email>
            <organization>WSO2</organization>
        </developer>
        <developer>
            <name>Suresh Attanayake</name>
            <id>suresh</id>
            <email>suresh AT wso2.com</email>
            <organization>WSO2</organization>
        </developer>
        <developer>
            <name>Johann Nallathamby</name>
            <id>johann</id>
            <email>johann AT wso2.com</email>
            <organization>WSO2</organization>
        </developer>
        <developer>
            <name>Dulanja Liyanage</name>
            <id>dulanja</id>
            <email>dulanja AT wso2.com</email>
            <organization>WSO2</organization>
        </developer>
        <developer>
            <name>Ishara Karunarathna</name>
            <id>ishara</id>
            <email>isharak AT wso2.com</email>
            <organization>WSO2</organization>
        </developer>
        <developer>
            <name>Darshana Gunawardana</name>
            <id>darshana</id>
            <email>darshana AT wso2.com</email>
            <organization>WSO2</organization>
        </developer>
        <developer>
            <name>Pushpalanka Jayawardana</name>
            <id>pushpalanka</id>
            <email>lanka AT wso2.com</email>
            <organization>WSO2</organization>
        </developer>
        <developer>
            <name>Chamath Gunawardana</name>
            <id>chamath</id>
            <email>chamathg AT wso2.com</email>
            <organization>WSO2</organization>
        </developer>
        <developer>
            <name>Thanuja Jayasinghe</name>
            <id>thanuja</id>
            <email>thanuja AT wso2.com</email>
            <organization>WSO2</organization>
        </developer>
        <developer>
            <name>Isura Karunarathna</name>
            <id>isura</id>
            <email>isura AT wso2.com</email>
            <organization>WSO2</organization>
        </developer>
        <developer>
            <name>Prasad Tissera</name>
            <id>prasad</id>
            <email>prasadt AT wso2.com</email>
            <organization>WSO2</organization>
        </developer>
        <developer>
            <name>Pulasthi Mahawithana</name>
            <id>pulasthi</id>
            <email>pulasthim AT wso2.com</email>
            <organization>WSO2</organization>
        </developer>
        <developer>
            <name>Hasintha Indrajee</name>
            <id>hasintha</id>
            <email>hasintha AT wso2.com</email>
            <organization>WSO2</organization>
        </developer>
        <developer>
            <name>Gayan Gunawardana</name>
            <id>gayan</id>
            <email>gayan AT wso2.com</email>
            <organization>WSO2</organization>
        </developer>
        <developer>
            <name>Tharindu Edirisinghe</name>
            <id>tharindue</id>
            <email>tharindue AT wso2.com</email>
            <organization>WSO2</organization>
        </developer>
        <developer>
            <name>Malithi Edirisinghe</name>
            <id>malithim</id>
            <email>malithim AT wso2.com</email>
            <organization>WSO2</organization>
        </developer>
        <developer>
            <name>Godwin Shrimal</name>
            <id>godwin</id>
            <email>godwin AT wso2.com</email>
            <organization>WSO2</organization>
        </developer>
        <developer>
            <name>Omindu Rathnaweera</name>
            <id>omindu</id>
            <email>omindu AT wso2.com</email>
            <organization>WSO2</organization>
        </developer>
        <developer>
            <name>Nuwandi Wickramasinghe</name>
            <id>nuwandiw</id>
            <email>nuwandiw AT wso2.com</email>
            <organization>WSO2</organization>
        </developer>
        <developer>
            <name>Kasun Bandara</name>
            <id>kasunb</id>
            <email>kasunb AT wso2.com</email>
            <organization>WSO2</organization>
        </developer>
        <developer>
            <name>Indunil Upeksha</name>
            <id>indunil</id>
            <email>indunil AT wso2.com</email>
            <organization>WSO2</organization>
        </developer>
        <developer>
            <name>Hasanthi Dissanayake</name>
            <id>hasanthi</id>
            <email>hasanthi AT wso2.com</email>
            <organization>WSO2</organization>
        </developer>
        <developer>
            <name>Maduranga Siriwardena</name>
            <id>maduranga</id>
            <email>maduranga AT wso2.com</email>
            <organization>WSO2</organization>
        </developer>
        <developer>
            <name>Chamila Wijayarathna</name>
            <id>chamila</id>
            <email>chamila AT wso2.com</email>
            <organization>WSO2</organization>
        </developer>
        <developer>
            <name>Chanaka Jayasena</name>
            <id>chanaka</id>
            <email>chanaka AT wso2.com</email>
            <organization>WSO2</organization>
        </developer>
        <developer>
            <name>Chamara Philips</name>
            <id>chamarap</id>
            <email>chamarap AT wso2.com</email>
            <organization>WSO2</organization>
        </developer>
        <developer>
            <name>Damith Senanayake</name>
            <id>damiths</id>
            <email>damiths AT wso2.com</email>
            <organization>WSO2</organization>
        </developer>
        <developer>
            <name>Jayanga Kaushalya</name>
            <id>jayangak</id>
            <email>jayangak AT wso2.com</email>
            <organization>WSO2</organization>
        </developer>
        <developer>
            <name>Farasath Ahamed</name>
            <id>farasatha</id>
            <email>farasatha AT wso2.com</email>
            <organization>WSO2</organization>
        </developer>
        <developer>
            <name>Dharshana Kasun Warusavitharana</name>
            <id>dharshanaw</id>
            <email>dharshanaw AT wso2.com</email>
            <organization>WSO2</organization>
        </developer>
        <developer>
            <name>Ayesha Dissanayaka</name>
            <id>ayesha</id>
            <email>ayesha AT wso2.com</email>
            <organization>WSO2</organization>
        </developer>
        <developer>
            <name>Ashen Weerathunga</name>
            <id>ashen</id>
            <email>ashen AT wso2.com</email>
            <organization>WSO2</organization>
        </developer>
        <developer>
            <name>Dimuthu De Lanerolle</name>
            <id>dimuthud</id>
            <email>dimuthud AT wso2.com</email>
            <organization>WSO2</organization>
        </developer>
        <developer>
            <name>Ruwan Abeykoon</name>
            <id>ruwana</id>
            <email>ruwana AT wso2.com</email>
            <organization>WSO2</organization>
        </developer>
        <developer>
            <name>Kasun Gajasinghe</name>
            <id>kasung</id>
            <email>kasung AT wso2.com</email>
            <organization>WSO2</organization>
        </developer>
        <developer>
            <name>Dinusha Senanayaka</name>
            <id>dinusha</id>
            <email>dinusha AT wso2.com</email>
            <organization>WSO2</organization>
        </developer>
        <developer>
            <name>Lahiru Manohara</name>
            <id>lahiruma</id>
            <email>lahiruma AT wso2.com</email>
            <organization>WSO2</organization>
        </developer>
        <developer>
            <name>Rushmin Fernando</name>
            <id>rushmin</id>
            <email>rushmin AT wso2.com</email>
            <organization>WSO2</organization>
        </developer>
        <developer>
            <name>Lahiru Ekanayake</name>
            <id>lahirue</id>
            <email>lahirue AT wso2.com</email>
            <organization>WSO2</organization>
        </developer>
        <developer>
            <name>Lahiru Cooray</name>
            <id>lahiruc</id>
            <email>lahiruc AT wso2.com</email>
            <organization>WSO2</organization>
        </developer>
        <developer>
            <name>Dinali Dabarera</name>
            <id>Dinali</id>
            <email>dinali AT wso2.com</email>
            <organization>WSO2</organization>
        </developer>
        <developer>
            <name>Nilasini Thirunavukaarasu</name>
            <id>Nilasini</id>
            <email>nilasini AT wso2.com</email>
            <organization>WSO2</organization>
        </developer>
        <developer>
            <name>Sathya Bandara</name>
            <id>Sathya</id>
            <email>sathya AT wso2.com</email>
            <organization>WSO2</organization>
        </developer>
        <developer>
            <name>Supun Priyadarshana</name>
            <id>Supun</id>
            <email>supunp AT wso2.com</email>
            <organization>WSO2</organization>
        </developer>
        <developer>
            <name>Thilina Madumal</name>
            <id>Thilina</id>
            <email>thilinamad AT wso2.com</email>
            <organization>WSO2</organization>
        </developer>
        <developer>
            <name>Madawa Soysa</name>
            <id>madawas</id>
            <email>madawas AT wso2.com</email>
            <organization>WSO2</organization>
        </developer>
    </developers>


    <pluginRepositories>
        <pluginRepository>
            <id>wso2-maven2-repository</id>
            <url>https://dist.wso2.org/maven2</url>
        </pluginRepository>
        <pluginRepository>
            <id>wso2.releases</id>
            <name>WSO2 internal Repository</name>
            <url>https://maven.wso2.org/nexus/content/repositories/releases/</url>
            <releases>
                <enabled>true</enabled>
                <updatePolicy>daily</updatePolicy>
                <checksumPolicy>ignore</checksumPolicy>
            </releases>
        </pluginRepository>
        <pluginRepository>
            <id>wso2.snapshots</id>
            <name>Apache Snapshot Repository</name>
            <url>https://maven.wso2.org/nexus/content/repositories/snapshots/</url>
            <snapshots>
                <enabled>true</enabled>
                <updatePolicy>daily</updatePolicy>
            </snapshots>
            <releases>
                <enabled>false</enabled>
            </releases>
        </pluginRepository>
        <pluginRepository>
            <id>wso2-nexus</id>
            <name>WSO2 internal Repository</name>
            <url>https://maven.wso2.org/nexus/content/groups/wso2-public/</url>
            <releases>
                <enabled>true</enabled>
                <updatePolicy>daily</updatePolicy>
                <checksumPolicy>ignore</checksumPolicy>
            </releases>
        </pluginRepository>
    </pluginRepositories>

    <build>
        <plugins>
            <plugin>
                <groupId>org.apache.maven.plugins</groupId>
                <artifactId>maven-release-plugin</artifactId>
                <configuration>
                    <preparationGoals>clean install</preparationGoals>
                    <autoVersionSubmodules>true</autoVersionSubmodules>
                </configuration>
            </plugin>
            <plugin>
                <groupId>org.apache.maven.plugins</groupId>
                <artifactId>maven-deploy-plugin</artifactId>
            </plugin>
            <plugin>
                <groupId>org.apache.maven.plugins</groupId>
                <artifactId>maven-compiler-plugin</artifactId>
                <configuration>
                    <encoding>UTF-8</encoding>
                    <source>1.8</source>
                    <target>1.8</target>
                </configuration>
            </plugin>
            <plugin>
                <groupId>org.apache.maven.plugins</groupId>
                <artifactId>maven-surefire-plugin</artifactId>
                <version>2.22.1</version>
            </plugin>
            <plugin>
                <inherited>false</inherited>
                <artifactId>maven-clean-plugin</artifactId>
                <version>2.1</version>
            </plugin>
        </plugins>

        <pluginManagement>
            <plugins>
                <plugin>
                    <groupId>org.apache.felix</groupId>
                    <artifactId>maven-bundle-plugin</artifactId>
                    <version>3.2.0</version>
                    <extensions>true</extensions>
                    <configuration>
                        <obrRepository>NONE</obrRepository>
                    </configuration>
                </plugin>
                <plugin>
                    <groupId>org.apache.maven.plugins</groupId>
                    <artifactId>maven-source-plugin</artifactId>
                    <version>3.0.1</version>
                    <executions>
                        <execution>
                            <id>attach-sources</id>
                            <phase>verify</phase>
                            <goals>
                                <goal>jar-no-fork</goal>
                            </goals>
                        </execution>
                    </executions>
                </plugin>
                <plugin>
                    <groupId>org.apache.maven.plugins</groupId>
                    <artifactId>maven-project-info-reports-plugin</artifactId>
                    <version>2.4</version>
                </plugin>
                <plugin>
                    <groupId>org.apache.maven.plugins</groupId>
                    <artifactId>maven-war-plugin</artifactId>
                    <version>${maven.war.plugin.version}</version>
                </plugin>
                <plugin>
                    <groupId>org.codehaus.mojo</groupId>
                    <artifactId>build-helper-maven-plugin</artifactId>
                    <version>3.0.0</version>
                </plugin>
                <plugin>
                    <groupId>net.wasdev.wlp.maven.plugins</groupId>
                    <artifactId>liberty-maven-plugin</artifactId>
                    <version>${liberty.maven.plugin.version}</version>
                </plugin>
                <plugin>
                    <groupId>org.wso2.maven</groupId>
                    <artifactId>wso2-maven-json-merge-plugin</artifactId>
                    <version>${wso2.json.merge.plugin.version}</version>
                </plugin>
                <plugin>
                    <groupId>org.apache.maven.plugins</groupId>
                    <artifactId>maven-checkstyle-plugin</artifactId>
                    <version>${maven.checkstyle.plugin.version}</version>
                </plugin>
            </plugins>
        </pluginManagement>

    </build>

    <dependencyManagement>
        <dependencies>
            <dependency>
                <groupId>org.wso2.carbon</groupId>
                <artifactId>org.wso2.carbon.ui</artifactId>
                <version>${carbon.kernel.version}</version>
            </dependency>
            <dependency>
                <groupId>org.eclipse.equinox</groupId>
                <artifactId>org.eclipse.equinox.http.servlet</artifactId>
                <version>${equinox.http.servlet.version}</version>
            </dependency>
            <dependency>
                <groupId>org.eclipse.equinox</groupId>
                <artifactId>org.eclipse.equinox.http.helper</artifactId>
                <version>${equinox.http.helper.version}</version>
            </dependency>
            <dependency>
                <groupId>org.eclipse.equinox</groupId>
                <artifactId>org.eclipse.equinox.jsp.jasper</artifactId>
                <version>${equinox.jsp.jasper.version}</version>
            </dependency>
            <dependency>
                <groupId>org.eclipse.equinox</groupId>
                <artifactId>javax.servlet.jsp</artifactId>
                <version>${javax.servlet.jsp.version}</version>
            </dependency>
            <dependency>
                <groupId>org.eclipse.microprofile</groupId>
                <artifactId>microprofile</artifactId>
                <version>${eclipse.microprofile.version}</version>
                <type>pom</type>
            </dependency>
            <dependency>
                <groupId>net.sf.ehcache.wso2</groupId>
                <artifactId>ehcache</artifactId>
                <version>${ehcache.version}</version>
            </dependency>
            <dependency>
                <groupId>org.apache.bcel.wso2</groupId>
                <artifactId>bcel</artifactId>
                <version>${bcel.wso2.version}</version>
            </dependency>
            <dependency>
                <groupId>org.ow2.asm</groupId>
                <artifactId>asm-all</artifactId>
                <version>${asm-all.version}</version>
            </dependency>
            <dependency>
                <groupId>cglib.wso2</groupId>
                <artifactId>cglib</artifactId>
                <version>${cglib.wso2.version}</version>
            </dependency>
            <dependency>
                <groupId>com.google.gdata.wso2</groupId>
                <artifactId>gdata-core</artifactId>
                <version>${gdata.core.wso2.version}</version>
            </dependency>
            <dependency>
                <groupId>com.google.code.gson</groupId>
                <artifactId>gson</artifactId>
                <version>${google.code.gson.version}</version>
            </dependency>
            <dependency>
                <groupId>org.apache.axis2.wso2</groupId>
                <artifactId>axis2-jibx</artifactId>
                <version>${axis2.jibx.wso2.version}</version>
            </dependency>
            <dependency>
                <groupId>org.jibx.wso2</groupId>
                <artifactId>jibx</artifactId>
                <version>${jibx.wso2.version}</version>
            </dependency>
            <dependency>
                <groupId>org.apache.axis2.wso2</groupId>
                <artifactId>axis2-jaxbri</artifactId>
                <version>${axis2.jaxb.wso2.version}</version>
            </dependency>
            <dependency>
                <groupId>org.wso2.carbon</groupId>
                <artifactId>org.wso2.carbon.core</artifactId>
                <version>${carbon.kernel.version}</version>
            </dependency>
            <dependency>
                <groupId>org.wso2.carbon</groupId>
                <artifactId>org.wso2.carbon.registry.core</artifactId>
                <version>${carbon.kernel.version}</version>
            </dependency>
            <dependency>
                <groupId>org.wso2.carbon</groupId>
                <artifactId>org.wso2.carbon.user.api</artifactId>
                <version>${carbon.kernel.version}</version>
            </dependency>
            <dependency>
                <groupId>org.apache.axis2.wso2</groupId>
                <artifactId>axis2</artifactId>
                <version>${axis2.wso2.version}</version>
            </dependency>
            <dependency>
                <groupId>org.apache.ws.commons.axiom.wso2</groupId>
                <artifactId>axiom</artifactId>
                <version>${axiom.wso2.version}</version>
            </dependency>
            <dependency>
                <groupId>org.wso2.carbon.identity.framework</groupId>
                <artifactId>org.wso2.carbon.identity.core</artifactId>
                <version>${carbon.identity.framework.version}</version>
            </dependency>
            <dependency>
                <groupId>org.wso2.carbon.identity.framework</groupId>
                <artifactId>org.wso2.carbon.identity.application.common</artifactId>
                <version>${carbon.identity.framework.version}</version>
            </dependency>
            <dependency>
                <groupId>org.wso2.carbon.registry</groupId>
                <artifactId>org.wso2.carbon.registry.resource.stub</artifactId>
                <version>${carbon.registry.version}</version>
            </dependency>
            <dependency>
                <groupId>org.wso2.identity</groupId>
                <artifactId>org.wso2.identity.integration.ui.pages</artifactId>
                <version>${project.version}</version>
                <scope>test</scope>
            </dependency>
            <dependency>
                <groupId>org.wso2.carbon</groupId>
                <artifactId>org.wso2.carbon.authenticator.stub</artifactId>
                <version>${carbon.kernel.version}</version>
            </dependency>
            <dependency>
                <groupId>org.wso2.carbon.identity.inbound.auth.oauth2</groupId>
                <artifactId>org.wso2.carbon.identity.oauth</artifactId>
                <version>${identity.inbound.auth.oauth.version}</version>
            </dependency>
            <dependency>
                <groupId>org.wso2.carbon.identity.inbound.auth.oauth2</groupId>
                <artifactId>org.wso2.carbon.identity.oauth.stub</artifactId>
                <version>${identity.inbound.auth.oauth.version}</version>
            </dependency>
            <dependency>
                <groupId>junit</groupId>
                <artifactId>junit</artifactId>
                <version>${junit.version}</version>
                <scope>test</scope>
            </dependency>
            <dependency>
                <groupId>javax.servlet</groupId>
                <artifactId>servlet-api</artifactId>
                <version>${sevlet.api.version}</version>
            </dependency>
            <dependency>
                <groupId>javax.servlet</groupId>
                <artifactId>jsp-api</artifactId>
                <version>${jsp.api.version}</version>
            </dependency>
            <dependency>
                <groupId>com.google.common.wso2</groupId>
                <artifactId>google-collect</artifactId>
                <version>${google.collect.wso2.version}</version>
            </dependency>
            <dependency>
                <groupId>org.apache.oltu.oauth2</groupId>
                <artifactId>org.apache.oltu.oauth2.client</artifactId>
                <version>${oauth2.client.version}</version>
            </dependency>
            <dependency>
                <groupId>org.wso2.carbon</groupId>
                <artifactId>org.wso2.carbon.utils</artifactId>
                <version>${carbon.kernel.version}</version>
                <exclusions>
                    <exclusion>
                        <groupId>org.yaml</groupId>
                        <artifactId>snakeyaml</artifactId>
                    </exclusion>
                </exclusions>
            </dependency>
            <dependency>
                <groupId>com.googlecode.json-simple</groupId>
                <artifactId>json-simple</artifactId>
                <version>${json.simple.version}</version>
            </dependency>
            <dependency>
                <groupId>org.openid4java</groupId>
                <artifactId>openid4java-consumer</artifactId>
                <version>${openid4java.consumer.version}</version>
            </dependency>
            <dependency>
                <groupId>javax.servlet</groupId>
                <artifactId>jstl</artifactId>
                <version>${jstl.version}</version>
            </dependency>
            <dependency>
                <groupId>taglibs</groupId>
                <artifactId>standard</artifactId>
                <version>${taglibs.version}</version>
            </dependency>
            <dependency>
                <groupId>commons-lang</groupId>
                <artifactId>commons-lang</artifactId>
                <version>${commons.lang.version}</version>
            </dependency>
            <dependency>
                <groupId>org.wso2.is</groupId>
                <artifactId>org.wso2.identity.passivests.filter</artifactId>
                <version>${project.version}</version>
            </dependency>
            <dependency>
                <groupId>org.apache.ws.commons.axiom</groupId>
                <artifactId>axiom-impl</artifactId>
                <version>${axiom.impl.version}</version>
            </dependency>
            <dependency>
                <groupId>org.apache.ws.commons.axiom</groupId>
                <artifactId>axiom-api</artifactId>
                <version>${axiom.version}</version>
            </dependency>
            <dependency>
                <groupId>org.opensaml</groupId>
                <artifactId>opensaml</artifactId>
                <version>${opensaml.version}</version>
            </dependency>
            <!--OpenSAML3 dependencies-->
            <dependency>
                <groupId>org.opensaml</groupId>
                <artifactId>opensaml-core</artifactId>
                <version>${opensaml3.version}</version>
            </dependency>
            <dependency>
                <groupId>org.opensaml</groupId>
                <artifactId>opensaml-soap-api</artifactId>
                <version>${opensaml3.version}</version>
            </dependency>
            <dependency>
                <groupId>org.opensaml</groupId>
                <artifactId>opensaml-soap-impl</artifactId>
                <version>${opensaml3.version}</version>
            </dependency>
            <dependency>
                <groupId>org.opensaml</groupId>
                <artifactId>opensaml-profile-api</artifactId>
                <version>${opensaml3.version}</version>
            </dependency>
            <dependency>
                <groupId>org.opensaml</groupId>
                <artifactId>opensaml-profile-impl</artifactId>
                <version>${opensaml3.version}</version>
            </dependency>
            <dependency>
                <groupId>org.opensaml</groupId>
                <artifactId>opensaml-saml-api</artifactId>
                <version>${opensaml3.version}</version>
            </dependency>
            <dependency>
                <groupId>org.opensaml</groupId>
                <artifactId>opensaml-saml-impl</artifactId>
                <version>${opensaml3.version}</version>
            </dependency>
            <dependency>
                <groupId>org.opensaml</groupId>
                <artifactId>opensaml-messaging-api</artifactId>
                <version>${opensaml3.version}</version>
            </dependency>
            <dependency>
                <groupId>org.opensaml</groupId>
                <artifactId>opensaml-messaging-impl</artifactId>
                <version>${opensaml3.version}</version>
            </dependency>
            <dependency>
                <groupId>org.opensaml</groupId>
                <artifactId>opensaml-security-api</artifactId>
                <version>${opensaml3.version}</version>
            </dependency>
            <dependency>
                <groupId>org.opensaml</groupId>
                <artifactId>opensaml-security-impl</artifactId>
                <version>${opensaml3.version}</version>
            </dependency>
            <dependency>
                <groupId>org.opensaml</groupId>
                <artifactId>opensaml-storage-api</artifactId>
                <version>${opensaml3.version}</version>
            </dependency>
            <dependency>
                <groupId>org.opensaml</groupId>
                <artifactId>opensaml-storage-impl</artifactId>
                <version>${opensaml3.version}</version>
            </dependency>
            <dependency>
                <groupId>org.opensaml</groupId>
                <artifactId>opensaml-xacml-api</artifactId>
                <version>${opensaml3.version}</version>
            </dependency>
            <dependency>
                <groupId>org.opensaml</groupId>
                <artifactId>opensaml-xacml-impl</artifactId>
                <version>${opensaml3.version}</version>
            </dependency>
            <dependency>
                <groupId>org.opensaml</groupId>
                <artifactId>opensaml-xacml-saml-api</artifactId>
                <version>${opensaml3.version}</version>
            </dependency>
            <dependency>
                <groupId>org.opensaml</groupId>
                <artifactId>opensaml-xacml-saml-impl</artifactId>
                <version>${opensaml3.version}</version>
            </dependency>
            <dependency>
                <groupId>org.opensaml</groupId>
                <artifactId>opensaml-xmlsec-api</artifactId>
                <version>${opensaml3.version}</version>
            </dependency>
            <dependency>
                <groupId>org.opensaml</groupId>
                <artifactId>opensaml-xmlsec-impl</artifactId>
                <version>${opensaml3.version}</version>
            </dependency>
            <dependency>
                <groupId>net.shibboleth.utilities</groupId>
                <artifactId>java-support</artifactId>
                <version>${shibboleth.version}</version>
            </dependency>
            <!--End of OpenSAML3 dependencies-->
            <dependency>
                <groupId>org.wso2.orbit.joda-time</groupId>
                <artifactId>joda-time</artifactId>
                <version>${joda.wso2.version}</version>
            </dependency>
            <dependency>
                <groupId>xalan</groupId>
                <artifactId>xalan</artifactId>
                <version>${xalan.version}</version>
            </dependency>
            <dependency>
                <groupId>xalan.wso2</groupId>
                <artifactId>xalan</artifactId>
                <version>${xalan.wso2.version}</version>
            </dependency>
            <dependency>
                <groupId>xml-apis</groupId>
                <artifactId>xml-apis</artifactId>
                <version>${xml.apis.version}</version>
            </dependency>
            <dependency>
                <groupId>org.wso2.carbon.identity.agent.sso.java</groupId>
                <artifactId>org.wso2.carbon.identity.sso.agent</artifactId>
                <version>${identity.agent.sso.version}</version>
            </dependency>
            <dependency>
                <groupId>org.wso2.orbit.org.apache.neethi</groupId>
                <artifactId>neethi</artifactId>
                <version>${neethi.wso2.version}</version>
            </dependency>
            <dependency>
                <groupId>org.wso2.orbit.org.opensaml</groupId>
                <artifactId>opensaml</artifactId>
                <version>${opensaml2.wso2.version}</version>
            </dependency>
            <dependency>
                <groupId>org.wso2.carbon</groupId>
                <artifactId>org.wso2.carbon.addressing</artifactId>
                <version>${carbon.kernel.version}</version>
            </dependency>
            <dependency>
                <groupId>org.apache.rampart.wso2</groupId>
                <artifactId>rampart-core</artifactId>
                <version>${rampart.wso2.version}</version>
            </dependency>
            <dependency>
                <groupId>org.apache.rampart.wso2</groupId>
                <artifactId>rampart-policy</artifactId>
                <version>${rampart.wso2.version}</version>
            </dependency>
            <dependency>
                <groupId>org.apache.rampart.wso2</groupId>
                <artifactId>rampart-trust</artifactId>
                <version>${rampart.wso2.version}</version>
            </dependency>
            <dependency>
                <groupId>org.apache.ws.security.wso2</groupId>
                <artifactId>wss4j</artifactId>
                <version>${wss4j.wso2.version}</version>
            </dependency>
            <dependency>
                <groupId>org.apache.httpcomponents.wso2</groupId>
                <artifactId>httpcore</artifactId>
                <version>${httpcore.wso2.version}</version>
            </dependency>
            <dependency>
                <groupId>org.wso2.carbon.identity.user.ws</groupId>
                <artifactId>org.wso2.carbon.um.ws.api.stub</artifactId>
                <version>${identity.user.ws.version}</version>
            </dependency>
            <dependency>
                <groupId>org.wso2.carbon.identity.user.ws</groupId>
                <artifactId>org.wso2.carbon.um.ws.api</artifactId>
                <version>${identity.user.ws.version}</version>
            </dependency>
            <dependency>
                <groupId>org.wso2.carbon.identity</groupId>
                <artifactId>org.wso2.carbon.authenticator.stub</artifactId>
                <version>${carbon.kernel.version}</version>
            </dependency>
            <dependency>
                <groupId>org.wso2.carbon.identity.framework</groupId>
                <artifactId>org.wso2.carbon.identity.entitlement</artifactId>
                <version>${carbon.identity.framework.version}</version>
            </dependency>
            <dependency>
                <groupId>org.wso2.carbon.identity.framework</groupId>
                <artifactId>org.wso2.carbon.identity.entitlement.stub</artifactId>
                <version>${carbon.identity.framework.version}</version>
            </dependency>
            <dependency>
                <groupId>org.wso2.securevault</groupId>
                <artifactId>org.wso2.securevault</artifactId>
                <version>${securevault.wso2.version}</version>
            </dependency>
            <dependency>
                <groupId>org.apache.httpcomponents</groupId>
                <artifactId>httpclient</artifactId>
                <version>${httpclient.version}</version>
            </dependency>
            <dependency>
                <groupId>commons-httpclient</groupId>
                <artifactId>commons-httpclient</artifactId>
                <version>${commons.httpclient.version}</version>
            </dependency>
            <dependency>
                <groupId>org.wso2.is</groupId>
                <artifactId>org.wso2.identity.styles</artifactId>
                <version>${project.version}</version>
            </dependency>
            <dependency>
                <groupId>org.wso2.carbon</groupId>
                <artifactId>org.wso2.carbon.core.ui.feature</artifactId>
                <version>${carbon.kernel.version}</version>
                <type>zip</type>
            </dependency>
            <dependency>
                <groupId>org.wso2.carbon</groupId>
                <artifactId>org.wso2.carbon.core.ui.feature</artifactId>
                <version>${carbon.kernel.version}</version>
            </dependency>
            <dependency>
                <groupId>org.wso2.identity</groupId>
                <artifactId>org.wso2.stratos.identity.dashboard.ui</artifactId>
                <version>${stratos.version.221}</version>
            </dependency>
            <dependency>
                <groupId>org.testng</groupId>
                <artifactId>testng</artifactId>
                <version>${testng.version}</version>
                <scope>test</scope>
            </dependency>
            <dependency>
                <groupId>org.wso2.carbon.identity.framework</groupId>
                <artifactId>org.wso2.carbon.user.mgt.stub</artifactId>
                <version>${carbon.identity.framework.version}</version>
            </dependency>
            <dependency>
                <groupId>org.wso2.carbon.identity.inbound.auth.sts</groupId>
                <artifactId>org.wso2.carbon.identity.sts.passive.stub</artifactId>
                <version>${identity.inbound.auth.sts.version}</version>
            </dependency>
            <dependency>
                <groupId>org.wso2.carbon</groupId>
                <artifactId>SecVerifier</artifactId>
                <version>${carbon.kernel.version}</version>
                <type>aar</type>
            </dependency>
            <dependency>
                <groupId>emma</groupId>
                <artifactId>emma</artifactId>
                <version>${emma.version}</version>
            </dependency>
            <dependency>
                <groupId>org.wso2.orbit.com.h2database</groupId>
                <artifactId>h2-engine</artifactId>
                <version>${h2database.wso2.version}</version>
            </dependency>
            <dependency>
                <groupId>org.apache.rampart</groupId>
                <artifactId>rampart</artifactId>
                <type>mar</type>
                <version>${rampart.wso2.version}</version>
            </dependency>
            <dependency>
                <groupId>org.wso2.carbon.identity.framework</groupId>
                <artifactId>org.wso2.carbon.identity.application.mgt.stub</artifactId>
                <version>${carbon.identity.framework.version}</version>
                <scope>compile</scope>
            </dependency>
            <dependency>
                <groupId>org.wso2.carbon.identity.framework</groupId>
                <artifactId>org.wso2.carbon.identity.application.default.auth.sequence.mgt.stub</artifactId>
                <version>${carbon.identity.framework.version}</version>
                <scope>compile</scope>
            </dependency>
            <dependency>
                <groupId>org.wso2.carbon.identity.framework</groupId>
                <artifactId>org.wso2.carbon.identity.functions.library.mgt.stub</artifactId>
                <version>${carbon.identity.framework.version}</version>
                <scope>compile</scope>
            </dependency>
            <dependency>
                <groupId>org.wso2.carbon.identity.framework</groupId>
                <artifactId>org.wso2.carbon.idp.mgt.stub</artifactId>
                <version>${carbon.identity.framework.version}</version>
                <scope>compile</scope>
            </dependency>
            <dependency>
                <groupId>org.wso2.identity</groupId>
                <artifactId>org.wso2.identity.integration.common.clients</artifactId>
                <version>${project.version}</version>
                <scope>compile</scope>
            </dependency>
            <dependency>
                <groupId>org.wso2.identity</groupId>
                <artifactId>org.wso2.identity.integration.common.utils</artifactId>
                <version>${project.version}</version>
                <scope>compile</scope>
            </dependency>
            <dependency>
                <groupId>org.wso2.carbon.identity.inbound.provisioning.scim</groupId>
                <artifactId>org.wso2.carbon.identity.scim.common.stub</artifactId>
                <version>${identity.inbound.provisioning.scim.version}</version>
                <scope>compile</scope>
            </dependency>
            <dependency>
                <groupId>org.wso2.carbon.identity.inbound.provisioning.scim2</groupId>
                <artifactId>org.wso2.carbon.identity.scim2.common</artifactId>
                <version>${identity.inbound.provisioning.scim2.version}</version>
                <scope>compile</scope>
            </dependency>
            <dependency>
                <groupId>org.wso2.carbon.identity.framework</groupId>
                <artifactId>org.wso2.carbon.identity.user.store.configuration.stub</artifactId>
                <version>${carbon.identity.framework.version}</version>
                <scope>compile</scope>
            </dependency>
            <dependency>
                <groupId>org.wso2.carbon.identity.framework</groupId>
                <artifactId>org.wso2.carbon.identity.user.store.count.stub</artifactId>
                <version>${carbon.identity.framework.version}</version>
                <scope>compile</scope>
            </dependency>
            <dependency>
                <groupId>org.wso2.carbon</groupId>
                <artifactId>org.wso2.carbon.user.core</artifactId>
                <version>${carbon.kernel.version}</version>
                <scope>compile</scope>
            </dependency>
            <dependency>
                <groupId>org.wso2.carbon.identity.framework</groupId>
                <artifactId>org.wso2.carbon.identity.mgt</artifactId>
                <version>${carbon.identity.framework.version}</version>
            </dependency>
            <dependency>
                <groupId>org.wso2.carbon.identity.framework</groupId>
                <artifactId>org.wso2.carbon.identity.mgt.stub</artifactId>
                <version>${carbon.identity.framework.version}</version>
                <scope>compile</scope>
            </dependency>
            <dependency>
                <groupId>org.wso2.carbon.identity.framework</groupId>
                <artifactId>org.wso2.carbon.identity.template.mgt</artifactId>
                <version>${carbon.identity.framework.version}</version>
            </dependency>
            <dependency>
                <groupId>org.wso2.carbon.identity.framework</groupId>
                <artifactId>org.wso2.carbon.identity.template.mgt.ui</artifactId>
                <version>${carbon.identity.framework.version}</version>
            </dependency>
            <dependency>
                <groupId>org.wso2.carbon.identity.framework</groupId>
                <artifactId>org.wso2.carbon.identity.template.mgt.endpoint</artifactId>
                <version>${carbon.identity.framework.version}</version>
            </dependency>
            <dependency>
                <groupId>org.wso2.carbon.identity.inbound.auth.saml2</groupId>
                <artifactId>org.wso2.carbon.identity.sso.saml.stub</artifactId>
                <version>${identity.inbound.auth.saml.version}</version>
                <scope>compile</scope>
            </dependency>
            <dependency>
                <groupId>org.wso2.carbon.identity.framework</groupId>
                <artifactId>org.wso2.carbon.claim.mgt.stub</artifactId>
                <version>${carbon.identity.framework.version}</version>
                <scope>compile</scope>
            </dependency>
            <dependency>
                <groupId>org.wso2.carbon.identity.framework</groupId>
                <artifactId>org.wso2.carbon.identity.claim.metadata.mgt.stub</artifactId>
                <version>${carbon.identity.framework.version}</version>
                <scope>compile</scope>
            </dependency>
            <dependency>
                <groupId>org.wso2.carbon.identity.framework</groupId>
                <artifactId>org.wso2.carbon.identity.claim.metadata.mgt</artifactId>
                <version>${carbon.identity.framework.version}</version>
                <scope>compile</scope>
            </dependency>
            <dependency>
                <groupId>org.wso2.carbon.identity.inbound.auth.openid</groupId>
                <artifactId>org.wso2.carbon.identity.provider.openid.stub</artifactId>
                <version>${identity.inbound.auth.openid.version}</version>
                <scope>compile</scope>
            </dependency>
            <dependency>
                <groupId>org.wso2.carbon.identity.association.account</groupId>
                <artifactId>org.wso2.carbon.identity.user.account.association.stub</artifactId>
                <version>${identity.user.account.association.version}</version>
            </dependency>
            <dependency>
                <groupId>org.wso2.carbon.identity.framework</groupId>
                <artifactId>org.wso2.carbon.identity.governance.stub</artifactId>
                <version>${carbon.identity.framework.version}</version>
            </dependency>
            <dependency>
                <groupId>org.wso2.carbon.identity.governance</groupId>
                <artifactId>org.wso2.carbon.identity.recovery</artifactId>
                <version>${identity.governance.version}</version>
            </dependency>
            <dependency>
                <groupId>org.wso2.carbon.identity.governance</groupId>
                <artifactId>org.wso2.carbon.identity.recovery.stub</artifactId>
                <version>${identity.governance.version}</version>
            </dependency>
            <dependency>
                <groupId>org.wso2.carbon.deployment</groupId>
                <artifactId>org.wso2.carbon.service.mgt.stub</artifactId>
                <version>${carbon.deployment.version}</version>
                <scope>test</scope>
            </dependency>
            <dependency>
                <groupId>org.wso2.carbon.deployment</groupId>
                <artifactId>org.wso2.carbon.webapp.mgt.stub</artifactId>
                <version>${carbon.deployment.version}</version>
                <scope>test</scope>
            </dependency>
            <dependency>
                <groupId>org.wso2.carbon.automation</groupId>
                <artifactId>org.wso2.carbon.automation.test.utils</artifactId>
                <version>${carbon.automation.version}</version>
            </dependency>
            <dependency>
                <groupId>org.wso2.carbon.automation</groupId>
                <artifactId>org.wso2.carbon.automation.engine</artifactId>
                <version>${carbon.automation.version}</version>
            </dependency>
            <dependency>
                <groupId>org.wso2.carbon.automation</groupId>
                <artifactId>org.wso2.carbon.automation.extensions</artifactId>
                <version>${carbon.automation.version}</version>
                <exclusions>
                    <exclusion>
                        <groupId>com.saucelabs.selenium</groupId> <!-- Exclude Project-E from Project-B -->
                        <artifactId>sauce-ondemand-driver</artifactId>
                    </exclusion>
                    <exclusion>
                        <groupId>com.saucelabs.selenium</groupId> <!-- Exclude Project-E from Project-B -->
                        <artifactId>selenium-client-factory</artifactId>
                    </exclusion>
                </exclusions>
            </dependency>
            <dependency>
                <groupId>org.wso2.carbon.automationutils</groupId>
                <artifactId>org.wso2.carbon.integration.common.extensions</artifactId>
                <version>${carbon.automationutils.version}</version>
            </dependency>
            <dependency>
                <groupId>org.wso2.carbon.automationutils</groupId>
                <artifactId>org.wso2.carbon.integration.common.utils</artifactId>
                <version>${carbon.automationutils.version}</version>
            </dependency>
            <dependency>
                <groupId>org.wso2.carbon.automationutils</groupId>
                <artifactId>org.wso2.carbon.integration.common.admin.client</artifactId>
                <version>${carbon.automationutils.version}</version>
            </dependency>
            <dependency>
                <groupId>org.wso2.is</groupId>
                <artifactId>org.wso2.identity.integration.common.clients</artifactId>
                <version>${project.version}</version>
                <scope>compile</scope>
            </dependency>
            <dependency>
                <groupId>org.wso2.is</groupId>
                <artifactId>org.wso2.identity.integration.common.utils</artifactId>
                <version>${project.version}</version>
                <scope>compile</scope>
            </dependency>
            <dependency>
                <groupId>org.wso2.charon</groupId>
                <artifactId>org.wso2.charon.core</artifactId>
                <version>${charon.orbit.version}</version>
            </dependency>
            <dependency>
                <groupId>org.apache.wink</groupId>
                <artifactId>wink-client</artifactId>
                <version>${apache.wink.version}</version>
            </dependency>
            <dependency>
                <groupId>org.apache.ws.security</groupId>
                <artifactId>wss4j</artifactId>
                <version>${apache.ws.security.version}</version>
            </dependency>
            <dependency>
                <groupId>commons-collections</groupId>
                <artifactId>commons-collections</artifactId>
                <version>${commons-collections.version}</version>
            </dependency>
            <dependency>
                <groupId>org.slf4j</groupId>
                <artifactId>slf4j-simple</artifactId>
                <version>${slf4j.version}</version>
            </dependency>

            <dependency>
                <groupId>org.slf4j</groupId>
                <artifactId>slf4j-log4j12</artifactId>
                <version>${slf4j.version}</version>
            </dependency>
            <dependency>
                <groupId>org.apache.openejb</groupId>
                <artifactId>openejb-core</artifactId>
                <version>${apache.openejb.version}</version>
                <scope>test</scope>
            </dependency>
            <dependency>
                <groupId>org.wso2.orbit.org.apache.httpcomponents</groupId>
                <artifactId>httpclient</artifactId>
                <version>${orbit.version.commons.httpclient}</version>
            </dependency>
            <dependency>
                <groupId>org.apache.axis2.wso2</groupId>
                <artifactId>axis2-client</artifactId>
                <version>${axis2.client.version}</version>
            </dependency>
            <dependency>
                <groupId>org.wso2.orbit.com.nimbusds</groupId>
                <artifactId>nimbus-jose-jwt</artifactId>
                <version>${nimbusds.version}</version>
            </dependency>
            <dependency>
                <groupId>com.nimbusds</groupId>
                <artifactId>oauth2-oidc-sdk</artifactId>
                <version>${nimbus.oidc.sdk.version}</version>
            </dependency>
            <dependency>
                <groupId>org.wso2.orbit.commons-codec</groupId>
                <artifactId>commons-codec</artifactId>
                <version>${commons-codec.version}</version>
            </dependency>
            <dependency>
                <groupId>org.wso2.carbon.identity.framework</groupId>
                <artifactId>org.wso2.carbon.identity.user.registration.stub</artifactId>
                <version>${carbon.identity.framework.version}</version>
            </dependency>
            <dependency>
                <groupId>org.wso2.carbon.identity.framework</groupId>
                <artifactId>org.wso2.carbon.identity.user.profile.stub</artifactId>
                <version>${carbon.identity.framework.version}</version>
            </dependency>
            <dependency>
                <groupId>org.wso2.carbon.identity.fetch.remote</groupId>
                <artifactId>org.wso2.carbon.identity.remotefetch.common</artifactId>
                <version>${org.wso2.carbon.identity.remotefetch.version}</version>
            </dependency>
            <dependency>
                <groupId>org.wso2.carbon.identity.fetch.remote</groupId>
                <artifactId>org.wso2.carbon.identity.remotefetch.core</artifactId>
                <version>${org.wso2.carbon.identity.remotefetch.version}</version>
            </dependency>
            <dependency>
                <groupId>org.wso2.carbon.identity.fetch.remote</groupId>
                <artifactId>org.wso2.carbon.identity.remotefetch.core.ui</artifactId>
                <version>${org.wso2.carbon.identity.remotefetch.version}</version>
            </dependency>
            <dependency>
                <groupId>org.wso2.carbon.identity.fetch.remote</groupId>
                <artifactId>org.wso2.carbon.identity.remotefetch.feature</artifactId>
                <version>${org.wso2.carbon.identity.remotefetch.version}</version>
            </dependency>
            <dependency>
                <groupId>org.eclipse.jgit</groupId>
                <artifactId>org.eclipse.jgit</artifactId>
                <version>${org.jgit.version}</version>
            </dependency>
            <dependency>
                <groupId>com.googlecode.javaewah</groupId>
                <artifactId>JavaEWAH</artifactId>
                <version>${javaewah.version}</version>
            </dependency>
            <dependency>
                <groupId>org.wso2.is</groupId>
                <artifactId>org.wso2.carbon.identity.test.integration.service.stubs</artifactId>
                <version>${project.version}</version>
            </dependency>
            <dependency>
                <groupId>org.wso2.carbon.identity.framework</groupId>
                <artifactId>org.wso2.carbon.identity.workflow.mgt.stub</artifactId>
                <version>${carbon.identity.framework.version}</version>
            </dependency>
            <dependency>
                <groupId>org.wso2.carbon.identity.framework</groupId>
                <artifactId>org.wso2.carbon.security.mgt.stub</artifactId>
                <version>${carbon.identity.framework.version}</version>
            </dependency>
            <dependency>
                <groupId>org.wso2.carbon.identity.workflow.impl.bps</groupId>
                <artifactId>org.wso2.carbon.identity.workflow.impl.stub</artifactId>
                <version>${identity.workflow.impl.bps.version}</version>
            </dependency>
            <dependency>
                <groupId>org.jacoco</groupId>
                <artifactId>org.jacoco.agent</artifactId>
                <version>${jacoco.agent.version}</version>
            </dependency>
            <dependency>
                <groupId>org.wso2.carbon</groupId>
                <artifactId>org.wso2.carbon.core.services</artifactId>
                <version>${carbon.kernel.version}</version>
            </dependency>
            <dependency>
                <groupId>org.apache.tomcat.wso2</groupId>
                <artifactId>tomcat</artifactId>
                <version>${org.apache.tomcat.wso2.version}</version>
            </dependency>
            <dependency>
                <groupId>org.opensaml</groupId>
                <artifactId>xmltooling</artifactId>
                <version>${xmltooling.version}</version>
            </dependency>
            <dependency>
                <groupId>org.opensaml</groupId>
                <artifactId>openws</artifactId>
                <version>${openws.version}</version>
            </dependency>
            <dependency>
                <groupId>org.wso2.carbon.identity.framework</groupId>
                <artifactId>org.wso2.carbon.identity.application.mgt</artifactId>
                <version>${carbon.identity.framework.version}</version>
            </dependency>
            <dependency>
                <groupId>org.wso2.carbon.identity.framework</groupId>
                <artifactId>org.wso2.carbon.identity.functions.library.mgt</artifactId>
                <version>${carbon.identity.framework.version}</version>
            </dependency>
            <dependency>
                <groupId>org.wso2.carbon.identity.framework</groupId>
                <artifactId>org.wso2.carbon.identity.user.functionality.mgt</artifactId>
                <version>${carbon.identity.framework.version}</version>
            </dependency>
            <dependency>
                <groupId>xerces</groupId>
                <artifactId>xercesImpl</artifactId>
                <version>${xercesImpl.version}</version>
            </dependency>
            <dependency>
                <groupId>org.wso2.carbon.identity.framework</groupId>
                <artifactId>org.wso2.carbon.identity.workflow.mgt</artifactId>
                <version>${carbon.identity.framework.version}</version>
            </dependency>
            <dependency>
                <groupId>org.wso2.carbon.identity.workflow.impl.bps</groupId>
                <artifactId>org.wso2.carbon.identity.workflow.impl</artifactId>
                <version>${identity.workflow.impl.bps.version}</version>
            </dependency>
            <dependency>
                <groupId>org.wso2.carbon.identity.framework</groupId>
                <artifactId>org.wso2.carbon.identity.application.authentication.framework</artifactId>
                <version>${carbon.identity.framework.version}</version>
            </dependency>
            <dependency>
                <groupId>org.wso2.carbon.identity.framework</groupId>
                <artifactId>org.wso2.carbon.user.mgt.common</artifactId>
                <version>${carbon.identity.framework.version}</version>
            </dependency>
            <dependency>
                <groupId>org.wso2.carbon.identity.framework</groupId>
                <artifactId>org.wso2.carbon.identity.role.mgt.core</artifactId>
                <version>${carbon.identity.framework.version}</version>
            </dependency>
            <dependency>
                <groupId>org.wso2.carbon.identity.framework</groupId>
                <artifactId>org.wso2.carbon.identity.secret.mgt.core</artifactId>
                <version>${carbon.identity.framework.version}</version>
            </dependency>
            <dependency>
                <groupId>org.wso2.carbon.identity.saml.common</groupId>
                <artifactId>org.wso2.carbon.identity.saml.common.util</artifactId>
                <version>${saml.common.util.version}</version>
            </dependency>
            <dependency>
                <groupId>commons-codec</groupId>
                <artifactId>commons-codec</artifactId>
                <version>${commons.codec.version}</version>
            </dependency>
            <dependency>
                <groupId>org.apache.ws.commons.schema.wso2</groupId>
                <artifactId>XmlSchema</artifactId>
                <version>${XmlSchema.version}</version>
            </dependency>
            <dependency>
                <groupId>wsdl4j.wso2</groupId>
                <artifactId>wsdl4j</artifactId>
                <version>${wsdl4j.version}</version>
            </dependency>
            <dependency>
                <groupId>org.wso2.carbon.analytics-common</groupId>
                <artifactId>org.wso2.carbon.databridge.commons</artifactId>
                <scope>test</scope>
                <version>${carbon.analytics-common.version}</version>
            </dependency>
            <dependency>
                <groupId>org.wso2.carbon.analytics-common</groupId>
                <artifactId>org.wso2.carbon.databridge.core</artifactId>
                <scope>test</scope>
                <version>${carbon.analytics-common.version}</version>
            </dependency>
            <dependency>
                <groupId>org.wso2.carbon.analytics-common</groupId>
                <artifactId>org.wso2.carbon.databridge.receiver.thrift</artifactId>
                <scope>test</scope>
                <version>${carbon.analytics-common.version}</version>
            </dependency>
            <dependency>
                <groupId>org.wso2.carbon.multitenancy</groupId>
                <artifactId>org.wso2.carbon.tenant.mgt.stub</artifactId>
                <version>${carbon.multitenancy.version}</version>
            </dependency>
            <dependency>
                <groupId>commons-pool.wso2</groupId>
                <artifactId>commons-pool</artifactId>
                <version>${commons.pool.wso2.version}</version>
            </dependency>

            <!-- Outbound Authenticators -->
            <dependency>
                <groupId>org.wso2.carbon.identity.outbound.auth.oidc</groupId>
                <artifactId>org.wso2.carbon.identity.application.authenticator.oidc</artifactId>
                <version>${identity.outbound.auth.oidc.version}</version>
            </dependency>
            <dependency>
                <groupId>org.wso2.carbon.identity.outbound.auth.oauth2</groupId>
                <artifactId>org.wso2.carbon.identity.application.authenticator.oauth2</artifactId>
                <version>${identity.outbound.auth.oauth2.version}</version>
            </dependency>
            <dependency>
                <groupId>org.wso2.carbon.identity.outbound.auth.sts.passive</groupId>
                <artifactId>org.wso2.carbon.identity.application.authenticator.passive.sts</artifactId>
                <version>${identity.outbound.auth.passive.sts.version}</version>
            </dependency>
            <dependency>
                <groupId>org.wso2.carbon.identity.outbound.auth.saml2</groupId>
                <artifactId>org.wso2.carbon.identity.application.authenticator.samlsso</artifactId>
                <version>${identity.outbound.auth.samlsso.version}</version>
            </dependency>

            <!-- Social Authenticators -->
            <dependency>
                <groupId>org.wso2.carbon.identity.outbound.auth.facebook</groupId>
                <artifactId>org.wso2.carbon.identity.application.authenticator.facebook</artifactId>
                <version>${social.authenticator.facebook.version}</version>
            </dependency>
            <dependency>
                <groupId>org.wso2.carbon.identity.outbound.auth.google</groupId>
                <artifactId>org.wso2.carbon.identity.application.authenticator.google</artifactId>
                <version>${social.authenticator.google.version}</version>
            </dependency>
            <dependency>
                <groupId>org.wso2.carbon.identity.outbound.auth.live</groupId>
                <artifactId>org.wso2.carbon.identity.application.authenticator.live</artifactId>
                <version>${social.authenticator.windowslive.version}</version>
            </dependency>
            <dependency>
                <groupId>org.wso2.carbon.identity.outbound.auth.apple</groupId>
                <artifactId>org.wso2.carbon.identity.application.authenticator.apple</artifactId>
                <version>${social.authenticator.apple.version}</version>
            </dependency>

            <!-- Provisioning Connectors -->
            <dependency>
                <groupId>org.wso2.carbon.identity.outbound.provisioning.google</groupId>
                <artifactId>org.wso2.carbon.identity.provisioning.connector.google</artifactId>
                <version>${provisioning.connector.google.version}</version>
            </dependency>
            <dependency>
                <groupId>org.wso2.carbon.identity.outbound.provisioning.salesforce</groupId>
                <artifactId>org.wso2.carbon.identity.provisioning.connector.salesforce</artifactId>
                <version>${provisioning.connector.salesforce.version}</version>
            </dependency>
            <dependency>
                <groupId>org.wso2.carbon.identity.outbound.provisioning.scim</groupId>
                <artifactId>org.wso2.carbon.identity.provisioning.connector.scim</artifactId>
                <version>${provisioning.connector.scim.version}</version>
            </dependency>
            <dependency>
                <groupId>org.wso2.carbon.identity.outbound.provisioning.scim2</groupId>
                <artifactId>org.wso2.carbon.identity.provisioning.connector.scim2</artifactId>
                <version>${provisioning.connector.scim2.version}</version>
            </dependency>
            <dependency>
                <groupId>org.wso2.carbon.extension.identity.verification</groupId>
                <artifactId>org.wso2.carbon.extension.identity.verification.mgt.feature</artifactId>
                <version>${identity.verification.version}</version>
            </dependency>
            <dependency>
                <groupId>org.wso2.carbon.extension.identity.verification</groupId>
                <artifactId>org.wso2.carbon.extension.identity.verification.provider.feature</artifactId>
                <version>${identity.verification.version}</version>
            </dependency>
            <dependency>
                <groupId>org.wso2.carbon.extension.identity.verification</groupId>
                <artifactId>org.wso2.carbon.extension.identity.verification.ui.feature</artifactId>
                <version>${identity.verification.version}</version>
            </dependency>

            <!-- Local Authenticators -->
            <dependency>
                <groupId>org.wso2.carbon.identity.application.auth.basic</groupId>
                <artifactId>org.wso2.carbon.identity.application.authenticator.basicauth</artifactId>
                <version>${identity.local.auth.basicauth.version}</version>
            </dependency>
            <dependency>
                <groupId>org.wso2.carbon.identity.local.auth.iwa</groupId>
                <artifactId>org.wso2.carbon.identity.application.authenticator.iwa</artifactId>
                <version>${identity.local.auth.iwa.version}</version>
            </dependency>
            <dependency>
                <groupId>org.wso2.carbon.identity.local.auth.fido</groupId>
                <artifactId>org.wso2.carbon.identity.application.authenticator.fido</artifactId>
                <version>${identity.local.auth.fido.version}</version>
            </dependency>
            <dependency>
                <groupId>org.wso2.carbon.identity.local.auth.fido</groupId>
                <artifactId>org.wso2.carbon.identity.application.authenticator.fido2</artifactId>
                <version>${identity.local.auth.fido.version}</version>
            </dependency>
            <dependency>
                <groupId>org.wso2.carbon.identity.local.auth.fido</groupId>
                <artifactId>org.wso2.carbon.identity.application.authenticator.fido2.server.feature</artifactId>
                <version>${identity.local.auth.fido.version}</version>
            </dependency>
            <dependency>
                <groupId>org.wso2.carbon.identity.application.auth.basic</groupId>
                <artifactId>org.wso2.carbon.identity.application.authenticator.basicauth.jwt</artifactId>
                <version>${identity.local.auth.basicauth.version}</version>
            </dependency>
            <dependency>
                <groupId>org.wso2.carbon.identity.application.auth.basic</groupId>
                <artifactId>org.wso2.carbon.identity.application.authentication.handler.identifier</artifactId>
                <version>${identity.local.auth.basicauth.version}</version>
            </dependency>
            <dependency>
                <groupId>org.wso2.carbon.identity.application.auth.basic</groupId>
                <artifactId>org.wso2.carbon.identity.application.authentication.handler.session</artifactId>
                <version>${identity.local.auth.basicauth.version}</version>
            </dependency>
            <dependency>
                <groupId>org.wso2.carbon.extension.identity.oauth.addons</groupId>
                <artifactId>org.wso2.carbon.identity.oauth2.token.handler.clientauth.mutualtls</artifactId>
                <version>${identity.oauth.addons.version}</version>
            </dependency>

            <!-- Local Authentication API Connector -->
            <dependency>
                <groupId>org.wso2.carbon.identity.local.auth.api</groupId>
                <artifactId>org.wso2.carbon.identity.local.auth.api.core</artifactId>
                <version>${identity.local.auth.api.version}</version>
            </dependency>

            <!-- OAuth2 Grant Type extensions -->
            <dependency>
                <groupId>org.wso2.carbon.extension.identity.oauth2.grantType.jwt</groupId>
                <artifactId>org.wso2.carbon.identity.oauth2.grant.jwt</artifactId>
                <version>${identity.oauth2.jwt.bearer.grant.version}</version>
            </dependency>
            <dependency>
                <groupId>org.wso2.carbon.extension.identity.oauth2.grantType.token.exchange</groupId>
                <artifactId>org.wso2.carbon.identity.oauth2.grant.token.exchange</artifactId>
                <version>${identity.oauth2.token.exchange.grant.version}</version>
            </dependency>

            <!--Conditional authenticator functions-->
            <dependency>
                <groupId>org.wso2.carbon.identity.conditional.auth.functions</groupId>
                <artifactId>org.wso2.carbon.identity.conditional.auth.functions.user</artifactId>
                <version>${conditional.authentication.functions.version}</version>
            </dependency>
            <dependency>
                <groupId>org.wso2.carbon.identity.conditional.auth.functions</groupId>
                <artifactId>org.wso2.carbon.identity.conditional.auth.functions.notification</artifactId>
                <version>${conditional.authentication.functions.version}</version>
            </dependency>
            <dependency>
                <groupId>org.wso2.carbon.identity.conditional.auth.functions</groupId>
                <artifactId>org.wso2.carbon.identity.conditional.auth.functions.cookie</artifactId>
                <version>${conditional.authentication.functions.version}</version>
            </dependency>
            <dependency>
                <groupId>org.wso2.carbon.identity.conditional.auth.functions</groupId>
                <artifactId>org.wso2.carbon.identity.conditional.auth.functions.analytics</artifactId>
                <version>${conditional.authentication.functions.version}</version>
            </dependency>
            <dependency>
                <groupId>org.wso2.carbon.identity.conditional.auth.functions</groupId>
                <artifactId>org.wso2.carbon.identity.conditional.auth.functions.choreo</artifactId>
                <version>${conditional.authentication.functions.version}</version>
            </dependency>
            <!-- Other Connectors packed with IS -->
            <dependency>
                <groupId>org.wso2.carbon.extension.identity.authenticator.outbound.emailotp</groupId>
                <artifactId>org.wso2.carbon.identity.authenticator.emailotp</artifactId>
                <version>${authenticator.emailotp.version}</version>
            </dependency>
            <dependency>
                <groupId>org.wso2.carbon.extension.identity.authenticator.outbound.smsotp</groupId>
                <artifactId>org.wso2.carbon.extension.identity.authenticator.smsotp.connector</artifactId>
                <version>${authenticator.smsotp.version}</version>
            </dependency>
            <dependency>
                <groupId>org.wso2.carbon.identity.local.auth.magiclink</groupId>
                <artifactId>org.wso2.carbon.identity.application.authenticator.magiclink</artifactId>
                <version>${authenticator.magiclink.version}</version>
            </dependency>
            <dependency>
                <groupId>org.wso2.carbon.identity.local.auth.magiclink</groupId>
                <artifactId>org.wso2.carbon.identity.local.auth.magiclink.server.feature</artifactId>
                <version>${authenticator.magiclink.version}</version>
            </dependency>
            <dependency>
                <groupId>org.wso2.carbon.identity.local.auth.emailotp</groupId>
                <artifactId>org.wso2.carbon.identity.local.auth.emailotp</artifactId>
                <version>${authenticator.local.auth.emailotp.version}</version>
            </dependency>
            <dependency>
                <groupId>org.wso2.carbon.identity.local.auth.emailotp</groupId>
                <artifactId>org.wso2.carbon.identity.local.auth.emailotp.server.feature</artifactId>
                <version>${authenticator.local.auth.emailotp.version}</version>
            </dependency>
            <dependency>
                <groupId>org.wso2.carbon.identity.auth.otp.commons</groupId>
                <artifactId>org.wso2.carbon.identity.auth.otp.core</artifactId>
                <version>${authenticator.auth.otp.commons.version}</version>
            </dependency>
            <dependency>
                <groupId>org.wso2.carbon.identity.auth.otp.commons</groupId>
                <artifactId>org.wso2.carbon.identity.auth.otp.core.server.feature</artifactId>
                <version>${authenticator.auth.otp.commons.version}</version>
            </dependency>
            <dependency>
                <groupId>org.wso2.carbon.extension.identity.authenticator.outbound.twitter</groupId>
                <artifactId>org.wso2.carbon.extension.identity.authenticator.twitter.connector</artifactId>
                <version>${authenticator.twitter.version}</version>
            </dependency>
            <dependency>
                <groupId>org.wso2.carbon.extension.identity.authenticator.outbound.office365</groupId>
                <artifactId>org.wso2.carbon.extension.identity.authenticator.office3620connector</artifactId>
                <version>${authenticator.office365.version}</version>
            </dependency>
            <dependency>
                <groupId>org.wso2.carbon.extension.identity.authenticator.outbound.totp</groupId>
                <artifactId>org.wso2.carbon.extension.identity.authenticator.totp.connector</artifactId>
                <version>${authenticator.totp.version}</version>
            </dependency>
            <dependency>
                <groupId>org.wso2.carbon.extension.identity.authenticator.outbound.backupcode</groupId>
                <artifactId>org.wso2.carbon.extension.identity.authenticator.backupcode.connector</artifactId>
                <version>${authenticator.backupcode.version}</version>
            </dependency>
            <dependency>
                <groupId>org.wso2.carbon.extension.identity.authenticator.outbound.x509Certificate</groupId>
                <artifactId>org.wso2.carbon.extension.identity.authenticator.x509Certificate.connector</artifactId>
                <version>${authenticator.x509.version}</version>
            </dependency>

            <!--Hash providers-->
            <dependency>
                <groupId>org.wso2.carbon.identity.hash.provider.pbkdf2</groupId>
                <artifactId>org.wso2.carbon.identity.hash.provider.pbkdf2.server.feature</artifactId>
                <version>${hashprovider.pbkdf2.version}</version>
            </dependency>

            <!-- API server and API user common dependencies -->
            <dependency>
                <groupId>org.wso2.carbon.identity.server.api</groupId>
                <artifactId>org.wso2.carbon.identity.api.server.common</artifactId>
                <version>${identity.server.api.version}</version>
            </dependency>
            <dependency>
                <groupId>org.wso2.carbon.identity.user.api</groupId>
                <artifactId>org.wso2.carbon.identity.api.user.common</artifactId>
                <version>${identity.user.api.version}</version>
            </dependency>

            <!--
                Dependencies from this point is used in p2 profile gen, added here to get them updated along with
                versions plugin (version plugin only reads the dependencies in dependencyManagement,
                and dependencies section)
            -->
            <dependency>
                <groupId>org.wso2.carbon.healthcheck</groupId>
                <artifactId>org.wso2.carbon.healthcheck.server.feature</artifactId>
                <version>${carbon.healthcheck.version}</version>
            </dependency>
            <dependency>
                <groupId>org.wso2.carbon.identity.carbon.auth.saml2</groupId>
                <artifactId>org.wso2.carbon.identity.authenticator.saml2.sso.feature</artifactId>
                <version>${identity.carbon.auth.saml2.version}</version>
                <type>zip</type>
            </dependency>
            <dependency>
                <groupId>org.wso2.carbon.identity.local.auth.requestpath.basic</groupId>
                <artifactId>org.wso2.carbon.identity.application.authenticator.requestpath.basicauth.server.feature
                </artifactId>
                <version>${identity.outbound.auth.requestpath.basicauth.version}</version>
            </dependency>
            <dependency>
                <groupId>org.wso2.carbon.identity.carbon.auth.mutualssl</groupId>
                <artifactId>org.wso2.carbon.identity.authenticator.mutualssl.feature</artifactId>
                <version>${identity.carbon.auth.mutual.ssl.version}</version>
            </dependency>
            <dependency>
                <groupId>org.wso2.carbon.identity.workflow.user</groupId>
                <artifactId>org.wso2.carbon.user.mgt.workflow.feature</artifactId>
                <version>${identity.user.workflow.version}</version>
            </dependency>
            <dependency>
                <groupId>org.wso2.carbon.identity.userstore.remote</groupId>
                <artifactId>org.wso2.carbon.identity.user.store.remote.feature</artifactId>
                <version>${identity.userstore.remote.version}</version>
            </dependency>
            <dependency>
                <groupId>org.wso2.carbon.identity.carbon.auth.iwa</groupId>
                <artifactId>org.wso2.carbon.identity.authenticator.iwa.feature</artifactId>
                <version>${identity.carbon.auth.iwa.version}</version>
            </dependency>
            <dependency>
                <groupId>org.wso2.carbon.identity.workflow.template.multisteps</groupId>
                <artifactId>org.wso2.carbon.identity.workflow.template.server.feature</artifactId>
                <version>${identity.workflow.template.multisteps.version}</version>
            </dependency>
            <dependency>
                <groupId>org.wso2.carbon.identity.local.auth.requestpath.oauth</groupId>
                <artifactId>org.wso2.carbon.identity.application.authenticator.requestpath.oauth.server.feature
                </artifactId>
                <version>${identity.outbound.auth.requestpath.oauth.version}</version>
            </dependency>
            <dependency>
                <groupId>org.wso2.carbon.identity.tool.validator.sso.saml2</groupId>
                <artifactId>org.wso2.carbon.identity.tools.saml.validator.feature</artifactId>
                <version>${identity.tool.samlsso.validator.version}</version>
            </dependency>
            <dependency>
                <groupId>org.wso2.carbon.identity.datapublisher.authentication</groupId>
                <artifactId>org.wso2.carbon.identity.data.publisher.application.authentication.server.feature
                </artifactId>
                <version>${identity.data.publisher.authentication.version}</version>
            </dependency>
            <dependency>
                <groupId>org.wso2.carbon.identity.data.publisher.oauth</groupId>
                <artifactId>org.wso2.carbon.identity.data.publisher.oauth.server.feature</artifactId>
                <version>${identity.data.publisher.oauth.version}</version>
            </dependency>
            <dependency>
                <groupId>org.wso2.carbon.identity.data.publisher.audit</groupId>
                <artifactId>org.wso2.carbon.identity.data.publisher.audit.user.operation.server.feature</artifactId>
                <version>${identity.data.publisher.audit.version}</version>
            </dependency>
            <dependency>
                <groupId>org.wso2.carbon.identity.auth.rest</groupId>
                <artifactId>org.wso2.carbon.identity.auth.server.feature</artifactId>
                <version>${identity.carbon.auth.rest.version}</version>
            </dependency>
            <dependency>
                <groupId>org.wso2.carbon.identity.auth.rest</groupId>
                <artifactId>org.wso2.carbon.identity.cors.server.feature</artifactId>
                <version>${identity.carbon.auth.rest.version}</version>
            </dependency>
            <dependency>
                <groupId>org.wso2.carbon.identity.event.handler.accountlock</groupId>
                <artifactId>org.wso2.carbon.identity.handler.event.account.lock.feature</artifactId>
                <version>${identity.event.handler.account.lock.version}</version>
            </dependency>
            <dependency>
                <groupId>org.wso2.carbon.identity.event.handler.notification</groupId>
                <artifactId>org.wso2.carbon.email.mgt.feature</artifactId>
                <version>${identity.event.handler.notification.version}</version>
            </dependency>
            <dependency>
                <groupId>org.wso2.carbon.identity.metadata.saml2</groupId>
                <artifactId>org.wso2.carbon.identity.idp.metadata.saml2.server.feature</artifactId>
                <version>${identity.metadata.saml.version}</version>
            </dependency>
            <dependency>
                <groupId>org.wso2.carbon.identity.saml.common</groupId>
                <artifactId>org.wso2.carbon.identity.saml.common.util.feature</artifactId>
                <version>${saml.common.util.version}</version>
            </dependency>
            <dependency>
                <groupId>org.wso2.identity.apps</groupId>
                <artifactId>org.wso2.identity.apps.common.server.feature</artifactId>
                <version>${identity.apps.core.version}</version>
            </dependency>
            <dependency>
                <groupId>org.wso2.identity.apps</groupId>
                <artifactId>org.wso2.identity.apps.console.server.feature</artifactId>
                <version>${identity.apps.console.version}</version>
            </dependency>
            <dependency>
                <groupId>org.wso2.identity.apps</groupId>
                <artifactId>org.wso2.identity.apps.myaccount.server.feature</artifactId>
                <version>${identity.apps.myaccount.version}</version>
            </dependency>
            <dependency>
                <groupId>org.wso2.identity.apps</groupId>
                <artifactId>org.wso2.identity.apps.authentication.portal.server.feature</artifactId>
                <version>${identity.apps.core.version}</version>
            </dependency>
            <dependency>
                <groupId>org.wso2.identity.apps</groupId>
                <artifactId>org.wso2.identity.apps.recovery.portal.server.feature</artifactId>
                <version>${identity.apps.core.version}</version>
            </dependency>

            <dependency>
                <groupId>org.wso2.carbon.identity.application.authz.xacml</groupId>
                <artifactId>org.wso2.carbon.identity.application.authz.xacml.server.feature</artifactId>
                <version>${identity.app.authz.xacml.version}</version>
            </dependency>
            <dependency>
                <groupId>org.wso2.carbon.extension.identity.oauth.addons</groupId>
                <artifactId>org.wso2.carbon.identity.oauth2.validators.xacml.server.feature</artifactId>
                <version>${identity.oauth.addons.version}</version>
            </dependency>
            <dependency>
                <groupId>org.wso2.carbon.identity.outbound.auth.oauth2</groupId>
                <artifactId>org.wso2.carbon.identity.outbound.auth.oauth2.server.feature</artifactId>
                <version>${identity.outbound.auth.oauth2.version}</version>
            </dependency>
            <dependency>
                <groupId>org.apache.felix</groupId>
                <artifactId>org.apache.felix.scr.ds-annotations</artifactId>
                <version>${ds-annotations.version}</version>
            </dependency>
            <dependency>
                <groupId>org.wso2.carbon.consent.mgt</groupId>
                <artifactId>org.wso2.carbon.consent.mgt.feature</artifactId>
                <version>${carbon.consent.mgt.version}</version>
            </dependency>
            <dependency>
                <groupId>org.wso2.carbon.identity.framework</groupId>
                <artifactId>org.wso2.carbon.identity.consent.mgt</artifactId>
                <version>${carbon.identity.framework.version}</version>
            </dependency>
            <dependency>
                <groupId>org.wso2.carbon.utils</groupId>
                <artifactId>org.wso2.carbon.database.utils</artifactId>
                <version>${carbon.database.utils.version}</version>
            </dependency>
            <dependency>
                <groupId>org.wso2.carbon.registry</groupId>
                <artifactId>org.wso2.carbon.registry.properties.stub</artifactId>
                <version>${carbon.registry.version}</version>
            </dependency>
            <dependency>
                <groupId>org.wso2.carbon.extension.identity.x509certificate</groupId>
                <artifactId>org.wso2.carbon.extension.identity.x509Certificate.validation.server.feature</artifactId>
                <version>${org.wso2.carbon.extension.identity.x509certificate.version}</version>
            </dependency>
            <dependency>
                <groupId>org.wso2.carbon.identity.conditional.auth.functions</groupId>
                <artifactId>org.wso2.carbon.identity.conditional.auth.functions.server.feature</artifactId>
                <version>${conditional.authentication.functions.version}</version>
            </dependency>
            <dependency>
                <groupId>org.wso2.carbon.identity.framework</groupId>
                <artifactId>org.wso2.carbon.identity.template.mgt.server.feature</artifactId>
                <version>${carbon.identity.framework.version}</version>
            </dependency>
            <dependency>
                <groupId>org.wso2.carbon.identity.framework</groupId>
                <artifactId>org.wso2.carbon.identity.template.mgt.feature</artifactId>
                <version>${carbon.identity.framework.version}</version>
            </dependency>
            <dependency>
                <groupId>org.wso2.carbon.identity.framework</groupId>
                <artifactId>org.wso2.carbon.identity.cors.mgt.server.feature</artifactId>
                <version>${carbon.identity.framework.version}</version>
            </dependency>
            <dependency>
                <groupId>org.wso2.carbon.identity.framework</groupId>
                <artifactId>org.wso2.carbon.identity.user.functionality.mgt.feature</artifactId>
                <version>${carbon.identity.framework.version}</version>
            </dependency>
            <dependency>
                <groupId>org.wso2.carbon.identity.framework</groupId>
                <artifactId>org.wso2.carbon.identity.multi.attribute.login.mgt.server.feature</artifactId>
                <version>${carbon.identity.framework.version}</version>
            </dependency>
            <dependency>
                <groupId>org.wso2.carbon.identity.framework</groupId>
                <artifactId>org.wso2.carbon.identity.unique.claim.mgt.server.feature</artifactId>
                <version>${carbon.identity.framework.version}</version>
            </dependency>
            <dependency>
                <groupId>org.wso2.carbon.identity.framework</groupId>
                <artifactId>org.wso2.carbon.identity.userstore.configuration.server.feature</artifactId>
                <version>${carbon.identity.framework.version}</version>
            </dependency>
            <dependency>
                <groupId>org.wso2.carbon.identity.governance</groupId>
                <artifactId>org.wso2.carbon.identity.multi.attribute.login.service.server.feature</artifactId>
                <version>${identity.governance.version}</version>
            </dependency>
            <dependency>
                <groupId>org.wso2.carbon.identity.framework</groupId>
                <artifactId>org.wso2.carbon.identity.central.log.mgt</artifactId>
                <version>${carbon.identity.framework.version}</version>
            </dependency>
            <dependency>
                <groupId>org.wso2.carbon.identity.branding.preference.management</groupId>
                <artifactId>org.wso2.carbon.identity.branding.preference.management.core</artifactId>
                <version>${identity.branding.preference.management.version}</version>
            </dependency>
            <dependency>
                <groupId>org.wso2.carbon.identity.framework</groupId>
                <artifactId>org.wso2.carbon.identity.input.validation.mgt</artifactId>
                <version>${carbon.identity.framework.version}</version>
            </dependency>
            <dependency>
                <groupId>org.wso2.carbon.identity.framework</groupId>
                <artifactId>org.wso2.carbon.identity.input.validation.mgt.server.feature</artifactId>
                <version>${carbon.identity.framework.version}</version>
            </dependency>
            <dependency>
                <groupId>org.wso2.carbon.identity.framework</groupId>
                <artifactId>org.wso2.carbon.identity.consent.server.configs.mgt</artifactId>
                <version>${carbon.identity.framework.version}</version>
            </dependency>
            <dependency>
                <groupId>org.wso2.carbon.identity.framework</groupId>
                <artifactId>org.wso2.carbon.identity.consent.server.configs.mgt.server.feature</artifactId>
                <version>${carbon.identity.framework.version}</version>
            </dependency>
            <dependency>
                <groupId>org.wso2.carbon.identity.organization.management</groupId>
                <artifactId>org.wso2.carbon.identity.organization.management.server.feature</artifactId>
                <version>${identity.org.mgt.version}</version>
            </dependency>
            <dependency>
                <groupId>org.wso2.carbon.identity.organization.management.core</groupId>
                <artifactId>org.wso2.carbon.identity.organization.management.core.server.feature</artifactId>
                <version>${identity.org.mgt.core.version}</version>
            </dependency>
            <dependency>
                <groupId>org.wso2.carbon.identity.auth.organization.login</groupId>
                <artifactId>org.wso2.carbon.identity.auth.organization.login.server.feature</artifactId>
                <version>${identity.organization.login.version}</version>
            </dependency>
            <dependency>
                <groupId>org.wso2.carbon.extension.identity.oauth2.grantType.organizationswitch</groupId>
                <artifactId>org.wso2.carbon.identity.oauth2.grant.organizationswitch.server.feature</artifactId>
                <version>${identity.oauth2.grant.organizationswitch.version}</version>
            </dependency>
            <dependency>
                <groupId>org.wso2.carbon.identity.outbound.provisioning.scim2</groupId>
                <artifactId>org.wso2.carbon.identity.provisioning.connector.scim2.server.feature</artifactId>
                <version>${provisioning.connector.scim2.version}</version>
            </dependency>
            <dependency>
                <groupId>org.wso2.carbon.extension.identity.verification</groupId>
                <artifactId>org.wso2.carbon.extension.identity.verification.mgt</artifactId>
                <version>${identity.verification.version}</version>
            </dependency>
            <dependency>
                <groupId>org.wso2.carbon.extension.identity.verification</groupId>
                <artifactId>org.wso2.carbon.extension.identity.verification.provider</artifactId>
                <version>${identity.verification.version}</version>
            </dependency>
            <dependency>
                <groupId>org.wso2.carbon.extension.identity.verification</groupId>
                <artifactId>org.wso2.carbon.extension.identity.verification.ui</artifactId>
                <version>${identity.verification.version}</version>
            </dependency>
            <dependency>
                <groupId>org.wso2.msf4j</groupId>
                <artifactId>msf4j-core</artifactId>
                <version>${msf4j.version}</version>
            </dependency>
            <dependency>
                <groupId>org.wso2.msf4j</groupId>
                <artifactId>msf4j-microservice</artifactId>
                <version>${msf4j.version}</version>
            </dependency>
            <dependency>
                <groupId>org.apache.velocity</groupId>
                <artifactId>velocity</artifactId>
                <version>${org.apache.velocity.version}</version>
            </dependency>
            <dependency>
                <groupId>io.rest-assured</groupId>
                <artifactId>rest-assured</artifactId>
                <version>${rest.assured.version}</version>
                <scope>test</scope>
            </dependency>
            <dependency>
                <groupId>io.rest-assured</groupId>
                <artifactId>json-path</artifactId>
                <version>${rest.assured.version}</version>
                <scope>test</scope>
            </dependency>
            <dependency>
                <groupId>io.rest-assured</groupId>
                <artifactId>xml-path</artifactId>
                <version>${rest.assured.version}</version>
                <scope>test</scope>
            </dependency>
            <dependency>
                <groupId>io.rest-assured</groupId>
                <artifactId>rest-assured-all</artifactId>
                <version>${rest.assured.version}</version>
                <scope>test</scope>
            </dependency>
            <dependency>
                <groupId>io.swagger</groupId>
                <artifactId>swagger-annotations</artifactId>
                <version>${swagger-core-version}</version>
                <scope>test</scope>
            </dependency>
            <dependency>
                <groupId>com.atlassian.oai</groupId>
                <artifactId>swagger-request-validator-restassured</artifactId>
                <version>${swagger-request-validator.version}</version>
                <scope>test</scope>
            </dependency>
            <dependency>
                <groupId>org.xmlunit</groupId>
                <artifactId>xmlunit-core</artifactId>
                <version>${org.xmlunit.version}</version>
                <scope>test</scope>
            </dependency>
            <dependency>
                <groupId>org.wso2.identity.apps</groupId>
                <artifactId>identity-apps-cypress-tests</artifactId>
                <version>${identity.apps.tests.version}</version>
            </dependency>
            <dependency>
                <groupId>org.codehaus.jackson</groupId>
                <artifactId>jackson-core-asl</artifactId>
                <version>${jackson-core-asl.version}</version>
                <scope>compile</scope>
            </dependency>
            <dependency>
                <groupId>com.fasterxml.jackson.core</groupId>
                <artifactId>jackson-core</artifactId>
                <version>${com.fasterxml.jackson.version}</version>
            </dependency>
            <dependency>
                <groupId>com.fasterxml.jackson.core</groupId>
                <artifactId>jackson-annotations</artifactId>
                <version>${com.fasterxml.jackson.version}</version>
            </dependency>
            <dependency>
                <groupId>com.fasterxml.jackson.core</groupId>
                <artifactId>jackson-databind</artifactId>
                <version>${com.fasterxml.jackson.databind.version}</version>
            </dependency>
            <dependency>
                <groupId>org.apache.log4j.wso2</groupId>
                <artifactId>log4j</artifactId>
                <version>${org.apache.log4j.wso2.version}</version>
                <exclusions>
                    <exclusion>
                        <groupId>log4j</groupId>
                        <artifactId>log4j</artifactId>
                    </exclusion>
                </exclusions>
            </dependency>
            <!-- Pax Logging -->
            <dependency>
                <groupId>org.wso2.org.ops4j.pax.logging</groupId>
                <artifactId>pax-logging-api</artifactId>
                <version>${pax.logging.api.version}</version>
            </dependency>
            <dependency>
                <groupId>org.apache.logging.log4j</groupId>
                <artifactId>log4j-jul</artifactId>
                <version>${org.apache.logging.log4j.version}</version>
                <scope>test</scope>
            </dependency>
            <dependency>
                <groupId>org.apache.logging.log4j</groupId>
                <artifactId>log4j-core</artifactId>
                <version>${org.apache.logging.log4j.version}</version>
                <scope>test</scope>
            </dependency>
            <dependency>
                <groupId>commons-logging</groupId>
                <artifactId>commons-logging</artifactId>
                <version>1.2</version>
                <scope>test</scope>
            </dependency>
            <dependency>
                <groupId>commons-lang.wso2</groupId>
                <artifactId>commons-lang</artifactId>
                <version>${commons-lang.wso2.version}</version>
                <scope>test</scope>
            </dependency>
            <dependency>
                <groupId>org.wso2.is</groupId>
                <artifactId>org.wso2.carbon.identity.test.integration.service</artifactId>
                <version>${project.version}</version>
            </dependency>
            <dependency>
                <groupId>org.apache.directory.server</groupId>
                <artifactId>apacheds-core-constants</artifactId>
                <version>${apacheds.core.version}</version>
                <scope>test</scope>
            </dependency>
            <dependency>
                <groupId>org.apache.directory.server</groupId>
                <artifactId>apacheds-core</artifactId>
                <version>${apacheds.core.version}</version>
                <scope>test</scope>
            </dependency>
            <dependency>
                <groupId>org.apache.directory.server</groupId>
                <artifactId>apacheds-core-api</artifactId>
                <version>${apacheds.core.version}</version>
                <scope>test</scope>
            </dependency>
            <dependency>
                <groupId>org.apache.directory.server</groupId>
                <artifactId>apacheds-jdbm-partition</artifactId>
                <version>${apacheds.core.version}</version>
                <scope>test</scope>
            </dependency>
            <dependency>
                <groupId>org.apache.directory.server</groupId>
                <artifactId>apacheds-ldif-partition</artifactId>
                <version>${apacheds.core.version}</version>
                <scope>test</scope>
            </dependency>
            <dependency>
                <groupId>org.apache.directory.server</groupId>
                <artifactId>apacheds-protocol-ldap</artifactId>
                <version>${apacheds.core.version}</version>
                <scope>test</scope>
            </dependency>
            <dependency>
                <groupId>org.apache.directory.server</groupId>
                <artifactId>apacheds-protocol-shared</artifactId>
                <version>${apacheds.core.version}</version>
                <scope>test</scope>
            </dependency>
            <dependency>
                <groupId>org.apache.directory.server</groupId>
                <artifactId>apacheds-xdbm-partition</artifactId>
                <version>${apacheds.core.version}</version>
                <scope>test</scope>
            </dependency>
            <dependency>
                <groupId>org.apache.directory.api</groupId>
                <artifactId>api-all</artifactId>
                <version>${apacheds.api.version}</version>
                <scope>test</scope>
            </dependency>
        </dependencies>
    </dependencyManagement>

    <profiles>
        <profile>
            <id>Sign-Artifacts</id>
            <activation>
                <property>
                    <name>sign</name>
                </property>
            </activation>
            <build>
                <plugins>
                    <plugin>
                        <groupId>org.apache.maven.plugins</groupId>
                        <artifactId>maven-gpg-plugin</artifactId>
                        <version>1.0-alpha-3</version>
                        <executions>
                            <execution>
                                <id>sign-artifacts</id>
                                <phase>verify</phase>
                                <goals>
                                    <goal>sign</goal>
                                </goals>
                            </execution>
                        </executions>
                    </plugin>
                </plugins>
            </build>
        </profile>
        <profile>
            <id>wso2-release</id>
            <build>
                <plugins>
                    <plugin>
                        <groupId>org.apache.maven.plugins</groupId>
                        <artifactId>maven-javadoc-plugin</artifactId>
                        <version>2.10.1</version>
                        <executions>
                            <execution>
                                <id>attach-javadocs</id>
                                <goals>
                                    <goal>jar</goal>
                                </goals>
                                <configuration> <!-- add this to disable checking -->
                                    <additionalparam>-Xdoclint:none</additionalparam>
                                    <source>8</source>
                                </configuration>
                            </execution>
                        </executions>
                    </plugin>
                </plugins>
            </build>
        </profile>

    </profiles>

    <properties>

        <!--Carbon Identity Framework Version-->
<<<<<<< HEAD
        <carbon.identity.framework.version>5.25.317-SNAPSHOT</carbon.identity.framework.version>
=======
        <carbon.identity.framework.version>5.25.342</carbon.identity.framework.version>
>>>>>>> 251df97c
        <carbon.identity.framework.version.range>[5.14.67, 6.0.0]</carbon.identity.framework.version.range>

        <!--SAML Common Utils Version-->
        <saml.common.util.version>1.3.0</saml.common.util.version>
        <saml.common.util.version.range>[1.0.0,2.0.0)</saml.common.util.version.range>

        <!--Carbon Consent Version-->
        <carbon.consent.mgt.version>2.5.2</carbon.consent.mgt.version>

        <!--Identity Governance Version-->
        <identity.governance.version>1.8.69</identity.governance.version>

        <!--Identity Carbon Versions-->
        <identity.carbon.auth.saml2.version>5.8.5</identity.carbon.auth.saml2.version>
        <identity.carbon.auth.mutual.ssl.version>5.5.0</identity.carbon.auth.mutual.ssl.version>
        <identity.carbon.auth.iwa.version>5.5.0</identity.carbon.auth.iwa.version>
<<<<<<< HEAD
        <identity.carbon.auth.rest.version>1.8.21-SNAPSHOT</identity.carbon.auth.rest.version>
=======
        <identity.carbon.auth.rest.version>1.8.21</identity.carbon.auth.rest.version>
>>>>>>> 251df97c


        <!-- Identity Inbound Versions   -->
        <identity.inbound.auth.saml.version>5.11.23</identity.inbound.auth.saml.version>
<<<<<<< HEAD
        <identity.inbound.auth.oauth.version>6.11.118-SNAPSHOT</identity.inbound.auth.oauth.version>
=======
        <identity.inbound.auth.oauth.version>6.11.121</identity.inbound.auth.oauth.version>
>>>>>>> 251df97c
        <identity.inbound.auth.openid.version>5.9.5</identity.inbound.auth.openid.version>
        <identity.inbound.auth.sts.version>5.10.16</identity.inbound.auth.sts.version>
        <identity.inbound.provisioning.scim.version>5.7.3</identity.inbound.provisioning.scim.version>
        <identity.inbound.provisioning.scim2.version>3.4.26</identity.inbound.provisioning.scim2.version>

        <!-- Identity workflow Versions -->
        <identity.user.workflow.version>5.6.0</identity.user.workflow.version>
        <identity.workflow.impl.bps.version>5.5.5</identity.workflow.impl.bps.version>
        <identity.workflow.template.multisteps.version>5.5.0</identity.workflow.template.multisteps.version>


        <!-- Identity User Versions -->
        <identity.user.account.association.version>5.5.6</identity.user.account.association.version>
        <identity.user.ws.version>5.7.4</identity.user.ws.version>

        <!-- Identity Userstore Versions -->
        <identity.userstore.remote.version>5.2.5</identity.userstore.remote.version>

        <!-- Identity Data Publisher Versions -->
        <identity.data.publisher.authentication.version>5.6.6</identity.data.publisher.authentication.version>
        <identity.data.publisher.oauth.version>1.6.6</identity.data.publisher.oauth.version>
        <identity.data.publisher.audit.version>1.4.3</identity.data.publisher.audit.version>

        <!-- Identity Event Handler Versions -->
        <identity.event.handler.account.lock.version>1.8.12</identity.event.handler.account.lock.version>
        <identity.event.handler.notification.version>1.7.16</identity.event.handler.notification.version>

        <!--<identity.agent.entitlement.proxy.version>5.1.1</identity.agent.entitlement.proxy.version>-->
        <!--<identity.carbon.auth.signedjwt.version>5.1.1</identity.carbon.auth.signedjwt.version>-->
        <!--<identity.userstore.cassandra.version>5.1.1</identity.userstore.cassandra.version>-->
        <!--<identity.agent-entitlement-filter.version>5.1.1</identity.agent-entitlement-filter.version>-->
        <org.wso2.carbon.identity.remotefetch.version>0.8.4</org.wso2.carbon.identity.remotefetch.version>

        <!-- CallHome version -->
        <callhome.version>4.5.x_1.0.14</callhome.version>

        <!-- Authenticator Versions -->
        <identity.outbound.auth.oidc.version>5.11.18</identity.outbound.auth.oidc.version>
        <identity.outbound.auth.oauth2.version>1.0.11</identity.outbound.auth.oauth2.version>
        <identity.outbound.auth.passive.sts.version>5.5.0</identity.outbound.auth.passive.sts.version>
        <identity.outbound.auth.samlsso.version>5.8.6</identity.outbound.auth.samlsso.version>
        <identity.outbound.auth.requestpath.basicauth.version>5.5.4</identity.outbound.auth.requestpath.basicauth.version>
        <identity.outbound.auth.requestpath.oauth.version>5.5.4</identity.outbound.auth.requestpath.oauth.version>

        <!-- Social Authenticator Versions -->
        <social.authenticator.facebook.version>5.2.4</social.authenticator.facebook.version>
        <social.authenticator.google.version>5.2.10</social.authenticator.google.version>
        <social.authenticator.windowslive.version>5.2.2</social.authenticator.windowslive.version>
        <social.authenticator.apple.version>1.0.4</social.authenticator.apple.version>

        <!-- Provisioning connector Versions -->
        <provisioning.connector.google.version>5.2.3</provisioning.connector.google.version>
        <provisioning.connector.salesforce.version>5.2.3</provisioning.connector.salesforce.version>
        <provisioning.connector.scim.version>5.3.1</provisioning.connector.scim.version>
        <provisioning.connector.scim2.version>2.0.3</provisioning.connector.scim2.version>

        <!-- Local Authenticator Versions -->
        <identity.local.auth.basicauth.version>6.7.23</identity.local.auth.basicauth.version>
        <identity.local.auth.fido.version>5.3.39</identity.local.auth.fido.version>
        <identity.local.auth.iwa.version>5.4.2</identity.local.auth.iwa.version>

        <!-- Local Authentication API Connector Version -->
        <identity.local.auth.api.version>2.5.8</identity.local.auth.api.version>

        <!-- OAuth2 Grant Type extensions -->
        <identity.oauth2.jwt.bearer.grant.version>2.2.1</identity.oauth2.jwt.bearer.grant.version>
        <identity.oauth2.token.exchange.grant.version>1.1.3</identity.oauth2.token.exchange.grant.version>

        <!--SAML Metadata-->
        <identity.metadata.saml.version>1.7.7</identity.metadata.saml.version>

        <!-- Connector Versions -->
        <authenticator.totp.version>3.3.16</authenticator.totp.version>
        <authenticator.backupcode.version>0.0.15</authenticator.backupcode.version>
        <authenticator.office365.version>2.1.2</authenticator.office365.version>
        <authenticator.smsotp.version>3.3.12</authenticator.smsotp.version>
        <authenticator.magiclink.version>1.1.12</authenticator.magiclink.version>
        <authenticator.emailotp.version>4.1.18</authenticator.emailotp.version>
        <authenticator.local.auth.emailotp.version>1.0.3</authenticator.local.auth.emailotp.version>
        <authenticator.twitter.version>1.1.1</authenticator.twitter.version>
        <authenticator.x509.version>3.1.11</authenticator.x509.version>
        <identity.extension.utils>1.0.14</identity.extension.utils>
        <authenticator.auth.otp.commons.version>1.0.0</authenticator.auth.otp.commons.version>

        <identity.org.mgt.version>1.3.66</identity.org.mgt.version>
        <identity.org.mgt.core.version>1.0.61</identity.org.mgt.core.version>
        <identity.organization.login.version>1.1.21</identity.organization.login.version>
        <identity.oauth2.grant.organizationswitch.version>1.1.9</identity.oauth2.grant.organizationswitch.version>

        <!-- Hash Provider Versions-->
        <hashprovider.pbkdf2.version>0.1.4</hashprovider.pbkdf2.version>

        <!-- Identity Branding Preference Management Versions -->
        <identity.branding.preference.management.version>1.0.5</identity.branding.preference.management.version>

        <!-- Identity REST API feature -->
        <identity.api.dispatcher.version>2.0.13</identity.api.dispatcher.version>
        <identity.user.api.version>1.3.19</identity.user.api.version>
        <identity.server.api.version>1.2.82</identity.server.api.version>

        <identity.agent.sso.version>5.5.9</identity.agent.sso.version>
        <identity.tool.samlsso.validator.version>5.5.7</identity.tool.samlsso.validator.version>
        <identity.app.authz.xacml.version>2.3.1</identity.app.authz.xacml.version>
        <identity.oauth.addons.version>2.4.25</identity.oauth.addons.version>
        <org.wso2.carbon.extension.identity.x509certificate.version>1.1.3</org.wso2.carbon.extension.identity.x509certificate.version>
        <conditional.authentication.functions.version>1.2.36</conditional.authentication.functions.version>

        <!-- Identity Portal Versions -->
        <identity.apps.console.version>2.0.4</identity.apps.console.version>
        <identity.apps.myaccount.version>2.0.2</identity.apps.myaccount.version>
        <identity.apps.core.version>2.0.3</identity.apps.core.version>
        <identity.apps.tests.version>1.6.373</identity.apps.tests.version>

        <!-- Charon -->
        <charon.version>3.4.1</charon.version>

        <!-- Carbon Kernel -->
        <carbon.kernel.version>4.9.13</carbon.kernel.version>

        <!-- Identity Verification -->
        <identity.verification.version>1.0.6</identity.verification.version>

        <!-- Carbon Repo Versions -->
        <carbon.deployment.version>4.12.20</carbon.deployment.version>
        <carbon.commons.version>4.10.6</carbon.commons.version>
        <carbon.registry.version>4.8.15</carbon.registry.version>
        <carbon.multitenancy.version>4.11.12</carbon.multitenancy.version>
        <carbon.metrics.version>1.3.12</carbon.metrics.version>
        <carbon.business-process.version>4.5.66</carbon.business-process.version>
        <carbon.analytics-common.version>5.2.53</carbon.analytics-common.version>
        <carbon.dashboards.version>2.0.27</carbon.dashboards.version>
        <carbon.database.utils.version>2.1.6</carbon.database.utils.version>
        <carbon.healthcheck.version>1.3.0</carbon.healthcheck.version>

        <!-- Common tool Versions -->
        <cipher-tool.version>1.2.4</cipher-tool.version>
        <securevault.wso2.version>1.1.7</securevault.wso2.version>

        <!-- Feature dependency Versions -->
        <stratos.version.221>2.2.1</stratos.version.221>
        <ehcache.version>1.5.0.wso2v3</ehcache.version>
        <bcel.wso2.version>5.2.0.wso2v1</bcel.wso2.version>
        <asm-all.version>5.2</asm-all.version>
        <cglib.wso2.version>2.2.wso2v1</cglib.wso2.version>
        <jibx.wso2.version>1.2.1.wso2v1</jibx.wso2.version>
        <axis2.jibx.wso2.version>1.6.1.wso2v11</axis2.jibx.wso2.version>
        <axis2.jaxb.wso2.version>${axis2.wso2.version}</axis2.jaxb.wso2.version>
        <axis2-transports.version>2.0.0-wso2v42</axis2-transports.version>
        <h2database.wso2.version>2.2.220.wso2v1</h2database.wso2.version>
        <slf4j.version>1.7.28</slf4j.version>

        <!-- UI styles dependency versions -->
        <equinox.http.servlet.version>2.2.2</equinox.http.servlet.version>
        <equinox.http.helper.version>1.0.0</equinox.http.helper.version>
        <equinox.jsp.jasper.version>1.0.1.R33x_v20070816</equinox.jsp.jasper.version>
        <javax.servlet.jsp.version>2.0.0.v200706191603</javax.servlet.jsp.version>

        <!-- Distribution dependencies ends here -->

        <!-- Build dependency Versions -->
        <wso2.json.merge.plugin.version>5.2.5</wso2.json.merge.plugin.version>
        <carbon.p2.plugin.version>5.1.2</carbon.p2.plugin.version>
        <ds-annotations.version>1.2.10</ds-annotations.version>
        <maven.war.plugin.version>3.2.0</maven.war.plugin.version>
        <maven.checkstyle.plugin.version>3.1.1</maven.checkstyle.plugin.version>

        <!-- Sample dependency Versions -->
        <samples.is.version>4.3.10</samples.is.version>
        <sevlet.api.version>2.5</sevlet.api.version>
        <jsp.api.version>2.0</jsp.api.version>
        <neethi.wso2.version>2.0.4.wso2v5</neethi.wso2.version>
        <axiom.impl.version>1.2.12</axiom.impl.version>
        <axiom.version>1.2.11-wso2v6</axiom.version>
        <gdata.core.wso2.version>1.47.0.wso2v1</gdata.core.wso2.version>
        <json.simple.version>1.1.1</json.simple.version>
        <openid4java.consumer.version>1.0.0</openid4java.consumer.version>
        <opensaml.version>2.6.6</opensaml.version>
        <opensaml2.wso2.version>2.6.6.wso2v3</opensaml2.wso2.version>
        <opensaml3.version>3.3.1</opensaml3.version>
        <shibboleth.version>7.3.0</shibboleth.version>
        <joda.wso2.version>2.9.4.wso2v1</joda.wso2.version>
        <wss4j.wso2.version>1.6.0-wso2v7</wss4j.wso2.version>
        <openws.version>1.5.4</openws.version>
        <xalan.version>2.7.2</xalan.version>
        <xalan.wso2.version>2.7.0.wso2v1</xalan.wso2.version>
        <rampart.wso2.version>1.6.1-wso2v43</rampart.wso2.version>
        <orbit.version.commons.httpclient>4.5.13.wso2v1</orbit.version.commons.httpclient>
        <httpcore.wso2.version>4.4.15.wso2v1</httpcore.wso2.version>
        <httpclient.version>4.5.13</httpclient.version>
        <commons.httpclient.version>3.1</commons.httpclient.version>
        <jstl.version>1.1.2</jstl.version>
        <taglibs.version>1.1.2</taglibs.version>
        <google.collect.wso2.version>1.0.0.wso2v2</google.collect.wso2.version>
        <google.code.gson.version>2.9.0</google.code.gson.version>
        <oauth2.client.version>1.0.0</oauth2.client.version>
        <axiom.wso2.version>1.2.11-wso2v16</axiom.wso2.version>
        <commons.lang.version>2.6</commons.lang.version>
        <charon.orbit.version>2.1.8</charon.orbit.version>
        <commons-collections.version>3.2.2</commons-collections.version>
        <axis2.client.version>${axis2.wso2.version}</axis2.client.version>
        <axis2.wso2.version>1.6.1-wso2v42</axis2.wso2.version>
        <nimbusds.version>7.3.0.wso2v1</nimbusds.version>
        <commons-codec.version>1.14.0.wso2v1</commons-codec.version>
        <eclipse.microprofile.version>1.2</eclipse.microprofile.version>
        <xmltooling.version>1.3.1</xmltooling.version>
        <xercesImpl.version>2.12.2</xercesImpl.version>
        <commons.codec.version>1.8</commons.codec.version>
        <XmlSchema.version>1.4.7-wso2v5</XmlSchema.version>
        <wsdl4j.version>1.6.2.wso2v2</wsdl4j.version>
        <commons.pool.wso2.version>1.5.6.wso2v1</commons.pool.wso2.version>
        <liberty.maven.plugin.version>2.2</liberty.maven.plugin.version>
        <pax.logging.api.version>2.1.0-wso2v4</pax.logging.api.version>
        <org.wso2.orbit.org.apache.velocity.version>1.7.0.wso2v1</org.wso2.orbit.org.apache.velocity.version>

        <osgi.framework.imp.pkg.version.range>[1.7.0, 2.0.0)</osgi.framework.imp.pkg.version.range>
        <osgi.service.component.imp.pkg.version.range>[1.2.0, 2.0.0)</osgi.service.component.imp.pkg.version.range>
        <commons.logging.version.range>[1.2.0,2.0.0)</commons.logging.version.range>
        <commons-lang.wso2.version>2.6.0.wso2v1</commons-lang.wso2.version>

        <!--  Test dependencies -->
        <carbon.automation.version>4.4.3</carbon.automation.version>
        <carbon.automationutils.version>4.5.4</carbon.automationutils.version>
        <selenium.version>2.40.0</selenium.version>
        <testng.version>6.1.1</testng.version>
        <junit.version>4.13.1</junit.version>
        <org.apache.tomcat.wso2.version>7.0.52.wso2v5</org.apache.tomcat.wso2.version>
        <msf4j.version>2.6.2</msf4j.version>
        <jacoco.agent.version>0.8.4</jacoco.agent.version>
        <xml.apis.version>1.4.01</xml.apis.version>
        <emma.version>2.1.5320</emma.version>
        <apache.wink.version>1.1.3-incubating</apache.wink.version>
        <apache.ws.security.version>1.6.9</apache.ws.security.version>
        <apache.openejb.version>4.5.2</apache.openejb.version>
        <nimbus.oidc.sdk.version>6.13</nimbus.oidc.sdk.version>
        <apacheds.core.version>2.0.0.AM26</apacheds.core.version>
        <apacheds.api.version>2.0.0.AM4</apacheds.api.version>
        <!--Rest API test -->
        <rest.assured.version>5.0.0</rest.assured.version>
        <swagger-core-version>1.5.22</swagger-core-version>
        <swagger-request-validator.version>2.6.0</swagger-request-validator.version>
        <!--UI Cypress test -->
        <com.fasterxml.jackson.version>2.13.2</com.fasterxml.jackson.version>
        <com.fasterxml.jackson.databind.version>2.13.4.2</com.fasterxml.jackson.databind.version>
        <jackson-core-asl.version>1.9.13</jackson-core-asl.version>
        <!--ws-trust-client-->
        <org.apache.velocity.version>1.7</org.apache.velocity.version>
        <org.xmlunit.version>2.6.3</org.xmlunit.version>
        <org.apache.logging.log4j.version>2.17.1</org.apache.logging.log4j.version>
        <org.apache.log4j.wso2.version>1.2.17.wso2v1</org.apache.log4j.wso2.version>

        <project.scm.id>my-scm-server</project.scm.id>

    </properties>

    <repositories>
        <!-- Before adding ANYTHING in here, please start a discussion on the dev list.
	Ideally the Axis2 build should only use Maven central (which is available
	by default) and nothing else. We had troubles with other repositories in
	the past. Therefore configuring additional repositories here should be
	considered very carefully. -->
        <repository>
            <id>wso2-nexus</id>
            <name>WSO2 internal Repository</name>
            <url>https://maven.wso2.org/nexus/content/groups/wso2-public/</url>
            <releases>
                <enabled>true</enabled>
                <updatePolicy>daily</updatePolicy>
                <checksumPolicy>ignore</checksumPolicy>
            </releases>
        </repository>

        <repository>
            <id>wso2.releases</id>
            <name>WSO2 internal Repository</name>
            <url>https://maven.wso2.org/nexus/content/repositories/releases/</url>
            <releases>
                <enabled>true</enabled>
                <updatePolicy>daily</updatePolicy>
                <checksumPolicy>ignore</checksumPolicy>
            </releases>
        </repository>

        <repository>
            <id>wso2.snapshots</id>
            <name>WSO2 Snapshot Repository</name>
            <url>https://maven.wso2.org/nexus/content/repositories/snapshots/</url>
            <snapshots>
                <enabled>true</enabled>
                <updatePolicy>daily</updatePolicy>
            </snapshots>
            <releases>
                <enabled>false</enabled>
            </releases>
        </repository>
    </repositories>

    <scm>
        <url>https://github.com/wso2/product-is.git</url>
        <developerConnection>scm:git:https://github.com/wso2/product-is.git</developerConnection>
        <connection>scm:git:https://github.com/wso2/product-is.git</connection>
        <tag>HEAD</tag>
    </scm>


</project><|MERGE_RESOLUTION|>--- conflicted
+++ resolved
@@ -2282,11 +2282,7 @@
     <properties>
 
         <!--Carbon Identity Framework Version-->
-<<<<<<< HEAD
         <carbon.identity.framework.version>5.25.317-SNAPSHOT</carbon.identity.framework.version>
-=======
-        <carbon.identity.framework.version>5.25.342</carbon.identity.framework.version>
->>>>>>> 251df97c
         <carbon.identity.framework.version.range>[5.14.67, 6.0.0]</carbon.identity.framework.version.range>
 
         <!--SAML Common Utils Version-->
@@ -2303,20 +2299,12 @@
         <identity.carbon.auth.saml2.version>5.8.5</identity.carbon.auth.saml2.version>
         <identity.carbon.auth.mutual.ssl.version>5.5.0</identity.carbon.auth.mutual.ssl.version>
         <identity.carbon.auth.iwa.version>5.5.0</identity.carbon.auth.iwa.version>
-<<<<<<< HEAD
         <identity.carbon.auth.rest.version>1.8.21-SNAPSHOT</identity.carbon.auth.rest.version>
-=======
-        <identity.carbon.auth.rest.version>1.8.21</identity.carbon.auth.rest.version>
->>>>>>> 251df97c
 
 
         <!-- Identity Inbound Versions   -->
         <identity.inbound.auth.saml.version>5.11.23</identity.inbound.auth.saml.version>
-<<<<<<< HEAD
         <identity.inbound.auth.oauth.version>6.11.118-SNAPSHOT</identity.inbound.auth.oauth.version>
-=======
-        <identity.inbound.auth.oauth.version>6.11.121</identity.inbound.auth.oauth.version>
->>>>>>> 251df97c
         <identity.inbound.auth.openid.version>5.9.5</identity.inbound.auth.openid.version>
         <identity.inbound.auth.sts.version>5.10.16</identity.inbound.auth.sts.version>
         <identity.inbound.provisioning.scim.version>5.7.3</identity.inbound.provisioning.scim.version>
