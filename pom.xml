<?xml version="1.0" encoding="utf-8"?>
<!--
  ~ Copyright (c) 2014-2025, WSO2 LLC. (http://www.wso2.com).
  ~
  ~ WSO2 LLC. licenses this file to you under the Apache License,
  ~ Version 2.0 (the "License"); you may not use this file except
  ~ in compliance with the License.
  ~ You may obtain a copy of the License at
  ~
  ~ http://www.apache.org/licenses/LICENSE-2.0
  ~
  ~ Unless required by applicable law or agreed to in writing,
  ~ software distributed under the License is distributed on an
  ~ "AS IS" BASIS, WITHOUT WARRANTIES OR CONDITIONS OF ANY
  ~ KIND, either express or implied.  See the License for the
  ~ specific language governing permissions and limitations
  ~ under the License.
  -->

<project xmlns="http://maven.apache.org/POM/4.0.0" xmlns:xsi="http://www.w3.org/2001/XMLSchema-instance" xsi:schemaLocation="http://maven.apache.org/POM/4.0.0 http://maven.apache.org/maven-v4_0_0.xsd">

    <parent>
        <groupId>org.wso2</groupId>
        <artifactId>wso2</artifactId>
        <version>1.2</version>
    </parent>


    <modelVersion>4.0.0</modelVersion>
    <groupId>org.wso2.is</groupId>
    <artifactId>identity-server-parent</artifactId>
    <packaging>pom</packaging>
    <description>WSO2 Identity Server</description>
    <version>7.2.0-beta-SNAPSHOT</version>
    <name>WSO2 Identity Server</name>
    <url>http://wso2.org/projects/identity</url>

    <modules>
        <module>modules/features</module>
        <module>modules/p2-profile-gen</module>
        <module>modules/connectors</module>
        <module>modules/api-resources</module>
        <module>modules/authenticators</module>
        <module>modules/social-authenticators</module>
        <module>modules/provisioning-connectors</module>
        <module>modules/local-authenticators</module>
        <module>modules/oauth2-grant-types</module>
        <module>modules/integration-ui-templates</module>
        <module>modules/distribution</module>
        <module>modules/styles</module>
        <module>modules/tests-utils</module>
        <module>modules/integration</module>
    </modules>

    <licenses>
        <license>
            <name>Apache License Version 2.0</name>
            <url>http://www.apache.org/licenses/LICENSE-2.0</url>
        </license>
    </licenses>

    <organization>
        <name>WSO2</name>
        <url>http://www.wso2.org</url>
    </organization>

    <issueManagement>
        <system>JIRA</system>
        <url>http://www.wso2.org/jira/browse/IDENTITY</url>
    </issueManagement>
    <mailingLists>
        <mailingList>
            <name>Identity Server Developers</name>
            <subscribe>identity-dev-subscribe@wso2.org</subscribe>
            <unsubscribe>identity-dev-unsubscribe@wso2.org</unsubscribe>
            <post>identity-dev@wso2.org</post>
            <archive>http://wso2.org/mailarchive/identity-dev/</archive>
        </mailingList>
    </mailingLists>

    <inceptionYear>2007</inceptionYear>

    <developers>
        <developer>
            <name>Ruchith Fernando</name>
            <id>ruchith</id>
            <email>ruchith AT wso2.com</email>
            <organization>WSO2</organization>
        </developer>
        <developer>
            <name>Dimuthu Leelaratne</name>
            <id>dimuthul</id>
            <email>dimuthul AT wso2.com</email>
            <organization>WSO2</organization>
        </developer>
        <developer>
            <name>Dumindu Perera</name>
            <id>dumindu</id>
            <email>dumindu AT wso2.com</email>
            <organization>WSO2</organization>
        </developer>
        <developer>
            <name>Saminda Abeyruwan</name>
            <id>saminda</id>
            <email>saminda AT wso2.com</email>
            <organization>WSO2</organization>
        </developer>
        <developer>
            <name>Nandana Mihindukulasooriya</name>
            <id>nandana</id>
            <email>nandana AT wso2.com</email>
            <organization>WSO2</organization>
        </developer>
        <developer>
            <name>Prabath Siriwardena</name>
            <id>prabath</id>
            <email>prabath AT wso2.com</email>
            <organization>WSO2</organization>
        </developer>
        <developer>
            <name>Thilina Buddhika</name>
            <id>thilina</id>
            <email>thilinab AT wso2.com</email>
            <organization>WSO2</organization>
        </developer>
        <developer>
            <name>Amila Jayasekara</name>
            <id>amilaj</id>
            <email>amilaj AT wso2.com</email>
            <organization>WSO2</organization>
        </developer>
        <developer>
            <name>Asela Pathberiya</name>
            <id>asela</id>
            <email>asela AT wso2.com</email>
            <organization>WSO2</organization>
        </developer>
        <developer>
            <name>Hasini Gunasinghe</name>
            <id>hasini</id>
            <email>hasini AT wso2.com</email>
            <organization>WSO2</organization>
        </developer>
        <developer>
            <name>Manjula Rathnayake</name>
            <id>manjula</id>
            <email>manjular AT wso2.com</email>
            <organization>WSO2</organization>
        </developer>
        <developer>
            <name>Suresh Attanayake</name>
            <id>suresh</id>
            <email>suresh AT wso2.com</email>
            <organization>WSO2</organization>
        </developer>
        <developer>
            <name>Johann Nallathamby</name>
            <id>johann</id>
            <email>johann AT wso2.com</email>
            <organization>WSO2</organization>
        </developer>
        <developer>
            <name>Dulanja Liyanage</name>
            <id>dulanja</id>
            <email>dulanja AT wso2.com</email>
            <organization>WSO2</organization>
        </developer>
        <developer>
            <name>Ishara Karunarathna</name>
            <id>ishara</id>
            <email>isharak AT wso2.com</email>
            <organization>WSO2</organization>
        </developer>
        <developer>
            <name>Darshana Gunawardana</name>
            <id>darshana</id>
            <email>darshana AT wso2.com</email>
            <organization>WSO2</organization>
        </developer>
        <developer>
            <name>Pushpalanka Jayawardana</name>
            <id>pushpalanka</id>
            <email>lanka AT wso2.com</email>
            <organization>WSO2</organization>
        </developer>
        <developer>
            <name>Chamath Gunawardana</name>
            <id>chamath</id>
            <email>chamathg AT wso2.com</email>
            <organization>WSO2</organization>
        </developer>
        <developer>
            <name>Thanuja Jayasinghe</name>
            <id>thanuja</id>
            <email>thanuja AT wso2.com</email>
            <organization>WSO2</organization>
        </developer>
        <developer>
            <name>Isura Karunarathna</name>
            <id>isura</id>
            <email>isura AT wso2.com</email>
            <organization>WSO2</organization>
        </developer>
        <developer>
            <name>Prasad Tissera</name>
            <id>prasad</id>
            <email>prasadt AT wso2.com</email>
            <organization>WSO2</organization>
        </developer>
        <developer>
            <name>Pulasthi Mahawithana</name>
            <id>pulasthi</id>
            <email>pulasthim AT wso2.com</email>
            <organization>WSO2</organization>
        </developer>
        <developer>
            <name>Hasintha Indrajee</name>
            <id>hasintha</id>
            <email>hasintha AT wso2.com</email>
            <organization>WSO2</organization>
        </developer>
        <developer>
            <name>Gayan Gunawardana</name>
            <id>gayan</id>
            <email>gayan AT wso2.com</email>
            <organization>WSO2</organization>
        </developer>
        <developer>
            <name>Tharindu Edirisinghe</name>
            <id>tharindue</id>
            <email>tharindue AT wso2.com</email>
            <organization>WSO2</organization>
        </developer>
        <developer>
            <name>Malithi Edirisinghe</name>
            <id>malithim</id>
            <email>malithim AT wso2.com</email>
            <organization>WSO2</organization>
        </developer>
        <developer>
            <name>Godwin Shrimal</name>
            <id>godwin</id>
            <email>godwin AT wso2.com</email>
            <organization>WSO2</organization>
        </developer>
        <developer>
            <name>Omindu Rathnaweera</name>
            <id>omindu</id>
            <email>omindu AT wso2.com</email>
            <organization>WSO2</organization>
        </developer>
        <developer>
            <name>Nuwandi Wickramasinghe</name>
            <id>nuwandiw</id>
            <email>nuwandiw AT wso2.com</email>
            <organization>WSO2</organization>
        </developer>
        <developer>
            <name>Kasun Bandara</name>
            <id>kasunb</id>
            <email>kasunb AT wso2.com</email>
            <organization>WSO2</organization>
        </developer>
        <developer>
            <name>Indunil Upeksha</name>
            <id>indunil</id>
            <email>indunil AT wso2.com</email>
            <organization>WSO2</organization>
        </developer>
        <developer>
            <name>Hasanthi Dissanayake</name>
            <id>hasanthi</id>
            <email>hasanthi AT wso2.com</email>
            <organization>WSO2</organization>
        </developer>
        <developer>
            <name>Maduranga Siriwardena</name>
            <id>maduranga</id>
            <email>maduranga AT wso2.com</email>
            <organization>WSO2</organization>
        </developer>
        <developer>
            <name>Chamila Wijayarathna</name>
            <id>chamila</id>
            <email>chamila AT wso2.com</email>
            <organization>WSO2</organization>
        </developer>
        <developer>
            <name>Chanaka Jayasena</name>
            <id>chanaka</id>
            <email>chanaka AT wso2.com</email>
            <organization>WSO2</organization>
        </developer>
        <developer>
            <name>Chamara Philips</name>
            <id>chamarap</id>
            <email>chamarap AT wso2.com</email>
            <organization>WSO2</organization>
        </developer>
        <developer>
            <name>Damith Senanayake</name>
            <id>damiths</id>
            <email>damiths AT wso2.com</email>
            <organization>WSO2</organization>
        </developer>
        <developer>
            <name>Jayanga Kaushalya</name>
            <id>jayangak</id>
            <email>jayangak AT wso2.com</email>
            <organization>WSO2</organization>
        </developer>
        <developer>
            <name>Farasath Ahamed</name>
            <id>farasatha</id>
            <email>farasatha AT wso2.com</email>
            <organization>WSO2</organization>
        </developer>
        <developer>
            <name>Dharshana Kasun Warusavitharana</name>
            <id>dharshanaw</id>
            <email>dharshanaw AT wso2.com</email>
            <organization>WSO2</organization>
        </developer>
        <developer>
            <name>Ayesha Dissanayaka</name>
            <id>ayesha</id>
            <email>ayesha AT wso2.com</email>
            <organization>WSO2</organization>
        </developer>
        <developer>
            <name>Ashen Weerathunga</name>
            <id>ashen</id>
            <email>ashen AT wso2.com</email>
            <organization>WSO2</organization>
        </developer>
        <developer>
            <name>Dimuthu De Lanerolle</name>
            <id>dimuthud</id>
            <email>dimuthud AT wso2.com</email>
            <organization>WSO2</organization>
        </developer>
        <developer>
            <name>Ruwan Abeykoon</name>
            <id>ruwana</id>
            <email>ruwana AT wso2.com</email>
            <organization>WSO2</organization>
        </developer>
        <developer>
            <name>Kasun Gajasinghe</name>
            <id>kasung</id>
            <email>kasung AT wso2.com</email>
            <organization>WSO2</organization>
        </developer>
        <developer>
            <name>Dinusha Senanayaka</name>
            <id>dinusha</id>
            <email>dinusha AT wso2.com</email>
            <organization>WSO2</organization>
        </developer>
        <developer>
            <name>Lahiru Manohara</name>
            <id>lahiruma</id>
            <email>lahiruma AT wso2.com</email>
            <organization>WSO2</organization>
        </developer>
        <developer>
            <name>Rushmin Fernando</name>
            <id>rushmin</id>
            <email>rushmin AT wso2.com</email>
            <organization>WSO2</organization>
        </developer>
        <developer>
            <name>Lahiru Ekanayake</name>
            <id>lahirue</id>
            <email>lahirue AT wso2.com</email>
            <organization>WSO2</organization>
        </developer>
        <developer>
            <name>Lahiru Cooray</name>
            <id>lahiruc</id>
            <email>lahiruc AT wso2.com</email>
            <organization>WSO2</organization>
        </developer>
        <developer>
            <name>Dinali Dabarera</name>
            <id>Dinali</id>
            <email>dinali AT wso2.com</email>
            <organization>WSO2</organization>
        </developer>
        <developer>
            <name>Nilasini Thirunavukaarasu</name>
            <id>Nilasini</id>
            <email>nilasini AT wso2.com</email>
            <organization>WSO2</organization>
        </developer>
        <developer>
            <name>Sathya Bandara</name>
            <id>Sathya</id>
            <email>sathya AT wso2.com</email>
            <organization>WSO2</organization>
        </developer>
        <developer>
            <name>Supun Priyadarshana</name>
            <id>Supun</id>
            <email>supunp AT wso2.com</email>
            <organization>WSO2</organization>
        </developer>
        <developer>
            <name>Thilina Madumal</name>
            <id>Thilina</id>
            <email>thilinamad AT wso2.com</email>
            <organization>WSO2</organization>
        </developer>
        <developer>
            <name>Madawa Soysa</name>
            <id>madawas</id>
            <email>madawas AT wso2.com</email>
            <organization>WSO2</organization>
        </developer>
    </developers>


    <pluginRepositories>
        <pluginRepository>
            <id>wso2-maven2-repository</id>
            <url>https://dist.wso2.org/maven2</url>
        </pluginRepository>
        <pluginRepository>
            <id>wso2.releases</id>
            <name>WSO2 internal Repository</name>
            <url>https://maven.wso2.org/nexus/content/repositories/releases/</url>
            <releases>
                <enabled>true</enabled>
                <updatePolicy>daily</updatePolicy>
                <checksumPolicy>ignore</checksumPolicy>
            </releases>
        </pluginRepository>
        <pluginRepository>
            <id>wso2.snapshots</id>
            <name>Apache Snapshot Repository</name>
            <url>https://maven.wso2.org/nexus/content/repositories/snapshots/</url>
            <snapshots>
                <enabled>true</enabled>
                <updatePolicy>daily</updatePolicy>
            </snapshots>
            <releases>
                <enabled>false</enabled>
            </releases>
        </pluginRepository>
        <pluginRepository>
            <id>wso2-nexus</id>
            <name>WSO2 internal Repository</name>
            <url>https://maven.wso2.org/nexus/content/groups/wso2-public/</url>
            <releases>
                <enabled>true</enabled>
                <updatePolicy>daily</updatePolicy>
                <checksumPolicy>ignore</checksumPolicy>
            </releases>
        </pluginRepository>
    </pluginRepositories>

    <build>
        <plugins>
            <plugin>
                <groupId>org.apache.maven.plugins</groupId>
                <artifactId>maven-release-plugin</artifactId>
                <configuration>
                    <preparationGoals>clean install</preparationGoals>
                    <autoVersionSubmodules>true</autoVersionSubmodules>
                </configuration>
            </plugin>
            <plugin>
                <groupId>org.apache.maven.plugins</groupId>
                <artifactId>maven-deploy-plugin</artifactId>
            </plugin>
            <plugin>
                <groupId>org.apache.maven.plugins</groupId>
                <artifactId>maven-compiler-plugin</artifactId>
                <configuration>
                    <encoding>UTF-8</encoding>
                    <source>1.8</source>
                    <target>1.8</target>
                </configuration>
            </plugin>
            <plugin>
                <groupId>org.apache.maven.plugins</groupId>
                <artifactId>maven-surefire-plugin</artifactId>
                <version>2.22.1</version>
            </plugin>
            <plugin>
                <inherited>false</inherited>
                <artifactId>maven-clean-plugin</artifactId>
                <version>2.1</version>
            </plugin>
        </plugins>

        <pluginManagement>
            <plugins>
                <plugin>
                    <groupId>org.apache.felix</groupId>
                    <artifactId>maven-bundle-plugin</artifactId>
                    <version>3.2.0</version>
                    <extensions>true</extensions>
                    <configuration>
                        <obrRepository>NONE</obrRepository>
                    </configuration>
                </plugin>
                <plugin>
                    <groupId>org.apache.maven.plugins</groupId>
                    <artifactId>maven-source-plugin</artifactId>
                    <version>3.0.1</version>
                    <executions>
                        <execution>
                            <id>attach-sources</id>
                            <phase>verify</phase>
                            <goals>
                                <goal>jar-no-fork</goal>
                            </goals>
                        </execution>
                    </executions>
                </plugin>
                <plugin>
                    <groupId>org.apache.maven.plugins</groupId>
                    <artifactId>maven-project-info-reports-plugin</artifactId>
                    <version>2.4</version>
                </plugin>
                <plugin>
                    <groupId>org.apache.maven.plugins</groupId>
                    <artifactId>maven-war-plugin</artifactId>
                    <version>${maven.war.plugin.version}</version>
                </plugin>
                <plugin>
                    <groupId>org.codehaus.mojo</groupId>
                    <artifactId>build-helper-maven-plugin</artifactId>
                    <version>3.0.0</version>
                </plugin>
                <plugin>
                    <groupId>net.wasdev.wlp.maven.plugins</groupId>
                    <artifactId>liberty-maven-plugin</artifactId>
                    <version>${liberty.maven.plugin.version}</version>
                </plugin>
                <plugin>
                    <groupId>org.wso2.maven</groupId>
                    <artifactId>wso2-maven-json-merge-plugin</artifactId>
                    <version>${wso2.json.merge.plugin.version}</version>
                </plugin>
                <plugin>
                    <groupId>org.apache.maven.plugins</groupId>
                    <artifactId>maven-checkstyle-plugin</artifactId>
                    <version>${maven.checkstyle.plugin.version}</version>
                </plugin>
            </plugins>
        </pluginManagement>

    </build>

    <dependencyManagement>
        <dependencies>
            <dependency>
                <groupId>org.wso2.carbon</groupId>
                <artifactId>org.wso2.carbon.ui</artifactId>
                <version>${carbon.kernel.version}</version>
            </dependency>
            <dependency>
                <groupId>org.eclipse.equinox</groupId>
                <artifactId>org.eclipse.equinox.http.servlet</artifactId>
                <version>${equinox.http.servlet.version}</version>
            </dependency>
            <dependency>
                <groupId>org.eclipse.equinox</groupId>
                <artifactId>org.eclipse.equinox.http.helper</artifactId>
                <version>${equinox.http.helper.version}</version>
            </dependency>
            <dependency>
                <groupId>org.eclipse.equinox</groupId>
                <artifactId>org.eclipse.equinox.jsp.jasper</artifactId>
                <version>${equinox.jsp.jasper.version}</version>
            </dependency>
            <dependency>
                <groupId>org.eclipse.equinox</groupId>
                <artifactId>javax.servlet.jsp</artifactId>
                <version>${javax.servlet.jsp.version}</version>
            </dependency>
            <dependency>
                <groupId>org.eclipse.microprofile</groupId>
                <artifactId>microprofile</artifactId>
                <version>${eclipse.microprofile.version}</version>
                <type>pom</type>
            </dependency>
            <dependency>
                <groupId>net.sf.ehcache.wso2</groupId>
                <artifactId>ehcache</artifactId>
                <version>${ehcache.version}</version>
            </dependency>
            <dependency>
                <groupId>org.apache.bcel.wso2</groupId>
                <artifactId>bcel</artifactId>
                <version>${bcel.wso2.version}</version>
            </dependency>
            <dependency>
                <groupId>org.ow2.asm</groupId>
                <artifactId>asm-all</artifactId>
                <version>${asm-all.version}</version>
            </dependency>
            <dependency>
                <groupId>cglib.wso2</groupId>
                <artifactId>cglib</artifactId>
                <version>${cglib.wso2.version}</version>
            </dependency>
            <dependency>
                <groupId>com.google.gdata.wso2</groupId>
                <artifactId>gdata-core</artifactId>
                <version>${gdata.core.wso2.version}</version>
            </dependency>
            <dependency>
                <groupId>com.google.code.gson</groupId>
                <artifactId>gson</artifactId>
                <version>${google.code.gson.version}</version>
            </dependency>
            <dependency>
                <groupId>org.apache.axis2.wso2</groupId>
                <artifactId>axis2-jibx</artifactId>
                <version>${axis2.jibx.wso2.version}</version>
            </dependency>
            <dependency>
                <groupId>org.jibx.wso2</groupId>
                <artifactId>jibx</artifactId>
                <version>${jibx.wso2.version}</version>
            </dependency>
            <dependency>
                <groupId>org.apache.axis2.wso2</groupId>
                <artifactId>axis2-jaxbri</artifactId>
                <version>${axis2.jaxb.wso2.version}</version>
            </dependency>
            <dependency>
                <groupId>org.wso2.carbon</groupId>
                <artifactId>org.wso2.carbon.core</artifactId>
                <version>${carbon.kernel.version}</version>
            </dependency>
            <dependency>
                <groupId>org.wso2.carbon</groupId>
                <artifactId>org.wso2.carbon.registry.core</artifactId>
                <version>${carbon.kernel.version}</version>
            </dependency>
            <dependency>
                <groupId>org.wso2.carbon</groupId>
                <artifactId>org.wso2.carbon.user.api</artifactId>
                <version>${carbon.kernel.version}</version>
            </dependency>
            <dependency>
                <groupId>org.apache.axis2.wso2</groupId>
                <artifactId>axis2</artifactId>
                <version>${axis2.wso2.version}</version>
            </dependency>
            <dependency>
                <groupId>org.apache.ws.commons.axiom.wso2</groupId>
                <artifactId>axiom</artifactId>
                <version>${axiom.wso2.version}</version>
            </dependency>
            <dependency>
                <groupId>org.wso2.carbon.identity.framework</groupId>
                <artifactId>org.wso2.carbon.identity.core</artifactId>
                <version>${carbon.identity.framework.version}</version>
            </dependency>
            <dependency>
                <groupId>org.wso2.carbon.identity.framework</groupId>
                <artifactId>org.wso2.carbon.identity.application.common</artifactId>
                <version>${carbon.identity.framework.version}</version>
            </dependency>
            <dependency>
                <groupId>org.wso2.carbon.registry</groupId>
                <artifactId>org.wso2.carbon.registry.resource.stub</artifactId>
                <version>${carbon.registry.version}</version>
            </dependency>
            <dependency>
                <groupId>org.wso2.identity</groupId>
                <artifactId>org.wso2.identity.integration.ui.pages</artifactId>
                <version>${project.version}</version>
                <scope>test</scope>
            </dependency>
            <dependency>
                <groupId>org.wso2.carbon</groupId>
                <artifactId>org.wso2.carbon.authenticator.stub</artifactId>
                <version>${carbon.kernel.version}</version>
            </dependency>
            <dependency>
                <groupId>org.wso2.carbon.identity.inbound.auth.oauth2</groupId>
                <artifactId>org.wso2.carbon.identity.oauth</artifactId>
                <version>${identity.inbound.auth.oauth.version}</version>
            </dependency>
            <dependency>
                <groupId>org.wso2.carbon.identity.inbound.auth.oauth2</groupId>
                <artifactId>org.wso2.carbon.identity.oauth.stub</artifactId>
                <version>${identity.inbound.auth.oauth.version}</version>
            </dependency>
            <dependency>
                <groupId>junit</groupId>
                <artifactId>junit</artifactId>
                <version>${junit.version}</version>
                <scope>test</scope>
            </dependency>
            <dependency>
                <groupId>javax.servlet</groupId>
                <artifactId>servlet-api</artifactId>
                <version>${sevlet.api.version}</version>
            </dependency>
            <dependency>
                <groupId>javax.servlet</groupId>
                <artifactId>jsp-api</artifactId>
                <version>${jsp.api.version}</version>
            </dependency>
            <dependency>
                <groupId>com.google.common.wso2</groupId>
                <artifactId>google-collect</artifactId>
                <version>${google.collect.wso2.version}</version>
            </dependency>
            <dependency>
                <groupId>org.apache.oltu.oauth2</groupId>
                <artifactId>org.apache.oltu.oauth2.client</artifactId>
                <version>${oauth2.client.version}</version>
            </dependency>
            <dependency>
                <groupId>org.wso2.carbon</groupId>
                <artifactId>org.wso2.carbon.utils</artifactId>
                <version>${carbon.kernel.version}</version>
                <exclusions>
                    <exclusion>
                        <groupId>org.yaml</groupId>
                        <artifactId>snakeyaml</artifactId>
                    </exclusion>
                </exclusions>
            </dependency>
            <dependency>
                <groupId>com.googlecode.json-simple</groupId>
                <artifactId>json-simple</artifactId>
                <version>${json.simple.version}</version>
            </dependency>
            <dependency>
                <groupId>org.openid4java</groupId>
                <artifactId>openid4java-consumer</artifactId>
                <version>${openid4java.consumer.version}</version>
            </dependency>
            <dependency>
                <groupId>javax.servlet</groupId>
                <artifactId>jstl</artifactId>
                <version>${jstl.version}</version>
            </dependency>
            <dependency>
                <groupId>taglibs</groupId>
                <artifactId>standard</artifactId>
                <version>${taglibs.version}</version>
            </dependency>
            <dependency>
                <groupId>commons-lang</groupId>
                <artifactId>commons-lang</artifactId>
                <version>${commons.lang.version}</version>
            </dependency>
            <dependency>
                <groupId>org.wso2.is</groupId>
                <artifactId>org.wso2.identity.passivests.filter</artifactId>
                <version>${project.version}</version>
            </dependency>
            <dependency>
                <groupId>org.apache.ws.commons.axiom</groupId>
                <artifactId>axiom-impl</artifactId>
                <version>${axiom.impl.version}</version>
            </dependency>
            <dependency>
                <groupId>org.apache.ws.commons.axiom</groupId>
                <artifactId>axiom-api</artifactId>
                <version>${axiom.version}</version>
            </dependency>
            <dependency>
                <groupId>org.opensaml</groupId>
                <artifactId>opensaml</artifactId>
                <version>${opensaml.version}</version>
            </dependency>
            <!--OpenSAML3 dependencies-->
            <dependency>
                <groupId>org.opensaml</groupId>
                <artifactId>opensaml-core</artifactId>
                <version>${opensaml3.version}</version>
            </dependency>
            <dependency>
                <groupId>org.opensaml</groupId>
                <artifactId>opensaml-soap-api</artifactId>
                <version>${opensaml3.version}</version>
            </dependency>
            <dependency>
                <groupId>org.opensaml</groupId>
                <artifactId>opensaml-soap-impl</artifactId>
                <version>${opensaml3.version}</version>
            </dependency>
            <dependency>
                <groupId>org.opensaml</groupId>
                <artifactId>opensaml-profile-api</artifactId>
                <version>${opensaml3.version}</version>
            </dependency>
            <dependency>
                <groupId>org.opensaml</groupId>
                <artifactId>opensaml-profile-impl</artifactId>
                <version>${opensaml3.version}</version>
            </dependency>
            <dependency>
                <groupId>org.opensaml</groupId>
                <artifactId>opensaml-saml-api</artifactId>
                <version>${opensaml3.version}</version>
            </dependency>
            <dependency>
                <groupId>org.opensaml</groupId>
                <artifactId>opensaml-saml-impl</artifactId>
                <version>${opensaml3.version}</version>
            </dependency>
            <dependency>
                <groupId>org.opensaml</groupId>
                <artifactId>opensaml-messaging-api</artifactId>
                <version>${opensaml3.version}</version>
            </dependency>
            <dependency>
                <groupId>org.opensaml</groupId>
                <artifactId>opensaml-messaging-impl</artifactId>
                <version>${opensaml3.version}</version>
            </dependency>
            <dependency>
                <groupId>org.opensaml</groupId>
                <artifactId>opensaml-security-api</artifactId>
                <version>${opensaml3.version}</version>
            </dependency>
            <dependency>
                <groupId>org.opensaml</groupId>
                <artifactId>opensaml-security-impl</artifactId>
                <version>${opensaml3.version}</version>
            </dependency>
            <dependency>
                <groupId>org.opensaml</groupId>
                <artifactId>opensaml-storage-api</artifactId>
                <version>${opensaml3.version}</version>
            </dependency>
            <dependency>
                <groupId>org.opensaml</groupId>
                <artifactId>opensaml-storage-impl</artifactId>
                <version>${opensaml3.version}</version>
            </dependency>
            <dependency>
                <groupId>org.opensaml</groupId>
                <artifactId>opensaml-xacml-api</artifactId>
                <version>${opensaml3.version}</version>
            </dependency>
            <dependency>
                <groupId>org.opensaml</groupId>
                <artifactId>opensaml-xacml-impl</artifactId>
                <version>${opensaml3.version}</version>
            </dependency>
            <dependency>
                <groupId>org.opensaml</groupId>
                <artifactId>opensaml-xacml-saml-api</artifactId>
                <version>${opensaml3.version}</version>
            </dependency>
            <dependency>
                <groupId>org.opensaml</groupId>
                <artifactId>opensaml-xacml-saml-impl</artifactId>
                <version>${opensaml3.version}</version>
            </dependency>
            <dependency>
                <groupId>org.opensaml</groupId>
                <artifactId>opensaml-xmlsec-api</artifactId>
                <version>${opensaml3.version}</version>
            </dependency>
            <dependency>
                <groupId>org.opensaml</groupId>
                <artifactId>opensaml-xmlsec-impl</artifactId>
                <version>${opensaml3.version}</version>
            </dependency>
            <dependency>
                <groupId>net.shibboleth.utilities</groupId>
                <artifactId>java-support</artifactId>
                <version>${shibboleth.version}</version>
            </dependency>
            <!--End of OpenSAML3 dependencies-->
            <dependency>
                <groupId>org.wso2.orbit.joda-time</groupId>
                <artifactId>joda-time</artifactId>
                <version>${joda.wso2.version}</version>
            </dependency>
            <dependency>
                <groupId>xalan</groupId>
                <artifactId>xalan</artifactId>
                <version>${xalan.version}</version>
            </dependency>
            <dependency>
                <groupId>xalan.wso2</groupId>
                <artifactId>xalan</artifactId>
                <version>${xalan.wso2.version}</version>
            </dependency>
            <dependency>
                <groupId>xml-apis</groupId>
                <artifactId>xml-apis</artifactId>
                <version>${xml.apis.version}</version>
            </dependency>
            <dependency>
                <groupId>org.wso2.carbon.identity.agent.sso.java</groupId>
                <artifactId>org.wso2.carbon.identity.sso.agent</artifactId>
                <version>${identity.agent.sso.version}</version>
            </dependency>
            <dependency>
                <groupId>org.wso2.orbit.org.apache.neethi</groupId>
                <artifactId>neethi</artifactId>
                <version>${neethi.wso2.version}</version>
            </dependency>
            <dependency>
                <groupId>org.wso2.orbit.org.opensaml</groupId>
                <artifactId>opensaml</artifactId>
                <version>${opensaml2.wso2.version}</version>
            </dependency>
            <dependency>
                <groupId>org.wso2.carbon</groupId>
                <artifactId>org.wso2.carbon.addressing</artifactId>
                <version>${carbon.kernel.version}</version>
            </dependency>
            <dependency>
                <groupId>org.apache.rampart.wso2</groupId>
                <artifactId>rampart-core</artifactId>
                <version>${rampart.wso2.version}</version>
            </dependency>
            <dependency>
                <groupId>org.apache.rampart.wso2</groupId>
                <artifactId>rampart-policy</artifactId>
                <version>${rampart.wso2.version}</version>
            </dependency>
            <dependency>
                <groupId>org.apache.rampart.wso2</groupId>
                <artifactId>rampart-trust</artifactId>
                <version>${rampart.wso2.version}</version>
            </dependency>
            <dependency>
                <groupId>org.apache.ws.security.wso2</groupId>
                <artifactId>wss4j</artifactId>
                <version>${wss4j.wso2.version}</version>
            </dependency>
            <dependency>
                <groupId>org.apache.httpcomponents.wso2</groupId>
                <artifactId>httpcore</artifactId>
                <version>${httpcore.wso2.version}</version>
            </dependency>
            <dependency>
                <groupId>org.wso2.carbon.identity.user.ws</groupId>
                <artifactId>org.wso2.carbon.um.ws.api.stub</artifactId>
                <version>${identity.user.ws.version}</version>
            </dependency>
            <dependency>
                <groupId>org.wso2.carbon.identity.user.ws</groupId>
                <artifactId>org.wso2.carbon.um.ws.api</artifactId>
                <version>${identity.user.ws.version}</version>
            </dependency>
            <dependency>
                <groupId>org.wso2.carbon.identity</groupId>
                <artifactId>org.wso2.carbon.authenticator.stub</artifactId>
                <version>${carbon.kernel.version}</version>
            </dependency>
            <dependency>
                <groupId>org.wso2.securevault</groupId>
                <artifactId>org.wso2.securevault</artifactId>
                <version>${securevault.wso2.version}</version>
            </dependency>
            <dependency>
                <groupId>org.apache.httpcomponents</groupId>
                <artifactId>httpclient</artifactId>
                <version>${httpclient.version}</version>
            </dependency>
            <dependency>
                <groupId>commons-httpclient</groupId>
                <artifactId>commons-httpclient</artifactId>
                <version>${commons.httpclient.version}</version>
            </dependency>
            <dependency>
                <groupId>org.wso2.is</groupId>
                <artifactId>org.wso2.identity.styles</artifactId>
                <version>${project.version}</version>
            </dependency>
            <dependency>
                <groupId>org.wso2.carbon</groupId>
                <artifactId>org.wso2.carbon.core.ui.feature</artifactId>
                <version>${carbon.kernel.version}</version>
                <type>zip</type>
            </dependency>
            <dependency>
                <groupId>org.wso2.carbon</groupId>
                <artifactId>org.wso2.carbon.core.ui.feature</artifactId>
                <version>${carbon.kernel.version}</version>
            </dependency>
            <dependency>
                <groupId>org.wso2.carbon</groupId>
                <artifactId>org.wso2.carbon.hazelcast</artifactId>
                <version>${carbon.kernel.version}</version>
            </dependency>
            <dependency>
                <groupId>org.wso2.identity</groupId>
                <artifactId>org.wso2.stratos.identity.dashboard.ui</artifactId>
                <version>${stratos.version.221}</version>
            </dependency>
            <dependency>
                <groupId>org.testng</groupId>
                <artifactId>testng</artifactId>
                <version>${testng.version}</version>
                <scope>test</scope>
            </dependency>
            <dependency>
                <groupId>org.wso2.carbon.identity.framework</groupId>
                <artifactId>org.wso2.carbon.user.mgt.stub</artifactId>
                <version>${carbon.identity.framework.version}</version>
            </dependency>
            <dependency>
                <groupId>org.wso2.carbon.identity.inbound.auth.sts</groupId>
                <artifactId>org.wso2.carbon.identity.sts.passive.stub</artifactId>
                <version>${identity.inbound.auth.sts.version}</version>
            </dependency>
            <dependency>
                <groupId>org.wso2.carbon</groupId>
                <artifactId>SecVerifier</artifactId>
                <version>${carbon.kernel.version}</version>
                <type>aar</type>
            </dependency>
            <dependency>
                <groupId>emma</groupId>
                <artifactId>emma</artifactId>
                <version>${emma.version}</version>
            </dependency>
            <dependency>
                <groupId>org.wso2.orbit.com.h2database</groupId>
                <artifactId>h2-engine</artifactId>
                <version>${h2database.wso2.version}</version>
            </dependency>
            <dependency>
                <groupId>org.apache.rampart</groupId>
                <artifactId>rampart</artifactId>
                <type>mar</type>
                <version>${rampart.wso2.version}</version>
            </dependency>
            <dependency>
                <groupId>org.wso2.carbon.identity.framework</groupId>
                <artifactId>org.wso2.carbon.identity.application.mgt.stub</artifactId>
                <version>${carbon.identity.framework.version}</version>
                <scope>compile</scope>
            </dependency>
            <dependency>
                <groupId>org.wso2.carbon.identity.framework</groupId>
                <artifactId>org.wso2.carbon.identity.application.default.auth.sequence.mgt.stub</artifactId>
                <version>${carbon.identity.framework.version}</version>
                <scope>compile</scope>
            </dependency>
            <dependency>
                <groupId>org.wso2.carbon.identity.framework</groupId>
                <artifactId>org.wso2.carbon.identity.functions.library.mgt.stub</artifactId>
                <version>${carbon.identity.framework.version}</version>
                <scope>compile</scope>
            </dependency>
            <dependency>
                <groupId>org.wso2.carbon.identity.framework</groupId>
                <artifactId>org.wso2.carbon.idp.mgt.stub</artifactId>
                <version>${carbon.identity.framework.version}</version>
                <scope>compile</scope>
            </dependency>
            <dependency>
                <groupId>org.wso2.identity</groupId>
                <artifactId>org.wso2.identity.integration.common.clients</artifactId>
                <version>${project.version}</version>
                <scope>compile</scope>
            </dependency>
            <dependency>
                <groupId>org.wso2.identity</groupId>
                <artifactId>org.wso2.identity.integration.common.utils</artifactId>
                <version>${project.version}</version>
                <scope>compile</scope>
            </dependency>
            <dependency>
                <groupId>org.wso2.carbon.identity.inbound.provisioning.scim</groupId>
                <artifactId>org.wso2.carbon.identity.scim.common.stub</artifactId>
                <version>${identity.inbound.provisioning.scim.version}</version>
                <scope>compile</scope>
            </dependency>
            <dependency>
                <groupId>org.wso2.carbon.identity.inbound.provisioning.scim2</groupId>
                <artifactId>org.wso2.carbon.identity.scim2.common</artifactId>
                <version>${identity.inbound.provisioning.scim2.version}</version>
                <scope>compile</scope>
            </dependency>
            <dependency>
                <groupId>org.wso2.carbon.identity.framework</groupId>
                <artifactId>org.wso2.carbon.identity.user.store.configuration.stub</artifactId>
                <version>${carbon.identity.framework.version}</version>
                <scope>compile</scope>
            </dependency>
            <dependency>
                <groupId>org.wso2.carbon.identity.framework</groupId>
                <artifactId>org.wso2.carbon.identity.user.store.count.stub</artifactId>
                <version>${carbon.identity.framework.version}</version>
                <scope>compile</scope>
            </dependency>
            <dependency>
                <groupId>org.wso2.carbon</groupId>
                <artifactId>org.wso2.carbon.user.core</artifactId>
                <version>${carbon.kernel.version}</version>
                <scope>compile</scope>
            </dependency>
            <dependency>
                <groupId>org.wso2.carbon.identity.framework</groupId>
                <artifactId>org.wso2.carbon.identity.mgt</artifactId>
                <version>${carbon.identity.framework.version}</version>
            </dependency>
            <dependency>
                <groupId>org.wso2.carbon.identity.framework</groupId>
                <artifactId>org.wso2.carbon.identity.mgt.stub</artifactId>
                <version>${carbon.identity.framework.version}</version>
                <scope>compile</scope>
            </dependency>
            <dependency>
                <groupId>org.wso2.carbon.identity.framework</groupId>
                <artifactId>org.wso2.carbon.identity.template.mgt</artifactId>
                <version>${carbon.identity.framework.version}</version>
            </dependency>
            <dependency>
                <groupId>org.wso2.carbon.identity.framework</groupId>
                <artifactId>org.wso2.carbon.identity.template.mgt.ui</artifactId>
                <version>${carbon.identity.framework.version}</version>
            </dependency>
            <dependency>
                <groupId>org.wso2.carbon.identity.inbound.auth.saml2</groupId>
                <artifactId>org.wso2.carbon.identity.sso.saml.stub</artifactId>
                <version>${identity.inbound.auth.saml.version}</version>
                <scope>compile</scope>
            </dependency>
            <dependency>
                <groupId>org.wso2.carbon.identity.framework</groupId>
                <artifactId>org.wso2.carbon.claim.mgt.stub</artifactId>
                <version>${carbon.identity.framework.version}</version>
                <scope>compile</scope>
            </dependency>
            <dependency>
                <groupId>org.wso2.carbon.identity.framework</groupId>
                <artifactId>org.wso2.carbon.identity.claim.metadata.mgt.stub</artifactId>
                <version>${carbon.identity.framework.version}</version>
                <scope>compile</scope>
            </dependency>
            <dependency>
                <groupId>org.wso2.carbon.identity.framework</groupId>
                <artifactId>org.wso2.carbon.identity.claim.metadata.mgt</artifactId>
                <version>${carbon.identity.framework.version}</version>
                <scope>compile</scope>
            </dependency>
            <dependency>
                <groupId>org.wso2.carbon.identity.inbound.auth.openid</groupId>
                <artifactId>org.wso2.carbon.identity.provider.openid.stub</artifactId>
                <version>${identity.inbound.auth.openid.version}</version>
                <scope>compile</scope>
            </dependency>
            <dependency>
                <groupId>org.wso2.carbon.identity.association.account</groupId>
                <artifactId>org.wso2.carbon.identity.user.account.association.stub</artifactId>
                <version>${identity.user.account.association.version}</version>
            </dependency>
            <dependency>
                <groupId>org.wso2.carbon.identity.framework</groupId>
                <artifactId>org.wso2.carbon.identity.governance.stub</artifactId>
                <version>${carbon.identity.framework.version}</version>
            </dependency>
            <dependency>
                <groupId>org.wso2.carbon.identity.governance</groupId>
                <artifactId>org.wso2.carbon.identity.recovery</artifactId>
                <version>${identity.governance.version}</version>
            </dependency>
            <dependency>
                <groupId>org.wso2.carbon.deployment</groupId>
                <artifactId>org.wso2.carbon.service.mgt.stub</artifactId>
                <version>${carbon.deployment.version}</version>
                <scope>test</scope>
            </dependency>
            <dependency>
                <groupId>org.wso2.carbon.deployment</groupId>
                <artifactId>org.wso2.carbon.webapp.mgt.stub</artifactId>
                <version>${carbon.deployment.version}</version>
                <scope>test</scope>
            </dependency>
            <dependency>
                <groupId>org.wso2.carbon.automation</groupId>
                <artifactId>org.wso2.carbon.automation.test.utils</artifactId>
                <version>${carbon.automation.version}</version>
            </dependency>
            <dependency>
                <groupId>org.wso2.carbon.automation</groupId>
                <artifactId>org.wso2.carbon.automation.engine</artifactId>
                <version>${carbon.automation.version}</version>
            </dependency>
            <dependency>
                <groupId>org.wso2.carbon.automation</groupId>
                <artifactId>org.wso2.carbon.automation.extensions</artifactId>
                <version>${carbon.automation.version}</version>
                <exclusions>
                    <exclusion>
                        <groupId>com.saucelabs.selenium</groupId> <!-- Exclude Project-E from Project-B -->
                        <artifactId>sauce-ondemand-driver</artifactId>
                    </exclusion>
                    <exclusion>
                        <groupId>com.saucelabs.selenium</groupId> <!-- Exclude Project-E from Project-B -->
                        <artifactId>selenium-client-factory</artifactId>
                    </exclusion>
                </exclusions>
            </dependency>
            <dependency>
                <groupId>org.wso2.carbon.automationutils</groupId>
                <artifactId>org.wso2.carbon.integration.common.extensions</artifactId>
                <version>${carbon.automationutils.version}</version>
            </dependency>
            <dependency>
                <groupId>org.wso2.carbon.automationutils</groupId>
                <artifactId>org.wso2.carbon.integration.common.utils</artifactId>
                <version>${carbon.automationutils.version}</version>
            </dependency>
            <dependency>
                <groupId>org.wso2.carbon.automationutils</groupId>
                <artifactId>org.wso2.carbon.integration.common.admin.client</artifactId>
                <version>${carbon.automationutils.version}</version>
            </dependency>
            <dependency>
                <groupId>org.wso2.is</groupId>
                <artifactId>org.wso2.identity.integration.common.clients</artifactId>
                <version>${project.version}</version>
                <scope>compile</scope>
            </dependency>
            <dependency>
                <groupId>org.wso2.is</groupId>
                <artifactId>org.wso2.identity.integration.common.utils</artifactId>
                <version>${project.version}</version>
                <scope>compile</scope>
            </dependency>
            <dependency>
                <groupId>org.wso2.charon</groupId>
                <artifactId>org.wso2.charon.core</artifactId>
                <version>${charon.orbit.version}</version>
            </dependency>
            <dependency>
                <groupId>org.apache.wink</groupId>
                <artifactId>wink-client</artifactId>
                <version>${apache.wink.version}</version>
            </dependency>
            <dependency>
                <groupId>org.apache.ws.security</groupId>
                <artifactId>wss4j</artifactId>
                <version>${apache.ws.security.version}</version>
            </dependency>
            <dependency>
                <groupId>commons-collections</groupId>
                <artifactId>commons-collections</artifactId>
                <version>${commons-collections.version}</version>
            </dependency>
            <dependency>
                <groupId>org.slf4j</groupId>
                <artifactId>slf4j-simple</artifactId>
                <version>${slf4j.version}</version>
            </dependency>

            <dependency>
                <groupId>org.slf4j</groupId>
                <artifactId>slf4j-log4j12</artifactId>
                <version>${slf4j.version}</version>
            </dependency>
            <dependency>
                <groupId>org.apache.openejb</groupId>
                <artifactId>openejb-core</artifactId>
                <version>${apache.openejb.version}</version>
                <scope>test</scope>
            </dependency>
            <dependency>
                <groupId>org.wso2.orbit.org.apache.httpcomponents</groupId>
                <artifactId>httpclient</artifactId>
                <version>${orbit.version.commons.httpclient}</version>
            </dependency>
            <dependency>
                <groupId>org.apache.axis2.wso2</groupId>
                <artifactId>axis2-client</artifactId>
                <version>${axis2.client.version}</version>
            </dependency>
            <dependency>
                <groupId>org.wso2.orbit.com.nimbusds</groupId>
                <artifactId>nimbus-jose-jwt</artifactId>
                <version>${nimbusds.version}</version>
            </dependency>
            <dependency>
                <groupId>com.nimbusds</groupId>
                <artifactId>oauth2-oidc-sdk</artifactId>
                <version>${nimbus.oidc.sdk.version}</version>
            </dependency>
            <dependency>
                <groupId>org.wso2.orbit.commons-codec</groupId>
                <artifactId>commons-codec</artifactId>
                <version>${commons-codec.version}</version>
            </dependency>
            <dependency>
                <groupId>org.wso2.carbon.identity.framework</groupId>
                <artifactId>org.wso2.carbon.identity.user.registration.stub</artifactId>
                <version>${carbon.identity.framework.version}</version>
            </dependency>
            <dependency>
                <groupId>org.wso2.carbon.identity.framework</groupId>
                <artifactId>org.wso2.carbon.identity.user.profile.stub</artifactId>
                <version>${carbon.identity.framework.version}</version>
            </dependency>
            <dependency>
                <groupId>com.googlecode.javaewah</groupId>
                <artifactId>JavaEWAH</artifactId>
                <version>${javaewah.version}</version>
            </dependency>
            <dependency>
                <groupId>org.wso2.is</groupId>
                <artifactId>org.wso2.carbon.identity.test.integration.service.stubs</artifactId>
                <version>${project.version}</version>
            </dependency>
            <dependency>
                <groupId>org.wso2.carbon.identity.framework</groupId>
                <artifactId>org.wso2.carbon.security.mgt.stub</artifactId>
                <version>${carbon.identity.framework.version}</version>
            </dependency>
            <dependency>
                <groupId>org.jacoco</groupId>
                <artifactId>org.jacoco.agent</artifactId>
                <version>${jacoco.agent.version}</version>
            </dependency>
            <dependency>
                <groupId>org.wso2.carbon</groupId>
                <artifactId>org.wso2.carbon.core.services</artifactId>
                <version>${carbon.kernel.version}</version>
            </dependency>
            <dependency>
                <groupId>org.apache.tomcat.wso2</groupId>
                <artifactId>tomcat</artifactId>
                <version>${org.apache.tomcat.wso2.version}</version>
            </dependency>
            <dependency>
                <groupId>org.opensaml</groupId>
                <artifactId>xmltooling</artifactId>
                <version>${xmltooling.version}</version>
            </dependency>
            <dependency>
                <groupId>org.opensaml</groupId>
                <artifactId>openws</artifactId>
                <version>${openws.version}</version>
            </dependency>
            <dependency>
                <groupId>org.wso2.carbon.identity.framework</groupId>
                <artifactId>org.wso2.carbon.identity.application.mgt</artifactId>
                <version>${carbon.identity.framework.version}</version>
            </dependency>
            <dependency>
                <groupId>org.wso2.carbon.identity.framework</groupId>
                <artifactId>org.wso2.carbon.identity.functions.library.mgt</artifactId>
                <version>${carbon.identity.framework.version}</version>
            </dependency>
            <dependency>
                <groupId>org.wso2.carbon.identity.framework</groupId>
                <artifactId>org.wso2.carbon.identity.user.functionality.mgt</artifactId>
                <version>${carbon.identity.framework.version}</version>
            </dependency>
            <dependency>
                <groupId>xerces</groupId>
                <artifactId>xercesImpl</artifactId>
                <version>${xercesImpl.version}</version>
            </dependency>
            <dependency>
                <groupId>org.wso2.carbon.identity.framework</groupId>
                <artifactId>org.wso2.carbon.identity.application.authentication.framework</artifactId>
                <version>${carbon.identity.framework.version}</version>
            </dependency>
            <dependency>
                <groupId>org.wso2.carbon.identity.framework</groupId>
                <artifactId>org.wso2.carbon.user.mgt.common</artifactId>
                <version>${carbon.identity.framework.version}</version>
            </dependency>
            <dependency>
                <groupId>org.wso2.carbon.identity.framework</groupId>
                <artifactId>org.wso2.carbon.identity.role.mgt.core</artifactId>
                <version>${carbon.identity.framework.version}</version>
            </dependency>
            <dependency>
                <groupId>org.wso2.carbon.identity.framework</groupId>
                <artifactId>org.wso2.carbon.identity.secret.mgt.core</artifactId>
                <version>${carbon.identity.framework.version}</version>
            </dependency>
            <dependency>
                <groupId>org.wso2.carbon.identity.framework</groupId>
                <artifactId>org.wso2.carbon.identity.api.resource.mgt</artifactId>
                <version>${carbon.identity.framework.version}</version>
            </dependency>
            <dependency>
                <groupId>org.wso2.carbon.identity.framework</groupId>
                <artifactId>org.wso2.carbon.identity.flow.orchestration.framework.feature</artifactId>
                <version>${carbon.identity.framework.version}</version>
            </dependency>
            <dependency>
                <groupId>org.wso2.carbon.identity.framework</groupId>
                <artifactId>org.wso2.carbon.identity.flow.mgt</artifactId>
                <version>${carbon.identity.framework.version}</version>
            </dependency>
            <dependency>
                <groupId>org.wso2.carbon.identity.framework</groupId>
                <artifactId>org.wso2.carbon.identity.flow.execution.engine</artifactId>
                <version>${carbon.identity.framework.version}</version>
            </dependency>
            <dependency>
                <groupId>org.wso2.carbon.identity.saml.common</groupId>
                <artifactId>org.wso2.carbon.identity.saml.common.util</artifactId>
                <version>${saml.common.util.version}</version>
            </dependency>
            <dependency>
                <groupId>commons-codec</groupId>
                <artifactId>commons-codec</artifactId>
                <version>${commons.codec.version}</version>
            </dependency>
            <dependency>
                <groupId>org.apache.ws.commons.schema.wso2</groupId>
                <artifactId>XmlSchema</artifactId>
                <version>${XmlSchema.version}</version>
            </dependency>
            <dependency>
                <groupId>wsdl4j.wso2</groupId>
                <artifactId>wsdl4j</artifactId>
                <version>${wsdl4j.version}</version>
            </dependency>
            <dependency>
                <groupId>org.wso2.carbon.analytics-common</groupId>
                <artifactId>org.wso2.carbon.databridge.commons</artifactId>
                <scope>test</scope>
                <version>${carbon.analytics-common.version}</version>
            </dependency>
            <dependency>
                <groupId>org.wso2.carbon.analytics-common</groupId>
                <artifactId>org.wso2.carbon.databridge.core</artifactId>
                <scope>test</scope>
                <version>${carbon.analytics-common.version}</version>
            </dependency>
            <dependency>
                <groupId>org.wso2.carbon.analytics-common</groupId>
                <artifactId>org.wso2.carbon.databridge.receiver.thrift</artifactId>
                <scope>test</scope>
                <version>${carbon.analytics-common.version}</version>
            </dependency>
            <dependency>
                <groupId>org.wso2.carbon.multitenancy</groupId>
                <artifactId>org.wso2.carbon.tenant.mgt.stub</artifactId>
                <version>${carbon.multitenancy.version}</version>
            </dependency>
            <dependency>
                <groupId>commons-pool.wso2</groupId>
                <artifactId>commons-pool</artifactId>
                <version>${commons.pool.wso2.version}</version>
            </dependency>

            <!-- Outbound Authenticators -->
            <dependency>
                <groupId>org.wso2.carbon.identity.outbound.auth.oidc</groupId>
                <artifactId>org.wso2.carbon.identity.application.authenticator.oidc</artifactId>
                <version>${identity.outbound.auth.oidc.version}</version>
            </dependency>
            <dependency>
                <groupId>org.wso2.carbon.identity.outbound.auth.oauth2</groupId>
                <artifactId>org.wso2.carbon.identity.application.authenticator.oauth2</artifactId>
                <version>${identity.outbound.auth.oauth2.version}</version>
            </dependency>
            <dependency>
                <groupId>org.wso2.carbon.identity.outbound.auth.sts.passive</groupId>
                <artifactId>org.wso2.carbon.identity.application.authenticator.passive.sts</artifactId>
                <version>${identity.outbound.auth.passive.sts.version}</version>
            </dependency>
            <dependency>
                <groupId>org.wso2.carbon.identity.outbound.auth.saml2</groupId>
                <artifactId>org.wso2.carbon.identity.application.authenticator.samlsso</artifactId>
                <version>${identity.outbound.auth.samlsso.version}</version>
            </dependency>

            <!-- Social Authenticators -->
            <dependency>
                <groupId>org.wso2.carbon.identity.outbound.auth.facebook</groupId>
                <artifactId>org.wso2.carbon.identity.application.authenticator.facebook</artifactId>
                <version>${social.authenticator.facebook.version}</version>
            </dependency>
            <dependency>
                <groupId>org.wso2.carbon.identity.outbound.auth.google</groupId>
                <artifactId>org.wso2.carbon.identity.application.authenticator.google</artifactId>
                <version>${social.authenticator.google.version}</version>
            </dependency>
            <dependency>
                <groupId>org.wso2.carbon.identity.outbound.auth.live</groupId>
                <artifactId>org.wso2.carbon.identity.application.authenticator.live</artifactId>
                <version>${social.authenticator.windowslive.version}</version>
            </dependency>
            <dependency>
                <groupId>org.wso2.carbon.identity.outbound.auth.apple</groupId>
                <artifactId>org.wso2.carbon.identity.application.authenticator.apple</artifactId>
                <version>${social.authenticator.apple.version}</version>
            </dependency>

            <!-- Provisioning Connectors -->
            <dependency>
                <groupId>org.wso2.carbon.identity.outbound.provisioning.google</groupId>
                <artifactId>org.wso2.carbon.identity.provisioning.connector.google</artifactId>
                <version>${provisioning.connector.google.version}</version>
            </dependency>
            <dependency>
                <groupId>org.wso2.carbon.identity.outbound.provisioning.salesforce</groupId>
                <artifactId>org.wso2.carbon.identity.provisioning.connector.salesforce</artifactId>
                <version>${provisioning.connector.salesforce.version}</version>
            </dependency>
            <dependency>
                <groupId>org.wso2.carbon.identity.outbound.provisioning.scim</groupId>
                <artifactId>org.wso2.carbon.identity.provisioning.connector.scim</artifactId>
                <version>${provisioning.connector.scim.version}</version>
            </dependency>
            <dependency>
                <groupId>org.wso2.carbon.identity.outbound.provisioning.scim2</groupId>
                <artifactId>org.wso2.carbon.identity.provisioning.connector.scim2</artifactId>
                <version>${provisioning.connector.scim2.version}</version>
            </dependency>
            <dependency>
                <groupId>org.wso2.carbon.extension.identity.verification</groupId>
                <artifactId>org.wso2.carbon.extension.identity.verification.mgt.feature</artifactId>
                <version>${identity.verification.version}</version>
            </dependency>
            <dependency>
                <groupId>org.wso2.carbon.extension.identity.verification</groupId>
                <artifactId>org.wso2.carbon.extension.identity.verification.provider.feature</artifactId>
                <version>${identity.verification.version}</version>
            </dependency>
            <dependency>
                <groupId>org.wso2.carbon.extension.identity.verification</groupId>
                <artifactId>org.wso2.carbon.extension.identity.verification.ui.feature</artifactId>
                <version>${identity.verification.version}</version>
            </dependency>

            <!-- Local Authenticators -->
            <dependency>
                <groupId>org.wso2.carbon.identity.application.auth.basic</groupId>
                <artifactId>org.wso2.carbon.identity.application.authenticator.basicauth</artifactId>
                <version>${identity.local.auth.basicauth.version}</version>
            </dependency>
            <dependency>
                <groupId>org.wso2.carbon.identity.local.auth.iwa</groupId>
                <artifactId>org.wso2.carbon.identity.application.authenticator.iwa</artifactId>
                <version>${identity.local.auth.iwa.version}</version>
            </dependency>
            <dependency>
                <groupId>org.wso2.carbon.identity.local.auth.fido</groupId>
                <artifactId>org.wso2.carbon.identity.application.authenticator.fido</artifactId>
                <version>${identity.local.auth.fido.version}</version>
            </dependency>
            <dependency>
                <groupId>org.wso2.carbon.identity.local.auth.fido</groupId>
                <artifactId>org.wso2.carbon.identity.application.authenticator.fido2</artifactId>
                <version>${identity.local.auth.fido.version}</version>
            </dependency>
            <dependency>
                <groupId>org.wso2.carbon.identity.local.auth.fido</groupId>
                <artifactId>org.wso2.carbon.identity.application.authenticator.fido2.server.feature</artifactId>
                <version>${identity.local.auth.fido.version}</version>
            </dependency>
            <dependency>
                <groupId>org.wso2.carbon.identity.application.auth.basic</groupId>
                <artifactId>org.wso2.carbon.identity.application.authenticator.basicauth.jwt</artifactId>
                <version>${identity.local.auth.basicauth.version}</version>
            </dependency>
            <dependency>
                <groupId>org.wso2.carbon.identity.application.auth.basic</groupId>
                <artifactId>org.wso2.carbon.identity.application.authentication.handler.identifier</artifactId>
                <version>${identity.local.auth.basicauth.version}</version>
            </dependency>
            <dependency>
                <groupId>org.wso2.carbon.identity.application.auth.basic</groupId>
                <artifactId>org.wso2.carbon.identity.application.authentication.handler.session</artifactId>
                <version>${identity.local.auth.basicauth.version}</version>
            </dependency>
            <dependency>
                <groupId>org.wso2.carbon.extension.identity.oauth.addons</groupId>
                <artifactId>org.wso2.carbon.identity.oauth2.token.handler.clientauth.mutualtls</artifactId>
                <version>${identity.oauth.addons.token.handler.clientauth.mutualtls.version}</version>
            </dependency>

            <!-- Local Authentication API Connector -->
            <dependency>
                <groupId>org.wso2.carbon.identity.local.auth.api</groupId>
                <artifactId>org.wso2.carbon.identity.local.auth.api.core</artifactId>
                <version>${identity.local.auth.api.version}</version>
            </dependency>

            <!-- OAuth2 Grant Type extensions -->
            <dependency>
                <groupId>org.wso2.carbon.extension.identity.oauth2.grantType.jwt</groupId>
                <artifactId>org.wso2.carbon.identity.oauth2.grant.jwt</artifactId>
                <version>${identity.oauth2.jwt.bearer.grant.version}</version>
            </dependency>
            <dependency>
                <groupId>org.wso2.carbon.extension.identity.oauth2.grantType.token.exchange</groupId>
                <artifactId>org.wso2.carbon.identity.oauth2.grant.token.exchange</artifactId>
                <version>${identity.oauth2.token.exchange.grant.version}</version>
            </dependency>

            <!--Conditional authenticator functions-->
            <dependency>
                <groupId>org.wso2.carbon.identity.conditional.auth.functions</groupId>
                <artifactId>org.wso2.carbon.identity.conditional.auth.functions.user</artifactId>
                <version>${conditional.authentication.functions.version}</version>
            </dependency>
            <dependency>
                <groupId>org.wso2.carbon.identity.conditional.auth.functions</groupId>
                <artifactId>org.wso2.carbon.identity.conditional.auth.functions.notification</artifactId>
                <version>${conditional.authentication.functions.version}</version>
            </dependency>
            <dependency>
                <groupId>org.wso2.carbon.identity.conditional.auth.functions</groupId>
                <artifactId>org.wso2.carbon.identity.conditional.auth.functions.analytics</artifactId>
                <version>${conditional.authentication.functions.version}</version>
            </dependency>
            <dependency>
                <groupId>org.wso2.carbon.identity.conditional.auth.functions</groupId>
                <artifactId>org.wso2.carbon.identity.conditional.auth.functions.choreo</artifactId>
                <version>${conditional.authentication.functions.version}</version>
            </dependency>
            <!-- Other Connectors packed with IS -->
            <dependency>
                <groupId>org.wso2.carbon.extension.identity.authenticator.outbound.emailotp</groupId>
                <artifactId>org.wso2.carbon.identity.authenticator.emailotp</artifactId>
                <version>${authenticator.emailotp.version}</version>
            </dependency>
            <dependency>
                <groupId>org.wso2.carbon.extension.identity.authenticator.outbound.smsotp</groupId>
                <artifactId>org.wso2.carbon.extension.identity.authenticator.smsotp.connector</artifactId>
                <version>${authenticator.smsotp.version}</version>
            </dependency>
            <dependency>
                <groupId>org.wso2.carbon.identity.local.auth.magiclink</groupId>
                <artifactId>org.wso2.carbon.identity.application.authenticator.magiclink</artifactId>
                <version>${authenticator.magiclink.version}</version>
            </dependency>
            <dependency>
                <groupId>org.wso2.carbon.identity.local.auth.magiclink</groupId>
                <artifactId>org.wso2.carbon.identity.local.auth.magiclink.server.feature</artifactId>
                <version>${authenticator.magiclink.version}</version>
            </dependency>
            <dependency>
                <groupId>org.wso2.carbon.identity.local.auth.emailotp</groupId>
                <artifactId>org.wso2.carbon.identity.local.auth.emailotp</artifactId>
                <version>${authenticator.local.auth.emailotp.version}</version>
            </dependency>
            <dependency>
                <groupId>org.wso2.carbon.identity.local.auth.smsotp</groupId>
                <artifactId>org.wso2.carbon.identity.local.auth.smsotp.feature</artifactId>
                <version>${authenticator.local.auth.smsotp.version}</version>
            </dependency>
            <dependency>
                <groupId>org.wso2.carbon.identity.local.auth.emailotp</groupId>
                <artifactId>org.wso2.carbon.identity.local.auth.emailotp.server.feature</artifactId>
                <version>${authenticator.local.auth.emailotp.version}</version>
            </dependency>
            <dependency>
                <groupId>org.wso2.carbon.identity.auth.otp.commons</groupId>
                <artifactId>org.wso2.carbon.identity.auth.otp.core</artifactId>
                <version>${authenticator.auth.otp.commons.version}</version>
            </dependency>
            <dependency>
                <groupId>org.wso2.carbon.identity.auth.otp.commons</groupId>
                <artifactId>org.wso2.carbon.identity.auth.otp.core.server.feature</artifactId>
                <version>${authenticator.auth.otp.commons.version}</version>
            </dependency>
            <dependency>
                <groupId>org.wso2.carbon.extension.identity.authenticator.outbound.twitter</groupId>
                <artifactId>org.wso2.carbon.extension.identity.authenticator.twitter.connector</artifactId>
                <version>${authenticator.twitter.version}</version>
            </dependency>
            <dependency>
                <groupId>org.wso2.carbon.extension.identity.authenticator.outbound.office365</groupId>
                <artifactId>org.wso2.carbon.extension.identity.authenticator.office365.connector</artifactId>
                <version>${authenticator.office365.version}</version>
            </dependency>
            <dependency>
                <groupId>org.wso2.carbon.extension.identity.authenticator.outbound.totp</groupId>
                <artifactId>org.wso2.carbon.extension.identity.authenticator.totp.connector</artifactId>
                <version>${authenticator.totp.version}</version>
            </dependency>
            <dependency>
                <groupId>org.wso2.carbon.extension.identity.authenticator.outbound.backupcode</groupId>
                <artifactId>org.wso2.carbon.extension.identity.authenticator.backupcode.connector</artifactId>
                <version>${authenticator.backupcode.version}</version>
            </dependency>
            <dependency>
                <groupId>org.wso2.carbon.extension.identity.authenticator.outbound.x509Certificate</groupId>
                <artifactId>org.wso2.carbon.extension.identity.authenticator.x509Certificate.connector</artifactId>
                <version>${authenticator.x509.version}</version>
            </dependency>

            <!--Hash providers-->
            <dependency>
                <groupId>org.wso2.carbon.identity.hash.provider.pbkdf2</groupId>
                <artifactId>org.wso2.carbon.identity.hash.provider.pbkdf2.server.feature</artifactId>
                <version>${hashprovider.pbkdf2.version}</version>
            </dependency>

            <!-- API server and API user common dependencies -->
            <dependency>
                <groupId>org.wso2.carbon.identity.server.api</groupId>
                <artifactId>org.wso2.carbon.identity.api.server.common</artifactId>
                <version>${identity.server.api.version}</version>
            </dependency>
            <dependency>
                <groupId>org.wso2.carbon.identity.user.api</groupId>
                <artifactId>org.wso2.carbon.identity.api.user.common</artifactId>
                <version>${identity.user.api.version}</version>
            </dependency>

            <!--
                Dependencies from this point is used in p2 profile gen, added here to get them updated along with
                versions plugin (version plugin only reads the dependencies in dependencyManagement,
                and dependencies section)
            -->
            <dependency>
                <groupId>org.wso2.carbon.healthcheck</groupId>
                <artifactId>org.wso2.carbon.healthcheck.server.feature</artifactId>
                <version>${carbon.healthcheck.version}</version>
            </dependency>
            <dependency>
                <groupId>org.wso2.carbon.identity.carbon.auth.saml2</groupId>
                <artifactId>org.wso2.carbon.identity.authenticator.saml2.sso.feature</artifactId>
                <version>${identity.carbon.auth.saml2.version}</version>
                <type>zip</type>
            </dependency>
            <dependency>
                <groupId>org.wso2.carbon.identity.local.auth.requestpath.basic</groupId>
                <artifactId>org.wso2.carbon.identity.application.authenticator.requestpath.basicauth.server.feature
                </artifactId>
                <version>${identity.outbound.auth.requestpath.basicauth.version}</version>
            </dependency>
            <dependency>
                <groupId>org.wso2.carbon.identity.carbon.auth.mutualssl</groupId>
                <artifactId>org.wso2.carbon.identity.authenticator.mutualssl.feature</artifactId>
                <version>${identity.carbon.auth.mutual.ssl.version}</version>
            </dependency>
            <dependency>
                <groupId>org.wso2.carbon.identity.userstore.remote</groupId>
                <artifactId>org.wso2.carbon.identity.user.store.remote.feature</artifactId>
                <version>${identity.userstore.remote.version}</version>
            </dependency>
            <dependency>
                <groupId>org.wso2.carbon.identity.carbon.auth.iwa</groupId>
                <artifactId>org.wso2.carbon.identity.authenticator.iwa.feature</artifactId>
                <version>${identity.carbon.auth.iwa.version}</version>
            </dependency>
            <dependency>
                <groupId>org.wso2.carbon.identity.local.auth.requestpath.oauth</groupId>
                <artifactId>org.wso2.carbon.identity.application.authenticator.requestpath.oauth.server.feature
                </artifactId>
                <version>${identity.outbound.auth.requestpath.oauth.version}</version>
            </dependency>
            <dependency>
                <groupId>org.wso2.carbon.identity.tool.validator.sso.saml2</groupId>
                <artifactId>org.wso2.carbon.identity.tools.saml.validator.feature</artifactId>
                <version>${identity.tool.samlsso.validator.version}</version>
            </dependency>
            <dependency>
                <groupId>org.wso2.carbon.identity.datapublisher.authentication</groupId>
                <artifactId>org.wso2.carbon.identity.data.publisher.application.authentication.server.feature
                </artifactId>
                <version>${identity.data.publisher.authentication.version}</version>
            </dependency>
            <dependency>
                <groupId>org.wso2.carbon.identity.data.publisher.oauth</groupId>
                <artifactId>org.wso2.carbon.identity.data.publisher.oauth.server.feature</artifactId>
                <version>${identity.data.publisher.oauth.version}</version>
            </dependency>
            <dependency>
                <groupId>org.wso2.carbon.identity.data.publisher.audit</groupId>
                <artifactId>org.wso2.carbon.identity.data.publisher.audit.user.operation.server.feature</artifactId>
                <version>${identity.data.publisher.audit.version}</version>
            </dependency>
            <dependency>
                <groupId>org.wso2.carbon.identity.auth.rest</groupId>
                <artifactId>org.wso2.carbon.identity.auth.server.feature</artifactId>
                <version>${identity.carbon.auth.rest.version}</version>
            </dependency>
            <dependency>
                <groupId>org.wso2.carbon.identity.auth.rest</groupId>
                <artifactId>org.wso2.carbon.identity.cors.server.feature</artifactId>
                <version>${identity.carbon.auth.rest.version}</version>
            </dependency>
            <dependency>
                <groupId>org.wso2.carbon.identity.event.handler.accountlock</groupId>
                <artifactId>org.wso2.carbon.identity.handler.event.account.lock.feature</artifactId>
                <version>${identity.event.handler.account.lock.version}</version>
            </dependency>
            <dependency>
                <groupId>org.wso2.carbon.identity.event.handler.notification</groupId>
                <artifactId>org.wso2.carbon.email.mgt.feature</artifactId>
                <version>${identity.event.handler.notification.version}</version>
            </dependency>
            <dependency>
                <groupId>org.wso2.identity.webhook.event.handlers</groupId>
                <artifactId>org.wso2.identity.webhook.wso2.event.handler</artifactId>
                <version>${org.wso2.identity.webhook.event.handlers.version}</version>
            </dependency>
            <dependency>
                <groupId>org.wso2.identity.webhook.event.handlers</groupId>
                <artifactId>org.wso2.identity.webhook.common.event.handler</artifactId>
                <version>${org.wso2.identity.webhook.event.handlers.version}</version>
            </dependency>
            <dependency>
                <groupId>org.wso2.identity.event.publishers</groupId>
                <artifactId>org.wso2.identity.event.http.publisher</artifactId>
                <version>${org.wso2.identity.event.publishers.version}</version>
            </dependency>
            <dependency>
                <groupId>org.wso2.carbon.identity.metadata.saml2</groupId>
                <artifactId>org.wso2.carbon.identity.idp.metadata.saml2.server.feature</artifactId>
                <version>${identity.metadata.saml.version}</version>
            </dependency>
            <dependency>
                <groupId>org.wso2.carbon.identity.saml.common</groupId>
                <artifactId>org.wso2.carbon.identity.saml.common.util.feature</artifactId>
                <version>${saml.common.util.version}</version>
            </dependency>
            <dependency>
                <groupId>org.wso2.identity.apps</groupId>
                <artifactId>org.wso2.identity.apps.common.server.feature</artifactId>
                <version>${identity.apps.core.version}</version>
            </dependency>
            <dependency>
                <groupId>org.wso2.identity.apps</groupId>
                <artifactId>org.wso2.identity.apps.console.server.feature</artifactId>
                <version>${identity.apps.console.version}</version>
            </dependency>
            <dependency>
                <groupId>org.wso2.identity.apps</groupId>
                <artifactId>org.wso2.identity.apps.myaccount.server.feature</artifactId>
                <version>${identity.apps.myaccount.version}</version>
            </dependency>
            <dependency>
                <groupId>org.wso2.identity.apps</groupId>
                <artifactId>org.wso2.identity.apps.authentication.portal.server.feature</artifactId>
                <version>${identity.apps.core.version}</version>
            </dependency>
            <dependency>
                <groupId>org.wso2.identity.apps</groupId>
                <artifactId>org.wso2.identity.apps.accounts.portal.server.feature</artifactId>
                <version>${identity.apps.core.version}</version>
            </dependency>
            <dependency>
                <groupId>org.wso2.identity.apps</groupId>
                <artifactId>org.wso2.identity.apps.recovery.portal.server.feature</artifactId>
                <version>${identity.apps.core.version}</version>
            </dependency>
            <dependency>
                <groupId>org.wso2.identity.apps</groupId>
                <artifactId>org.wso2.identity.apps.x509certificate.portal.server.feature</artifactId>
                <version>${identity.apps.core.version}</version>
            </dependency>
            <dependency>
                <groupId>org.wso2.carbon.identity.outbound.auth.oauth2</groupId>
                <artifactId>org.wso2.carbon.identity.outbound.auth.oauth2.server.feature</artifactId>
                <version>${identity.outbound.auth.oauth2.version}</version>
            </dependency>
            <dependency>
                <groupId>org.apache.felix</groupId>
                <artifactId>org.apache.felix.scr.ds-annotations</artifactId>
                <version>${ds-annotations.version}</version>
            </dependency>
            <dependency>
                <groupId>org.wso2.carbon.consent.mgt</groupId>
                <artifactId>org.wso2.carbon.consent.mgt.feature</artifactId>
                <version>${carbon.consent.mgt.version}</version>
            </dependency>
            <dependency>
                <groupId>org.wso2.carbon.identity.framework</groupId>
                <artifactId>org.wso2.carbon.identity.consent.mgt</artifactId>
                <version>${carbon.identity.framework.version}</version>
            </dependency>
            <dependency>
                <groupId>org.wso2.carbon.registry</groupId>
                <artifactId>org.wso2.carbon.registry.properties.stub</artifactId>
                <version>${carbon.registry.version}</version>
            </dependency>
            <dependency>
                <groupId>org.wso2.carbon.extension.identity.x509certificate</groupId>
                <artifactId>org.wso2.carbon.extension.identity.x509Certificate.validation.server.feature</artifactId>
                <version>${org.wso2.carbon.extension.identity.x509certificate.version}</version>
            </dependency>
            <dependency>
                <groupId>org.wso2.carbon.extension.identity.x509certificate</groupId>
                <artifactId>org.wso2.carbon.extension.identity.x509Certificate.valve</artifactId>
                <version>${org.wso2.carbon.extension.identity.x509certificate.version}</version>
            </dependency>
            <dependency>
                <groupId>org.wso2.carbon.identity.conditional.auth.functions</groupId>
                <artifactId>org.wso2.carbon.identity.conditional.auth.functions.server.feature</artifactId>
                <version>${conditional.authentication.functions.version}</version>
            </dependency>
            <dependency>
                <groupId>org.wso2.carbon.identity.framework</groupId>
                <artifactId>org.wso2.carbon.identity.template.mgt.server.feature</artifactId>
                <version>${carbon.identity.framework.version}</version>
            </dependency>
            <dependency>
                <groupId>org.wso2.carbon.identity.framework</groupId>
                <artifactId>org.wso2.carbon.identity.template.mgt.feature</artifactId>
                <version>${carbon.identity.framework.version}</version>
            </dependency>
            <dependency>
                <groupId>org.wso2.carbon.identity.framework</groupId>
                <artifactId>org.wso2.carbon.identity.cors.mgt.server.feature</artifactId>
                <version>${carbon.identity.framework.version}</version>
            </dependency>
            <dependency>
                <groupId>org.wso2.carbon.identity.framework</groupId>
                <artifactId>org.wso2.carbon.identity.user.functionality.mgt.feature</artifactId>
                <version>${carbon.identity.framework.version}</version>
            </dependency>
            <dependency>
                <groupId>org.wso2.carbon.identity.framework</groupId>
                <artifactId>org.wso2.carbon.identity.multi.attribute.login.mgt.server.feature</artifactId>
                <version>${carbon.identity.framework.version}</version>
            </dependency>
            <dependency>
                <groupId>org.wso2.carbon.identity.framework</groupId>
                <artifactId>org.wso2.carbon.identity.unique.claim.mgt.server.feature</artifactId>
                <version>${carbon.identity.framework.version}</version>
            </dependency>
            <dependency>
                <groupId>org.wso2.carbon.identity.framework</groupId>
                <artifactId>org.wso2.carbon.identity.api.resource.mgt.server.feature</artifactId>
                <version>${carbon.identity.framework.version}</version>
            </dependency>
            <dependency>
                <groupId>org.wso2.carbon.identity.governance</groupId>
                <artifactId>org.wso2.carbon.identity.multi.attribute.login.service.server.feature</artifactId>
                <version>${identity.governance.version}</version>
            </dependency>
            <dependency>
                <groupId>org.wso2.carbon.identity.framework</groupId>
                <artifactId>org.wso2.carbon.identity.central.log.mgt</artifactId>
                <version>${carbon.identity.framework.version}</version>
            </dependency>
            <dependency>
                <groupId>org.wso2.carbon.identity.branding.preference.management</groupId>
                <artifactId>org.wso2.carbon.identity.branding.preference.management.core</artifactId>
                <version>${identity.branding.preference.management.version}</version>
            </dependency>
            <dependency>
                <groupId>org.wso2.carbon.identity.framework</groupId>
                <artifactId>org.wso2.carbon.identity.input.validation.mgt</artifactId>
                <version>${carbon.identity.framework.version}</version>
            </dependency>
            <dependency>
                <groupId>org.wso2.carbon.identity.framework</groupId>
                <artifactId>org.wso2.carbon.identity.input.validation.mgt.server.feature</artifactId>
                <version>${carbon.identity.framework.version}</version>
            </dependency>
            <dependency>
                <groupId>org.wso2.carbon.identity.framework</groupId>
                <artifactId>org.wso2.carbon.identity.framework.async.operation.status.mgt.server.feature</artifactId>
                <version>${carbon.identity.framework.version}</version>
            </dependency>
            <dependency>
                <groupId>org.wso2.carbon.identity.framework</groupId>
                <artifactId>org.wso2.carbon.identity.client.attestation.mgt</artifactId>
                <version>${carbon.identity.framework.version}</version>
            </dependency>
            <dependency>
                <groupId>org.wso2.carbon.identity.framework</groupId>
                <artifactId>org.wso2.carbon.identity.client.attestation.mgt.server.feature</artifactId>
                <version>${carbon.identity.framework.version}</version>
            </dependency>
            <dependency>
                <groupId>org.wso2.carbon.identity.notification.push</groupId>
                <artifactId>org.wso2.carbon.identity.notification.push.provider</artifactId>
                <version>${identity.notification.push.version}</version>
            </dependency>
            <dependency>
                <groupId>org.wso2.carbon.identity.notification.push</groupId>
                <artifactId>org.wso2.carbon.identity.notification.push.common</artifactId>
                <version>${identity.notification.push.version}</version>
            </dependency>
            <dependency>
                <groupId>org.wso2.carbon.identity.notification.push</groupId>
                <artifactId>org.wso2.carbon.identity.notification.push.device.handler</artifactId>
                <version>${identity.notification.push.version}</version>
            </dependency>
            <dependency>
                <groupId>org.wso2.carbon.identity.notification.push</groupId>
                <artifactId>org.wso2.carbon.identity.notification.push.feature</artifactId>
                <version>${identity.notification.push.version}</version>
            </dependency>
            <dependency>
                <groupId>org.wso2.carbon.identity.local.auth.push</groupId>
                <artifactId>org.wso2.carbon.identity.local.auth.push.authenticator</artifactId>
                <version>${identity.local.auth.push.version}</version>
            </dependency>
            <dependency>
                <groupId>org.wso2.carbon.identity.local.auth.push</groupId>
                <artifactId>org.wso2.carbon.identity.local.auth.push.servlet</artifactId>
                <version>${identity.local.auth.push.version}</version>
            </dependency>
            <dependency>
                <groupId>org.wso2.carbon.identity.local.auth.push</groupId>
                <artifactId>org.wso2.carbon.identity.local.auth.push.feature</artifactId>
                <version>${identity.local.auth.push.version}</version>
            </dependency>
            <dependency>
                <groupId>org.wso2.carbon.identity.framework</groupId>
                <artifactId>org.wso2.carbon.identity.trusted.app.mgt</artifactId>
                <version>${carbon.identity.framework.version}</version>
            </dependency>
            <dependency>
                <groupId>org.wso2.carbon.identity.framework</groupId>
                <artifactId>org.wso2.carbon.identity.trusted.app.mgt.server.feature</artifactId>
                <version>${carbon.identity.framework.version}</version>
            </dependency>
            <dependency>
                <groupId>org.wso2.carbon.identity.framework</groupId>
                <artifactId>org.wso2.carbon.identity.consent.server.configs.mgt</artifactId>
                <version>${carbon.identity.framework.version}</version>
            </dependency>
            <dependency>
                <groupId>org.wso2.carbon.identity.framework</groupId>
                <artifactId>org.wso2.carbon.identity.consent.server.configs.mgt.server.feature</artifactId>
                <version>${carbon.identity.framework.version}</version>
            </dependency>
            <dependency>
                <groupId>org.wso2.carbon.identity.framework</groupId>
                <artifactId>org.wso2.carbon.identity.ai.service.mgt</artifactId>
                <version>${carbon.identity.framework.version}</version>
            </dependency>
            <dependency>
                <groupId>org.wso2.carbon.extension.identity.oauth.dpop</groupId>
                <artifactId>org.wso2.carbon.identity.oauth2.dpop</artifactId>
                <version>${identity.oauth.dpop.version}</version>
            </dependency>
            <dependency>
                <groupId>org.wso2.carbon.extension.identity.oauth.dpop</groupId>
                <artifactId>org.wso2.carbon.extension.identity.oauth.dpop.server.feature</artifactId>
                <version>${identity.oauth.dpop.version}</version>
            </dependency>
            <dependency>
                <groupId>org.wso2.carbon.identity.framework</groupId>
                <artifactId>org.wso2.carbon.identity.servlet.mgt</artifactId>
                <version>${carbon.identity.framework.version}</version>
            </dependency>
            <dependency>
                <groupId>org.wso2.carbon.identity.framework</groupId>
                <artifactId>org.wso2.carbon.identity.ai.service.mgt.server.feature</artifactId>
                <version>${carbon.identity.framework.version}</version>
            </dependency>
            <dependency>
                <groupId>org.wso2.carbon.identity.framework</groupId>
                <artifactId>org.wso2.carbon.identity.servlet.mgt.server.feature</artifactId>
                <version>${carbon.identity.framework.version}</version>
            </dependency>
            <dependency>
                <groupId>org.wso2.carbon.identity.framework</groupId>
                <artifactId>org.wso2.carbon.identity.system.config.mgt</artifactId>
                <version>${carbon.identity.framework.version}</version>
            </dependency>
            <dependency>
                <groupId>org.wso2.carbon.identity.framework</groupId>
                <artifactId>org.wso2.carbon.identity.system.config.mgt.server.feature</artifactId>
                <version>${carbon.identity.framework.version}</version>
            </dependency>
            <dependency>
                <groupId>org.wso2.carbon.identity.organization.management</groupId>
                <artifactId>org.wso2.carbon.identity.organization.management.server.feature</artifactId>
                <version>${identity.org.mgt.version}</version>
            </dependency>
            <dependency>
                <groupId>org.wso2.carbon.identity.organization.management.core</groupId>
                <artifactId>org.wso2.carbon.identity.organization.management.core.server.feature</artifactId>
                <version>${identity.org.mgt.core.version}</version>
            </dependency>
            <dependency>
                <groupId>org.wso2.carbon.identity.auth.organization.login</groupId>
                <artifactId>org.wso2.carbon.identity.auth.organization.login.server.feature</artifactId>
                <version>${identity.organization.login.version}</version>
            </dependency>
            <dependency>
                <groupId>org.wso2.carbon.extension.identity.oauth2.grantType.organizationswitch</groupId>
                <artifactId>org.wso2.carbon.identity.oauth2.grant.organizationswitch.server.feature</artifactId>
                <version>${identity.oauth2.grant.organizationswitch.version}</version>
            </dependency>
            <dependency>
                <groupId>org.wso2.carbon.identity.framework</groupId>
                <artifactId>org.wso2.carbon.identity.workflow.mgt.server.feature</artifactId>
                <version>${carbon.identity.framework.version}</version>
            </dependency>
            <dependency>
                <groupId>org.wso2.carbon.identity.workflow.user</groupId>
                <artifactId>org.wso2.carbon.user.mgt.workflow.server.feature</artifactId>
                <version>${identity.user.workflow.version}</version>
            </dependency>
            <dependency>
                <groupId>org.wso2.carbon.identity.workflow</groupId>
                <artifactId>org.wso2.carbon.identity.workflow.engine.server.feature</artifactId>
                <version>${identity.workflow.version}</version>
            </dependency>
            <dependency>
                <groupId>org.wso2.carbon.identity.outbound.provisioning.scim2</groupId>
                <artifactId>org.wso2.carbon.identity.provisioning.connector.scim2.server.feature</artifactId>
                <version>${provisioning.connector.scim2.version}</version>
            </dependency>
            <dependency>
                <groupId>org.wso2.carbon.extension.identity.verification</groupId>
                <artifactId>org.wso2.carbon.extension.identity.verification.mgt</artifactId>
                <version>${identity.verification.version}</version>
            </dependency>
            <dependency>
                <groupId>org.wso2.carbon.extension.identity.verification</groupId>
                <artifactId>org.wso2.carbon.extension.identity.verification.provider</artifactId>
                <version>${identity.verification.version}</version>
            </dependency>
            <dependency>
                <groupId>org.wso2.carbon.extension.identity.verification</groupId>
                <artifactId>org.wso2.carbon.extension.identity.verification.ui</artifactId>
                <version>${identity.verification.version}</version>
            </dependency>
            <dependency>
                <groupId>org.wso2.carbon.extension.identity.oauth.addons</groupId>
                <artifactId>org.wso2.carbon.identity.oauth2.token.handler.clientauth.jwt</artifactId>
                <version>${identity.oauth.addons.token.handler.clientauth.jwt.version}</version>
            </dependency>
            <dependency>
                <groupId>org.wso2.carbon.identity.framework</groupId>
                <artifactId>org.wso2.carbon.identity.authorization.framework</artifactId>
                <version>${carbon.identity.framework.version}</version>
            </dependency>
            <dependency>
                <groupId>org.wso2.carbon.identity.framework</groupId>
                <artifactId>org.wso2.carbon.identity.authorization.framework.server.feature</artifactId>
                <version>${carbon.identity.framework.version}</version>
            </dependency>
            <dependency>
                <groupId>org.wso2.carbon.identity.framework</groupId>
                <artifactId>org.wso2.carbon.identity.authorization.common</artifactId>
                <version>${carbon.identity.framework.version}</version>
            </dependency>
            <dependency>
                <groupId>org.wso2.carbon.identity.framework</groupId>
                <artifactId>org.wso2.carbon.identity.authorization.common.server.feature</artifactId>
                <version>${carbon.identity.framework.version}</version>
            </dependency>
            <dependency>
                <groupId>org.wso2.msf4j</groupId>
                <artifactId>msf4j-core</artifactId>
                <version>${msf4j.version}</version>
            </dependency>
            <dependency>
                <groupId>org.wso2.msf4j</groupId>
                <artifactId>msf4j-microservice</artifactId>
                <version>${msf4j.version}</version>
            </dependency>
            <dependency>
                <groupId>org.apache.velocity</groupId>
                <artifactId>velocity</artifactId>
                <version>${org.apache.velocity.version}</version>
            </dependency>
            <dependency>
                <groupId>io.rest-assured</groupId>
                <artifactId>rest-assured</artifactId>
                <version>${rest.assured.version}</version>
                <scope>test</scope>
            </dependency>
            <dependency>
                <groupId>io.rest-assured</groupId>
                <artifactId>json-path</artifactId>
                <version>${rest.assured.version}</version>
                <scope>test</scope>
            </dependency>
            <dependency>
                <groupId>io.rest-assured</groupId>
                <artifactId>xml-path</artifactId>
                <version>${rest.assured.version}</version>
                <scope>test</scope>
            </dependency>
            <dependency>
                <groupId>io.rest-assured</groupId>
                <artifactId>rest-assured-all</artifactId>
                <version>${rest.assured.version}</version>
                <scope>test</scope>
            </dependency>
            <dependency>
                <groupId>org.wiremock</groupId>
                <artifactId>wiremock</artifactId>
                <version>${wiremock.version}</version>
                <scope>test</scope>
            </dependency>
            <dependency>
                <groupId>org.yaml</groupId>
                <artifactId>snakeyaml</artifactId>
                <version>${snakeyaml.version}</version>
                <scope>test</scope>
            </dependency>
            <dependency>
                <groupId>io.swagger</groupId>
                <artifactId>swagger-annotations</artifactId>
                <version>${swagger-core-version}</version>
                <scope>test</scope>
            </dependency>
            <dependency>
                <groupId>com.atlassian.oai</groupId>
                <artifactId>swagger-request-validator-restassured</artifactId>
                <version>${swagger-request-validator.version}</version>
                <scope>test</scope>
            </dependency>
            <dependency>
                <groupId>org.xmlunit</groupId>
                <artifactId>xmlunit-core</artifactId>
                <version>${org.xmlunit.version}</version>
                <scope>test</scope>
            </dependency>
            <dependency>
                <groupId>org.wso2.identity.apps</groupId>
                <artifactId>identity-apps-cypress-tests</artifactId>
                <version>${identity.apps.tests.version}</version>
            </dependency>
            <dependency>
                <groupId>org.codehaus.jackson</groupId>
                <artifactId>jackson-core-asl</artifactId>
                <version>${jackson-core-asl.version}</version>
                <scope>compile</scope>
            </dependency>
            <dependency>
                <groupId>com.fasterxml.jackson.core</groupId>
                <artifactId>jackson-core</artifactId>
                <version>${com.fasterxml.jackson.version}</version>
            </dependency>
            <dependency>
                <groupId>com.fasterxml.jackson.core</groupId>
                <artifactId>jackson-annotations</artifactId>
                <version>${com.fasterxml.jackson.version}</version>
            </dependency>
            <dependency>
                <groupId>com.fasterxml.jackson.core</groupId>
                <artifactId>jackson-databind</artifactId>
                <version>${com.fasterxml.jackson.databind.version}</version>
            </dependency>
            <dependency>
                <groupId>org.apache.log4j.wso2</groupId>
                <artifactId>log4j</artifactId>
                <version>${org.apache.log4j.wso2.version}</version>
                <exclusions>
                    <exclusion>
                        <groupId>log4j</groupId>
                        <artifactId>log4j</artifactId>
                    </exclusion>
                </exclusions>
            </dependency>
            <!-- Pax Logging -->
            <dependency>
                <groupId>org.wso2.org.ops4j.pax.logging</groupId>
                <artifactId>pax-logging-api</artifactId>
                <version>${pax.logging.api.version}</version>
            </dependency>
            <dependency>
                <groupId>org.apache.logging.log4j</groupId>
                <artifactId>log4j-jul</artifactId>
                <version>${org.apache.logging.log4j.version}</version>
                <scope>test</scope>
            </dependency>
            <dependency>
                <groupId>org.apache.logging.log4j</groupId>
                <artifactId>log4j-core</artifactId>
                <version>${org.apache.logging.log4j.version}</version>
                <scope>test</scope>
            </dependency>
            <dependency>
                <groupId>commons-logging</groupId>
                <artifactId>commons-logging</artifactId>
                <version>1.2</version>
                <scope>test</scope>
            </dependency>
            <dependency>
                <groupId>commons-lang.wso2</groupId>
                <artifactId>commons-lang</artifactId>
                <version>${commons-lang.wso2.version}</version>
                <scope>test</scope>
            </dependency>
            <dependency>
                <groupId>org.wso2.is</groupId>
                <artifactId>org.wso2.carbon.identity.test.integration.service</artifactId>
                <version>${project.version}</version>
            </dependency>
            <dependency>
                <groupId>org.apache.directory.server</groupId>
                <artifactId>apacheds-core-constants</artifactId>
                <version>${apacheds.core.version}</version>
                <scope>test</scope>
            </dependency>
            <dependency>
                <groupId>org.apache.directory.server</groupId>
                <artifactId>apacheds-core</artifactId>
                <version>${apacheds.core.version}</version>
                <scope>test</scope>
            </dependency>
            <dependency>
                <groupId>org.apache.directory.server</groupId>
                <artifactId>apacheds-core-api</artifactId>
                <version>${apacheds.core.version}</version>
                <scope>test</scope>
            </dependency>
            <dependency>
                <groupId>org.apache.directory.server</groupId>
                <artifactId>apacheds-jdbm-partition</artifactId>
                <version>${apacheds.core.version}</version>
                <scope>test</scope>
            </dependency>
            <dependency>
                <groupId>org.apache.directory.server</groupId>
                <artifactId>apacheds-ldif-partition</artifactId>
                <version>${apacheds.core.version}</version>
                <scope>test</scope>
            </dependency>
            <dependency>
                <groupId>org.apache.directory.server</groupId>
                <artifactId>apacheds-protocol-ldap</artifactId>
                <version>${apacheds.core.version}</version>
                <scope>test</scope>
            </dependency>
            <dependency>
                <groupId>org.apache.directory.server</groupId>
                <artifactId>apacheds-protocol-shared</artifactId>
                <version>${apacheds.core.version}</version>
                <scope>test</scope>
            </dependency>
            <dependency>
                <groupId>org.apache.directory.server</groupId>
                <artifactId>apacheds-xdbm-partition</artifactId>
                <version>${apacheds.core.version}</version>
                <scope>test</scope>
            </dependency>
            <dependency>
                <groupId>org.apache.directory.api</groupId>
                <artifactId>api-all</artifactId>
                <version>${apacheds.api.version}</version>
                <scope>test</scope>
            </dependency>
            <dependency>
                <groupId>com.icegreen</groupId>
                <artifactId>greenmail</artifactId>
                <version>${greenmail.version}</version>
                <scope>test</scope>
            </dependency>
            <dependency>
                <groupId>com.sun.mail</groupId>
                <artifactId>jakarta.mail</artifactId>
                <version>${jakarta.mail.version}</version>
                <scope>test</scope>
            </dependency>
            <dependency>
                <groupId>org.jsoup</groupId>
                <artifactId>jsoup</artifactId>
                <version>${jsoup.version}</version>
                <scope>test</scope>
            </dependency>

            <dependency>
                <groupId>org.wso2.carbon.identity.governance</groupId>
                <artifactId>org.wso2.carbon.identity.user.onboard.core.service</artifactId>
                <version>${identity.governance.version}</version>
            </dependency>
            <dependency>
                <groupId>org.wso2.carbon.extension.identity.authenticator.utils</groupId>
                <artifactId>org.wso2.carbon.extension.identity.helper</artifactId>
                <version>${identity.extension.utils}</version>
            </dependency>
            <dependency>
                <groupId>com.nimbusds</groupId>
                <artifactId>nimbus-jose-jwt</artifactId>
                <version>${nimbus-jose-jwt.version}</version>
            </dependency>
            <dependency>
                <groupId>org.wso2.carbon.identity.outbound.auth.adapter</groupId>
                <artifactId>identity-outbound-auth-adapter</artifactId>
                <version>${identity.outbound.auth.adapter.version}</version>
            </dependency>

            <!-- Integration UI Templates -->
            <dependency>
                <groupId>org.wso2.carbon.identity.integration.ui.templates</groupId>
                <artifactId>org.wso2.carbon.identity.integration.ui.templates.applications.custom-application</artifactId>
                <version>${identity.integration.ui.templates.version}</version>
                <type>zip</type>
            </dependency>
            <dependency>
                <groupId>org.wso2.carbon.identity.integration.ui.templates</groupId>
                <artifactId>org.wso2.carbon.identity.integration.ui.templates.applications.custom-protocol-application</artifactId>
                <version>${identity.integration.ui.templates.version}</version>
                <type>zip</type>
            </dependency>
            <dependency>
                <groupId>org.wso2.carbon.identity.integration.ui.templates</groupId>
                <artifactId>org.wso2.carbon.identity.integration.ui.templates.applications.m2m-application</artifactId>
                <version>${identity.integration.ui.templates.version}</version>
                <type>zip</type>
            </dependency>
            <dependency>
                <groupId>org.wso2.carbon.identity.integration.ui.templates</groupId>
                <artifactId>org.wso2.carbon.identity.integration.ui.templates.applications.mcp-client-application</artifactId>
                <version>${identity.integration.ui.templates.version}</version>
                <type>zip</type>
            </dependency>
            <dependency>
                <groupId>org.wso2.carbon.identity.integration.ui.templates</groupId>
                <artifactId>org.wso2.carbon.identity.integration.ui.templates.applications.mobile-application</artifactId>
                <version>${identity.integration.ui.templates.version}</version>
                <type>zip</type>
            </dependency>
            <dependency>
                <groupId>org.wso2.carbon.identity.integration.ui.templates</groupId>
                <artifactId>org.wso2.carbon.identity.integration.ui.templates.applications.single-page-application</artifactId>
                <version>${identity.integration.ui.templates.version}</version>
                <type>zip</type>
            </dependency>
            <dependency>
                <groupId>org.wso2.carbon.identity.integration.ui.templates</groupId>
                <artifactId>org.wso2.carbon.identity.integration.ui.templates.applications.traditional-web-application</artifactId>
                <version>${identity.integration.ui.templates.version}</version>
                <type>zip</type>
            </dependency>
            <dependency>
                <groupId>org.wso2.carbon.identity.integration.ui.templates</groupId>
                <artifactId>org.wso2.carbon.identity.integration.ui.templates.applications.salesforce</artifactId>
                <version>${identity.integration.ui.templates.version}</version>
                <type>zip</type>
            </dependency>
            <dependency>
                <groupId>org.wso2.carbon.identity.integration.ui.templates</groupId>
                <artifactId>org.wso2.carbon.identity.integration.ui.templates.applications.google</artifactId>
                <version>${identity.integration.ui.templates.version}</version>
                <type>zip</type>
            </dependency>
            <dependency>
                <groupId>org.wso2.carbon.identity.integration.ui.templates</groupId>
                <artifactId>org.wso2.carbon.identity.integration.ui.templates.applications.microsoft-365</artifactId>
                <version>${identity.integration.ui.templates.version}</version>
                <type>zip</type>
            </dependency>
            <dependency>
                <groupId>org.wso2.carbon.identity.integration.ui.templates</groupId>
                <artifactId>org.wso2.carbon.identity.integration.ui.templates.applications.zoom</artifactId>
                <version>${identity.integration.ui.templates.version}</version>
                <type>zip</type>
            </dependency>
            <dependency>
                <groupId>org.wso2.carbon.identity.integration.ui.templates</groupId>
                <artifactId>org.wso2.carbon.identity.integration.ui.templates.applications.slack</artifactId>
                <version>${identity.integration.ui.templates.version}</version>
                <type>zip</type>
            </dependency>
            <dependency>
                <groupId>org.wso2.carbon.identity.integration.ui.templates</groupId>
                <artifactId>org.wso2.carbon.identity.integration.ui.templates.notification.providers.firebase</artifactId>
                <version>${identity.integration.ui.templates.version}</version>
                <type>zip</type>
            </dependency>
            <dependency>
                <groupId>org.wso2.carbon.identity.integration.ui.templates</groupId>
                <artifactId>org.wso2.carbon.identity.integration.ui.templates.applications.react-application</artifactId>
                <version>${identity.integration.ui.templates.version}</version>
                <type>zip</type>
            </dependency>
            <dependency>
                <groupId>org.wso2.carbon.identity.integration.ui.templates</groupId>
                <artifactId>org.wso2.carbon.identity.integration.ui.templates.applications.nextjs-application</artifactId>
                <version>${identity.integration.ui.templates.version}</version>
                <type>zip</type>
            </dependency>
            <dependency>
                <groupId>org.wso2.carbon.identity.agent</groupId>
                <artifactId>org.wso2.carbon.identity.agent.manager</artifactId>
                <version>${carbon.identity.agent.version}</version>
            </dependency>
            <dependency>
                <groupId>org.wso2.carbon.identity.agent</groupId>
                <artifactId>org.wso2.carbon.identity.agent.manager.server.feature</artifactId>
                <version>${carbon.identity.agent.version}</version>
                <type>zip</type>
            </dependency>
        </dependencies>
    </dependencyManagement>

    <profiles>
        <profile>
            <id>Sign-Artifacts</id>
            <activation>
                <property>
                    <name>sign</name>
                </property>
            </activation>
            <build>
                <plugins>
                    <plugin>
                        <groupId>org.apache.maven.plugins</groupId>
                        <artifactId>maven-gpg-plugin</artifactId>
                        <version>1.0-alpha-3</version>
                        <executions>
                            <execution>
                                <id>sign-artifacts</id>
                                <phase>verify</phase>
                                <goals>
                                    <goal>sign</goal>
                                </goals>
                            </execution>
                        </executions>
                    </plugin>
                </plugins>
            </build>
        </profile>
        <profile>
            <id>wso2-release</id>
            <build>
                <plugins>
                    <plugin>
                        <groupId>org.apache.maven.plugins</groupId>
                        <artifactId>maven-javadoc-plugin</artifactId>
                        <version>2.10.1</version>
                        <executions>
                            <execution>
                                <id>attach-javadocs</id>
                                <goals>
                                    <goal>jar</goal>
                                </goals>
                                <configuration> <!-- add this to disable checking -->
                                    <additionalparam>-Xdoclint:none</additionalparam>
                                    <source>8</source>
                                </configuration>
                            </execution>
                        </executions>
                    </plugin>
                </plugins>
            </build>
        </profile>

    </profiles>

    <properties>

        <!--Carbon Identity Framework Version-->

        <carbon.identity.framework.version>7.8.447</carbon.identity.framework.version>

        <carbon.identity.framework.version.range>[5.14.67, 8.0.0)</carbon.identity.framework.version.range>

        <identity.notification.push.version>1.0.6</identity.notification.push.version>
        <identity.notification.push.version.range>[1.0.0,2.0.0)</identity.notification.push.version.range>

        <identity.local.auth.push.version>1.0.10</identity.local.auth.push.version>
        <identity.local.auth.push.version.range>[1.0.0,2.0.0)</identity.local.auth.push.version.range>

        <!--SAML Common Utils Version-->
        <saml.common.util.version>1.4.2</saml.common.util.version>
        <saml.common.util.version.range>[1.0.0,2.0.0)</saml.common.util.version.range>

        <!--Carbon Consent Version-->
        <carbon.consent.mgt.version>2.6.9</carbon.consent.mgt.version>

        <!--Identity Governance Version-->
        <identity.governance.version>1.11.123</identity.governance.version>

        <!--Identity Carbon Versions-->
        <identity.carbon.auth.saml2.version>5.9.14</identity.carbon.auth.saml2.version>
        <identity.carbon.auth.mutual.ssl.version>5.5.0</identity.carbon.auth.mutual.ssl.version>
        <identity.carbon.auth.iwa.version>5.5.2</identity.carbon.auth.iwa.version>
        <identity.carbon.auth.rest.version>1.9.37</identity.carbon.auth.rest.version>


        <!-- Identity Inbound Versions   -->
        <identity.inbound.auth.oauth.version>7.0.344</identity.inbound.auth.oauth.version>
        <identity.inbound.auth.saml.version>5.11.60</identity.inbound.auth.saml.version>
        <identity.inbound.auth.openid.version>5.10.2</identity.inbound.auth.openid.version>
        <identity.inbound.auth.sts.version>5.12.12</identity.inbound.auth.sts.version>
<<<<<<< HEAD
        <identity.inbound.provisioning.scim.version>5.7.10</identity.inbound.provisioning.scim.version>
=======
        <identity.inbound.provisioning.scim.version>5.7.11</identity.inbound.provisioning.scim.version>
>>>>>>> 943efa1f
        <identity.inbound.provisioning.scim2.version>3.4.200</identity.inbound.provisioning.scim2.version>

        <!-- Identity User Versions -->
        <identity.user.account.association.version>5.5.12</identity.user.account.association.version>
        <identity.user.ws.version>5.8.10</identity.user.ws.version>

        <!-- Identity Userstore Versions -->
        <identity.userstore.remote.version>5.2.5</identity.userstore.remote.version>

        <!-- Identity Data Publisher Versions -->
        <identity.data.publisher.authentication.version>5.7.7</identity.data.publisher.authentication.version>
        <identity.data.publisher.oauth.version>1.7.4</identity.data.publisher.oauth.version>
        <identity.data.publisher.audit.version>1.4.8</identity.data.publisher.audit.version>

        <!-- Identity Event Handler Versions -->
        <identity.event.handler.account.lock.version>1.9.19</identity.event.handler.account.lock.version>
        <identity.event.handler.notification.version>1.9.69</identity.event.handler.notification.version>

        <org.wso2.identity.webhook.event.handlers.version>1.0.391</org.wso2.identity.webhook.event.handlers.version>
        <org.wso2.identity.event.publishers.version>1.0.32</org.wso2.identity.event.publishers.version>

        <!--<identity.agent.entitlement.proxy.version>5.1.1</identity.agent.entitlement.proxy.version>-->
        <!--<identity.carbon.auth.signedjwt.version>5.1.1</identity.carbon.auth.signedjwt.version>-->
        <!--<identity.userstore.cassandra.version>5.1.1</identity.userstore.cassandra.version>-->
        <!--<identity.agent-entitlement-filter.version>5.1.1</identity.agent-entitlement-filter.version>-->

        <!-- Authenticator Versions -->
        <identity.outbound.auth.oidc.version>5.12.36</identity.outbound.auth.oidc.version>
        <identity.outbound.auth.oauth2.version>1.0.12</identity.outbound.auth.oauth2.version>
        <identity.outbound.auth.passive.sts.version>5.5.3</identity.outbound.auth.passive.sts.version>
        <identity.outbound.auth.samlsso.version>5.9.10</identity.outbound.auth.samlsso.version>
        <identity.outbound.auth.requestpath.basicauth.version>5.5.7</identity.outbound.auth.requestpath.basicauth.version>
        <identity.outbound.auth.requestpath.oauth.version>5.5.8</identity.outbound.auth.requestpath.oauth.version>

        <!-- Social Authenticator Versions -->
        <social.authenticator.facebook.version>5.2.21</social.authenticator.facebook.version>
        <social.authenticator.google.version>5.2.21</social.authenticator.google.version>
        <social.authenticator.windowslive.version>5.2.5</social.authenticator.windowslive.version>
        <social.authenticator.apple.version>1.0.9</social.authenticator.apple.version>
        <social.authenticator.github.version>1.1.17</social.authenticator.github.version>

        <!-- Provisioning connector Versions -->
        <provisioning.connector.google.version>5.2.8</provisioning.connector.google.version>
        <provisioning.connector.salesforce.version>5.2.10</provisioning.connector.salesforce.version>
        <provisioning.connector.scim.version>5.3.5</provisioning.connector.scim.version>
        <provisioning.connector.scim2.version>2.0.11</provisioning.connector.scim2.version>

        <!-- Local Authenticator Versions -->
        <identity.local.auth.basicauth.version>6.8.44</identity.local.auth.basicauth.version>
        <identity.local.auth.fido.version>5.4.26</identity.local.auth.fido.version>
        <identity.local.auth.iwa.version>5.4.8</identity.local.auth.iwa.version>

        <!-- Custom Authenticator extension adapter -->
        <identity.outbound.auth.adapter.version>1.0.23</identity.outbound.auth.adapter.version>

        <!-- Local Authentication API Connector Version -->
        <identity.local.auth.api.version>3.0.8</identity.local.auth.api.version>

        <!-- OAuth2 Grant Type extensions -->
        <identity.oauth2.jwt.bearer.grant.version>2.3.7</identity.oauth2.jwt.bearer.grant.version>
        <identity.oauth2.token.exchange.grant.version>1.1.18</identity.oauth2.token.exchange.grant.version>

        <identity.oauth.dpop.version>2.0.6</identity.oauth.dpop.version>

        <!--SAML Metadata-->
        <identity.metadata.saml.version>1.8.5</identity.metadata.saml.version>

        <!-- Identity Workflow -->
        <identity.workflow.version>1.0.16</identity.workflow.version>
        <identity.user.workflow.version>5.6.19</identity.user.workflow.version>

        <!-- Connector Versions -->
        <authenticator.totp.version>3.3.40</authenticator.totp.version>
        <authenticator.backupcode.version>0.0.20</authenticator.backupcode.version>
        <authenticator.office365.version>2.1.8</authenticator.office365.version>
        <authenticator.smsotp.version>3.3.39</authenticator.smsotp.version>
        <authenticator.magiclink.version>1.1.34</authenticator.magiclink.version>
        <authenticator.emailotp.version>4.1.33</authenticator.emailotp.version>
        <authenticator.local.auth.emailotp.version>1.0.47</authenticator.local.auth.emailotp.version>
        <authenticator.local.auth.smsotp.version>1.0.33</authenticator.local.auth.smsotp.version>
        <authenticator.twitter.version>1.1.2</authenticator.twitter.version>
        <authenticator.x509.version>3.1.33</authenticator.x509.version>
        <identity.extension.utils>1.0.22</identity.extension.utils>
        <authenticator.auth.otp.commons.version>1.0.16</authenticator.auth.otp.commons.version>

        <identity.org.mgt.version>2.0.27</identity.org.mgt.version>
        <identity.org.mgt.core.version>1.1.52</identity.org.mgt.core.version>
        <identity.organization.login.version>1.1.52</identity.organization.login.version>
        <identity.oauth2.grant.organizationswitch.version>1.1.30</identity.oauth2.grant.organizationswitch.version>

        <!-- Hash Provider Versions-->
        <hashprovider.pbkdf2.version>0.1.7</hashprovider.pbkdf2.version>

        <!-- Identity Branding Preference Management Versions -->
        <identity.branding.preference.management.version>1.1.32</identity.branding.preference.management.version>

        <!-- Identity REST API feature -->
        <identity.api.dispatcher.version>2.0.17</identity.api.dispatcher.version>
        <identity.server.api.version>1.3.182</identity.server.api.version>
        <identity.user.api.version>1.3.69</identity.user.api.version>

        <identity.agent.sso.version>5.5.9</identity.agent.sso.version>
        <identity.tool.samlsso.validator.version>5.5.11</identity.tool.samlsso.validator.version>
        <identity.oauth.addons.version>2.5.24</identity.oauth.addons.version>
	<identity.oauth.addons.token.handler.clientauth.jwt.version>2.5.32</identity.oauth.addons.token.handler.clientauth.jwt.version>
	<identity.oauth.addons.token.handler.clientauth.mutualtls.version>2.5.30</identity.oauth.addons.token.handler.clientauth.mutualtls.version>
        <org.wso2.carbon.extension.identity.x509certificate.version>1.1.27</org.wso2.carbon.extension.identity.x509certificate.version>
        <conditional.authentication.functions.version>1.2.81</conditional.authentication.functions.version>

        <!-- Identity Portal Versions -->
        <identity.apps.console.version>2.78.9</identity.apps.console.version>
        <identity.apps.myaccount.version>2.23.6</identity.apps.myaccount.version>
        <identity.apps.core.version>3.1.15</identity.apps.core.version>
        <identity.apps.tests.version>1.6.383</identity.apps.tests.version>

        <!-- Charon -->
        <charon.version>3.4.1</charon.version>

        <!-- Carbon Kernel -->
        <carbon.kernel.version>4.10.83</carbon.kernel.version>

        <!-- Identity Verification -->
        <identity.verification.version>1.0.16</identity.verification.version>

        <!-- Carbon Repo Versions -->
        <carbon.deployment.version>4.13.3</carbon.deployment.version>
        <carbon.commons.version>4.10.23</carbon.commons.version>
        <carbon.registry.version>4.8.46</carbon.registry.version>
        <carbon.multitenancy.version>4.11.42</carbon.multitenancy.version>
        <carbon.metrics.version>1.3.12</carbon.metrics.version>
        <carbon.analytics-common.version>5.2.64</carbon.analytics-common.version>
        <carbon.dashboards.version>2.0.27</carbon.dashboards.version>
        <carbon.healthcheck.version>1.3.3</carbon.healthcheck.version>

        <!-- agent-identity -->
        <carbon.identity.agent.version>1.0.9</carbon.identity.agent.version>

        <!-- Common tool Versions -->
        <cipher-tool.version>1.1.28</cipher-tool.version>
        <securevault.wso2.version>1.1.12</securevault.wso2.version>

        <!-- Feature dependency Versions -->
        <stratos.version.221>2.2.1</stratos.version.221>
        <ehcache.version>1.5.0.wso2v3</ehcache.version>
        <bcel.wso2.version>6.7.0.wso2v1</bcel.wso2.version>
        <asm-all.version>5.2</asm-all.version>
        <cglib.wso2.version>2.2.wso2v1</cglib.wso2.version>
        <jibx.wso2.version>1.2.1.wso2v1</jibx.wso2.version>
        <axis2.jibx.wso2.version>1.6.1.wso2v11</axis2.jibx.wso2.version>
        <axis2.jaxb.wso2.version>${axis2.wso2.version}</axis2.jaxb.wso2.version>
        <axis2-transports.version>2.0.0-wso2v42</axis2-transports.version>
        <h2database.wso2.version>2.2.224.wso2v2</h2database.wso2.version>
        <slf4j.version>1.7.28</slf4j.version>

        <!-- UI styles dependency versions -->
        <equinox.http.servlet.version>2.2.2</equinox.http.servlet.version>
        <equinox.http.helper.version>1.0.0</equinox.http.helper.version>
        <equinox.jsp.jasper.version>1.0.1.R33x_v20070816</equinox.jsp.jasper.version>
        <javax.servlet.jsp.version>2.0.0.v200706191603</javax.servlet.jsp.version>

        <!-- Distribution dependencies ends here -->

        <!-- Build dependency Versions -->
        <wso2.json.merge.plugin.version>5.2.5</wso2.json.merge.plugin.version>
        <carbon.p2.plugin.version>5.1.2</carbon.p2.plugin.version>
        <ds-annotations.version>1.2.10</ds-annotations.version>
        <maven.war.plugin.version>3.2.0</maven.war.plugin.version>
        <maven.checkstyle.plugin.version>3.1.1</maven.checkstyle.plugin.version>

        <!-- Sample dependency Versions -->
        <samples.is.version>4.3.13</samples.is.version>
        <sevlet.api.version>2.5</sevlet.api.version>
        <jsp.api.version>2.0</jsp.api.version>
        <neethi.wso2.version>2.0.4.wso2v5</neethi.wso2.version>
        <axiom.impl.version>1.2.12</axiom.impl.version>
        <axiom.version>1.2.11-wso2v6</axiom.version>
        <gdata.core.wso2.version>1.47.0.wso2v1</gdata.core.wso2.version>
        <json.simple.version>1.1.1</json.simple.version>
        <openid4java.consumer.version>1.0.0</openid4java.consumer.version>
        <opensaml.version>2.6.6</opensaml.version>
        <opensaml2.wso2.version>2.6.6.wso2v3</opensaml2.wso2.version>
        <opensaml3.version>3.3.1</opensaml3.version>
        <shibboleth.version>7.3.0</shibboleth.version>
        <joda.wso2.version>2.9.4.wso2v1</joda.wso2.version>
        <wss4j.wso2.version>1.6.0-wso2v7</wss4j.wso2.version>
        <openws.version>1.5.4</openws.version>
        <xalan.version>2.7.2</xalan.version>
        <xalan.wso2.version>2.7.0.wso2v1</xalan.wso2.version>
        <rampart.wso2.version>1.6.1-wso2v43</rampart.wso2.version>
        <orbit.version.commons.httpclient>4.5.13.wso2v1</orbit.version.commons.httpclient>
        <httpcore.wso2.version>4.4.15.wso2v1</httpcore.wso2.version>
        <httpclient.version>4.5.13</httpclient.version>
        <commons.httpclient.version>3.1</commons.httpclient.version>
        <jstl.version>1.1.2</jstl.version>
        <taglibs.version>1.1.2</taglibs.version>
        <google.collect.wso2.version>1.0.0.wso2v2</google.collect.wso2.version>
        <google.code.gson.version>2.9.0</google.code.gson.version>
        <oauth2.client.version>1.0.0</oauth2.client.version>
        <axiom.wso2.version>1.2.11-wso2v16</axiom.wso2.version>
        <commons.lang.version>2.6</commons.lang.version>
        <charon.orbit.version>2.1.8</charon.orbit.version>
        <commons-collections.version>3.2.2</commons-collections.version>
        <axis2.client.version>${axis2.wso2.version}</axis2.client.version>
        <axis2.wso2.version>1.6.1-wso2v42</axis2.wso2.version>
        <nimbusds.version>7.3.0.wso2v1</nimbusds.version>
        <commons-codec.version>1.14.0.wso2v1</commons-codec.version>
        <eclipse.microprofile.version>1.2</eclipse.microprofile.version>
        <xmltooling.version>1.3.1</xmltooling.version>
        <xercesImpl.version>2.12.2</xercesImpl.version>
        <commons.codec.version>1.8</commons.codec.version>
        <XmlSchema.version>1.4.7-wso2v5</XmlSchema.version>
        <wsdl4j.version>1.6.2.wso2v2</wsdl4j.version>
        <commons.pool.wso2.version>1.5.6.wso2v1</commons.pool.wso2.version>
        <liberty.maven.plugin.version>2.2</liberty.maven.plugin.version>
        <pax.logging.api.version>2.1.0-wso2v4</pax.logging.api.version>
        <org.wso2.orbit.org.apache.velocity.version>1.7.0.wso2v1</org.wso2.orbit.org.apache.velocity.version>

        <osgi.framework.imp.pkg.version.range>[1.7.0, 2.0.0)</osgi.framework.imp.pkg.version.range>
        <osgi.service.component.imp.pkg.version.range>[1.2.0, 2.0.0)</osgi.service.component.imp.pkg.version.range>
        <commons.logging.version.range>[1.2.0,2.0.0)</commons.logging.version.range>
        <commons-lang.wso2.version>2.6.0.wso2v1</commons-lang.wso2.version>

        <!--  Test dependencies -->
        <carbon.automation.version>4.4.13</carbon.automation.version>
        <carbon.automationutils.version>4.5.4</carbon.automationutils.version>
        <selenium.version>2.40.0</selenium.version>
        <testng.version>6.1.1</testng.version>
        <junit.version>4.13.1</junit.version>
        <org.apache.tomcat.wso2.version>7.0.52.wso2v5</org.apache.tomcat.wso2.version>
        <msf4j.version>2.6.2</msf4j.version>
        <jacoco.agent.version>0.8.4</jacoco.agent.version>
        <xml.apis.version>1.4.01</xml.apis.version>
        <emma.version>2.1.5320</emma.version>
        <apache.wink.version>1.1.3-incubating</apache.wink.version>
        <apache.ws.security.version>1.6.19</apache.ws.security.version>
        <apache.openejb.version>4.5.2</apache.openejb.version>
        <nimbus.oidc.sdk.version>6.13</nimbus.oidc.sdk.version>
        <apacheds.core.version>2.0.0.AM26</apacheds.core.version>
        <apacheds.api.version>2.0.0.AM4</apacheds.api.version>
        <wiremock.version>3.9.1</wiremock.version>
        <snakeyaml.version>2.2</snakeyaml.version>
        <!--Rest API test -->
        <rest.assured.version>5.0.0</rest.assured.version>
        <swagger-core-version>1.5.22</swagger-core-version>
        <swagger-request-validator.version>2.6.0</swagger-request-validator.version>
        <!--UI Cypress test -->
        <com.fasterxml.jackson.version>2.16.1</com.fasterxml.jackson.version>
        <com.fasterxml.jackson.databind.version>2.16.1</com.fasterxml.jackson.databind.version>
        <jackson-core-asl.version>1.9.13</jackson-core-asl.version>
        <!--ws-trust-client-->
        <org.apache.velocity.version>1.7</org.apache.velocity.version>
        <org.xmlunit.version>2.6.3</org.xmlunit.version>
        <org.apache.logging.log4j.version>2.17.1</org.apache.logging.log4j.version>
        <org.apache.log4j.wso2.version>1.2.17.wso2v1</org.apache.log4j.wso2.version>

        <project.scm.id>my-scm-server</project.scm.id>

        <!-- Integration UI Templates Version -->
        <identity.integration.ui.templates.version>1.0.24</identity.integration.ui.templates.version>

        <greenmail.version>2.0.1</greenmail.version>
        <jakarta.mail.version>2.0.1</jakarta.mail.version>
        <jsoup.version>1.15.3</jsoup.version>
        <nimbus-jose-jwt.version>9.41.2</nimbus-jose-jwt.version>
    </properties>

    <repositories>
        <!-- Before adding ANYTHING in here, please start a discussion on the dev list.
	Ideally the Axis2 build should only use Maven central (which is available
	by default) and nothing else. We had troubles with other repositories in
	the past. Therefore configuring additional repositories here should be
	considered very carefully. -->
        <repository>
            <id>wso2-nexus</id>
            <name>WSO2 internal Repository</name>
            <url>https://maven.wso2.org/nexus/content/groups/wso2-public/</url>
            <releases>
                <enabled>true</enabled>
                <updatePolicy>daily</updatePolicy>
                <checksumPolicy>ignore</checksumPolicy>
            </releases>
        </repository>

        <repository>
            <id>wso2.releases</id>
            <name>WSO2 internal Repository</name>
            <url>https://maven.wso2.org/nexus/content/repositories/releases/</url>
            <releases>
                <enabled>true</enabled>
                <updatePolicy>daily</updatePolicy>
                <checksumPolicy>ignore</checksumPolicy>
            </releases>
        </repository>

        <repository>
            <id>wso2.snapshots</id>
            <name>WSO2 Snapshot Repository</name>
            <url>https://maven.wso2.org/nexus/content/repositories/snapshots/</url>
            <snapshots>
                <enabled>true</enabled>
                <updatePolicy>daily</updatePolicy>
            </snapshots>
            <releases>
                <enabled>false</enabled>
            </releases>
        </repository>
    </repositories>

    <scm>
        <url>https://github.com/wso2/product-is.git</url>
        <developerConnection>scm:git:https://github.com/wso2/product-is.git</developerConnection>
        <connection>scm:git:https://github.com/wso2/product-is.git</connection>
        <tag>HEAD</tag>
    </scm>


</project><|MERGE_RESOLUTION|>--- conflicted
+++ resolved
@@ -2576,11 +2576,7 @@
         <identity.inbound.auth.saml.version>5.11.60</identity.inbound.auth.saml.version>
         <identity.inbound.auth.openid.version>5.10.2</identity.inbound.auth.openid.version>
         <identity.inbound.auth.sts.version>5.12.12</identity.inbound.auth.sts.version>
-<<<<<<< HEAD
-        <identity.inbound.provisioning.scim.version>5.7.10</identity.inbound.provisioning.scim.version>
-=======
         <identity.inbound.provisioning.scim.version>5.7.11</identity.inbound.provisioning.scim.version>
->>>>>>> 943efa1f
         <identity.inbound.provisioning.scim2.version>3.4.200</identity.inbound.provisioning.scim2.version>
 
         <!-- Identity User Versions -->
