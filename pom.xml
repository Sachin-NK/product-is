<?xml version="1.0" encoding="utf-8"?>
<!--
  ~ Copyright (c) 2014, WSO2 LLC. (http://www.wso2.org) All Rights Reserved.
  ~
  ~ Licensed under the Apache License, Version 2.0 (the "License");
  ~ you may not use this file except in compliance with the License.
  ~ You may obtain a copy of the License at
  ~
  ~      http://www.apache.org/licenses/LICENSE-2.0
  ~
  ~ Unless required by applicable law or agreed to in writing, software
  ~ distributed under the License is distributed on an "AS IS" BASIS,
  ~ WITHOUT WARRANTIES OR CONDITIONS OF ANY KIND, either express or implied.
  ~ See the License for the specific language governing permissions and
  ~ limitations under the License.
  -->
<project xmlns="http://maven.apache.org/POM/4.0.0" xmlns:xsi="http://www.w3.org/2001/XMLSchema-instance" xsi:schemaLocation="http://maven.apache.org/POM/4.0.0 http://maven.apache.org/maven-v4_0_0.xsd">

    <parent>
        <groupId>org.wso2</groupId>
        <artifactId>wso2</artifactId>
        <version>1.2</version>
    </parent>


    <modelVersion>4.0.0</modelVersion>
    <groupId>org.wso2.is</groupId>
    <artifactId>identity-server-parent</artifactId>
    <packaging>pom</packaging>
    <description>WSO2 Identity Server</description>
    <version>7.0.0-m4-SNAPSHOT</version>
    <name>WSO2 Identity Server</name>
    <url>http://wso2.org/projects/identity</url>

    <modules>
        <module>modules/features</module>
        <module>modules/p2-profile-gen</module>
        <module>modules/callhome</module>
        <module>modules/connectors</module>
        <module>modules/api-resources</module>
        <module>modules/authenticators</module>
        <module>modules/social-authenticators</module>
        <module>modules/provisioning-connectors</module>
        <module>modules/local-authenticators</module>
        <module>modules/oauth2-grant-types</module>
        <module>modules/distribution</module>
        <module>modules/styles</module>
        <module>modules/tests-utils</module>
        <module>modules/integration</module>
    </modules>

    <licenses>
        <license>
            <name>Apache License Version 2.0</name>
            <url>http://www.apache.org/licenses/LICENSE-2.0</url>
        </license>
    </licenses>

    <organization>
        <name>WSO2</name>
        <url>http://www.wso2.org</url>
    </organization>

    <issueManagement>
        <system>JIRA</system>
        <url>http://www.wso2.org/jira/browse/IDENTITY</url>
    </issueManagement>
    <mailingLists>
        <mailingList>
            <name>Identity Server Developers</name>
            <subscribe>identity-dev-subscribe@wso2.org</subscribe>
            <unsubscribe>identity-dev-unsubscribe@wso2.org</unsubscribe>
            <post>identity-dev@wso2.org</post>
            <archive>http://wso2.org/mailarchive/identity-dev/</archive>
        </mailingList>
    </mailingLists>

    <inceptionYear>2007</inceptionYear>

    <developers>
        <developer>
            <name>Ruchith Fernando</name>
            <id>ruchith</id>
            <email>ruchith AT wso2.com</email>
            <organization>WSO2</organization>
        </developer>
        <developer>
            <name>Dimuthu Leelaratne</name>
            <id>dimuthul</id>
            <email>dimuthul AT wso2.com</email>
            <organization>WSO2</organization>
        </developer>
        <developer>
            <name>Dumindu Perera</name>
            <id>dumindu</id>
            <email>dumindu AT wso2.com</email>
            <organization>WSO2</organization>
        </developer>
        <developer>
            <name>Saminda Abeyruwan</name>
            <id>saminda</id>
            <email>saminda AT wso2.com</email>
            <organization>WSO2</organization>
        </developer>
        <developer>
            <name>Nandana Mihindukulasooriya</name>
            <id>nandana</id>
            <email>nandana AT wso2.com</email>
            <organization>WSO2</organization>
        </developer>
        <developer>
            <name>Prabath Siriwardena</name>
            <id>prabath</id>
            <email>prabath AT wso2.com</email>
            <organization>WSO2</organization>
        </developer>
        <developer>
            <name>Thilina Buddhika</name>
            <id>thilina</id>
            <email>thilinab AT wso2.com</email>
            <organization>WSO2</organization>
        </developer>
        <developer>
            <name>Amila Jayasekara</name>
            <id>amilaj</id>
            <email>amilaj AT wso2.com</email>
            <organization>WSO2</organization>
        </developer>
        <developer>
            <name>Asela Pathberiya</name>
            <id>asela</id>
            <email>asela AT wso2.com</email>
            <organization>WSO2</organization>
        </developer>
        <developer>
            <name>Hasini Gunasinghe</name>
            <id>hasini</id>
            <email>hasini AT wso2.com</email>
            <organization>WSO2</organization>
        </developer>
        <developer>
            <name>Manjula Rathnayake</name>
            <id>manjula</id>
            <email>manjular AT wso2.com</email>
            <organization>WSO2</organization>
        </developer>
        <developer>
            <name>Suresh Attanayake</name>
            <id>suresh</id>
            <email>suresh AT wso2.com</email>
            <organization>WSO2</organization>
        </developer>
        <developer>
            <name>Johann Nallathamby</name>
            <id>johann</id>
            <email>johann AT wso2.com</email>
            <organization>WSO2</organization>
        </developer>
        <developer>
            <name>Dulanja Liyanage</name>
            <id>dulanja</id>
            <email>dulanja AT wso2.com</email>
            <organization>WSO2</organization>
        </developer>
        <developer>
            <name>Ishara Karunarathna</name>
            <id>ishara</id>
            <email>isharak AT wso2.com</email>
            <organization>WSO2</organization>
        </developer>
        <developer>
            <name>Darshana Gunawardana</name>
            <id>darshana</id>
            <email>darshana AT wso2.com</email>
            <organization>WSO2</organization>
        </developer>
        <developer>
            <name>Pushpalanka Jayawardana</name>
            <id>pushpalanka</id>
            <email>lanka AT wso2.com</email>
            <organization>WSO2</organization>
        </developer>
        <developer>
            <name>Chamath Gunawardana</name>
            <id>chamath</id>
            <email>chamathg AT wso2.com</email>
            <organization>WSO2</organization>
        </developer>
        <developer>
            <name>Thanuja Jayasinghe</name>
            <id>thanuja</id>
            <email>thanuja AT wso2.com</email>
            <organization>WSO2</organization>
        </developer>
        <developer>
            <name>Isura Karunarathna</name>
            <id>isura</id>
            <email>isura AT wso2.com</email>
            <organization>WSO2</organization>
        </developer>
        <developer>
            <name>Prasad Tissera</name>
            <id>prasad</id>
            <email>prasadt AT wso2.com</email>
            <organization>WSO2</organization>
        </developer>
        <developer>
            <name>Pulasthi Mahawithana</name>
            <id>pulasthi</id>
            <email>pulasthim AT wso2.com</email>
            <organization>WSO2</organization>
        </developer>
        <developer>
            <name>Hasintha Indrajee</name>
            <id>hasintha</id>
            <email>hasintha AT wso2.com</email>
            <organization>WSO2</organization>
        </developer>
        <developer>
            <name>Gayan Gunawardana</name>
            <id>gayan</id>
            <email>gayan AT wso2.com</email>
            <organization>WSO2</organization>
        </developer>
        <developer>
            <name>Tharindu Edirisinghe</name>
            <id>tharindue</id>
            <email>tharindue AT wso2.com</email>
            <organization>WSO2</organization>
        </developer>
        <developer>
            <name>Malithi Edirisinghe</name>
            <id>malithim</id>
            <email>malithim AT wso2.com</email>
            <organization>WSO2</organization>
        </developer>
        <developer>
            <name>Godwin Shrimal</name>
            <id>godwin</id>
            <email>godwin AT wso2.com</email>
            <organization>WSO2</organization>
        </developer>
        <developer>
            <name>Omindu Rathnaweera</name>
            <id>omindu</id>
            <email>omindu AT wso2.com</email>
            <organization>WSO2</organization>
        </developer>
        <developer>
            <name>Nuwandi Wickramasinghe</name>
            <id>nuwandiw</id>
            <email>nuwandiw AT wso2.com</email>
            <organization>WSO2</organization>
        </developer>
        <developer>
            <name>Kasun Bandara</name>
            <id>kasunb</id>
            <email>kasunb AT wso2.com</email>
            <organization>WSO2</organization>
        </developer>
        <developer>
            <name>Indunil Upeksha</name>
            <id>indunil</id>
            <email>indunil AT wso2.com</email>
            <organization>WSO2</organization>
        </developer>
        <developer>
            <name>Hasanthi Dissanayake</name>
            <id>hasanthi</id>
            <email>hasanthi AT wso2.com</email>
            <organization>WSO2</organization>
        </developer>
        <developer>
            <name>Maduranga Siriwardena</name>
            <id>maduranga</id>
            <email>maduranga AT wso2.com</email>
            <organization>WSO2</organization>
        </developer>
        <developer>
            <name>Chamila Wijayarathna</name>
            <id>chamila</id>
            <email>chamila AT wso2.com</email>
            <organization>WSO2</organization>
        </developer>
        <developer>
            <name>Chanaka Jayasena</name>
            <id>chanaka</id>
            <email>chanaka AT wso2.com</email>
            <organization>WSO2</organization>
        </developer>
        <developer>
            <name>Chamara Philips</name>
            <id>chamarap</id>
            <email>chamarap AT wso2.com</email>
            <organization>WSO2</organization>
        </developer>
        <developer>
            <name>Damith Senanayake</name>
            <id>damiths</id>
            <email>damiths AT wso2.com</email>
            <organization>WSO2</organization>
        </developer>
        <developer>
            <name>Jayanga Kaushalya</name>
            <id>jayangak</id>
            <email>jayangak AT wso2.com</email>
            <organization>WSO2</organization>
        </developer>
        <developer>
            <name>Farasath Ahamed</name>
            <id>farasatha</id>
            <email>farasatha AT wso2.com</email>
            <organization>WSO2</organization>
        </developer>
        <developer>
            <name>Dharshana Kasun Warusavitharana</name>
            <id>dharshanaw</id>
            <email>dharshanaw AT wso2.com</email>
            <organization>WSO2</organization>
        </developer>
        <developer>
            <name>Ayesha Dissanayaka</name>
            <id>ayesha</id>
            <email>ayesha AT wso2.com</email>
            <organization>WSO2</organization>
        </developer>
        <developer>
            <name>Ashen Weerathunga</name>
            <id>ashen</id>
            <email>ashen AT wso2.com</email>
            <organization>WSO2</organization>
        </developer>
        <developer>
            <name>Dimuthu De Lanerolle</name>
            <id>dimuthud</id>
            <email>dimuthud AT wso2.com</email>
            <organization>WSO2</organization>
        </developer>
        <developer>
            <name>Ruwan Abeykoon</name>
            <id>ruwana</id>
            <email>ruwana AT wso2.com</email>
            <organization>WSO2</organization>
        </developer>
        <developer>
            <name>Kasun Gajasinghe</name>
            <id>kasung</id>
            <email>kasung AT wso2.com</email>
            <organization>WSO2</organization>
        </developer>
        <developer>
            <name>Dinusha Senanayaka</name>
            <id>dinusha</id>
            <email>dinusha AT wso2.com</email>
            <organization>WSO2</organization>
        </developer>
        <developer>
            <name>Lahiru Manohara</name>
            <id>lahiruma</id>
            <email>lahiruma AT wso2.com</email>
            <organization>WSO2</organization>
        </developer>
        <developer>
            <name>Rushmin Fernando</name>
            <id>rushmin</id>
            <email>rushmin AT wso2.com</email>
            <organization>WSO2</organization>
        </developer>
        <developer>
            <name>Lahiru Ekanayake</name>
            <id>lahirue</id>
            <email>lahirue AT wso2.com</email>
            <organization>WSO2</organization>
        </developer>
        <developer>
            <name>Lahiru Cooray</name>
            <id>lahiruc</id>
            <email>lahiruc AT wso2.com</email>
            <organization>WSO2</organization>
        </developer>
        <developer>
            <name>Dinali Dabarera</name>
            <id>Dinali</id>
            <email>dinali AT wso2.com</email>
            <organization>WSO2</organization>
        </developer>
        <developer>
            <name>Nilasini Thirunavukaarasu</name>
            <id>Nilasini</id>
            <email>nilasini AT wso2.com</email>
            <organization>WSO2</organization>
        </developer>
        <developer>
            <name>Sathya Bandara</name>
            <id>Sathya</id>
            <email>sathya AT wso2.com</email>
            <organization>WSO2</organization>
        </developer>
        <developer>
            <name>Supun Priyadarshana</name>
            <id>Supun</id>
            <email>supunp AT wso2.com</email>
            <organization>WSO2</organization>
        </developer>
        <developer>
            <name>Thilina Madumal</name>
            <id>Thilina</id>
            <email>thilinamad AT wso2.com</email>
            <organization>WSO2</organization>
        </developer>
        <developer>
            <name>Madawa Soysa</name>
            <id>madawas</id>
            <email>madawas AT wso2.com</email>
            <organization>WSO2</organization>
        </developer>
    </developers>


    <pluginRepositories>
        <pluginRepository>
            <id>wso2-maven2-repository</id>
            <url>https://dist.wso2.org/maven2</url>
        </pluginRepository>
        <pluginRepository>
            <id>wso2.releases</id>
            <name>WSO2 internal Repository</name>
            <url>https://maven.wso2.org/nexus/content/repositories/releases/</url>
            <releases>
                <enabled>true</enabled>
                <updatePolicy>daily</updatePolicy>
                <checksumPolicy>ignore</checksumPolicy>
            </releases>
        </pluginRepository>
        <pluginRepository>
            <id>wso2.snapshots</id>
            <name>Apache Snapshot Repository</name>
            <url>https://maven.wso2.org/nexus/content/repositories/snapshots/</url>
            <snapshots>
                <enabled>true</enabled>
                <updatePolicy>daily</updatePolicy>
            </snapshots>
            <releases>
                <enabled>false</enabled>
            </releases>
        </pluginRepository>
        <pluginRepository>
            <id>wso2-nexus</id>
            <name>WSO2 internal Repository</name>
            <url>https://maven.wso2.org/nexus/content/groups/wso2-public/</url>
            <releases>
                <enabled>true</enabled>
                <updatePolicy>daily</updatePolicy>
                <checksumPolicy>ignore</checksumPolicy>
            </releases>
        </pluginRepository>
    </pluginRepositories>

    <build>
        <plugins>
            <plugin>
                <groupId>org.apache.maven.plugins</groupId>
                <artifactId>maven-release-plugin</artifactId>
                <configuration>
                    <preparationGoals>clean install</preparationGoals>
                    <autoVersionSubmodules>true</autoVersionSubmodules>
                </configuration>
            </plugin>
            <plugin>
                <groupId>org.apache.maven.plugins</groupId>
                <artifactId>maven-deploy-plugin</artifactId>
            </plugin>
            <plugin>
                <groupId>org.apache.maven.plugins</groupId>
                <artifactId>maven-compiler-plugin</artifactId>
                <configuration>
                    <encoding>UTF-8</encoding>
                    <source>1.8</source>
                    <target>1.8</target>
                </configuration>
            </plugin>
            <plugin>
                <groupId>org.apache.maven.plugins</groupId>
                <artifactId>maven-surefire-plugin</artifactId>
                <version>2.22.1</version>
            </plugin>
            <plugin>
                <inherited>false</inherited>
                <artifactId>maven-clean-plugin</artifactId>
                <version>2.1</version>
            </plugin>
        </plugins>

        <pluginManagement>
            <plugins>
                <plugin>
                    <groupId>org.apache.felix</groupId>
                    <artifactId>maven-bundle-plugin</artifactId>
                    <version>3.2.0</version>
                    <extensions>true</extensions>
                    <configuration>
                        <obrRepository>NONE</obrRepository>
                    </configuration>
                </plugin>
                <plugin>
                    <groupId>org.apache.maven.plugins</groupId>
                    <artifactId>maven-source-plugin</artifactId>
                    <version>3.0.1</version>
                    <executions>
                        <execution>
                            <id>attach-sources</id>
                            <phase>verify</phase>
                            <goals>
                                <goal>jar-no-fork</goal>
                            </goals>
                        </execution>
                    </executions>
                </plugin>
                <plugin>
                    <groupId>org.apache.maven.plugins</groupId>
                    <artifactId>maven-project-info-reports-plugin</artifactId>
                    <version>2.4</version>
                </plugin>
                <plugin>
                    <groupId>org.apache.maven.plugins</groupId>
                    <artifactId>maven-war-plugin</artifactId>
                    <version>${maven.war.plugin.version}</version>
                </plugin>
                <plugin>
                    <groupId>org.codehaus.mojo</groupId>
                    <artifactId>build-helper-maven-plugin</artifactId>
                    <version>3.0.0</version>
                </plugin>
                <plugin>
                    <groupId>net.wasdev.wlp.maven.plugins</groupId>
                    <artifactId>liberty-maven-plugin</artifactId>
                    <version>${liberty.maven.plugin.version}</version>
                </plugin>
                <plugin>
                    <groupId>org.wso2.maven</groupId>
                    <artifactId>wso2-maven-json-merge-plugin</artifactId>
                    <version>${wso2.json.merge.plugin.version}</version>
                </plugin>
                <plugin>
                    <groupId>org.apache.maven.plugins</groupId>
                    <artifactId>maven-checkstyle-plugin</artifactId>
                    <version>${maven.checkstyle.plugin.version}</version>
                </plugin>
            </plugins>
        </pluginManagement>

    </build>

    <dependencyManagement>
        <dependencies>
            <dependency>
                <groupId>org.wso2.carbon</groupId>
                <artifactId>org.wso2.carbon.ui</artifactId>
                <version>${carbon.kernel.version}</version>
            </dependency>
            <dependency>
                <groupId>org.eclipse.equinox</groupId>
                <artifactId>org.eclipse.equinox.http.servlet</artifactId>
                <version>${equinox.http.servlet.version}</version>
            </dependency>
            <dependency>
                <groupId>org.eclipse.equinox</groupId>
                <artifactId>org.eclipse.equinox.http.helper</artifactId>
                <version>${equinox.http.helper.version}</version>
            </dependency>
            <dependency>
                <groupId>org.eclipse.equinox</groupId>
                <artifactId>org.eclipse.equinox.jsp.jasper</artifactId>
                <version>${equinox.jsp.jasper.version}</version>
            </dependency>
            <dependency>
                <groupId>org.eclipse.equinox</groupId>
                <artifactId>javax.servlet.jsp</artifactId>
                <version>${javax.servlet.jsp.version}</version>
            </dependency>
            <dependency>
                <groupId>org.eclipse.microprofile</groupId>
                <artifactId>microprofile</artifactId>
                <version>${eclipse.microprofile.version}</version>
                <type>pom</type>
            </dependency>
            <dependency>
                <groupId>net.sf.ehcache.wso2</groupId>
                <artifactId>ehcache</artifactId>
                <version>${ehcache.version}</version>
            </dependency>
            <dependency>
                <groupId>org.apache.bcel.wso2</groupId>
                <artifactId>bcel</artifactId>
                <version>${bcel.wso2.version}</version>
            </dependency>
            <dependency>
                <groupId>org.ow2.asm</groupId>
                <artifactId>asm-all</artifactId>
                <version>${asm-all.version}</version>
            </dependency>
            <dependency>
                <groupId>cglib.wso2</groupId>
                <artifactId>cglib</artifactId>
                <version>${cglib.wso2.version}</version>
            </dependency>
            <dependency>
                <groupId>com.google.gdata.wso2</groupId>
                <artifactId>gdata-core</artifactId>
                <version>${gdata.core.wso2.version}</version>
            </dependency>
            <dependency>
                <groupId>com.google.code.gson</groupId>
                <artifactId>gson</artifactId>
                <version>${google.code.gson.version}</version>
            </dependency>
            <dependency>
                <groupId>org.apache.axis2.wso2</groupId>
                <artifactId>axis2-jibx</artifactId>
                <version>${axis2.jibx.wso2.version}</version>
            </dependency>
            <dependency>
                <groupId>org.jibx.wso2</groupId>
                <artifactId>jibx</artifactId>
                <version>${jibx.wso2.version}</version>
            </dependency>
            <dependency>
                <groupId>org.apache.axis2.wso2</groupId>
                <artifactId>axis2-jaxbri</artifactId>
                <version>${axis2.jaxb.wso2.version}</version>
            </dependency>
            <dependency>
                <groupId>org.wso2.carbon</groupId>
                <artifactId>org.wso2.carbon.core</artifactId>
                <version>${carbon.kernel.version}</version>
            </dependency>
            <dependency>
                <groupId>org.wso2.carbon</groupId>
                <artifactId>org.wso2.carbon.registry.core</artifactId>
                <version>${carbon.kernel.version}</version>
            </dependency>
            <dependency>
                <groupId>org.wso2.carbon</groupId>
                <artifactId>org.wso2.carbon.user.api</artifactId>
                <version>${carbon.kernel.version}</version>
            </dependency>
            <dependency>
                <groupId>org.apache.axis2.wso2</groupId>
                <artifactId>axis2</artifactId>
                <version>${axis2.wso2.version}</version>
            </dependency>
            <dependency>
                <groupId>org.apache.ws.commons.axiom.wso2</groupId>
                <artifactId>axiom</artifactId>
                <version>${axiom.wso2.version}</version>
            </dependency>
            <dependency>
                <groupId>org.wso2.carbon.identity.framework</groupId>
                <artifactId>org.wso2.carbon.identity.core</artifactId>
                <version>${carbon.identity.framework.version}</version>
            </dependency>
            <dependency>
                <groupId>org.wso2.carbon.identity.framework</groupId>
                <artifactId>org.wso2.carbon.identity.application.common</artifactId>
                <version>${carbon.identity.framework.version}</version>
            </dependency>
            <dependency>
                <groupId>org.wso2.carbon.registry</groupId>
                <artifactId>org.wso2.carbon.registry.resource.stub</artifactId>
                <version>${carbon.registry.version}</version>
            </dependency>
            <dependency>
                <groupId>org.wso2.identity</groupId>
                <artifactId>org.wso2.identity.integration.ui.pages</artifactId>
                <version>${project.version}</version>
                <scope>test</scope>
            </dependency>
            <dependency>
                <groupId>org.wso2.carbon</groupId>
                <artifactId>org.wso2.carbon.authenticator.stub</artifactId>
                <version>${carbon.kernel.version}</version>
            </dependency>
            <dependency>
                <groupId>org.wso2.carbon.identity.inbound.auth.oauth2</groupId>
                <artifactId>org.wso2.carbon.identity.oauth</artifactId>
                <version>${identity.inbound.auth.oauth.version}</version>
            </dependency>
            <dependency>
                <groupId>org.wso2.carbon.identity.inbound.auth.oauth2</groupId>
                <artifactId>org.wso2.carbon.identity.oauth.stub</artifactId>
                <version>${identity.inbound.auth.oauth.version}</version>
            </dependency>
            <dependency>
                <groupId>junit</groupId>
                <artifactId>junit</artifactId>
                <version>${junit.version}</version>
                <scope>test</scope>
            </dependency>
            <dependency>
                <groupId>javax.servlet</groupId>
                <artifactId>servlet-api</artifactId>
                <version>${sevlet.api.version}</version>
            </dependency>
            <dependency>
                <groupId>javax.servlet</groupId>
                <artifactId>jsp-api</artifactId>
                <version>${jsp.api.version}</version>
            </dependency>
            <dependency>
                <groupId>com.google.common.wso2</groupId>
                <artifactId>google-collect</artifactId>
                <version>${google.collect.wso2.version}</version>
            </dependency>
            <dependency>
                <groupId>org.apache.oltu.oauth2</groupId>
                <artifactId>org.apache.oltu.oauth2.client</artifactId>
                <version>${oauth2.client.version}</version>
            </dependency>
            <dependency>
                <groupId>org.wso2.carbon</groupId>
                <artifactId>org.wso2.carbon.utils</artifactId>
                <version>${carbon.kernel.version}</version>
                <exclusions>
                    <exclusion>
                        <groupId>org.yaml</groupId>
                        <artifactId>snakeyaml</artifactId>
                    </exclusion>
                </exclusions>
            </dependency>
            <dependency>
                <groupId>com.googlecode.json-simple</groupId>
                <artifactId>json-simple</artifactId>
                <version>${json.simple.version}</version>
            </dependency>
            <dependency>
                <groupId>org.openid4java</groupId>
                <artifactId>openid4java-consumer</artifactId>
                <version>${openid4java.consumer.version}</version>
            </dependency>
            <dependency>
                <groupId>javax.servlet</groupId>
                <artifactId>jstl</artifactId>
                <version>${jstl.version}</version>
            </dependency>
            <dependency>
                <groupId>taglibs</groupId>
                <artifactId>standard</artifactId>
                <version>${taglibs.version}</version>
            </dependency>
            <dependency>
                <groupId>commons-lang</groupId>
                <artifactId>commons-lang</artifactId>
                <version>${commons.lang.version}</version>
            </dependency>
            <dependency>
                <groupId>org.wso2.is</groupId>
                <artifactId>org.wso2.identity.passivests.filter</artifactId>
                <version>${project.version}</version>
            </dependency>
            <dependency>
                <groupId>org.apache.ws.commons.axiom</groupId>
                <artifactId>axiom-impl</artifactId>
                <version>${axiom.impl.version}</version>
            </dependency>
            <dependency>
                <groupId>org.apache.ws.commons.axiom</groupId>
                <artifactId>axiom-api</artifactId>
                <version>${axiom.version}</version>
            </dependency>
            <dependency>
                <groupId>org.opensaml</groupId>
                <artifactId>opensaml</artifactId>
                <version>${opensaml.version}</version>
            </dependency>
            <!--OpenSAML3 dependencies-->
            <dependency>
                <groupId>org.opensaml</groupId>
                <artifactId>opensaml-core</artifactId>
                <version>${opensaml3.version}</version>
            </dependency>
            <dependency>
                <groupId>org.opensaml</groupId>
                <artifactId>opensaml-soap-api</artifactId>
                <version>${opensaml3.version}</version>
            </dependency>
            <dependency>
                <groupId>org.opensaml</groupId>
                <artifactId>opensaml-soap-impl</artifactId>
                <version>${opensaml3.version}</version>
            </dependency>
            <dependency>
                <groupId>org.opensaml</groupId>
                <artifactId>opensaml-profile-api</artifactId>
                <version>${opensaml3.version}</version>
            </dependency>
            <dependency>
                <groupId>org.opensaml</groupId>
                <artifactId>opensaml-profile-impl</artifactId>
                <version>${opensaml3.version}</version>
            </dependency>
            <dependency>
                <groupId>org.opensaml</groupId>
                <artifactId>opensaml-saml-api</artifactId>
                <version>${opensaml3.version}</version>
            </dependency>
            <dependency>
                <groupId>org.opensaml</groupId>
                <artifactId>opensaml-saml-impl</artifactId>
                <version>${opensaml3.version}</version>
            </dependency>
            <dependency>
                <groupId>org.opensaml</groupId>
                <artifactId>opensaml-messaging-api</artifactId>
                <version>${opensaml3.version}</version>
            </dependency>
            <dependency>
                <groupId>org.opensaml</groupId>
                <artifactId>opensaml-messaging-impl</artifactId>
                <version>${opensaml3.version}</version>
            </dependency>
            <dependency>
                <groupId>org.opensaml</groupId>
                <artifactId>opensaml-security-api</artifactId>
                <version>${opensaml3.version}</version>
            </dependency>
            <dependency>
                <groupId>org.opensaml</groupId>
                <artifactId>opensaml-security-impl</artifactId>
                <version>${opensaml3.version}</version>
            </dependency>
            <dependency>
                <groupId>org.opensaml</groupId>
                <artifactId>opensaml-storage-api</artifactId>
                <version>${opensaml3.version}</version>
            </dependency>
            <dependency>
                <groupId>org.opensaml</groupId>
                <artifactId>opensaml-storage-impl</artifactId>
                <version>${opensaml3.version}</version>
            </dependency>
            <dependency>
                <groupId>org.opensaml</groupId>
                <artifactId>opensaml-xacml-api</artifactId>
                <version>${opensaml3.version}</version>
            </dependency>
            <dependency>
                <groupId>org.opensaml</groupId>
                <artifactId>opensaml-xacml-impl</artifactId>
                <version>${opensaml3.version}</version>
            </dependency>
            <dependency>
                <groupId>org.opensaml</groupId>
                <artifactId>opensaml-xacml-saml-api</artifactId>
                <version>${opensaml3.version}</version>
            </dependency>
            <dependency>
                <groupId>org.opensaml</groupId>
                <artifactId>opensaml-xacml-saml-impl</artifactId>
                <version>${opensaml3.version}</version>
            </dependency>
            <dependency>
                <groupId>org.opensaml</groupId>
                <artifactId>opensaml-xmlsec-api</artifactId>
                <version>${opensaml3.version}</version>
            </dependency>
            <dependency>
                <groupId>org.opensaml</groupId>
                <artifactId>opensaml-xmlsec-impl</artifactId>
                <version>${opensaml3.version}</version>
            </dependency>
            <dependency>
                <groupId>net.shibboleth.utilities</groupId>
                <artifactId>java-support</artifactId>
                <version>${shibboleth.version}</version>
            </dependency>
            <!--End of OpenSAML3 dependencies-->
            <dependency>
                <groupId>org.wso2.orbit.joda-time</groupId>
                <artifactId>joda-time</artifactId>
                <version>${joda.wso2.version}</version>
            </dependency>
            <dependency>
                <groupId>xalan</groupId>
                <artifactId>xalan</artifactId>
                <version>${xalan.version}</version>
            </dependency>
            <dependency>
                <groupId>xalan.wso2</groupId>
                <artifactId>xalan</artifactId>
                <version>${xalan.wso2.version}</version>
            </dependency>
            <dependency>
                <groupId>xml-apis</groupId>
                <artifactId>xml-apis</artifactId>
                <version>${xml.apis.version}</version>
            </dependency>
            <dependency>
                <groupId>org.wso2.carbon.identity.agent.sso.java</groupId>
                <artifactId>org.wso2.carbon.identity.sso.agent</artifactId>
                <version>${identity.agent.sso.version}</version>
            </dependency>
            <dependency>
                <groupId>org.wso2.orbit.org.apache.neethi</groupId>
                <artifactId>neethi</artifactId>
                <version>${neethi.wso2.version}</version>
            </dependency>
            <dependency>
                <groupId>org.wso2.orbit.org.opensaml</groupId>
                <artifactId>opensaml</artifactId>
                <version>${opensaml2.wso2.version}</version>
            </dependency>
            <dependency>
                <groupId>org.wso2.carbon</groupId>
                <artifactId>org.wso2.carbon.addressing</artifactId>
                <version>${carbon.kernel.version}</version>
            </dependency>
            <dependency>
                <groupId>org.apache.rampart.wso2</groupId>
                <artifactId>rampart-core</artifactId>
                <version>${rampart.wso2.version}</version>
            </dependency>
            <dependency>
                <groupId>org.apache.rampart.wso2</groupId>
                <artifactId>rampart-policy</artifactId>
                <version>${rampart.wso2.version}</version>
            </dependency>
            <dependency>
                <groupId>org.apache.rampart.wso2</groupId>
                <artifactId>rampart-trust</artifactId>
                <version>${rampart.wso2.version}</version>
            </dependency>
            <dependency>
                <groupId>org.apache.ws.security.wso2</groupId>
                <artifactId>wss4j</artifactId>
                <version>${wss4j.wso2.version}</version>
            </dependency>
            <dependency>
                <groupId>org.apache.httpcomponents.wso2</groupId>
                <artifactId>httpcore</artifactId>
                <version>${httpcore.wso2.version}</version>
            </dependency>
            <dependency>
                <groupId>org.wso2.carbon.identity.user.ws</groupId>
                <artifactId>org.wso2.carbon.um.ws.api.stub</artifactId>
                <version>${identity.user.ws.version}</version>
            </dependency>
            <dependency>
                <groupId>org.wso2.carbon.identity.user.ws</groupId>
                <artifactId>org.wso2.carbon.um.ws.api</artifactId>
                <version>${identity.user.ws.version}</version>
            </dependency>
            <dependency>
                <groupId>org.wso2.carbon.identity</groupId>
                <artifactId>org.wso2.carbon.authenticator.stub</artifactId>
                <version>${carbon.kernel.version}</version>
            </dependency>
            <dependency>
                <groupId>org.wso2.carbon.identity.framework</groupId>
                <artifactId>org.wso2.carbon.identity.entitlement</artifactId>
                <version>${carbon.identity.framework.version}</version>
            </dependency>
            <dependency>
                <groupId>org.wso2.carbon.identity.framework</groupId>
                <artifactId>org.wso2.carbon.identity.entitlement.stub</artifactId>
                <version>${carbon.identity.framework.version}</version>
            </dependency>
            <dependency>
                <groupId>org.wso2.securevault</groupId>
                <artifactId>org.wso2.securevault</artifactId>
                <version>${securevault.wso2.version}</version>
            </dependency>
            <dependency>
                <groupId>org.apache.httpcomponents</groupId>
                <artifactId>httpclient</artifactId>
                <version>${httpclient.version}</version>
            </dependency>
            <dependency>
                <groupId>commons-httpclient</groupId>
                <artifactId>commons-httpclient</artifactId>
                <version>${commons.httpclient.version}</version>
            </dependency>
            <dependency>
                <groupId>org.wso2.is</groupId>
                <artifactId>org.wso2.identity.styles</artifactId>
                <version>${project.version}</version>
            </dependency>
            <dependency>
                <groupId>org.wso2.carbon</groupId>
                <artifactId>org.wso2.carbon.core.ui.feature</artifactId>
                <version>${carbon.kernel.version}</version>
                <type>zip</type>
            </dependency>
            <dependency>
                <groupId>org.wso2.carbon</groupId>
                <artifactId>org.wso2.carbon.core.ui.feature</artifactId>
                <version>${carbon.kernel.version}</version>
            </dependency>
            <dependency>
                <groupId>org.wso2.identity</groupId>
                <artifactId>org.wso2.stratos.identity.dashboard.ui</artifactId>
                <version>${stratos.version.221}</version>
            </dependency>
            <dependency>
                <groupId>org.testng</groupId>
                <artifactId>testng</artifactId>
                <version>${testng.version}</version>
                <scope>test</scope>
            </dependency>
            <dependency>
                <groupId>org.wso2.carbon.identity.framework</groupId>
                <artifactId>org.wso2.carbon.user.mgt.stub</artifactId>
                <version>${carbon.identity.framework.version}</version>
            </dependency>
            <dependency>
                <groupId>org.wso2.carbon.identity.inbound.auth.sts</groupId>
                <artifactId>org.wso2.carbon.identity.sts.passive.stub</artifactId>
                <version>${identity.inbound.auth.sts.version}</version>
            </dependency>
            <dependency>
                <groupId>org.wso2.carbon</groupId>
                <artifactId>SecVerifier</artifactId>
                <version>${carbon.kernel.version}</version>
                <type>aar</type>
            </dependency>
            <dependency>
                <groupId>emma</groupId>
                <artifactId>emma</artifactId>
                <version>${emma.version}</version>
            </dependency>
            <dependency>
                <groupId>org.wso2.orbit.com.h2database</groupId>
                <artifactId>h2-engine</artifactId>
                <version>${h2database.wso2.version}</version>
            </dependency>
            <dependency>
                <groupId>org.apache.rampart</groupId>
                <artifactId>rampart</artifactId>
                <type>mar</type>
                <version>${rampart.wso2.version}</version>
            </dependency>
            <dependency>
                <groupId>org.wso2.carbon.identity.framework</groupId>
                <artifactId>org.wso2.carbon.identity.application.mgt.stub</artifactId>
                <version>${carbon.identity.framework.version}</version>
                <scope>compile</scope>
            </dependency>
            <dependency>
                <groupId>org.wso2.carbon.identity.framework</groupId>
                <artifactId>org.wso2.carbon.identity.application.default.auth.sequence.mgt.stub</artifactId>
                <version>${carbon.identity.framework.version}</version>
                <scope>compile</scope>
            </dependency>
            <dependency>
                <groupId>org.wso2.carbon.identity.framework</groupId>
                <artifactId>org.wso2.carbon.identity.functions.library.mgt.stub</artifactId>
                <version>${carbon.identity.framework.version}</version>
                <scope>compile</scope>
            </dependency>
            <dependency>
                <groupId>org.wso2.carbon.identity.framework</groupId>
                <artifactId>org.wso2.carbon.idp.mgt.stub</artifactId>
                <version>${carbon.identity.framework.version}</version>
                <scope>compile</scope>
            </dependency>
            <dependency>
                <groupId>org.wso2.identity</groupId>
                <artifactId>org.wso2.identity.integration.common.clients</artifactId>
                <version>${project.version}</version>
                <scope>compile</scope>
            </dependency>
            <dependency>
                <groupId>org.wso2.identity</groupId>
                <artifactId>org.wso2.identity.integration.common.utils</artifactId>
                <version>${project.version}</version>
                <scope>compile</scope>
            </dependency>
            <dependency>
                <groupId>org.wso2.carbon.identity.inbound.provisioning.scim</groupId>
                <artifactId>org.wso2.carbon.identity.scim.common.stub</artifactId>
                <version>${identity.inbound.provisioning.scim.version}</version>
                <scope>compile</scope>
            </dependency>
            <dependency>
                <groupId>org.wso2.carbon.identity.inbound.provisioning.scim2</groupId>
                <artifactId>org.wso2.carbon.identity.scim2.common</artifactId>
                <version>${identity.inbound.provisioning.scim2.version}</version>
                <scope>compile</scope>
            </dependency>
            <dependency>
                <groupId>org.wso2.carbon.identity.framework</groupId>
                <artifactId>org.wso2.carbon.identity.user.store.configuration.stub</artifactId>
                <version>${carbon.identity.framework.version}</version>
                <scope>compile</scope>
            </dependency>
            <dependency>
                <groupId>org.wso2.carbon.identity.framework</groupId>
                <artifactId>org.wso2.carbon.identity.user.store.count.stub</artifactId>
                <version>${carbon.identity.framework.version}</version>
                <scope>compile</scope>
            </dependency>
            <dependency>
                <groupId>org.wso2.carbon</groupId>
                <artifactId>org.wso2.carbon.user.core</artifactId>
                <version>${carbon.kernel.version}</version>
                <scope>compile</scope>
            </dependency>
            <dependency>
                <groupId>org.wso2.carbon.identity.framework</groupId>
                <artifactId>org.wso2.carbon.identity.mgt</artifactId>
                <version>${carbon.identity.framework.version}</version>
            </dependency>
            <dependency>
                <groupId>org.wso2.carbon.identity.framework</groupId>
                <artifactId>org.wso2.carbon.identity.mgt.stub</artifactId>
                <version>${carbon.identity.framework.version}</version>
                <scope>compile</scope>
            </dependency>
            <dependency>
                <groupId>org.wso2.carbon.identity.framework</groupId>
                <artifactId>org.wso2.carbon.identity.template.mgt</artifactId>
                <version>${carbon.identity.framework.version}</version>
            </dependency>
            <dependency>
                <groupId>org.wso2.carbon.identity.framework</groupId>
                <artifactId>org.wso2.carbon.identity.template.mgt.ui</artifactId>
                <version>${carbon.identity.framework.version}</version>
            </dependency>
            <dependency>
                <groupId>org.wso2.carbon.identity.framework</groupId>
                <artifactId>org.wso2.carbon.identity.template.mgt.endpoint</artifactId>
                <version>${carbon.identity.framework.version}</version>
            </dependency>
            <dependency>
                <groupId>org.wso2.carbon.identity.inbound.auth.saml2</groupId>
                <artifactId>org.wso2.carbon.identity.sso.saml.stub</artifactId>
                <version>${identity.inbound.auth.saml.version}</version>
                <scope>compile</scope>
            </dependency>
            <dependency>
                <groupId>org.wso2.carbon.identity.framework</groupId>
                <artifactId>org.wso2.carbon.claim.mgt.stub</artifactId>
                <version>${carbon.identity.framework.version}</version>
                <scope>compile</scope>
            </dependency>
            <dependency>
                <groupId>org.wso2.carbon.identity.framework</groupId>
                <artifactId>org.wso2.carbon.identity.claim.metadata.mgt.stub</artifactId>
                <version>${carbon.identity.framework.version}</version>
                <scope>compile</scope>
            </dependency>
            <dependency>
                <groupId>org.wso2.carbon.identity.framework</groupId>
                <artifactId>org.wso2.carbon.identity.claim.metadata.mgt</artifactId>
                <version>${carbon.identity.framework.version}</version>
                <scope>compile</scope>
            </dependency>
            <dependency>
                <groupId>org.wso2.carbon.identity.inbound.auth.openid</groupId>
                <artifactId>org.wso2.carbon.identity.provider.openid.stub</artifactId>
                <version>${identity.inbound.auth.openid.version}</version>
                <scope>compile</scope>
            </dependency>
            <dependency>
                <groupId>org.wso2.carbon.identity.association.account</groupId>
                <artifactId>org.wso2.carbon.identity.user.account.association.stub</artifactId>
                <version>${identity.user.account.association.version}</version>
            </dependency>
            <dependency>
                <groupId>org.wso2.carbon.identity.framework</groupId>
                <artifactId>org.wso2.carbon.identity.governance.stub</artifactId>
                <version>${carbon.identity.framework.version}</version>
            </dependency>
            <dependency>
                <groupId>org.wso2.carbon.identity.governance</groupId>
                <artifactId>org.wso2.carbon.identity.recovery</artifactId>
                <version>${identity.governance.version}</version>
            </dependency>
            <dependency>
                <groupId>org.wso2.carbon.identity.governance</groupId>
                <artifactId>org.wso2.carbon.identity.recovery.stub</artifactId>
                <version>${identity.governance.version}</version>
            </dependency>
            <dependency>
                <groupId>org.wso2.carbon.deployment</groupId>
                <artifactId>org.wso2.carbon.service.mgt.stub</artifactId>
                <version>${carbon.deployment.version}</version>
                <scope>test</scope>
            </dependency>
            <dependency>
                <groupId>org.wso2.carbon.deployment</groupId>
                <artifactId>org.wso2.carbon.webapp.mgt.stub</artifactId>
                <version>${carbon.deployment.version}</version>
                <scope>test</scope>
            </dependency>
            <dependency>
                <groupId>org.wso2.carbon.automation</groupId>
                <artifactId>org.wso2.carbon.automation.test.utils</artifactId>
                <version>${carbon.automation.version}</version>
            </dependency>
            <dependency>
                <groupId>org.wso2.carbon.automation</groupId>
                <artifactId>org.wso2.carbon.automation.engine</artifactId>
                <version>${carbon.automation.version}</version>
            </dependency>
            <dependency>
                <groupId>org.wso2.carbon.automation</groupId>
                <artifactId>org.wso2.carbon.automation.extensions</artifactId>
                <version>${carbon.automation.version}</version>
                <exclusions>
                    <exclusion>
                        <groupId>com.saucelabs.selenium</groupId> <!-- Exclude Project-E from Project-B -->
                        <artifactId>sauce-ondemand-driver</artifactId>
                    </exclusion>
                    <exclusion>
                        <groupId>com.saucelabs.selenium</groupId> <!-- Exclude Project-E from Project-B -->
                        <artifactId>selenium-client-factory</artifactId>
                    </exclusion>
                </exclusions>
            </dependency>
            <dependency>
                <groupId>org.wso2.carbon.automationutils</groupId>
                <artifactId>org.wso2.carbon.integration.common.extensions</artifactId>
                <version>${carbon.automationutils.version}</version>
            </dependency>
            <dependency>
                <groupId>org.wso2.carbon.automationutils</groupId>
                <artifactId>org.wso2.carbon.integration.common.utils</artifactId>
                <version>${carbon.automationutils.version}</version>
            </dependency>
            <dependency>
                <groupId>org.wso2.carbon.automationutils</groupId>
                <artifactId>org.wso2.carbon.integration.common.admin.client</artifactId>
                <version>${carbon.automationutils.version}</version>
            </dependency>
            <dependency>
                <groupId>org.wso2.is</groupId>
                <artifactId>org.wso2.identity.integration.common.clients</artifactId>
                <version>${project.version}</version>
                <scope>compile</scope>
            </dependency>
            <dependency>
                <groupId>org.wso2.is</groupId>
                <artifactId>org.wso2.identity.integration.common.utils</artifactId>
                <version>${project.version}</version>
                <scope>compile</scope>
            </dependency>
            <dependency>
                <groupId>org.wso2.charon</groupId>
                <artifactId>org.wso2.charon.core</artifactId>
                <version>${charon.orbit.version}</version>
            </dependency>
            <dependency>
                <groupId>org.apache.wink</groupId>
                <artifactId>wink-client</artifactId>
                <version>${apache.wink.version}</version>
            </dependency>
            <dependency>
                <groupId>org.apache.ws.security</groupId>
                <artifactId>wss4j</artifactId>
                <version>${apache.ws.security.version}</version>
            </dependency>
            <dependency>
                <groupId>commons-collections</groupId>
                <artifactId>commons-collections</artifactId>
                <version>${commons-collections.version}</version>
            </dependency>
            <dependency>
                <groupId>org.slf4j</groupId>
                <artifactId>slf4j-simple</artifactId>
                <version>${slf4j.version}</version>
            </dependency>

            <dependency>
                <groupId>org.slf4j</groupId>
                <artifactId>slf4j-log4j12</artifactId>
                <version>${slf4j.version}</version>
            </dependency>
            <dependency>
                <groupId>org.apache.openejb</groupId>
                <artifactId>openejb-core</artifactId>
                <version>${apache.openejb.version}</version>
                <scope>test</scope>
            </dependency>
            <dependency>
                <groupId>org.wso2.orbit.org.apache.httpcomponents</groupId>
                <artifactId>httpclient</artifactId>
                <version>${orbit.version.commons.httpclient}</version>
            </dependency>
            <dependency>
                <groupId>org.apache.axis2.wso2</groupId>
                <artifactId>axis2-client</artifactId>
                <version>${axis2.client.version}</version>
            </dependency>
            <dependency>
                <groupId>org.wso2.orbit.com.nimbusds</groupId>
                <artifactId>nimbus-jose-jwt</artifactId>
                <version>${nimbusds.version}</version>
            </dependency>
            <dependency>
                <groupId>com.nimbusds</groupId>
                <artifactId>oauth2-oidc-sdk</artifactId>
                <version>${nimbus.oidc.sdk.version}</version>
            </dependency>
            <dependency>
                <groupId>org.wso2.orbit.commons-codec</groupId>
                <artifactId>commons-codec</artifactId>
                <version>${commons-codec.version}</version>
            </dependency>
            <dependency>
                <groupId>org.wso2.carbon.identity.framework</groupId>
                <artifactId>org.wso2.carbon.identity.user.registration.stub</artifactId>
                <version>${carbon.identity.framework.version}</version>
            </dependency>
            <dependency>
                <groupId>org.wso2.carbon.identity.framework</groupId>
                <artifactId>org.wso2.carbon.identity.user.profile.stub</artifactId>
                <version>${carbon.identity.framework.version}</version>
            </dependency>
            <dependency>
                <groupId>org.wso2.carbon.identity.fetch.remote</groupId>
                <artifactId>org.wso2.carbon.identity.remotefetch.common</artifactId>
                <version>${org.wso2.carbon.identity.remotefetch.version}</version>
            </dependency>
            <dependency>
                <groupId>org.wso2.carbon.identity.fetch.remote</groupId>
                <artifactId>org.wso2.carbon.identity.remotefetch.core</artifactId>
                <version>${org.wso2.carbon.identity.remotefetch.version}</version>
            </dependency>
            <dependency>
                <groupId>org.wso2.carbon.identity.fetch.remote</groupId>
                <artifactId>org.wso2.carbon.identity.remotefetch.core.ui</artifactId>
                <version>${org.wso2.carbon.identity.remotefetch.version}</version>
            </dependency>
            <dependency>
                <groupId>org.wso2.carbon.identity.fetch.remote</groupId>
                <artifactId>org.wso2.carbon.identity.remotefetch.feature</artifactId>
                <version>${org.wso2.carbon.identity.remotefetch.version}</version>
            </dependency>
            <dependency>
                <groupId>org.eclipse.jgit</groupId>
                <artifactId>org.eclipse.jgit</artifactId>
                <version>${org.jgit.version}</version>
            </dependency>
            <dependency>
                <groupId>com.googlecode.javaewah</groupId>
                <artifactId>JavaEWAH</artifactId>
                <version>${javaewah.version}</version>
            </dependency>
            <dependency>
                <groupId>org.wso2.is</groupId>
                <artifactId>org.wso2.carbon.identity.test.integration.service.stubs</artifactId>
                <version>${project.version}</version>
            </dependency>
            <dependency>
                <groupId>org.wso2.carbon.identity.framework</groupId>
                <artifactId>org.wso2.carbon.identity.workflow.mgt.stub</artifactId>
                <version>${carbon.identity.framework.version}</version>
            </dependency>
            <dependency>
                <groupId>org.wso2.carbon.identity.framework</groupId>
                <artifactId>org.wso2.carbon.security.mgt.stub</artifactId>
                <version>${carbon.identity.framework.version}</version>
            </dependency>
            <dependency>
                <groupId>org.wso2.carbon.identity.workflow.impl.bps</groupId>
                <artifactId>org.wso2.carbon.identity.workflow.impl.stub</artifactId>
                <version>${identity.workflow.impl.bps.version}</version>
            </dependency>
            <dependency>
                <groupId>org.jacoco</groupId>
                <artifactId>org.jacoco.agent</artifactId>
                <version>${jacoco.agent.version}</version>
            </dependency>
            <dependency>
                <groupId>org.wso2.carbon</groupId>
                <artifactId>org.wso2.carbon.core.services</artifactId>
                <version>${carbon.kernel.version}</version>
            </dependency>
            <dependency>
                <groupId>org.apache.tomcat.wso2</groupId>
                <artifactId>tomcat</artifactId>
                <version>${org.apache.tomcat.wso2.version}</version>
            </dependency>
            <dependency>
                <groupId>org.opensaml</groupId>
                <artifactId>xmltooling</artifactId>
                <version>${xmltooling.version}</version>
            </dependency>
            <dependency>
                <groupId>org.opensaml</groupId>
                <artifactId>openws</artifactId>
                <version>${openws.version}</version>
            </dependency>
            <dependency>
                <groupId>org.wso2.carbon.identity.framework</groupId>
                <artifactId>org.wso2.carbon.identity.application.mgt</artifactId>
                <version>${carbon.identity.framework.version}</version>
            </dependency>
            <dependency>
                <groupId>org.wso2.carbon.identity.framework</groupId>
                <artifactId>org.wso2.carbon.identity.functions.library.mgt</artifactId>
                <version>${carbon.identity.framework.version}</version>
            </dependency>
            <dependency>
                <groupId>org.wso2.carbon.identity.framework</groupId>
                <artifactId>org.wso2.carbon.identity.user.functionality.mgt</artifactId>
                <version>${carbon.identity.framework.version}</version>
            </dependency>
            <dependency>
                <groupId>xerces</groupId>
                <artifactId>xercesImpl</artifactId>
                <version>${xercesImpl.version}</version>
            </dependency>
            <dependency>
                <groupId>org.wso2.carbon.identity.framework</groupId>
                <artifactId>org.wso2.carbon.identity.workflow.mgt</artifactId>
                <version>${carbon.identity.framework.version}</version>
            </dependency>
            <dependency>
                <groupId>org.wso2.carbon.identity.workflow.impl.bps</groupId>
                <artifactId>org.wso2.carbon.identity.workflow.impl</artifactId>
                <version>${identity.workflow.impl.bps.version}</version>
            </dependency>
            <dependency>
                <groupId>org.wso2.carbon.identity.framework</groupId>
                <artifactId>org.wso2.carbon.identity.application.authentication.framework</artifactId>
                <version>${carbon.identity.framework.version}</version>
            </dependency>
            <dependency>
                <groupId>org.wso2.carbon.identity.framework</groupId>
                <artifactId>org.wso2.carbon.user.mgt.common</artifactId>
                <version>${carbon.identity.framework.version}</version>
            </dependency>
            <dependency>
                <groupId>org.wso2.carbon.identity.framework</groupId>
                <artifactId>org.wso2.carbon.identity.role.mgt.core</artifactId>
                <version>${carbon.identity.framework.version}</version>
            </dependency>
            <dependency>
                <groupId>org.wso2.carbon.identity.framework</groupId>
                <artifactId>org.wso2.carbon.identity.secret.mgt.core</artifactId>
                <version>${carbon.identity.framework.version}</version>
            </dependency>
            <dependency>
                <groupId>org.wso2.carbon.identity.framework</groupId>
                <artifactId>org.wso2.carbon.identity.api.resource.mgt</artifactId>
                <version>${carbon.identity.framework.version}</version>
            </dependency>
            <dependency>
                <groupId>org.wso2.carbon.identity.saml.common</groupId>
                <artifactId>org.wso2.carbon.identity.saml.common.util</artifactId>
                <version>${saml.common.util.version}</version>
            </dependency>
            <dependency>
                <groupId>commons-codec</groupId>
                <artifactId>commons-codec</artifactId>
                <version>${commons.codec.version}</version>
            </dependency>
            <dependency>
                <groupId>org.apache.ws.commons.schema.wso2</groupId>
                <artifactId>XmlSchema</artifactId>
                <version>${XmlSchema.version}</version>
            </dependency>
            <dependency>
                <groupId>wsdl4j.wso2</groupId>
                <artifactId>wsdl4j</artifactId>
                <version>${wsdl4j.version}</version>
            </dependency>
            <dependency>
                <groupId>org.wso2.carbon.analytics-common</groupId>
                <artifactId>org.wso2.carbon.databridge.commons</artifactId>
                <scope>test</scope>
                <version>${carbon.analytics-common.version}</version>
            </dependency>
            <dependency>
                <groupId>org.wso2.carbon.analytics-common</groupId>
                <artifactId>org.wso2.carbon.databridge.core</artifactId>
                <scope>test</scope>
                <version>${carbon.analytics-common.version}</version>
            </dependency>
            <dependency>
                <groupId>org.wso2.carbon.analytics-common</groupId>
                <artifactId>org.wso2.carbon.databridge.receiver.thrift</artifactId>
                <scope>test</scope>
                <version>${carbon.analytics-common.version}</version>
            </dependency>
            <dependency>
                <groupId>org.wso2.carbon.multitenancy</groupId>
                <artifactId>org.wso2.carbon.tenant.mgt.stub</artifactId>
                <version>${carbon.multitenancy.version}</version>
            </dependency>
            <dependency>
                <groupId>commons-pool.wso2</groupId>
                <artifactId>commons-pool</artifactId>
                <version>${commons.pool.wso2.version}</version>
            </dependency>

            <!-- Outbound Authenticators -->
            <dependency>
                <groupId>org.wso2.carbon.identity.outbound.auth.oidc</groupId>
                <artifactId>org.wso2.carbon.identity.application.authenticator.oidc</artifactId>
                <version>${identity.outbound.auth.oidc.version}</version>
            </dependency>
            <dependency>
                <groupId>org.wso2.carbon.identity.outbound.auth.oauth2</groupId>
                <artifactId>org.wso2.carbon.identity.application.authenticator.oauth2</artifactId>
                <version>${identity.outbound.auth.oauth2.version}</version>
            </dependency>
            <dependency>
                <groupId>org.wso2.carbon.identity.outbound.auth.sts.passive</groupId>
                <artifactId>org.wso2.carbon.identity.application.authenticator.passive.sts</artifactId>
                <version>${identity.outbound.auth.passive.sts.version}</version>
            </dependency>
            <dependency>
                <groupId>org.wso2.carbon.identity.outbound.auth.saml2</groupId>
                <artifactId>org.wso2.carbon.identity.application.authenticator.samlsso</artifactId>
                <version>${identity.outbound.auth.samlsso.version}</version>
            </dependency>

            <!-- Social Authenticators -->
            <dependency>
                <groupId>org.wso2.carbon.identity.outbound.auth.facebook</groupId>
                <artifactId>org.wso2.carbon.identity.application.authenticator.facebook</artifactId>
                <version>${social.authenticator.facebook.version}</version>
            </dependency>
            <dependency>
                <groupId>org.wso2.carbon.identity.outbound.auth.google</groupId>
                <artifactId>org.wso2.carbon.identity.application.authenticator.google</artifactId>
                <version>${social.authenticator.google.version}</version>
            </dependency>
            <dependency>
                <groupId>org.wso2.carbon.identity.outbound.auth.live</groupId>
                <artifactId>org.wso2.carbon.identity.application.authenticator.live</artifactId>
                <version>${social.authenticator.windowslive.version}</version>
            </dependency>
            <dependency>
                <groupId>org.wso2.carbon.identity.outbound.auth.apple</groupId>
                <artifactId>org.wso2.carbon.identity.application.authenticator.apple</artifactId>
                <version>${social.authenticator.apple.version}</version>
            </dependency>

            <!-- Provisioning Connectors -->
            <dependency>
                <groupId>org.wso2.carbon.identity.outbound.provisioning.google</groupId>
                <artifactId>org.wso2.carbon.identity.provisioning.connector.google</artifactId>
                <version>${provisioning.connector.google.version}</version>
            </dependency>
            <dependency>
                <groupId>org.wso2.carbon.identity.outbound.provisioning.salesforce</groupId>
                <artifactId>org.wso2.carbon.identity.provisioning.connector.salesforce</artifactId>
                <version>${provisioning.connector.salesforce.version}</version>
            </dependency>
            <dependency>
                <groupId>org.wso2.carbon.identity.outbound.provisioning.scim</groupId>
                <artifactId>org.wso2.carbon.identity.provisioning.connector.scim</artifactId>
                <version>${provisioning.connector.scim.version}</version>
            </dependency>
            <dependency>
                <groupId>org.wso2.carbon.identity.outbound.provisioning.scim2</groupId>
                <artifactId>org.wso2.carbon.identity.provisioning.connector.scim2</artifactId>
                <version>${provisioning.connector.scim2.version}</version>
            </dependency>
            <dependency>
                <groupId>org.wso2.carbon.extension.identity.verification</groupId>
                <artifactId>org.wso2.carbon.extension.identity.verification.mgt.feature</artifactId>
                <version>${identity.verification.version}</version>
            </dependency>
            <dependency>
                <groupId>org.wso2.carbon.extension.identity.verification</groupId>
                <artifactId>org.wso2.carbon.extension.identity.verification.provider.feature</artifactId>
                <version>${identity.verification.version}</version>
            </dependency>
            <dependency>
                <groupId>org.wso2.carbon.extension.identity.verification</groupId>
                <artifactId>org.wso2.carbon.extension.identity.verification.ui.feature</artifactId>
                <version>${identity.verification.version}</version>
            </dependency>

            <!-- Local Authenticators -->
            <dependency>
                <groupId>org.wso2.carbon.identity.application.auth.basic</groupId>
                <artifactId>org.wso2.carbon.identity.application.authenticator.basicauth</artifactId>
                <version>${identity.local.auth.basicauth.version}</version>
            </dependency>
            <dependency>
                <groupId>org.wso2.carbon.identity.local.auth.iwa</groupId>
                <artifactId>org.wso2.carbon.identity.application.authenticator.iwa</artifactId>
                <version>${identity.local.auth.iwa.version}</version>
            </dependency>
            <dependency>
                <groupId>org.wso2.carbon.identity.local.auth.fido</groupId>
                <artifactId>org.wso2.carbon.identity.application.authenticator.fido</artifactId>
                <version>${identity.local.auth.fido.version}</version>
            </dependency>
            <dependency>
                <groupId>org.wso2.carbon.identity.local.auth.fido</groupId>
                <artifactId>org.wso2.carbon.identity.application.authenticator.fido2</artifactId>
                <version>${identity.local.auth.fido.version}</version>
            </dependency>
            <dependency>
                <groupId>org.wso2.carbon.identity.local.auth.fido</groupId>
                <artifactId>org.wso2.carbon.identity.application.authenticator.fido2.server.feature</artifactId>
                <version>${identity.local.auth.fido.version}</version>
            </dependency>
            <dependency>
                <groupId>org.wso2.carbon.identity.application.auth.basic</groupId>
                <artifactId>org.wso2.carbon.identity.application.authenticator.basicauth.jwt</artifactId>
                <version>${identity.local.auth.basicauth.version}</version>
            </dependency>
            <dependency>
                <groupId>org.wso2.carbon.identity.application.auth.basic</groupId>
                <artifactId>org.wso2.carbon.identity.application.authentication.handler.identifier</artifactId>
                <version>${identity.local.auth.basicauth.version}</version>
            </dependency>
            <dependency>
                <groupId>org.wso2.carbon.identity.application.auth.basic</groupId>
                <artifactId>org.wso2.carbon.identity.application.authentication.handler.session</artifactId>
                <version>${identity.local.auth.basicauth.version}</version>
            </dependency>
            <dependency>
                <groupId>org.wso2.carbon.extension.identity.oauth.addons</groupId>
                <artifactId>org.wso2.carbon.identity.oauth2.token.handler.clientauth.mutualtls</artifactId>
                <version>${identity.oauth.addons.version}</version>
            </dependency>

            <!-- Local Authentication API Connector -->
            <dependency>
                <groupId>org.wso2.carbon.identity.local.auth.api</groupId>
                <artifactId>org.wso2.carbon.identity.local.auth.api.core</artifactId>
                <version>${identity.local.auth.api.version}</version>
            </dependency>

            <!-- OAuth2 Grant Type extensions -->
            <dependency>
                <groupId>org.wso2.carbon.extension.identity.oauth2.grantType.jwt</groupId>
                <artifactId>org.wso2.carbon.identity.oauth2.grant.jwt</artifactId>
                <version>${identity.oauth2.jwt.bearer.grant.version}</version>
            </dependency>
            <dependency>
                <groupId>org.wso2.carbon.extension.identity.oauth2.grantType.token.exchange</groupId>
                <artifactId>org.wso2.carbon.identity.oauth2.grant.token.exchange</artifactId>
                <version>${identity.oauth2.token.exchange.grant.version}</version>
            </dependency>

            <!--Conditional authenticator functions-->
            <dependency>
                <groupId>org.wso2.carbon.identity.conditional.auth.functions</groupId>
                <artifactId>org.wso2.carbon.identity.conditional.auth.functions.user</artifactId>
                <version>${conditional.authentication.functions.version}</version>
            </dependency>
            <dependency>
                <groupId>org.wso2.carbon.identity.conditional.auth.functions</groupId>
                <artifactId>org.wso2.carbon.identity.conditional.auth.functions.notification</artifactId>
                <version>${conditional.authentication.functions.version}</version>
            </dependency>
            <dependency>
                <groupId>org.wso2.carbon.identity.conditional.auth.functions</groupId>
                <artifactId>org.wso2.carbon.identity.conditional.auth.functions.cookie</artifactId>
                <version>${conditional.authentication.functions.version}</version>
            </dependency>
            <dependency>
                <groupId>org.wso2.carbon.identity.conditional.auth.functions</groupId>
                <artifactId>org.wso2.carbon.identity.conditional.auth.functions.analytics</artifactId>
                <version>${conditional.authentication.functions.version}</version>
            </dependency>
            <dependency>
                <groupId>org.wso2.carbon.identity.conditional.auth.functions</groupId>
                <artifactId>org.wso2.carbon.identity.conditional.auth.functions.choreo</artifactId>
                <version>${conditional.authentication.functions.version}</version>
            </dependency>
            <!-- Other Connectors packed with IS -->
            <dependency>
                <groupId>org.wso2.carbon.extension.identity.authenticator.outbound.emailotp</groupId>
                <artifactId>org.wso2.carbon.identity.authenticator.emailotp</artifactId>
                <version>${authenticator.emailotp.version}</version>
            </dependency>
            <dependency>
                <groupId>org.wso2.carbon.extension.identity.authenticator.outbound.smsotp</groupId>
                <artifactId>org.wso2.carbon.extension.identity.authenticator.smsotp.connector</artifactId>
                <version>${authenticator.smsotp.version}</version>
            </dependency>
            <dependency>
                <groupId>org.wso2.carbon.identity.local.auth.magiclink</groupId>
                <artifactId>org.wso2.carbon.identity.application.authenticator.magiclink</artifactId>
                <version>${authenticator.magiclink.version}</version>
            </dependency>
            <dependency>
                <groupId>org.wso2.carbon.identity.local.auth.magiclink</groupId>
                <artifactId>org.wso2.carbon.identity.local.auth.magiclink.server.feature</artifactId>
                <version>${authenticator.magiclink.version}</version>
            </dependency>
            <dependency>
                <groupId>org.wso2.carbon.identity.local.auth.emailotp</groupId>
                <artifactId>org.wso2.carbon.identity.local.auth.emailotp</artifactId>
                <version>${authenticator.local.auth.emailotp.version}</version>
            </dependency>
            <dependency>
                <groupId>org.wso2.carbon.identity.local.auth.emailotp</groupId>
                <artifactId>org.wso2.carbon.identity.local.auth.emailotp.server.feature</artifactId>
                <version>${authenticator.local.auth.emailotp.version}</version>
            </dependency>
            <dependency>
                <groupId>org.wso2.carbon.identity.auth.otp.commons</groupId>
                <artifactId>org.wso2.carbon.identity.auth.otp.core</artifactId>
                <version>${authenticator.auth.otp.commons.version}</version>
            </dependency>
            <dependency>
                <groupId>org.wso2.carbon.identity.auth.otp.commons</groupId>
                <artifactId>org.wso2.carbon.identity.auth.otp.core.server.feature</artifactId>
                <version>${authenticator.auth.otp.commons.version}</version>
            </dependency>
            <dependency>
                <groupId>org.wso2.carbon.extension.identity.authenticator.outbound.twitter</groupId>
                <artifactId>org.wso2.carbon.extension.identity.authenticator.twitter.connector</artifactId>
                <version>${authenticator.twitter.version}</version>
            </dependency>
            <dependency>
                <groupId>org.wso2.carbon.extension.identity.authenticator.outbound.office365</groupId>
                <artifactId>org.wso2.carbon.extension.identity.authenticator.office3620connector</artifactId>
                <version>${authenticator.office365.version}</version>
            </dependency>
            <dependency>
                <groupId>org.wso2.carbon.extension.identity.authenticator.outbound.totp</groupId>
                <artifactId>org.wso2.carbon.extension.identity.authenticator.totp.connector</artifactId>
                <version>${authenticator.totp.version}</version>
            </dependency>
            <dependency>
                <groupId>org.wso2.carbon.extension.identity.authenticator.outbound.backupcode</groupId>
                <artifactId>org.wso2.carbon.extension.identity.authenticator.backupcode.connector</artifactId>
                <version>${authenticator.backupcode.version}</version>
            </dependency>
            <dependency>
                <groupId>org.wso2.carbon.extension.identity.authenticator.outbound.x509Certificate</groupId>
                <artifactId>org.wso2.carbon.extension.identity.authenticator.x509Certificate.connector</artifactId>
                <version>${authenticator.x509.version}</version>
            </dependency>

            <!--Hash providers-->
            <dependency>
                <groupId>org.wso2.carbon.identity.hash.provider.pbkdf2</groupId>
                <artifactId>org.wso2.carbon.identity.hash.provider.pbkdf2.server.feature</artifactId>
                <version>${hashprovider.pbkdf2.version}</version>
            </dependency>

            <!-- API server and API user common dependencies -->
            <dependency>
                <groupId>org.wso2.carbon.identity.server.api</groupId>
                <artifactId>org.wso2.carbon.identity.api.server.common</artifactId>
                <version>${identity.server.api.version}</version>
            </dependency>
            <dependency>
                <groupId>org.wso2.carbon.identity.user.api</groupId>
                <artifactId>org.wso2.carbon.identity.api.user.common</artifactId>
                <version>${identity.user.api.version}</version>
            </dependency>

            <!--
                Dependencies from this point is used in p2 profile gen, added here to get them updated along with
                versions plugin (version plugin only reads the dependencies in dependencyManagement,
                and dependencies section)
            -->
            <dependency>
                <groupId>org.wso2.carbon.healthcheck</groupId>
                <artifactId>org.wso2.carbon.healthcheck.server.feature</artifactId>
                <version>${carbon.healthcheck.version}</version>
            </dependency>
            <dependency>
                <groupId>org.wso2.carbon.identity.carbon.auth.saml2</groupId>
                <artifactId>org.wso2.carbon.identity.authenticator.saml2.sso.feature</artifactId>
                <version>${identity.carbon.auth.saml2.version}</version>
                <type>zip</type>
            </dependency>
            <dependency>
                <groupId>org.wso2.carbon.identity.local.auth.requestpath.basic</groupId>
                <artifactId>org.wso2.carbon.identity.application.authenticator.requestpath.basicauth.server.feature
                </artifactId>
                <version>${identity.outbound.auth.requestpath.basicauth.version}</version>
            </dependency>
            <dependency>
                <groupId>org.wso2.carbon.identity.carbon.auth.mutualssl</groupId>
                <artifactId>org.wso2.carbon.identity.authenticator.mutualssl.feature</artifactId>
                <version>${identity.carbon.auth.mutual.ssl.version}</version>
            </dependency>
            <dependency>
                <groupId>org.wso2.carbon.identity.workflow.user</groupId>
                <artifactId>org.wso2.carbon.user.mgt.workflow.feature</artifactId>
                <version>${identity.user.workflow.version}</version>
            </dependency>
            <dependency>
                <groupId>org.wso2.carbon.identity.userstore.remote</groupId>
                <artifactId>org.wso2.carbon.identity.user.store.remote.feature</artifactId>
                <version>${identity.userstore.remote.version}</version>
            </dependency>
            <dependency>
                <groupId>org.wso2.carbon.identity.carbon.auth.iwa</groupId>
                <artifactId>org.wso2.carbon.identity.authenticator.iwa.feature</artifactId>
                <version>${identity.carbon.auth.iwa.version}</version>
            </dependency>
            <dependency>
                <groupId>org.wso2.carbon.identity.workflow.template.multisteps</groupId>
                <artifactId>org.wso2.carbon.identity.workflow.template.server.feature</artifactId>
                <version>${identity.workflow.template.multisteps.version}</version>
            </dependency>
            <dependency>
                <groupId>org.wso2.carbon.identity.local.auth.requestpath.oauth</groupId>
                <artifactId>org.wso2.carbon.identity.application.authenticator.requestpath.oauth.server.feature
                </artifactId>
                <version>${identity.outbound.auth.requestpath.oauth.version}</version>
            </dependency>
            <dependency>
                <groupId>org.wso2.carbon.identity.tool.validator.sso.saml2</groupId>
                <artifactId>org.wso2.carbon.identity.tools.saml.validator.feature</artifactId>
                <version>${identity.tool.samlsso.validator.version}</version>
            </dependency>
            <dependency>
                <groupId>org.wso2.carbon.identity.datapublisher.authentication</groupId>
                <artifactId>org.wso2.carbon.identity.data.publisher.application.authentication.server.feature
                </artifactId>
                <version>${identity.data.publisher.authentication.version}</version>
            </dependency>
            <dependency>
                <groupId>org.wso2.carbon.identity.data.publisher.oauth</groupId>
                <artifactId>org.wso2.carbon.identity.data.publisher.oauth.server.feature</artifactId>
                <version>${identity.data.publisher.oauth.version}</version>
            </dependency>
            <dependency>
                <groupId>org.wso2.carbon.identity.data.publisher.audit</groupId>
                <artifactId>org.wso2.carbon.identity.data.publisher.audit.user.operation.server.feature</artifactId>
                <version>${identity.data.publisher.audit.version}</version>
            </dependency>
            <dependency>
                <groupId>org.wso2.carbon.identity.auth.rest</groupId>
                <artifactId>org.wso2.carbon.identity.auth.server.feature</artifactId>
                <version>${identity.carbon.auth.rest.version}</version>
            </dependency>
            <dependency>
                <groupId>org.wso2.carbon.identity.auth.rest</groupId>
                <artifactId>org.wso2.carbon.identity.cors.server.feature</artifactId>
                <version>${identity.carbon.auth.rest.version}</version>
            </dependency>
            <dependency>
                <groupId>org.wso2.carbon.identity.event.handler.accountlock</groupId>
                <artifactId>org.wso2.carbon.identity.handler.event.account.lock.feature</artifactId>
                <version>${identity.event.handler.account.lock.version}</version>
            </dependency>
            <dependency>
                <groupId>org.wso2.carbon.identity.event.handler.notification</groupId>
                <artifactId>org.wso2.carbon.email.mgt.feature</artifactId>
                <version>${identity.event.handler.notification.version}</version>
            </dependency>
            <dependency>
                <groupId>org.wso2.carbon.identity.metadata.saml2</groupId>
                <artifactId>org.wso2.carbon.identity.idp.metadata.saml2.server.feature</artifactId>
                <version>${identity.metadata.saml.version}</version>
            </dependency>
            <dependency>
                <groupId>org.wso2.carbon.identity.saml.common</groupId>
                <artifactId>org.wso2.carbon.identity.saml.common.util.feature</artifactId>
                <version>${saml.common.util.version}</version>
            </dependency>
            <dependency>
                <groupId>org.wso2.identity.apps</groupId>
                <artifactId>org.wso2.identity.apps.common.server.feature</artifactId>
                <version>${identity.apps.core.version}</version>
            </dependency>
            <dependency>
                <groupId>org.wso2.identity.apps</groupId>
                <artifactId>org.wso2.identity.apps.console.server.feature</artifactId>
                <version>${identity.apps.console.version}</version>
            </dependency>
            <dependency>
                <groupId>org.wso2.identity.apps</groupId>
                <artifactId>org.wso2.identity.apps.myaccount.server.feature</artifactId>
                <version>${identity.apps.myaccount.version}</version>
            </dependency>
            <dependency>
                <groupId>org.wso2.identity.apps</groupId>
                <artifactId>org.wso2.identity.apps.authentication.portal.server.feature</artifactId>
                <version>${identity.apps.core.version}</version>
            </dependency>
            <dependency>
                <groupId>org.wso2.identity.apps</groupId>
                <artifactId>org.wso2.identity.apps.recovery.portal.server.feature</artifactId>
                <version>${identity.apps.core.version}</version>
            </dependency>

            <dependency>
                <groupId>org.wso2.carbon.identity.application.authz.xacml</groupId>
                <artifactId>org.wso2.carbon.identity.application.authz.xacml.server.feature</artifactId>
                <version>${identity.app.authz.xacml.version}</version>
            </dependency>
            <dependency>
                <groupId>org.wso2.carbon.extension.identity.oauth.addons</groupId>
                <artifactId>org.wso2.carbon.identity.oauth2.validators.xacml.server.feature</artifactId>
                <version>${identity.oauth.addons.version}</version>
            </dependency>
            <dependency>
                <groupId>org.wso2.carbon.identity.outbound.auth.oauth2</groupId>
                <artifactId>org.wso2.carbon.identity.outbound.auth.oauth2.server.feature</artifactId>
                <version>${identity.outbound.auth.oauth2.version}</version>
            </dependency>
            <dependency>
                <groupId>org.apache.felix</groupId>
                <artifactId>org.apache.felix.scr.ds-annotations</artifactId>
                <version>${ds-annotations.version}</version>
            </dependency>
            <dependency>
                <groupId>org.wso2.carbon.consent.mgt</groupId>
                <artifactId>org.wso2.carbon.consent.mgt.feature</artifactId>
                <version>${carbon.consent.mgt.version}</version>
            </dependency>
            <dependency>
                <groupId>org.wso2.carbon.identity.framework</groupId>
                <artifactId>org.wso2.carbon.identity.consent.mgt</artifactId>
                <version>${carbon.identity.framework.version}</version>
            </dependency>
            <dependency>
                <groupId>org.wso2.carbon.utils</groupId>
                <artifactId>org.wso2.carbon.database.utils</artifactId>
                <version>${carbon.database.utils.version}</version>
            </dependency>
            <dependency>
                <groupId>org.wso2.carbon.registry</groupId>
                <artifactId>org.wso2.carbon.registry.properties.stub</artifactId>
                <version>${carbon.registry.version}</version>
            </dependency>
            <dependency>
                <groupId>org.wso2.carbon.extension.identity.x509certificate</groupId>
                <artifactId>org.wso2.carbon.extension.identity.x509Certificate.validation.server.feature</artifactId>
                <version>${org.wso2.carbon.extension.identity.x509certificate.version}</version>
            </dependency>
            <dependency>
                <groupId>org.wso2.carbon.identity.conditional.auth.functions</groupId>
                <artifactId>org.wso2.carbon.identity.conditional.auth.functions.server.feature</artifactId>
                <version>${conditional.authentication.functions.version}</version>
            </dependency>
            <dependency>
                <groupId>org.wso2.carbon.identity.framework</groupId>
                <artifactId>org.wso2.carbon.identity.template.mgt.server.feature</artifactId>
                <version>${carbon.identity.framework.version}</version>
            </dependency>
            <dependency>
                <groupId>org.wso2.carbon.identity.framework</groupId>
                <artifactId>org.wso2.carbon.identity.template.mgt.feature</artifactId>
                <version>${carbon.identity.framework.version}</version>
            </dependency>
            <dependency>
                <groupId>org.wso2.carbon.identity.framework</groupId>
                <artifactId>org.wso2.carbon.identity.cors.mgt.server.feature</artifactId>
                <version>${carbon.identity.framework.version}</version>
            </dependency>
            <dependency>
                <groupId>org.wso2.carbon.identity.framework</groupId>
                <artifactId>org.wso2.carbon.identity.user.functionality.mgt.feature</artifactId>
                <version>${carbon.identity.framework.version}</version>
            </dependency>
            <dependency>
                <groupId>org.wso2.carbon.identity.framework</groupId>
                <artifactId>org.wso2.carbon.identity.multi.attribute.login.mgt.server.feature</artifactId>
                <version>${carbon.identity.framework.version}</version>
            </dependency>
            <dependency>
                <groupId>org.wso2.carbon.identity.framework</groupId>
                <artifactId>org.wso2.carbon.identity.unique.claim.mgt.server.feature</artifactId>
                <version>${carbon.identity.framework.version}</version>
            </dependency>
            <dependency>
                <groupId>org.wso2.carbon.identity.framework</groupId>
                <artifactId>org.wso2.carbon.identity.userstore.configuration.server.feature</artifactId>
                <version>${carbon.identity.framework.version}</version>
            </dependency>
            <dependency>
                <groupId>org.wso2.carbon.identity.framework</groupId>
                <artifactId>org.wso2.carbon.identity.api.resource.mgt.server.feature</artifactId>
                <version>${carbon.identity.framework.version}</version>
            </dependency>
            <dependency>
                <groupId>org.wso2.carbon.identity.governance</groupId>
                <artifactId>org.wso2.carbon.identity.multi.attribute.login.service.server.feature</artifactId>
                <version>${identity.governance.version}</version>
            </dependency>
            <dependency>
                <groupId>org.wso2.carbon.identity.framework</groupId>
                <artifactId>org.wso2.carbon.identity.central.log.mgt</artifactId>
                <version>${carbon.identity.framework.version}</version>
            </dependency>
            <dependency>
                <groupId>org.wso2.carbon.identity.branding.preference.management</groupId>
                <artifactId>org.wso2.carbon.identity.branding.preference.management.core</artifactId>
                <version>${identity.branding.preference.management.version}</version>
            </dependency>
            <dependency>
                <groupId>org.wso2.carbon.identity.framework</groupId>
                <artifactId>org.wso2.carbon.identity.input.validation.mgt</artifactId>
                <version>${carbon.identity.framework.version}</version>
            </dependency>
            <dependency>
                <groupId>org.wso2.carbon.identity.framework</groupId>
                <artifactId>org.wso2.carbon.identity.input.validation.mgt.server.feature</artifactId>
                <version>${carbon.identity.framework.version}</version>
            </dependency>
            <dependency>
                <groupId>org.wso2.carbon.identity.framework</groupId>
                <artifactId>org.wso2.carbon.identity.consent.server.configs.mgt</artifactId>
                <version>${carbon.identity.framework.version}</version>
            </dependency>
            <dependency>
                <groupId>org.wso2.carbon.identity.framework</groupId>
                <artifactId>org.wso2.carbon.identity.consent.server.configs.mgt.server.feature</artifactId>
                <version>${carbon.identity.framework.version}</version>
            </dependency>
            <dependency>
                <groupId>org.wso2.carbon.identity.organization.management</groupId>
                <artifactId>org.wso2.carbon.identity.organization.management.server.feature</artifactId>
                <version>${identity.org.mgt.version}</version>
            </dependency>
            <dependency>
                <groupId>org.wso2.carbon.identity.organization.management.core</groupId>
                <artifactId>org.wso2.carbon.identity.organization.management.core.server.feature</artifactId>
                <version>${identity.org.mgt.core.version}</version>
            </dependency>
            <dependency>
                <groupId>org.wso2.carbon.identity.auth.organization.login</groupId>
                <artifactId>org.wso2.carbon.identity.auth.organization.login.server.feature</artifactId>
                <version>${identity.organization.login.version}</version>
            </dependency>
            <dependency>
                <groupId>org.wso2.carbon.extension.identity.oauth2.grantType.organizationswitch</groupId>
                <artifactId>org.wso2.carbon.identity.oauth2.grant.organizationswitch.server.feature</artifactId>
                <version>${identity.oauth2.grant.organizationswitch.version}</version>
            </dependency>
            <dependency>
                <groupId>org.wso2.carbon.identity.outbound.provisioning.scim2</groupId>
                <artifactId>org.wso2.carbon.identity.provisioning.connector.scim2.server.feature</artifactId>
                <version>${provisioning.connector.scim2.version}</version>
            </dependency>
            <dependency>
                <groupId>org.wso2.carbon.extension.identity.verification</groupId>
                <artifactId>org.wso2.carbon.extension.identity.verification.mgt</artifactId>
                <version>${identity.verification.version}</version>
            </dependency>
            <dependency>
                <groupId>org.wso2.carbon.extension.identity.verification</groupId>
                <artifactId>org.wso2.carbon.extension.identity.verification.provider</artifactId>
                <version>${identity.verification.version}</version>
            </dependency>
            <dependency>
                <groupId>org.wso2.carbon.extension.identity.verification</groupId>
                <artifactId>org.wso2.carbon.extension.identity.verification.ui</artifactId>
                <version>${identity.verification.version}</version>
            </dependency>
            <dependency>
                <groupId>org.wso2.carbon.extension.identity.oauth.addons</groupId>
                <artifactId>org.wso2.carbon.identity.oauth2.token.handler.clientauth.jwt</artifactId>
                <version>${identity.oauth.addons.version}</version>
            </dependency>

            <dependency>
                <groupId>org.wso2.msf4j</groupId>
                <artifactId>msf4j-core</artifactId>
                <version>${msf4j.version}</version>
            </dependency>
            <dependency>
                <groupId>org.wso2.msf4j</groupId>
                <artifactId>msf4j-microservice</artifactId>
                <version>${msf4j.version}</version>
            </dependency>
            <dependency>
                <groupId>org.apache.velocity</groupId>
                <artifactId>velocity</artifactId>
                <version>${org.apache.velocity.version}</version>
            </dependency>
            <dependency>
                <groupId>io.rest-assured</groupId>
                <artifactId>rest-assured</artifactId>
                <version>${rest.assured.version}</version>
                <scope>test</scope>
            </dependency>
            <dependency>
                <groupId>io.rest-assured</groupId>
                <artifactId>json-path</artifactId>
                <version>${rest.assured.version}</version>
                <scope>test</scope>
            </dependency>
            <dependency>
                <groupId>io.rest-assured</groupId>
                <artifactId>xml-path</artifactId>
                <version>${rest.assured.version}</version>
                <scope>test</scope>
            </dependency>
            <dependency>
                <groupId>io.rest-assured</groupId>
                <artifactId>rest-assured-all</artifactId>
                <version>${rest.assured.version}</version>
                <scope>test</scope>
            </dependency>
            <dependency>
                <groupId>io.swagger</groupId>
                <artifactId>swagger-annotations</artifactId>
                <version>${swagger-core-version}</version>
                <scope>test</scope>
            </dependency>
            <dependency>
                <groupId>com.atlassian.oai</groupId>
                <artifactId>swagger-request-validator-restassured</artifactId>
                <version>${swagger-request-validator.version}</version>
                <scope>test</scope>
            </dependency>
            <dependency>
                <groupId>org.xmlunit</groupId>
                <artifactId>xmlunit-core</artifactId>
                <version>${org.xmlunit.version}</version>
                <scope>test</scope>
            </dependency>
            <dependency>
                <groupId>org.wso2.identity.apps</groupId>
                <artifactId>identity-apps-cypress-tests</artifactId>
                <version>${identity.apps.tests.version}</version>
            </dependency>
            <dependency>
                <groupId>org.codehaus.jackson</groupId>
                <artifactId>jackson-core-asl</artifactId>
                <version>${jackson-core-asl.version}</version>
                <scope>compile</scope>
            </dependency>
            <dependency>
                <groupId>com.fasterxml.jackson.core</groupId>
                <artifactId>jackson-core</artifactId>
                <version>${com.fasterxml.jackson.version}</version>
            </dependency>
            <dependency>
                <groupId>com.fasterxml.jackson.core</groupId>
                <artifactId>jackson-annotations</artifactId>
                <version>${com.fasterxml.jackson.version}</version>
            </dependency>
            <dependency>
                <groupId>com.fasterxml.jackson.core</groupId>
                <artifactId>jackson-databind</artifactId>
                <version>${com.fasterxml.jackson.databind.version}</version>
            </dependency>
            <dependency>
                <groupId>org.apache.log4j.wso2</groupId>
                <artifactId>log4j</artifactId>
                <version>${org.apache.log4j.wso2.version}</version>
                <exclusions>
                    <exclusion>
                        <groupId>log4j</groupId>
                        <artifactId>log4j</artifactId>
                    </exclusion>
                </exclusions>
            </dependency>
            <!-- Pax Logging -->
            <dependency>
                <groupId>org.wso2.org.ops4j.pax.logging</groupId>
                <artifactId>pax-logging-api</artifactId>
                <version>${pax.logging.api.version}</version>
            </dependency>
            <dependency>
                <groupId>org.apache.logging.log4j</groupId>
                <artifactId>log4j-jul</artifactId>
                <version>${org.apache.logging.log4j.version}</version>
                <scope>test</scope>
            </dependency>
            <dependency>
                <groupId>org.apache.logging.log4j</groupId>
                <artifactId>log4j-core</artifactId>
                <version>${org.apache.logging.log4j.version}</version>
                <scope>test</scope>
            </dependency>
            <dependency>
                <groupId>commons-logging</groupId>
                <artifactId>commons-logging</artifactId>
                <version>1.2</version>
                <scope>test</scope>
            </dependency>
            <dependency>
                <groupId>commons-lang.wso2</groupId>
                <artifactId>commons-lang</artifactId>
                <version>${commons-lang.wso2.version}</version>
                <scope>test</scope>
            </dependency>
            <dependency>
                <groupId>org.wso2.is</groupId>
                <artifactId>org.wso2.carbon.identity.test.integration.service</artifactId>
                <version>${project.version}</version>
            </dependency>
            <dependency>
                <groupId>org.apache.directory.server</groupId>
                <artifactId>apacheds-core-constants</artifactId>
                <version>${apacheds.core.version}</version>
                <scope>test</scope>
            </dependency>
            <dependency>
                <groupId>org.apache.directory.server</groupId>
                <artifactId>apacheds-core</artifactId>
                <version>${apacheds.core.version}</version>
                <scope>test</scope>
            </dependency>
            <dependency>
                <groupId>org.apache.directory.server</groupId>
                <artifactId>apacheds-core-api</artifactId>
                <version>${apacheds.core.version}</version>
                <scope>test</scope>
            </dependency>
            <dependency>
                <groupId>org.apache.directory.server</groupId>
                <artifactId>apacheds-jdbm-partition</artifactId>
                <version>${apacheds.core.version}</version>
                <scope>test</scope>
            </dependency>
            <dependency>
                <groupId>org.apache.directory.server</groupId>
                <artifactId>apacheds-ldif-partition</artifactId>
                <version>${apacheds.core.version}</version>
                <scope>test</scope>
            </dependency>
            <dependency>
                <groupId>org.apache.directory.server</groupId>
                <artifactId>apacheds-protocol-ldap</artifactId>
                <version>${apacheds.core.version}</version>
                <scope>test</scope>
            </dependency>
            <dependency>
                <groupId>org.apache.directory.server</groupId>
                <artifactId>apacheds-protocol-shared</artifactId>
                <version>${apacheds.core.version}</version>
                <scope>test</scope>
            </dependency>
            <dependency>
                <groupId>org.apache.directory.server</groupId>
                <artifactId>apacheds-xdbm-partition</artifactId>
                <version>${apacheds.core.version}</version>
                <scope>test</scope>
            </dependency>
            <dependency>
                <groupId>org.apache.directory.api</groupId>
                <artifactId>api-all</artifactId>
                <version>${apacheds.api.version}</version>
                <scope>test</scope>
            </dependency>
        </dependencies>
    </dependencyManagement>

    <profiles>
        <profile>
            <id>Sign-Artifacts</id>
            <activation>
                <property>
                    <name>sign</name>
                </property>
            </activation>
            <build>
                <plugins>
                    <plugin>
                        <groupId>org.apache.maven.plugins</groupId>
                        <artifactId>maven-gpg-plugin</artifactId>
                        <version>1.0-alpha-3</version>
                        <executions>
                            <execution>
                                <id>sign-artifacts</id>
                                <phase>verify</phase>
                                <goals>
                                    <goal>sign</goal>
                                </goals>
                            </execution>
                        </executions>
                    </plugin>
                </plugins>
            </build>
        </profile>
        <profile>
            <id>wso2-release</id>
            <build>
                <plugins>
                    <plugin>
                        <groupId>org.apache.maven.plugins</groupId>
                        <artifactId>maven-javadoc-plugin</artifactId>
                        <version>2.10.1</version>
                        <executions>
                            <execution>
                                <id>attach-javadocs</id>
                                <goals>
                                    <goal>jar</goal>
                                </goals>
                                <configuration> <!-- add this to disable checking -->
                                    <additionalparam>-Xdoclint:none</additionalparam>
                                    <source>8</source>
                                </configuration>
                            </execution>
                        </executions>
                    </plugin>
                </plugins>
            </build>
        </profile>

    </profiles>

    <properties>

        <!--Carbon Identity Framework Version-->
        <carbon.identity.framework.version>5.25.410</carbon.identity.framework.version>
        <carbon.identity.framework.version.range>[5.14.67, 6.0.0]</carbon.identity.framework.version.range>

        <!--SAML Common Utils Version-->
        <saml.common.util.version>1.3.0</saml.common.util.version>
        <saml.common.util.version.range>[1.0.0,2.0.0)</saml.common.util.version.range>

        <!--Carbon Consent Version-->
        <carbon.consent.mgt.version>2.5.2</carbon.consent.mgt.version>

        <!--Identity Governance Version-->
        <identity.governance.version>1.8.80</identity.governance.version>

        <!--Identity Carbon Versions-->
        <identity.carbon.auth.saml2.version>5.8.5</identity.carbon.auth.saml2.version>
        <identity.carbon.auth.mutual.ssl.version>5.5.0</identity.carbon.auth.mutual.ssl.version>
        <identity.carbon.auth.iwa.version>5.5.0</identity.carbon.auth.iwa.version>
        <identity.carbon.auth.rest.version>1.8.24</identity.carbon.auth.rest.version>


        <!-- Identity Inbound Versions   -->
        <identity.inbound.auth.saml.version>5.11.23</identity.inbound.auth.saml.version>
        <identity.inbound.auth.oauth.version>6.11.147</identity.inbound.auth.oauth.version>
        <identity.inbound.auth.openid.version>5.9.5</identity.inbound.auth.openid.version>
        <identity.inbound.auth.sts.version>5.10.16</identity.inbound.auth.sts.version>
        <identity.inbound.provisioning.scim.version>5.7.4</identity.inbound.provisioning.scim.version>
        <identity.inbound.provisioning.scim2.version>3.4.26</identity.inbound.provisioning.scim2.version>

        <!-- Identity workflow Versions -->
        <identity.user.workflow.version>5.6.0</identity.user.workflow.version>
        <identity.workflow.impl.bps.version>5.5.5</identity.workflow.impl.bps.version>
        <identity.workflow.template.multisteps.version>5.5.0</identity.workflow.template.multisteps.version>


        <!-- Identity User Versions -->
        <identity.user.account.association.version>5.5.6</identity.user.account.association.version>
        <identity.user.ws.version>5.7.4</identity.user.ws.version>

        <!-- Identity Userstore Versions -->
        <identity.userstore.remote.version>5.2.5</identity.userstore.remote.version>

        <!-- Identity Data Publisher Versions -->
        <identity.data.publisher.authentication.version>5.6.6</identity.data.publisher.authentication.version>
        <identity.data.publisher.oauth.version>1.6.6</identity.data.publisher.oauth.version>
        <identity.data.publisher.audit.version>1.4.3</identity.data.publisher.audit.version>

        <!-- Identity Event Handler Versions -->
        <identity.event.handler.account.lock.version>1.8.12</identity.event.handler.account.lock.version>
        <identity.event.handler.notification.version>1.7.19</identity.event.handler.notification.version>

        <!--<identity.agent.entitlement.proxy.version>5.1.1</identity.agent.entitlement.proxy.version>-->
        <!--<identity.carbon.auth.signedjwt.version>5.1.1</identity.carbon.auth.signedjwt.version>-->
        <!--<identity.userstore.cassandra.version>5.1.1</identity.userstore.cassandra.version>-->
        <!--<identity.agent-entitlement-filter.version>5.1.1</identity.agent-entitlement-filter.version>-->
        <org.wso2.carbon.identity.remotefetch.version>0.8.4</org.wso2.carbon.identity.remotefetch.version>

        <!-- CallHome version -->
        <callhome.version>4.5.x_1.0.14</callhome.version>

        <!-- Authenticator Versions -->
        <identity.outbound.auth.oidc.version>5.11.21</identity.outbound.auth.oidc.version>
        <identity.outbound.auth.oauth2.version>1.0.11</identity.outbound.auth.oauth2.version>
        <identity.outbound.auth.passive.sts.version>5.5.0</identity.outbound.auth.passive.sts.version>
        <identity.outbound.auth.samlsso.version>5.8.6</identity.outbound.auth.samlsso.version>
        <identity.outbound.auth.requestpath.basicauth.version>5.5.4</identity.outbound.auth.requestpath.basicauth.version>
        <identity.outbound.auth.requestpath.oauth.version>5.5.4</identity.outbound.auth.requestpath.oauth.version>

        <!-- Social Authenticator Versions -->
        <social.authenticator.facebook.version>5.2.4</social.authenticator.facebook.version>
        <social.authenticator.google.version>5.2.11</social.authenticator.google.version>
        <social.authenticator.windowslive.version>5.2.2</social.authenticator.windowslive.version>
        <social.authenticator.apple.version>1.0.4</social.authenticator.apple.version>

        <!-- Provisioning connector Versions -->
        <provisioning.connector.google.version>5.2.3</provisioning.connector.google.version>
        <provisioning.connector.salesforce.version>5.2.3</provisioning.connector.salesforce.version>
        <provisioning.connector.scim.version>5.3.1</provisioning.connector.scim.version>
        <provisioning.connector.scim2.version>2.0.3</provisioning.connector.scim2.version>

        <!-- Local Authenticator Versions -->
        <identity.local.auth.basicauth.version>6.7.27</identity.local.auth.basicauth.version>
        <identity.local.auth.fido.version>5.3.41</identity.local.auth.fido.version>
        <identity.local.auth.iwa.version>5.4.2</identity.local.auth.iwa.version>

        <!-- Local Authentication API Connector Version -->
        <identity.local.auth.api.version>2.5.8</identity.local.auth.api.version>

        <!-- OAuth2 Grant Type extensions -->
        <identity.oauth2.jwt.bearer.grant.version>2.2.1</identity.oauth2.jwt.bearer.grant.version>
        <identity.oauth2.token.exchange.grant.version>1.1.3</identity.oauth2.token.exchange.grant.version>

        <!--SAML Metadata-->
        <identity.metadata.saml.version>1.7.7</identity.metadata.saml.version>

        <!-- Connector Versions -->
        <authenticator.totp.version>3.3.17</authenticator.totp.version>
        <authenticator.backupcode.version>0.0.15</authenticator.backupcode.version>
        <authenticator.office365.version>2.1.2</authenticator.office365.version>
        <authenticator.smsotp.version>3.3.12</authenticator.smsotp.version>
        <authenticator.magiclink.version>1.1.12</authenticator.magiclink.version>
        <authenticator.emailotp.version>4.1.18</authenticator.emailotp.version>
        <authenticator.local.auth.emailotp.version>1.0.5</authenticator.local.auth.emailotp.version>
        <authenticator.twitter.version>1.1.1</authenticator.twitter.version>
        <authenticator.x509.version>3.1.11</authenticator.x509.version>
        <identity.extension.utils>1.0.14</identity.extension.utils>
        <authenticator.auth.otp.commons.version>1.0.0</authenticator.auth.otp.commons.version>

        <identity.org.mgt.version>1.3.82</identity.org.mgt.version>
        <identity.org.mgt.core.version>1.0.73</identity.org.mgt.core.version>
<<<<<<< HEAD
        <identity.organization.login.version>1.1.24</identity.organization.login.version>
=======
        <identity.organization.login.version>1.1.23</identity.organization.login.version>
>>>>>>> bd70fee9
        <identity.oauth2.grant.organizationswitch.version>1.1.10</identity.oauth2.grant.organizationswitch.version>

        <!-- Hash Provider Versions-->
        <hashprovider.pbkdf2.version>0.1.4</hashprovider.pbkdf2.version>

        <!-- Identity Branding Preference Management Versions -->
        <identity.branding.preference.management.version>1.0.9</identity.branding.preference.management.version>

        <!-- Identity REST API feature -->
        <identity.api.dispatcher.version>2.0.13</identity.api.dispatcher.version>
        <identity.user.api.version>1.3.22</identity.user.api.version>
        <identity.server.api.version>1.2.95</identity.server.api.version>

        <identity.agent.sso.version>5.5.9</identity.agent.sso.version>
        <identity.tool.samlsso.validator.version>5.5.7</identity.tool.samlsso.validator.version>
        <identity.app.authz.xacml.version>2.3.1</identity.app.authz.xacml.version>
        <identity.oauth.addons.version>2.4.29</identity.oauth.addons.version>
        <org.wso2.carbon.extension.identity.x509certificate.version>1.1.3</org.wso2.carbon.extension.identity.x509certificate.version>
        <conditional.authentication.functions.version>1.2.36</conditional.authentication.functions.version>

        <!-- Identity Portal Versions -->
        <identity.apps.console.version>2.0.36</identity.apps.console.version>
        <identity.apps.myaccount.version>2.0.14</identity.apps.myaccount.version>
        <identity.apps.core.version>2.0.18</identity.apps.core.version>
        <identity.apps.tests.version>1.6.373</identity.apps.tests.version>

        <!-- Charon -->
        <charon.version>3.4.1</charon.version>

        <!-- Carbon Kernel -->
        <carbon.kernel.version>4.9.14</carbon.kernel.version>

        <!-- Identity Verification -->
        <identity.verification.version>1.0.6</identity.verification.version>

        <!-- Carbon Repo Versions -->
        <carbon.deployment.version>4.12.20</carbon.deployment.version>
        <carbon.commons.version>4.10.7</carbon.commons.version>
        <carbon.registry.version>4.8.15</carbon.registry.version>
        <carbon.multitenancy.version>4.11.12</carbon.multitenancy.version>
        <carbon.metrics.version>1.3.12</carbon.metrics.version>
        <carbon.business-process.version>4.5.66</carbon.business-process.version>
        <carbon.analytics-common.version>5.2.53</carbon.analytics-common.version>
        <carbon.dashboards.version>2.0.27</carbon.dashboards.version>
        <carbon.database.utils.version>2.1.6</carbon.database.utils.version>
        <carbon.healthcheck.version>1.3.0</carbon.healthcheck.version>

        <!-- Common tool Versions -->
        <cipher-tool.version>1.2.4</cipher-tool.version>
        <securevault.wso2.version>1.1.7</securevault.wso2.version>

        <!-- Feature dependency Versions -->
        <stratos.version.221>2.2.1</stratos.version.221>
        <ehcache.version>1.5.0.wso2v3</ehcache.version>
        <bcel.wso2.version>6.7.0.wso2v1</bcel.wso2.version>
        <asm-all.version>5.2</asm-all.version>
        <cglib.wso2.version>2.2.wso2v1</cglib.wso2.version>
        <jibx.wso2.version>1.2.1.wso2v1</jibx.wso2.version>
        <axis2.jibx.wso2.version>1.6.1.wso2v11</axis2.jibx.wso2.version>
        <axis2.jaxb.wso2.version>${axis2.wso2.version}</axis2.jaxb.wso2.version>
        <axis2-transports.version>2.0.0-wso2v42</axis2-transports.version>
        <h2database.wso2.version>2.2.220.wso2v1</h2database.wso2.version>
        <slf4j.version>1.7.28</slf4j.version>

        <!-- UI styles dependency versions -->
        <equinox.http.servlet.version>2.2.2</equinox.http.servlet.version>
        <equinox.http.helper.version>1.0.0</equinox.http.helper.version>
        <equinox.jsp.jasper.version>1.0.1.R33x_v20070816</equinox.jsp.jasper.version>
        <javax.servlet.jsp.version>2.0.0.v200706191603</javax.servlet.jsp.version>

        <!-- Distribution dependencies ends here -->

        <!-- Build dependency Versions -->
        <wso2.json.merge.plugin.version>5.2.5</wso2.json.merge.plugin.version>
        <carbon.p2.plugin.version>5.1.2</carbon.p2.plugin.version>
        <ds-annotations.version>1.2.10</ds-annotations.version>
        <maven.war.plugin.version>3.2.0</maven.war.plugin.version>
        <maven.checkstyle.plugin.version>3.1.1</maven.checkstyle.plugin.version>

        <!-- Sample dependency Versions -->
        <samples.is.version>4.3.10</samples.is.version>
        <sevlet.api.version>2.5</sevlet.api.version>
        <jsp.api.version>2.0</jsp.api.version>
        <neethi.wso2.version>2.0.4.wso2v5</neethi.wso2.version>
        <axiom.impl.version>1.2.12</axiom.impl.version>
        <axiom.version>1.2.11-wso2v6</axiom.version>
        <gdata.core.wso2.version>1.47.0.wso2v1</gdata.core.wso2.version>
        <json.simple.version>1.1.1</json.simple.version>
        <openid4java.consumer.version>1.0.0</openid4java.consumer.version>
        <opensaml.version>2.6.6</opensaml.version>
        <opensaml2.wso2.version>2.6.6.wso2v3</opensaml2.wso2.version>
        <opensaml3.version>3.3.1</opensaml3.version>
        <shibboleth.version>7.3.0</shibboleth.version>
        <joda.wso2.version>2.9.4.wso2v1</joda.wso2.version>
        <wss4j.wso2.version>1.6.0-wso2v7</wss4j.wso2.version>
        <openws.version>1.5.4</openws.version>
        <xalan.version>2.7.2</xalan.version>
        <xalan.wso2.version>2.7.0.wso2v1</xalan.wso2.version>
        <rampart.wso2.version>1.6.1-wso2v43</rampart.wso2.version>
        <orbit.version.commons.httpclient>4.5.13.wso2v1</orbit.version.commons.httpclient>
        <httpcore.wso2.version>4.4.15.wso2v1</httpcore.wso2.version>
        <httpclient.version>4.5.13</httpclient.version>
        <commons.httpclient.version>3.1</commons.httpclient.version>
        <jstl.version>1.1.2</jstl.version>
        <taglibs.version>1.1.2</taglibs.version>
        <google.collect.wso2.version>1.0.0.wso2v2</google.collect.wso2.version>
        <google.code.gson.version>2.9.0</google.code.gson.version>
        <oauth2.client.version>1.0.0</oauth2.client.version>
        <axiom.wso2.version>1.2.11-wso2v16</axiom.wso2.version>
        <commons.lang.version>2.6</commons.lang.version>
        <charon.orbit.version>2.1.8</charon.orbit.version>
        <commons-collections.version>3.2.2</commons-collections.version>
        <axis2.client.version>${axis2.wso2.version}</axis2.client.version>
        <axis2.wso2.version>1.6.1-wso2v42</axis2.wso2.version>
        <nimbusds.version>7.3.0.wso2v1</nimbusds.version>
        <commons-codec.version>1.14.0.wso2v1</commons-codec.version>
        <eclipse.microprofile.version>1.2</eclipse.microprofile.version>
        <xmltooling.version>1.3.1</xmltooling.version>
        <xercesImpl.version>2.12.2</xercesImpl.version>
        <commons.codec.version>1.8</commons.codec.version>
        <XmlSchema.version>1.4.7-wso2v5</XmlSchema.version>
        <wsdl4j.version>1.6.2.wso2v2</wsdl4j.version>
        <commons.pool.wso2.version>1.5.6.wso2v1</commons.pool.wso2.version>
        <liberty.maven.plugin.version>2.2</liberty.maven.plugin.version>
        <pax.logging.api.version>2.1.0-wso2v4</pax.logging.api.version>
        <org.wso2.orbit.org.apache.velocity.version>1.7.0.wso2v1</org.wso2.orbit.org.apache.velocity.version>

        <osgi.framework.imp.pkg.version.range>[1.7.0, 2.0.0)</osgi.framework.imp.pkg.version.range>
        <osgi.service.component.imp.pkg.version.range>[1.2.0, 2.0.0)</osgi.service.component.imp.pkg.version.range>
        <commons.logging.version.range>[1.2.0,2.0.0)</commons.logging.version.range>
        <commons-lang.wso2.version>2.6.0.wso2v1</commons-lang.wso2.version>

        <!--  Test dependencies -->
        <carbon.automation.version>4.4.3</carbon.automation.version>
        <carbon.automationutils.version>4.5.4</carbon.automationutils.version>
        <selenium.version>2.40.0</selenium.version>
        <testng.version>6.1.1</testng.version>
        <junit.version>4.13.1</junit.version>
        <org.apache.tomcat.wso2.version>7.0.52.wso2v5</org.apache.tomcat.wso2.version>
        <msf4j.version>2.6.2</msf4j.version>
        <jacoco.agent.version>0.8.4</jacoco.agent.version>
        <xml.apis.version>1.4.01</xml.apis.version>
        <emma.version>2.1.5320</emma.version>
        <apache.wink.version>1.1.3-incubating</apache.wink.version>
        <apache.ws.security.version>1.6.9</apache.ws.security.version>
        <apache.openejb.version>4.5.2</apache.openejb.version>
        <nimbus.oidc.sdk.version>6.13</nimbus.oidc.sdk.version>
        <apacheds.core.version>2.0.0.AM26</apacheds.core.version>
        <apacheds.api.version>2.0.0.AM4</apacheds.api.version>
        <!--Rest API test -->
        <rest.assured.version>5.0.0</rest.assured.version>
        <swagger-core-version>1.5.22</swagger-core-version>
        <swagger-request-validator.version>2.6.0</swagger-request-validator.version>
        <!--UI Cypress test -->
        <com.fasterxml.jackson.version>2.13.2</com.fasterxml.jackson.version>
        <com.fasterxml.jackson.databind.version>2.13.4.2</com.fasterxml.jackson.databind.version>
        <jackson-core-asl.version>1.9.13</jackson-core-asl.version>
        <!--ws-trust-client-->
        <org.apache.velocity.version>1.7</org.apache.velocity.version>
        <org.xmlunit.version>2.6.3</org.xmlunit.version>
        <org.apache.logging.log4j.version>2.17.1</org.apache.logging.log4j.version>
        <org.apache.log4j.wso2.version>1.2.17.wso2v1</org.apache.log4j.wso2.version>

        <project.scm.id>my-scm-server</project.scm.id>

    </properties>

    <repositories>
        <!-- Before adding ANYTHING in here, please start a discussion on the dev list.
	Ideally the Axis2 build should only use Maven central (which is available
	by default) and nothing else. We had troubles with other repositories in
	the past. Therefore configuring additional repositories here should be
	considered very carefully. -->
        <repository>
            <id>wso2-nexus</id>
            <name>WSO2 internal Repository</name>
            <url>https://maven.wso2.org/nexus/content/groups/wso2-public/</url>
            <releases>
                <enabled>true</enabled>
                <updatePolicy>daily</updatePolicy>
                <checksumPolicy>ignore</checksumPolicy>
            </releases>
        </repository>

        <repository>
            <id>wso2.releases</id>
            <name>WSO2 internal Repository</name>
            <url>https://maven.wso2.org/nexus/content/repositories/releases/</url>
            <releases>
                <enabled>true</enabled>
                <updatePolicy>daily</updatePolicy>
                <checksumPolicy>ignore</checksumPolicy>
            </releases>
        </repository>

        <repository>
            <id>wso2.snapshots</id>
            <name>WSO2 Snapshot Repository</name>
            <url>https://maven.wso2.org/nexus/content/repositories/snapshots/</url>
            <snapshots>
                <enabled>true</enabled>
                <updatePolicy>daily</updatePolicy>
            </snapshots>
            <releases>
                <enabled>false</enabled>
            </releases>
        </repository>
    </repositories>

    <scm>
        <url>https://github.com/wso2/product-is.git</url>
        <developerConnection>scm:git:https://github.com/wso2/product-is.git</developerConnection>
        <connection>scm:git:https://github.com/wso2/product-is.git</connection>
        <tag>HEAD</tag>
    </scm>


</project><|MERGE_RESOLUTION|>--- conflicted
+++ resolved
@@ -2407,11 +2407,7 @@
 
         <identity.org.mgt.version>1.3.82</identity.org.mgt.version>
         <identity.org.mgt.core.version>1.0.73</identity.org.mgt.core.version>
-<<<<<<< HEAD
         <identity.organization.login.version>1.1.24</identity.organization.login.version>
-=======
-        <identity.organization.login.version>1.1.23</identity.organization.login.version>
->>>>>>> bd70fee9
         <identity.oauth2.grant.organizationswitch.version>1.1.10</identity.oauth2.grant.organizationswitch.version>
 
         <!-- Hash Provider Versions-->
