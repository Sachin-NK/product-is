<?xml version="1.0" encoding="utf-8"?>
<!--
  ~ Copyright (c) 2014, WSO2 Inc. (http://www.wso2.org) All Rights Reserved.
  ~
  ~ Licensed under the Apache License, Version 2.0 (the "License");
  ~ you may not use this file except in compliance with the License.
  ~ You may obtain a copy of the License at
  ~
  ~      http://www.apache.org/licenses/LICENSE-2.0
  ~
  ~ Unless required by applicable law or agreed to in writing, software
  ~ distributed under the License is distributed on an "AS IS" BASIS,
  ~ WITHOUT WARRANTIES OR CONDITIONS OF ANY KIND, either express or implied.
  ~ See the License for the specific language governing permissions and
  ~ limitations under the License.
  -->
<project xmlns="http://maven.apache.org/POM/4.0.0" xmlns:xsi="http://www.w3.org/2001/XMLSchema-instance" xsi:schemaLocation="http://maven.apache.org/POM/4.0.0 http://maven.apache.org/maven-v4_0_0.xsd">

    <parent>
        <groupId>org.wso2</groupId>
        <artifactId>wso2</artifactId>
        <version>1</version>
    </parent>


    <modelVersion>4.0.0</modelVersion>
    <groupId>org.wso2.is</groupId>
    <artifactId>identity-server-parent</artifactId>
    <packaging>pom</packaging>
    <description>WSO2 Identity Server</description>
    <version>5.6.0-SNAPSHOT</version>
    <name>WSO2 Identity Server</name>
    <url>http://wso2.org/projects/identity</url>

    <modules>
        <module>modules/migration/migration-service</module>
        <module>modules/features</module>
        <module>modules/p2-profile-gen</module>
        <module>modules/connectors</module>
        <module>modules/authenticators</module>
        <module>modules/social-authenticators</module>
        <module>modules/provisioning-connectors</module>
        <module>modules/local-authenticators</module>
        <module>modules/oauth2-grant-types</module>
        <module>modules/distribution</module>
        <module>modules/styles</module>
        <module>modules/samples</module>
        <module>modules/integration</module>
    </modules>

    <licenses>
        <license>
            <name>Apache License Version 2.0</name>
            <url>http://www.apache.org/licenses/LICENSE-2.0</url>
        </license>
    </licenses>

    <organization>
        <name>WSO2</name>
        <url>http://www.wso2.org</url>
    </organization>

    <issueManagement>
        <system>JIRA</system>
        <url>http://www.wso2.org/jira/browse/IDENTITY</url>
    </issueManagement>
    <mailingLists>
        <mailingList>
            <name>Identity Server Developers</name>
            <subscribe>identity-dev-subscribe@wso2.org</subscribe>
            <unsubscribe>identity-dev-unsubscribe@wso2.org</unsubscribe>
            <post>identity-dev@wso2.org</post>
            <archive>http://wso2.org/mailarchive/identity-dev/</archive>
        </mailingList>
    </mailingLists>

    <inceptionYear>2007</inceptionYear>

    <developers>
        <developer>
            <name>Ruchith Fernando</name>
            <id>ruchith</id>
            <email>ruchith AT wso2.com</email>
            <organization>WSO2</organization>
        </developer>
        <developer>
            <name>Dimuthu Leelaratne</name>
            <id>dimuthul</id>
            <email>dimuthul AT wso2.com</email>
            <organization>WSO2</organization>
        </developer>
        <developer>
            <name>Dumindu Perera</name>
            <id>dumindu</id>
            <email>dumindu AT wso2.com</email>
            <organization>WSO2</organization>
        </developer>
        <developer>
            <name>Saminda Abeyruwan</name>
            <id>saminda</id>
            <email>saminda AT wso2.com</email>
            <organization>WSO2</organization>
        </developer>
        <developer>
            <name>Nandana Mihindukulasooriya</name>
            <id>nandana</id>
            <email>nandana AT wso2.com</email>
            <organization>WSO2</organization>
        </developer>
        <developer>
            <name>Prabath Siriwardena</name>
            <id>prabath</id>
            <email>prabath AT wso2.com</email>
            <organization>WSO2</organization>
        </developer>
        <developer>
            <name>Thilina Buddhika</name>
            <id>thilina</id>
            <email>thilinab AT wso2.com</email>
            <organization>WSO2</organization>
        </developer>
        <developer>
            <name>Amila Jayasekara</name>
            <id>amilaj</id>
            <email>amilaj AT wso2.com</email>
            <organization>WSO2</organization>
        </developer>
        <developer>
            <name>Asela Pathberiya</name>
            <id>asela</id>
            <email>asela AT wso2.com</email>
            <organization>WSO2</organization>
        </developer>
        <developer>
            <name>Hasini Gunasinghe</name>
            <id>hasini</id>
            <email>hasini AT wso2.com</email>
            <organization>WSO2</organization>
        </developer>
        <developer>
            <name>Manjula Rathnayake</name>
            <id>manjula</id>
            <email>manjular AT wso2.com</email>
            <organization>WSO2</organization>
        </developer>
        <developer>
            <name>Suresh Attanayake</name>
            <id>suresh</id>
            <email>suresh AT wso2.com</email>
            <organization>WSO2</organization>
        </developer>
        <developer>
            <name>Johann Nallathamby</name>
            <id>johann</id>
            <email>johann AT wso2.com</email>
            <organization>WSO2</organization>
        </developer>
        <developer>
            <name>Dulanja Liyanage</name>
            <id>dulanja</id>
            <email>dulanja AT wso2.com</email>
            <organization>WSO2</organization>
        </developer>
        <developer>
            <name>Ishara Karunarathna</name>
            <id>ishara</id>
            <email>isharak AT wso2.com</email>
            <organization>WSO2</organization>
        </developer>
        <developer>
            <name>Darshana Gunawardana</name>
            <id>darshana</id>
            <email>darshana AT wso2.com</email>
            <organization>WSO2</organization>
        </developer>
        <developer>
            <name>Pushpalanka Jayawardana</name>
            <id>pushpalanka</id>
            <email>lanka AT wso2.com</email>
            <organization>WSO2</organization>
        </developer>
        <developer>
            <name>Chamath Gunawardana</name>
            <id>chamath</id>
            <email>chamathg AT wso2.com</email>
            <organization>WSO2</organization>
        </developer>
        <developer>
            <name>Thanuja Jayasinghe</name>
            <id>thanuja</id>
            <email>thanuja AT wso2.com</email>
            <organization>WSO2</organization>
        </developer>
        <developer>
            <name>Isura Karunarathna</name>
            <id>isura</id>
            <email>isura AT wso2.com</email>
            <organization>WSO2</organization>
        </developer>
        <developer>
            <name>Prasad Tissera</name>
            <id>prasad</id>
            <email>prasadt AT wso2.com</email>
            <organization>WSO2</organization>
        </developer>
        <developer>
            <name>Pulasthi Mahawithana</name>
            <id>pulasthi</id>
            <email>pulasthim AT wso2.com</email>
            <organization>WSO2</organization>
        </developer>
        <developer>
            <name>Hasintha Indrajee</name>
            <id>hasintha</id>
            <email>hasintha AT wso2.com</email>
            <organization>WSO2</organization>
        </developer>
        <developer>
            <name>Gayan Gunawardana</name>
            <id>gayan</id>
            <email>gayan AT wso2.com</email>
            <organization>WSO2</organization>
        </developer>
        <developer>
            <name>Tharindu Edirisinghe</name>
            <id>tharindue</id>
            <email>tharindue AT wso2.com</email>
            <organization>WSO2</organization>
        </developer>
        <developer>
            <name>Malithi Edirisinghe</name>
            <id>malithim</id>
            <email>malithim AT wso2.com</email>
            <organization>WSO2</organization>
        </developer>
        <developer>
            <name>Godwin Shrimal</name>
            <id>godwin</id>
            <email>godwin AT wso2.com</email>
            <organization>WSO2</organization>
        </developer>
        <developer>
            <name>Omindu Rathnaweera</name>
            <id>omindu</id>
            <email>omindu AT wso2.com</email>
            <organization>WSO2</organization>
        </developer>
        <developer>
            <name>Nuwandi Wickramasinghe</name>
            <id>nuwandiw</id>
            <email>nuwandiw AT wso2.com</email>
            <organization>WSO2</organization>
        </developer>
        <developer>
            <name>Kasun Bandara</name>
            <id>kasunb</id>
            <email>kasunb AT wso2.com</email>
            <organization>WSO2</organization>
        </developer>
        <developer>
            <name>Indunil Upeksha</name>
            <id>indunil</id>
            <email>indunil AT wso2.com</email>
            <organization>WSO2</organization>
        </developer>
        <developer>
            <name>Hasanthi Dissanayake</name>
            <id>hasanthi</id>
            <email>hasanthi AT wso2.com</email>
            <organization>WSO2</organization>
        </developer>
        <developer>
            <name>Maduranga Siriwardena</name>
            <id>maduranga</id>
            <email>maduranga AT wso2.com</email>
            <organization>WSO2</organization>
        </developer>
        <developer>
            <name>Chamila Wijayarathna</name>
            <id>chamila</id>
            <email>chamila AT wso2.com</email>
            <organization>WSO2</organization>
        </developer>
        <developer>
            <name>Chanaka Jayasena</name>
            <id>chanaka</id>
            <email>chanaka AT wso2.com</email>
            <organization>WSO2</organization>
        </developer>
        <developer>
            <name>Chamara Philips</name>
            <id>chamarap</id>
            <email>chamarap AT wso2.com</email>
            <organization>WSO2</organization>
        </developer>
        <developer>
            <name>Damith Senanayake</name>
            <id>damiths</id>
            <email>damiths AT wso2.com</email>
            <organization>WSO2</organization>
        </developer>
        <developer>
            <name>Jayanga Kaushalya</name>
            <id>jayangak</id>
            <email>jayangak AT wso2.com</email>
            <organization>WSO2</organization>
        </developer>
        <developer>
            <name>Farasath Ahamed</name>
            <id>farasatha</id>
            <email>farasatha AT wso2.com</email>
            <organization>WSO2</organization>
        </developer>
        <developer>
            <name>Dharshana Kasun Warusavitharana</name>
            <id>dharshanaw</id>
            <email>dharshanaw AT wso2.com</email>
            <organization>WSO2</organization>
        </developer>
        <developer>
            <name>Ayesha Dissanayaka</name>
            <id>ayesha</id>
            <email>ayesha AT wso2.com</email>
            <organization>WSO2</organization>
        </developer>
        <developer>
            <name>Ashen Weerathunga</name>
            <id>ashen</id>
            <email>ashen AT wso2.com</email>
            <organization>WSO2</organization>
        </developer>
        <developer>
            <name>Dimuthu De Lanerolle</name>
            <id>dimuthud</id>
            <email>dimuthud AT wso2.com</email>
            <organization>WSO2</organization>
        </developer>
        <developer>
            <name>Ruwan Abeykoon</name>
            <id>ruwana</id>
            <email>ruwana AT wso2.com</email>
            <organization>WSO2</organization>
        </developer>
        <developer>
            <name>Kasun Gajasinghe</name>
            <id>kasung</id>
            <email>kasung AT wso2.com</email>
            <organization>WSO2</organization>
        </developer>
        <developer>
            <name>Dinusha Senanayaka</name>
            <id>dinusha</id>
            <email>dinusha AT wso2.com</email>
            <organization>WSO2</organization>
        </developer>
        <developer>
            <name>Lahiru Manohara</name>
            <id>lahiruma</id>
            <email>lahiruma AT wso2.com</email>
            <organization>WSO2</organization>
        </developer>
        <developer>
            <name>Rushmin Fernando</name>
            <id>rushmin</id>
            <email>rushmin AT wso2.com</email>
            <organization>WSO2</organization>
        </developer>
        <developer>
            <name>Lahiru Ekanayake</name>
            <id>lahirue</id>
            <email>lahirue AT wso2.com</email>
            <organization>WSO2</organization>
        </developer>
        <developer>
            <name>Lahiru Cooray</name>
            <id>lahiruc</id>
            <email>lahiruc AT wso2.com</email>
            <organization>WSO2</organization>
        </developer>
        <developer>
            <name>Dinali Dabarera</name>
            <id>Dinali</id>
            <email>dinali AT wso2.com</email>
            <organization>WSO2</organization>
        </developer>
        <developer>
            <name>Nilasini Thirunavukaarasu</name>
            <id>Nilasini</id>
            <email>nilasini AT wso2.com</email>
            <organization>WSO2</organization>
        </developer>
        <developer>
            <name>Sathya Bandara</name>
            <id>Sathya</id>
            <email>sathya AT wso2.com</email>
            <organization>WSO2</organization>
        </developer>
        <developer>
            <name>Supun Priyadarshana</name>
            <id>Supun</id>
            <email>supunp AT wso2.com</email>
            <organization>WSO2</organization>
        </developer>
        <developer>
            <name>Thilina Madumal</name>
            <id>Thilina</id>
            <email>thilinamad AT wso2.com</email>
            <organization>WSO2</organization>
        </developer>
    </developers>


    <pluginRepositories>
        <pluginRepository>
            <id>wso2-maven2-repository</id>
            <url>http://dist.wso2.org/maven2</url>
        </pluginRepository>
        <pluginRepository>
            <id>wso2.releases</id>
            <name>WSO2 internal Repository</name>
            <url>http://maven.wso2.org/nexus/content/repositories/releases/</url>
            <releases>
                <enabled>true</enabled>
                <updatePolicy>daily</updatePolicy>
                <checksumPolicy>ignore</checksumPolicy>
            </releases>
        </pluginRepository>
        <pluginRepository>
            <id>wso2.snapshots</id>
            <name>Apache Snapshot Repository</name>
            <url>http://maven.wso2.org/nexus/content/repositories/snapshots/</url>
            <snapshots>
                <enabled>true</enabled>
                <updatePolicy>daily</updatePolicy>
            </snapshots>
            <releases>
                <enabled>false</enabled>
            </releases>
        </pluginRepository>
        <pluginRepository>
            <id>wso2-nexus</id>
            <name>WSO2 internal Repository</name>
            <url>http://maven.wso2.org/nexus/content/groups/wso2-public/</url>
            <releases>
                <enabled>true</enabled>
                <updatePolicy>daily</updatePolicy>
                <checksumPolicy>ignore</checksumPolicy>
            </releases>
        </pluginRepository>
    </pluginRepositories>

    <build>
        <plugins>
            <plugin>
                <groupId>org.apache.maven.plugins</groupId>
                <artifactId>maven-release-plugin</artifactId>
                <configuration>
                    <preparationGoals>clean install</preparationGoals>
                    <autoVersionSubmodules>true</autoVersionSubmodules>
                </configuration>
            </plugin>
            <plugin>
                <groupId>org.apache.maven.plugins</groupId>
                <artifactId>maven-deploy-plugin</artifactId>
            </plugin>
            <plugin>
                <groupId>org.apache.maven.plugins</groupId>
                <artifactId>maven-compiler-plugin</artifactId>
                <configuration>
                    <encoding>UTF-8</encoding>
                    <source>1.8</source>
                    <target>1.8</target>
                </configuration>
            </plugin>
            <plugin>
                <groupId>org.apache.maven.plugins</groupId>
                <artifactId>maven-surefire-plugin</artifactId>
                <version>2.18</version>
            </plugin>
            <plugin>
                <inherited>false</inherited>
                <artifactId>maven-clean-plugin</artifactId>
                <version>2.1</version>
            </plugin>
        </plugins>

        <pluginManagement>
            <plugins>
                <plugin>
                    <groupId>org.apache.felix</groupId>
                    <artifactId>maven-scr-plugin</artifactId>
                    <version>1.7.2</version>
                    <executions>
                        <execution>
                            <id>generate-scr-scrdescriptor</id>
                            <goals>
                                <goal>scr</goal>
                            </goals>
                        </execution>
                    </executions>
                </plugin>
                <plugin>
                    <groupId>org.apache.felix</groupId>
                    <artifactId>maven-bundle-plugin</artifactId>
                    <version>2.3.7</version>
                    <extensions>true</extensions>
                    <configuration>
                        <obrRepository>NONE</obrRepository>
                    </configuration>
                </plugin>
                <plugin>
                    <groupId>org.apache.maven.plugins</groupId>
                    <artifactId>maven-source-plugin</artifactId>
                    <version>2.2.1</version>
                    <executions>
                        <execution>
                            <id>attach-sources</id>
                            <phase>verify</phase>
                            <goals>
                                <goal>jar-no-fork</goal>
                            </goals>
                        </execution>
                    </executions>
                </plugin>
                <plugin>
                    <groupId>org.apache.maven.plugins</groupId>
                    <artifactId>maven-project-info-reports-plugin</artifactId>
                    <version>2.4</version>
                </plugin>
                <plugin>
                    <groupId>org.codehaus.mojo</groupId>
                    <artifactId>build-helper-maven-plugin</artifactId>
                    <version>3.0.0</version>
                </plugin>
            </plugins>
        </pluginManagement>

    </build>

    <dependencyManagement>
        <dependencies>
            <dependency>
                <groupId>org.wso2.carbon</groupId>
                <artifactId>org.wso2.carbon.ui</artifactId>
                <version>${carbon.kernel.version}</version>
            </dependency>
            <dependency>
                <groupId>org.apache.felix</groupId>
                <artifactId>org.apache.felix.framework</artifactId>
                <version>${felix.framework.version}</version>
            </dependency>
            <dependency>
                <groupId>org.apache.felix</groupId>
                <artifactId>org.apache.felix.main</artifactId>
                <version>${felix.framework.version}</version>
            </dependency>
            <dependency>
                <groupId>org.apache.felix</groupId>
                <artifactId>org.osgi.compendium</artifactId>
                <version>${osgi.compendium.version}</version>
            </dependency>
            <dependency>
                <groupId>org.eclipse.equinox</groupId>
                <artifactId>org.eclipse.equinox.http.servlet</artifactId>
                <version>${equinox.http.servlet.version}</version>
            </dependency>
            <dependency>
                <groupId>org.eclipse.equinox</groupId>
                <artifactId>org.eclipse.equinox.http.helper</artifactId>
                <version>${equinox.http.helper.version}</version>
            </dependency>
            <dependency>
                <groupId>org.eclipse.equinox</groupId>
                <artifactId>org.eclipse.equinox.jsp.jasper</artifactId>
                <version>${equinox.jsp.jasper.version}</version>
            </dependency>
            <dependency>
                <groupId>org.eclipse.equinox</groupId>
                <artifactId>javax.servlet.jsp</artifactId>
                <version>${javax.servlet.jsp.version}</version>
            </dependency>
            <dependency>
                <groupId>org.apache.derby.wso2</groupId>
                <artifactId>derby</artifactId>
                <version>${apache.derby.wso2.version}</version>
            </dependency>
            <dependency>
                <groupId>org.hibernate.wso2</groupId>
                <artifactId>hibernate</artifactId>
                <version>${hibernate.wso2.version}</version>
            </dependency>
            <dependency>
                <groupId>net.sf.ehcache.wso2</groupId>
                <artifactId>ehcache</artifactId>
                <version>${ehcache.version}</version>
            </dependency>
            <dependency>
                <groupId>org.apache.bcel.wso2</groupId>
                <artifactId>bcel</artifactId>
                <version>${bcel.wso2.version}</version>
            </dependency>
            <dependency>
                <groupId>asm.wso2</groupId>
                <artifactId>asm</artifactId>
                <version>${asm.wso2.version}</version>
            </dependency>
            <dependency>
                <groupId>cglib.wso2</groupId>
                <artifactId>cglib</artifactId>
                <version>${cglib.wso2.version}</version>
            </dependency>
            <dependency>
                <groupId>com.google.gdata.wso2</groupId>
                <artifactId>gdata-core</artifactId>
                <version>${gdata.core.wso2.version}</version>
            </dependency>
            <dependency>
                <groupId>org.apache.axis2.wso2</groupId>
                <artifactId>axis2-jibx</artifactId>
                <version>${axis2.jibx.wso2.version}</version>
            </dependency>
            <dependency>
                <groupId>org.jibx.wso2</groupId>
                <artifactId>jibx</artifactId>
                <version>${jibx.wso2.version}</version>
            </dependency>
            <dependency>
                <groupId>org.apache.axis2.wso2</groupId>
                <artifactId>axis2-jaxbri</artifactId>
                <version>${axis2.jaxb.wso2.version}</version>
            </dependency>
            <dependency>
                <groupId>com.sun.xml.bind.wso2</groupId>
                <artifactId>jaxb</artifactId>
                <version>${jaxb.wso2.version}</version>
            </dependency>
            <dependency>
                <groupId>org.wso2.carbon</groupId>
                <artifactId>org.wso2.carbon.core</artifactId>
                <version>${carbon.kernel.version}</version>
            </dependency>
            <dependency>
                <groupId>org.apache.axis2.wso2</groupId>
                <artifactId>axis2</artifactId>
                <version>${axis2.wso2.version}</version>
            </dependency>
            <dependency>
                <groupId>org.apache.ws.commons.axiom.wso2</groupId>
                <artifactId>axiom</artifactId>
                <version>${axiom.wso2.version}</version>
            </dependency>
            <dependency>
                <groupId>org.wso2.carbon.identity.framework</groupId>
                <artifactId>org.wso2.carbon.identity.core</artifactId>
                <version>${carbon.identity.framework.version}</version>
            </dependency>
            <dependency>
                <groupId>org.wso2.carbon.identity.framework</groupId>
                <artifactId>org.wso2.carbon.identity.application.common</artifactId>
                <version>${carbon.identity.framework.version}</version>
            </dependency>
            <dependency>
                <groupId>org.wso2.carbon</groupId>
                <artifactId>org.wso2.carbon.registry.resource.stub</artifactId>
                <version>${carbon.registry.version}</version>
                <scope>test</scope>
            </dependency>
            <dependency>
                <groupId>org.wso2.carbon.registry</groupId>
                <artifactId>org.wso2.carbon.registry.resource.stub</artifactId>
                <version>${carbon.registry.version}</version>
            </dependency>
            <dependency>
                <groupId>org.wso2.identity</groupId>
                <artifactId>org.wso2.identity.integration.ui.pages</artifactId>
                <version>${project.version}</version>
                <scope>test</scope>
            </dependency>
            <dependency>
                <groupId>org.wso2.carbon</groupId>
                <artifactId>org.wso2.carbon.authenticator.stub</artifactId>
                <version>${carbon.kernel.version}</version>
            </dependency>
            <dependency>
                <groupId>org.wso2.carbon.identity.inbound.auth.oauth2</groupId>
                <artifactId>org.wso2.carbon.identity.oauth</artifactId>
                <version>${identity.inbound.auth.oauth.version}</version>
            </dependency>
            <dependency>
                <groupId>org.wso2.carbon.identity.inbound.auth.oauth2</groupId>
                <artifactId>org.wso2.carbon.identity.oauth.stub</artifactId>
                <version>${identity.inbound.auth.oauth.version}</version>
            </dependency>
            <dependency>
                <groupId>junit</groupId>
                <artifactId>junit</artifactId>
                <version>${junit.version}</version>
                <scope>test</scope>
            </dependency>
            <dependency>
                <groupId>javax.servlet</groupId>
                <artifactId>servlet-api</artifactId>
                <version>${sevlet.api.version}</version>
            </dependency>
            <dependency>
                <groupId>javax.servlet</groupId>
                <artifactId>jsp-api</artifactId>
                <version>${jsp.api.version}</version>
            </dependency>
            <dependency>
                <groupId>com.google.common.wso2</groupId>
                <artifactId>google-collect</artifactId>
                <version>${google.collect.wso2.version}</version>
            </dependency>
            <dependency>
                <groupId>org.apache.oltu.oauth2</groupId>
                <artifactId>org.apache.oltu.oauth2.client</artifactId>
                <version>${oauth2.client.version}</version>
            </dependency>
            <dependency>
                <groupId>org.wso2.carbon</groupId>
                <artifactId>org.wso2.carbon.utils</artifactId>
                <version>${carbon.kernel.version}</version>
            </dependency>
            <dependency>
                <groupId>com.googlecode.json-simple</groupId>
                <artifactId>json-simple</artifactId>
                <version>${json.simple.version}</version>
            </dependency>
            <dependency>
                <groupId>org.openid4java</groupId>
                <artifactId>openid4java-consumer</artifactId>
                <version>${openid4java.consumer.version}</version>
            </dependency>
            <dependency>
                <groupId>javax.servlet</groupId>
                <artifactId>jstl</artifactId>
                <version>${jstl.version}</version>
            </dependency>
            <dependency>
                <groupId>taglibs</groupId>
                <artifactId>standard</artifactId>
                <version>${taglibs.version}</version>
            </dependency>
            <dependency>
                <groupId>commons-lang</groupId>
                <artifactId>commons-lang</artifactId>
                <version>${commons.lang.version}</version>
            </dependency>
            <dependency>
                <groupId>commons-logging</groupId>
                <artifactId>commons-logging</artifactId>
                <version>${version.commons.logging}</version>
            </dependency>
            <dependency>
                <groupId>org.wso2.is</groupId>
                <artifactId>org.wso2.identity.passivests.filter</artifactId>
                <version>${project.version}</version>
            </dependency>
            <dependency>
                <groupId>org.apache.ws.commons.axiom</groupId>
                <artifactId>axiom-impl</artifactId>
                <version>${axiom.impl.version}</version>
            </dependency>
            <dependency>
                <groupId>org.apache.ws.commons.axiom</groupId>
                <artifactId>axiom-api</artifactId>
                <version>${axiom.version}</version>
            </dependency>
            <dependency>
                <groupId>org.opensaml</groupId>
                <artifactId>opensaml</artifactId>
                <version>${opensaml.version}</version>
            </dependency>
            <dependency>
                <groupId>org.wso2.orbit.joda-time</groupId>
                <artifactId>joda-time</artifactId>
                <version>${joda.wso2.version}</version>
            </dependency>
            <dependency>
                <groupId>xalan</groupId>
                <artifactId>xalan</artifactId>
                <version>${xalan.version}</version>
            </dependency>
            <dependency>
                <groupId>xalan.wso2</groupId>
                <artifactId>xalan</artifactId>
                <version>${xalan.wso2.version}</version>
            </dependency>
            <dependency>
                <groupId>xerces</groupId>
                <artifactId>xml-apis</artifactId>
                <version>${xml.apis.version}</version>
            </dependency>
            <dependency>
                <groupId>org.wso2.carbon.identity.agent.sso.java</groupId>
                <artifactId>org.wso2.carbon.identity.sso.agent</artifactId>
                <version>${identity.agent.sso.version}</version>
            </dependency>
            <dependency>
                <groupId>org.wso2.orbit.org.apache.neethi</groupId>
                <artifactId>neethi</artifactId>
                <version>${neethi.wso2.version}</version>
            </dependency>
            <dependency>
                <groupId>org.wso2.orbit.org.opensaml</groupId>
                <artifactId>opensaml</artifactId>
                <version>${opensaml2.wso2.version}</version>
            </dependency>
            <dependency>
                <groupId>org.wso2.carbon</groupId>
                <artifactId>org.wso2.carbon.addressing</artifactId>
                <version>${carbon.kernel.version}</version>
            </dependency>
            <dependency>
                <groupId>org.apache.rampart.wso2</groupId>
                <artifactId>rampart-core</artifactId>
                <version>${rampart.wso2.version}</version>
            </dependency>
            <dependency>
                <groupId>org.apache.rampart.wso2</groupId>
                <artifactId>rampart-policy</artifactId>
                <version>${rampart.wso2.version}</version>
            </dependency>
            <dependency>
                <groupId>org.apache.rampart.wso2</groupId>
                <artifactId>rampart-trust</artifactId>
                <version>${rampart.wso2.version}</version>
            </dependency>
            <dependency>
                <groupId>org.apache.ws.security.wso2</groupId>
                <artifactId>wss4j</artifactId>
                <version>${wss4j.wso2.version}</version>
            </dependency>
            <dependency>
                <groupId>org.apache.httpcomponents.wso2</groupId>
                <artifactId>httpcore</artifactId>
                <version>${httpcore.wso2.version}</version>
            </dependency>
            <dependency>
                <groupId>org.wso2.carbon.identity.user.ws</groupId>
                <artifactId>org.wso2.carbon.um.ws.api.stub</artifactId>
                <version>${identity.user.ws.version}</version>
            </dependency>
            <dependency>
                <groupId>org.wso2.carbon.identity.user.ws</groupId>
                <artifactId>org.wso2.carbon.um.ws.api</artifactId>
                <version>${identity.user.ws.version}</version>
            </dependency>
            <dependency>
                <groupId>org.wso2.carbon.identity</groupId>
                <artifactId>org.wso2.carbon.authenticator.stub</artifactId>
                <version>${carbon.kernel.version}</version>
            </dependency>
            <dependency>
                <groupId>org.wso2.carbon.identity.framework</groupId>
                <artifactId>org.wso2.carbon.identity.entitlement.stub</artifactId>
                <version>${carbon.identity.framework.version}</version>
            </dependency>
            <dependency>
                <groupId>org.wso2.securevault</groupId>
                <artifactId>org.wso2.securevault</artifactId>
                <version>${securevault.wso2.version}</version>
            </dependency>
            <dependency>
                <groupId>org.apache.httpcomponents</groupId>
                <artifactId>httpclient</artifactId>
                <version>${httpclient.version}</version>
            </dependency>
            <dependency>
                <groupId>commons-httpclient</groupId>
                <artifactId>commons-httpclient</artifactId>
                <version>${commons.httpclient.version}</version>
            </dependency>
            <dependency>
                <groupId>org.wso2.is</groupId>
                <artifactId>org.wso2.identity.styles</artifactId>
                <version>${project.version}</version>
            </dependency>
            <dependency>
                <groupId>org.wso2.carbon</groupId>
                <artifactId>org.wso2.carbon.core.ui.feature</artifactId>
                <version>${carbon.kernel.version}</version>
                <type>zip</type>
            </dependency>
            <dependency>
                <groupId>org.wso2.carbon</groupId>
                <artifactId>org.wso2.carbon.core.ui.feature</artifactId>
                <version>${carbon.kernel.version}</version>
            </dependency>
            <dependency>
                <groupId>org.wso2.identity</groupId>
                <artifactId>org.wso2.stratos.identity.dashboard.ui</artifactId>
                <version>${stratos.version.221}</version>
            </dependency>
            <dependency>
                <groupId>org.testng</groupId>
                <artifactId>testng</artifactId>
                <version>${testng.version}</version>
                <scope>test</scope>
            </dependency>
            <dependency>
                <groupId>org.wso2.carbon.identity.framework</groupId>
                <artifactId>org.wso2.carbon.user.mgt.stub</artifactId>
                <version>${carbon.identity.framework.version}</version>
            </dependency>
            <dependency>
                <groupId>org.wso2.carbon.identity.inbound.auth.sts</groupId>
                <artifactId>org.wso2.carbon.identity.sts.passive.stub</artifactId>
                <version>${identity.inbound.auth.sts.version}</version>
            </dependency>
            <dependency>
                <groupId>org.wso2.carbon</groupId>
                <artifactId>SecVerifier</artifactId>
                <version>${carbon.kernel.version}</version>
                <type>aar</type>
            </dependency>
            <dependency>
                <groupId>emma</groupId>
                <artifactId>emma</artifactId>
                <version>${emma.version}</version>
            </dependency>
            <dependency>
                <groupId>com.h2database.wso2</groupId>
                <artifactId>h2-database-engine</artifactId>
                <version>${h2database.wso2.version}</version>
            </dependency>
            <dependency>
                <groupId>org.apache.rampart</groupId>
                <artifactId>rampart</artifactId>
                <type>mar</type>
                <version>${rampart.wso2.version.1}</version>
            </dependency>
            <dependency>
                <groupId>org.wso2.carbon.identity.framework</groupId>
                <artifactId>org.wso2.carbon.identity.application.mgt.stub</artifactId>
                <version>${carbon.identity.framework.version}</version>
                <scope>compile</scope>
            </dependency>
            <dependency>
                <groupId>org.wso2.carbon.identity.framework</groupId>
                <artifactId>org.wso2.carbon.idp.mgt.stub</artifactId>
                <version>${carbon.identity.framework.version}</version>
                <scope>compile</scope>
            </dependency>
            <dependency>
                <groupId>org.wso2.identity</groupId>
                <artifactId>org.wso2.identity.integration.common.clients</artifactId>
                <version>${project.version}</version>
                <scope>compile</scope>
            </dependency>
            <dependency>
                <groupId>org.wso2.identity</groupId>
                <artifactId>org.wso2.identity.integration.common.utils</artifactId>
                <version>${project.version}</version>
                <scope>compile</scope>
            </dependency>
            <dependency>
                <groupId>org.wso2.carbon.identity.inbound.provisioning.scim</groupId>
                <artifactId>org.wso2.carbon.identity.scim.common.stub</artifactId>
                <version>${identity.inbound.provisioning.scim.version}</version>
                <scope>compile</scope>
            </dependency>
            <dependency>
                <groupId>org.wso2.carbon.identity.framework</groupId>
                <artifactId>org.wso2.carbon.identity.user.store.configuration.stub</artifactId>
                <version>${carbon.identity.framework.version}</version>
                <scope>compile</scope>
            </dependency>
            <dependency>
                <groupId>org.wso2.carbon.identity.framework</groupId>
                <artifactId>org.wso2.carbon.identity.user.store.count.stub</artifactId>
                <version>${carbon.identity.framework.version}</version>
                <scope>compile</scope>
            </dependency>
            <dependency>
                <groupId>org.wso2.carbon</groupId>
                <artifactId>org.wso2.carbon.user.core</artifactId>
                <version>${carbon.kernel.version}</version>
                <scope>compile</scope>
            </dependency>
            <dependency>
                <groupId>org.wso2.carbon.identity.framework</groupId>
                <artifactId>org.wso2.carbon.identity.mgt</artifactId>
                <version>${carbon.identity.framework.version}</version>
            </dependency>
            <dependency>
                <groupId>org.wso2.carbon.identity.framework</groupId>
                <artifactId>org.wso2.carbon.identity.mgt.stub</artifactId>
                <version>${carbon.identity.framework.version}</version>
                <scope>compile</scope>
            </dependency>
            <dependency>
                <groupId>org.wso2.carbon.identity.inbound.auth.saml2</groupId>
                <artifactId>org.wso2.carbon.identity.sso.saml.stub</artifactId>
                <version>${identity.inbound.auth.saml.version}</version>
                <scope>compile</scope>
            </dependency>
            <dependency>
                <groupId>org.wso2.carbon.identity.framework</groupId>
                <artifactId>org.wso2.carbon.claim.mgt.stub</artifactId>
                <version>${carbon.identity.framework.version}</version>
                <scope>compile</scope>
            </dependency>
            <dependency>
                <groupId>org.wso2.carbon.identity.framework</groupId>
                <artifactId>org.wso2.carbon.identity.claim.metadata.mgt.stub</artifactId>
                <version>${carbon.identity.framework.version}</version>
                <scope>compile</scope>
            </dependency>
            <dependency>
                <groupId>org.wso2.carbon.identity.framework</groupId>
                <artifactId>org.wso2.carbon.identity.claim.metadata.mgt</artifactId>
                <version>${carbon.identity.framework.version}</version>
                <scope>compile</scope>
            </dependency>
            <dependency>
                <groupId>org.wso2.carbon.identity.inbound.auth.openid</groupId>
                <artifactId>org.wso2.carbon.identity.provider.openid.stub</artifactId>
                <version>${identity.inbound.auth.openid.version}</version>
                <scope>compile</scope>
            </dependency>
            <dependency>
                <groupId>org.wso2.carbon.identity.association.account</groupId>
                <artifactId>org.wso2.carbon.identity.user.account.association.stub</artifactId>
                <version>${identity.user.account.association.version}</version>
            </dependency>
            <dependency>
                <groupId>org.wso2.carbon.identity.framework</groupId>
                <artifactId>org.wso2.carbon.identity.governance.stub</artifactId>
                <version>${carbon.identity.framework.version}</version>
            </dependency>
            <dependency>
                <groupId>org.wso2.carbon.identity.governance</groupId>
                <artifactId>org.wso2.carbon.identity.recovery</artifactId>
                <version>${identity.governance.version}</version>
            </dependency>
            <dependency>
                <groupId>org.wso2.carbon.identity.governance</groupId>
                <artifactId>org.wso2.carbon.identity.recovery.stub</artifactId>
                <version>${identity.governance.version}</version>
            </dependency>
            <dependency>
                <groupId>org.wso2.carbon.deployment</groupId>
                <artifactId>org.wso2.carbon.service.mgt.stub</artifactId>
                <version>${carbon.deployment.version}</version>
                <scope>test</scope>
            </dependency>
            <dependency>
                <groupId>org.wso2.carbon.automation</groupId>
                <artifactId>org.wso2.carbon.automation.test.utils</artifactId>
                <version>${carbon.automation.version}</version>
            </dependency>
            <dependency>
                <groupId>org.wso2.carbon.automation</groupId>
                <artifactId>org.wso2.carbon.automation.engine</artifactId>
                <version>${carbon.automation.version}</version>
            </dependency>
            <dependency>
                <groupId>org.wso2.carbon.automation</groupId>
                <artifactId>org.wso2.carbon.automation.extensions</artifactId>
                <version>${carbon.automation.version}</version>
            </dependency>
            <dependency>
                <groupId>org.wso2.carbon.automationutils</groupId>
                <artifactId>org.wso2.carbon.integration.common.extensions</artifactId>
                <version>${carbon.automationutils.version}</version>
            </dependency>
            <dependency>
                <groupId>org.wso2.carbon.automationutils</groupId>
                <artifactId>org.wso2.carbon.integration.common.utils</artifactId>
                <version>${carbon.automationutils.version}</version>
            </dependency>
            <dependency>
                <groupId>org.wso2.carbon.automationutils</groupId>
                <artifactId>org.wso2.carbon.integration.common.admin.client</artifactId>
                <version>${carbon.automationutils.version}</version>
            </dependency>
            <dependency>
                <groupId>org.wso2.is</groupId>
                <artifactId>org.wso2.identity.integration.common.clients</artifactId>
                <version>${project.version}</version>
                <scope>compile</scope>
            </dependency>
            <dependency>
                <groupId>org.wso2.is</groupId>
                <artifactId>org.wso2.identity.integration.common.utils</artifactId>
                <version>${project.version}</version>
                <scope>compile</scope>
            </dependency>
            <dependency>
                <groupId>org.wso2.charon</groupId>
                <artifactId>org.wso2.charon.core</artifactId>
                <version>${charon.orbit.version}</version>
            </dependency>
            <dependency>
                <groupId>org.apache.wink</groupId>
                <artifactId>wink-client</artifactId>
                <version>${apache.wink.version}</version>
            </dependency>
            <dependency>
                <groupId>org.apache.ws.security</groupId>
                <artifactId>wss4j</artifactId>
                <version>${apache.ws.security.version}</version>
            </dependency>
            <dependency>
                <groupId>commons-collections</groupId>
                <artifactId>commons-collections</artifactId>
                <version>${commons-collections.version}</version>
            </dependency>
            <dependency>
                <groupId>org.slf4j</groupId>
                <artifactId>slf4j-log4j12</artifactId>
                <version>${slf4j.version}</version>
            </dependency>
            <dependency>
                <groupId>org.apache.openejb</groupId>
                <artifactId>openejb-core</artifactId>
                <version>${apache.openejb.version}</version>
                <scope>test</scope>
            </dependency>
            <dependency>
                <groupId>org.apache.httpcomponents.wso2</groupId>
                <artifactId>httpclient</artifactId>
                <version>${orbit.version.commons.httpclient}</version>
            </dependency>
            <dependency>
                <groupId>org.apache.axis2.wso2</groupId>
                <artifactId>axis2-client</artifactId>
                <version>${axis2.client.version}</version>
            </dependency>
            <dependency>
                <groupId>com.nimbusds</groupId>
                <artifactId>nimbus-jose-jwt</artifactId>
                <version>${nimbusds.version}</version>
            </dependency>
            <dependency>
                <groupId>com.nimbusds</groupId>
                <artifactId>oauth2-oidc-sdk</artifactId>
                <version>${nimbus.oidc.sdk.version}</version>
            </dependency>
            <dependency>
                <groupId>commons-codec.wso2</groupId>
                <artifactId>commons-codec</artifactId>
                <version>${commons-codec.version}</version>
            </dependency>
            <dependency>
                <groupId>org.wso2.carbon.identity.framework</groupId>
                <artifactId>org.wso2.carbon.identity.user.registration.stub</artifactId>
                <version>${carbon.identity.framework.version}</version>
            </dependency>
            <dependency>
                <groupId>org.wso2.carbon.identity.framework</groupId>
                <artifactId>org.wso2.carbon.identity.user.profile.stub</artifactId>
                <version>${carbon.identity.framework.version}</version>
            </dependency>
            <dependency>
                <groupId>org.wso2.carbon.identity.framework</groupId>
                <artifactId>org.wso2.carbon.identity.workflow.mgt.stub</artifactId>
                <version>${carbon.identity.framework.version}</version>
            </dependency>
            <dependency>
                <groupId>org.wso2.carbon.identity.framework</groupId>
                <artifactId>org.wso2.carbon.security.mgt.stub</artifactId>
                <version>${carbon.identity.framework.version}</version>
            </dependency>
            <dependency>
                <groupId>org.wso2.carbon.identity.workflow.impl.bps</groupId>
                <artifactId>org.wso2.carbon.identity.workflow.impl.stub</artifactId>
                <version>${identity.workflow.impl.bps.version}</version>
            </dependency>
            <dependency>
                <groupId>org.jacoco</groupId>
                <artifactId>org.jacoco.agent</artifactId>
                <version>${jacoco.agent.version}</version>
            </dependency>
            <dependency>
                <groupId>org.wso2.carbon</groupId>
                <artifactId>org.wso2.carbon.logging</artifactId>
                <version>${carbon.kernel.version}</version>
            </dependency>
            <dependency>
                <groupId>org.wso2.carbon</groupId>
                <artifactId>org.wso2.carbon.core.services</artifactId>
                <version>${carbon.kernel.version}</version>
            </dependency>
            <dependency>
                <groupId>org.apache.tomcat.wso2</groupId>
                <artifactId>tomcat</artifactId>
                <version>${org.apache.tomcat.wso2.version}</version>
            </dependency>
            <dependency>
                <groupId>org.apache.santuario</groupId>
                <artifactId>xmlsec</artifactId>
                <version>${xmlsec.version}</version>
            </dependency>
            <dependency>
                <groupId>org.opensaml</groupId>
                <artifactId>xmltooling</artifactId>
                <version>${xmltooling.version}</version>
            </dependency>
            <dependency>
                <groupId>org.opensaml</groupId>
                <artifactId>openws</artifactId>
                <version>${openws.version}</version>
            </dependency>
            <dependency>
                <groupId>org.wso2.orbit.org.yaml</groupId>
                <artifactId>snakeyaml</artifactId>
                <version>${snakeyaml.version}</version>
            </dependency>
            <dependency>
                <groupId>org.json.wso2</groupId>
                <artifactId>json</artifactId>
                <version>${json.version}</version>
            </dependency>
            <dependency>
                <groupId>org.seleniumhq.selenium</groupId>
                <artifactId>selenium-java</artifactId>
                <version>${selenium.version}</version>
                <exclusions>
                    <exclusion>
                        <groupId>org.seleniumhq.selenium</groupId>
                        <artifactId>selenium-android-driver</artifactId>
                    </exclusion>
                </exclusions>
            </dependency>
            <dependency>
                <groupId>com.opera</groupId>
                <artifactId>operadriver</artifactId>
                <version>${operadriver.version}</version>
                <exclusions>
                    <exclusion>
                        <groupId>org.seleniumhq.selenium</groupId>
                        <artifactId>selenium-remote-driver</artifactId>
                    </exclusion>
                </exclusions>
            </dependency>
            <dependency>
                <groupId>org.wso2.carbon.identity.framework</groupId>
                <artifactId>org.wso2.carbon.identity.application.mgt</artifactId>
                <version>${carbon.identity.framework.version}</version>
            </dependency>
            <dependency>
                <groupId>xerces</groupId>
                <artifactId>xercesImpl</artifactId>
                <version>${xercesImpl.version}</version>
            </dependency>
            <dependency>
                <groupId>org.wso2.carbon.identity.framework</groupId>
                <artifactId>org.wso2.carbon.identity.workflow.mgt</artifactId>
                <version>${carbon.identity.framework.version}</version>
            </dependency>
            <dependency>
                <groupId>org.wso2.carbon.identity.workflow.impl.bps</groupId>
                <artifactId>org.wso2.carbon.identity.workflow.impl</artifactId>
                <version>${identity.workflow.impl.bps.version}</version>
            </dependency>
            <dependency>
                <groupId>org.wso2.carbon.identity.framework</groupId>
                <artifactId>org.wso2.carbon.identity.application.authentication.framework</artifactId>
                <version>${carbon.identity.framework.version}</version>
            </dependency>
            <dependency>
                <groupId>commons-codec</groupId>
                <artifactId>commons-codec</artifactId>
                <version>${commons.codec.version}</version>
            </dependency>
            <dependency>
                <groupId>org.apache.ws.commons.schema.wso2</groupId>
                <artifactId>XmlSchema</artifactId>
                <version>${XmlSchema.version}</version>
            </dependency>
            <dependency>
                <groupId>wsdl4j.wso2</groupId>
                <artifactId>wsdl4j</artifactId>
                <version>${wsdl4j.version}</version>
            </dependency>
            <dependency>
                <groupId>org.wso2.carbon.analytics-common</groupId>
                <artifactId>org.wso2.carbon.databridge.commons</artifactId>
                <scope>test</scope>
                <version>${carbon.analytics-common.version}</version>
            </dependency>
            <dependency>
                <groupId>org.wso2.carbon.analytics-common</groupId>
                <artifactId>org.wso2.carbon.databridge.core</artifactId>
                <scope>test</scope>
                <version>${carbon.analytics-common.version}</version>
            </dependency>
            <dependency>
                <groupId>org.wso2.carbon.analytics-common</groupId>
                <artifactId>org.wso2.carbon.databridge.receiver.thrift</artifactId>
                <scope>test</scope>
                <version>${carbon.analytics-common.version}</version>
            </dependency>
            <dependency>
                <groupId>org.wso2.carbon.multitenancy</groupId>
                <artifactId>org.wso2.carbon.tenant.mgt.stub</artifactId>
                <version>${carbon.multitenancy.version}</version>
            </dependency>
            <dependency>
                <groupId>commons-pool.wso2</groupId>
                <artifactId>commons-pool</artifactId>
                <version>${commons.pool.wso2.version}</version>
            </dependency>

            <!-- Outbound Authenticators -->
            <dependency>
                <groupId>org.wso2.carbon.identity.outbound.auth.oidc</groupId>
                <artifactId>org.wso2.carbon.identity.application.authenticator.oidc</artifactId>
                <version>${identity.outbound.auth.oidc.version}</version>
            </dependency>
            <dependency>
                <groupId>org.wso2.carbon.identity.outbound.auth.sts.passive</groupId>
                <artifactId>org.wso2.carbon.identity.application.authenticator.passive.sts</artifactId>
                <version>${identity.outbound.auth.passive.sts.version}</version>
            </dependency>
            <dependency>
                <groupId>org.wso2.carbon.identity.outbound.auth.saml2</groupId>
                <artifactId>org.wso2.carbon.identity.application.authenticator.samlsso</artifactId>
                <version>${identity.outbound.auth.samlsso.version}</version>
            </dependency>

            <!-- Social Authenticators -->
            <dependency>
                <groupId>org.wso2.carbon.identity.outbound.auth.facebook</groupId>
                <artifactId>org.wso2.carbon.identity.application.authenticator.facebook</artifactId>
                <version>${social.authenticator.facebook.version}</version>
            </dependency>
            <dependency>
                <groupId>org.wso2.carbon.identity.outbound.auth.google</groupId>
                <artifactId>org.wso2.carbon.identity.application.authenticator.google</artifactId>
                <version>${social.authenticator.google.version}</version>
            </dependency>
            <dependency>
                <groupId>org.wso2.carbon.identity.outbound.auth.live</groupId>
                <artifactId>org.wso2.carbon.identity.application.authenticator.live</artifactId>
                <version>${social.authenticator.windowslive.version}</version>
            </dependency>
            <dependency>
                <groupId>org.wso2.carbon.identity.outbound.auth.yahoo</groupId>
                <artifactId>org.wso2.carbon.identity.application.authenticator.yahoo</artifactId>
                <version>${social.authenticator.yahoo.version}</version>
            </dependency>

            <!-- Provisioning Connectors -->
            <dependency>
                <groupId>org.wso2.carbon.identity.outbound.provisioning.spml</groupId>
                <artifactId>org.wso2.carbon.identity.provisioning.connector.spml</artifactId>
                <version>${provisioning.connector.spml.version}</version>
            </dependency>
            <dependency>
                <groupId>org.wso2.carbon.identity.outbound.provisioning.google</groupId>
                <artifactId>org.wso2.carbon.identity.provisioning.connector.google</artifactId>
                <version>${provisioning.connector.google.version}</version>
            </dependency>
            <dependency>
                <groupId>org.wso2.carbon.identity.outbound.provisioning.salesforce</groupId>
                <artifactId>org.wso2.carbon.identity.provisioning.connector.salesforce</artifactId>
                <version>${provisioning.connector.salesforce.version}</version>
            </dependency>
            <dependency>
                <groupId>org.wso2.carbon.identity.outbound.provisioning.scim</groupId>
                <artifactId>org.wso2.carbon.identity.provisioning.connector.scim</artifactId>
                <version>${provisioning.connector.scim.version}</version>
            </dependency>

            <!-- Local Authenticators -->
            <dependency>
                <groupId>org.wso2.carbon.identity.application.auth.basic</groupId>
                <artifactId>org.wso2.carbon.identity.application.authenticator.basicauth</artifactId>
                <version>${identity.local.auth.basicauth.version}</version>
            </dependency>
            <dependency>
                <groupId>org.wso2.carbon.identity.local.auth.iwa</groupId>
                <artifactId>org.wso2.carbon.identity.application.authenticator.iwa</artifactId>
                <version>${identity.local.auth.iwa.version}</version>
            </dependency>
            <dependency>
                <groupId>org.wso2.carbon.identity.local.auth.fido</groupId>
                <artifactId>org.wso2.carbon.identity.application.authenticator.fido</artifactId>
                <version>${identity.local.auth.fido.version}</version>
            </dependency>

            <!-- OAuth2 Grant Type extensions -->
            <dependency>
                <groupId>org.wso2.carbon.extension.identity.oauth2.grantType.jwt</groupId>
                <artifactId>org.wso2.carbon.identity.oauth2.grant.jwt</artifactId>
                <version>${identity.oauth2.jwt.bearer.grant.version}</version>
            </dependency>

            <!-- Forget-me tool. -->
            <dependency>
                <groupId>org.wso2.carbon.privacy</groupId>
                <artifactId>org.wso2.carbon.privacy.forgetme.conf</artifactId>
                <version>${forgetme.tool.version}</version>
            </dependency>
            <dependency>
                <groupId>org.wso2.carbon.privacy</groupId>
                <artifactId>org.wso2.carbon.privacy.forgetme.tool</artifactId>
                <version>${forgetme.tool.version}</version>
            </dependency>

            <!-- Other Connectors packed with IS -->
            <dependency>
                <groupId>org.wso2.carbon.extension.identity.authenticator.outbound.emailotp</groupId>
                <artifactId>org.wso2.carbon.extension.identity.authenticator.emailotp.connector</artifactId>
                <version>${authenticator.emailotp.version}</version>
            </dependency>
            <dependency>
                <groupId>org.wso2.carbon.extension.identity.authenticator.outbound.smsotp</groupId>
                <artifactId>org.wso2.carbon.extension.identity.authenticator.smsotp.connector</artifactId>
                <version>${authenticator.smsotp.version}</version>
            </dependency>
            <dependency>
                <groupId>org.wso2.carbon.extension.identity.authenticator.outbound.twitter</groupId>
                <artifactId>org.wso2.carbon.extension.identity.authenticator.twitter.connector</artifactId>
                <version>${authenticator.twitter.version}</version>
            </dependency>
            <dependency>
                <groupId>org.wso2.carbon.extension.identity.authenticator</groupId>
                <artifactId>org.wso2.carbon.extension.identity.authenticator.office365.connector</artifactId>
                <version>${authenticator.office365.version}</version>
            </dependency>
            <!--dependency>
                <groupId>org.wso2.carbon.extension.identity.authenticator.outbound.totp</groupId>
                <artifactId>org.wso2.carbon.extension.identity.authenticator.totp.connector</artifactId>
                <version>${authenticator.totp.version}</version>
            </dependency-->
            <dependency>
                <groupId>org.wso2.carbon.extension.identity.authenticator</groupId>
                <artifactId>org.wso2.carbon.extension.identity.authenticator.x509Certificate.connector</artifactId>
                <version>${authenticator.x509.version}</version>
            </dependency>

            <!--
                Dependencies from this point is used in p2 profile gen, added here to get them updated along with
                versions plugin (version plugin only reads the dependencies in dependencyManagement,
                and dependencies section)
            -->
            <dependency>
                <groupId>org.wso2.carbon.identity.carbon.auth.saml2</groupId>
                <artifactId>org.wso2.carbon.identity.authenticator.saml2.sso.feature</artifactId>
                <version>${identity.carbon.auth.saml2.version}</version>
                <type>zip</type>
            </dependency>
            <dependency>
                <groupId>org.wso2.carbon.identity.local.auth.requestpath.basic</groupId>
                <artifactId>org.wso2.carbon.identity.application.authenticator.requestpath.basicauth.server.feature
                </artifactId>
                <version>${identity.outbound.auth.requestpath.basicauth.version}</version>
            </dependency>
            <dependency>
                <groupId>org.wso2.carbon.identity.carbon.auth.mutualssl</groupId>
                <artifactId>org.wso2.carbon.identity.authenticator.mutualssl.feature</artifactId>
                <version>${identity.carbon.auth.mutual.ssl.version}</version>
            </dependency>
            <dependency>
                <groupId>org.wso2.carbon.identity.notification.email</groupId>
                <artifactId>org.wso2.carbon.identity.notification.mgt.email.feature</artifactId>
                <version>${identity.notification.email.version}</version>
            </dependency>
            <dependency>
                <groupId>org.wso2.carbon.identity.notification.json</groupId>
                <artifactId>org.wso2.carbon.identity.notification.mgt.json.feature</artifactId>
                <version>${identity.notification.json.version}</version>
            </dependency>
            <dependency>
                <groupId>org.wso2.carbon.identity.workflow.user</groupId>
                <artifactId>org.wso2.carbon.user.mgt.workflow.feature</artifactId>
                <version>${identity.user.workflow.version}</version>
            </dependency>
            <dependency>
                <groupId>org.wso2.carbon.identity.userstore.ldap</groupId>
                <artifactId>org.wso2.carbon.ldap.server.feature</artifactId>
                <version>${identity.userstore.ldap.version}</version>
            </dependency>
            <dependency>
                <groupId>org.wso2.carbon.identity.userstore.remote</groupId>
                <artifactId>org.wso2.carbon.identity.user.store.remote.feature</artifactId>
                <version>${identity.userstore.remote.version}</version>
            </dependency>
            <dependency>
                <groupId>org.wso2.carbon.identity.carbon.auth.iwa</groupId>
                <artifactId>org.wso2.carbon.identity.authenticator.iwa.feature</artifactId>
                <version>${identity.carbon.auth.iwa.version}</version>
            </dependency>
            <dependency>
                <groupId>org.wso2.carbon.identity.workflow.template.multisteps</groupId>
                <artifactId>org.wso2.carbon.identity.workflow.template.server.feature</artifactId>
                <version>${identity.workflow.template.multisteps.version}</version>
            </dependency>
            <dependency>
                <groupId>org.wso2.carbon.identity.local.auth.requestpath.oauth</groupId>
                <artifactId>org.wso2.carbon.identity.application.authenticator.requestpath.oauth.server.feature
                </artifactId>
                <version>${identity.outbound.auth.requestpath.oauth.version}</version>
            </dependency>
            <dependency>
                <groupId>org.wso2.carbon.identity.tool.validator.sso.saml2</groupId>
                <artifactId>org.wso2.carbon.identity.tools.saml.validator.feature</artifactId>
                <version>${identity.tool.samlsso.validator.version}</version>
            </dependency>
            <dependency>
                <groupId>org.wso2.carbon.identity.datapublisher.authentication</groupId>
                <artifactId>org.wso2.carbon.identity.data.publisher.application.authentication.server.feature
                </artifactId>
                <version>${identity.data.publisher.authentication.version}</version>
            </dependency>
            <dependency>
                <groupId>org.wso2.carbon.identity.data.publisher.oauth</groupId>
                <artifactId>org.wso2.carbon.identity.data.publisher.oauth.server.feature</artifactId>
                <version>${identity.data.publisher.oauth.version}</version>
            </dependency>
            <dependency>
                <groupId>org.wso2.carbon.identity.data.publisher.audit</groupId>
                <artifactId>org.wso2.carbon.identity.data.publisher.audit.user.operation.server.feature</artifactId>
                <version>${identity.data.publisher.audit.version}</version>
            </dependency>
            <dependency>
                <groupId>org.wso2.carbon.identity.auth.rest</groupId>
                <artifactId>org.wso2.carbon.identity.auth.server.feature</artifactId>
                <version>${carbon.identity.auth.version}</version>
            </dependency>
            <dependency>
                <groupId>org.wso2.carbon.identity.event.handler.accountlock</groupId>
                <artifactId>org.wso2.carbon.identity.handler.event.account.lock.feature</artifactId>
                <version>${identity.event.handler.account.lock.version}</version>
            </dependency>
            <dependency>
                <groupId>org.wso2.carbon.identity.event.handler.notification</groupId>
                <artifactId>org.wso2.carbon.email.mgt.feature</artifactId>
                <version>${identity.event.handler.notification.version}</version>
            </dependency>
            <dependency>
                <groupId>org.wso2.carbon.identity.metadata.saml2</groupId>
                <artifactId>org.wso2.carbon.identity.idp.metadata.saml2.server.feature</artifactId>
                <version>${identity.metadata.saml.version}</version>
            </dependency>

            <dependency>
                <groupId>org.wso2.carbon.identity.application.authz.xacml</groupId>
                <artifactId>org.wso2.carbon.identity.application.authz.xacml.server.feature</artifactId>
                <version>${identity.app.authz.xacml.version}</version>
            </dependency>
            <dependency>
                <groupId>org.wso2.carbon.extension.identity.oauth.addons</groupId>
                <artifactId>org.wso2.carbon.identity.oauth2.validators.xacml.server.feature</artifactId>
                <version>${identity.oauth2.validators.xacml.version}</version>
            </dependency>
            <dependency>
                <groupId>org.apache.felix</groupId>
                <artifactId>org.apache.felix.scr.ds-annotations</artifactId>
                <version>${ds-annotations.version}</version>
            </dependency>
            <dependency>
                <groupId>org.wso2.carbon.consent.mgt</groupId>
                <artifactId>org.wso2.carbon.consent.mgt.server.feature</artifactId>
                <version>${carbon.consent.mgt.version}</version>
            </dependency>
            <dependency>
                <groupId>org.wso2.carbon.identity.framework</groupId>
                <artifactId>org.wso2.carbon.identity.consent.mgt</artifactId>
                <version>${carbon.identity.framework.version}</version>
            </dependency>
            <dependency>
                <groupId>org.wso2.carbon.utils</groupId>
                <artifactId>org.wso2.carbon.database.utils</artifactId>
                <version>${carbon.database.utils.version}</version>
            </dependency>
            <dependency>
                <groupId>org.wso2.carbon.registry</groupId>
                <artifactId>org.wso2.carbon.registry.properties.stub</artifactId>
                <version>${carbon.registry.version}</version>
            </dependency>
            <dependency>
                <groupId>org.wso2.carbon.identity.oauth.uma</groupId>
                <artifactId>org.wso2.carbon.identity.oauth.uma.server.feature</artifactId>
                <version>${carbon.identity.oauth.uma.version}</version>
            </dependency>
        </dependencies>
    </dependencyManagement>

    <profiles>
        <profile>
            <id>Sign-Artifacts</id>
            <activation>
                <property>
                    <name>sign</name>
                </property>
            </activation>
            <build>
                <plugins>
                    <plugin>
                        <groupId>org.apache.maven.plugins</groupId>
                        <artifactId>maven-gpg-plugin</artifactId>
                        <version>1.0-alpha-3</version>
                        <executions>
                            <execution>
                                <id>sign-artifacts</id>
                                <phase>verify</phase>
                                <goals>
                                    <goal>sign</goal>
                                </goals>
                            </execution>
                        </executions>
                    </plugin>
                </plugins>
            </build>
        </profile>
        <profile>
            <id>wso2-release</id>
            <build>
                <plugins>
                    <plugin>
                        <groupId>org.apache.maven.plugins</groupId>
                        <artifactId>maven-javadoc-plugin</artifactId>
                        <version>2.10.1</version>
                        <executions>
                            <execution>
                                <id>attach-javadocs</id>
                                <goals>
                                    <goal>jar</goal>
                                </goals>
                                <configuration> <!-- add this to disable checking -->
                                    <additionalparam>-Xdoclint:none</additionalparam>
                                </configuration>
                            </execution>
                        </executions>
                    </plugin>
                </plugins>
            </build>
        </profile>

    </profiles>

    <properties>

        <!--Carbon Identity Framework Version-->
<<<<<<< HEAD
        <carbon.identity.framework.version>5.11.162-SNAPSHOT</carbon.identity.framework.version>
=======
        <carbon.identity.framework.version>5.11.163</carbon.identity.framework.version>
>>>>>>> 44e00a18
        <carbon.identity.framework.version.range>[5.11.0, 6.0.0]</carbon.identity.framework.version.range>

        <!--Identity Repo Versions-->
        <identity.carbon.auth.saml2.version>5.2.7</identity.carbon.auth.saml2.version>
        <identity.inbound.auth.saml.version>5.4.6</identity.inbound.auth.saml.version>
        <identity.inbound.auth.oauth.version>5.6.66</identity.inbound.auth.oauth.version>
        <identity.inbound.auth.openid.version>5.2.5</identity.inbound.auth.openid.version>
        <identity.agent.sso.version>5.1.14</identity.agent.sso.version>
        <identity.inbound.auth.sts.version>5.2.16</identity.inbound.auth.sts.version>
        <identity.outbound.auth.requestpath.basicauth.version>5.1.5</identity.outbound.auth.requestpath.basicauth.version>
        <identity.carbon.auth.mutual.ssl.version>5.1.3</identity.carbon.auth.mutual.ssl.version>
        <identity.user.account.association.version>5.1.5</identity.user.account.association.version>
        <identity.user.workflow.version>5.1.5</identity.user.workflow.version>
        <identity.user.ws.version>5.1.8</identity.user.ws.version>
        <identity.userstore.ldap.version>5.1.5</identity.userstore.ldap.version>
        <identity.userstore.remote.version>5.1.3</identity.userstore.remote.version>
        <identity.workflow.impl.bps.version>5.1.13</identity.workflow.impl.bps.version>
        <identity.carbon.auth.iwa.version>5.1.6</identity.carbon.auth.iwa.version>
        <identity.workflow.template.multisteps.version>5.1.5</identity.workflow.template.multisteps.version>
        <identity.outbound.auth.requestpath.oauth.version>5.1.4</identity.outbound.auth.requestpath.oauth.version>
        <identity.inbound.provisioning.scim.version>5.3.22</identity.inbound.provisioning.scim.version>
        <identity.inbound.provisioning.scim2.version>1.1.19</identity.inbound.provisioning.scim2.version>
        <identity.tool.samlsso.validator.version>5.1.6</identity.tool.samlsso.validator.version>
        <identity.data.publisher.authentication.version>5.1.8</identity.data.publisher.authentication.version>
        <identity.data.publisher.oauth.version>1.0.3</identity.data.publisher.oauth.version>
        <identity.data.publisher.audit.version>1.0.3</identity.data.publisher.audit.version>
        <identity.governance.version>1.1.11</identity.governance.version>
        <carbon.identity.auth.version>1.1.16</carbon.identity.auth.version>
        <identity.event.handler.account.lock.version>1.1.12</identity.event.handler.account.lock.version>
        <identity.event.handler.notification.version>1.0.18</identity.event.handler.notification.version>
        <identity.app.authz.xacml.version>2.0.2</identity.app.authz.xacml.version>
        <identity.oauth2.validators.xacml.version>1.0.7</identity.oauth2.validators.xacml.version>
        <!--<identity.agent.entitlement.proxy.version>5.1.1</identity.agent.entitlement.proxy.version>-->
        <!--<identity.carbon.auth.signedjwt.version>5.1.1</identity.carbon.auth.signedjwt.version>-->
        <!--<identity.userstore.cassandra.version>5.1.1</identity.userstore.cassandra.version>-->
        <!--<identity.agent-entitlement-filter.version>5.1.1</identity.agent-entitlement-filter.version>-->

        <!-- Authenticator Properties -->
        <identity.outbound.auth.oidc.version>5.1.15</identity.outbound.auth.oidc.version>
        <identity.outbound.auth.passive.sts.version>5.2.2</identity.outbound.auth.passive.sts.version>
        <identity.outbound.auth.samlsso.version>5.1.12</identity.outbound.auth.samlsso.version>

        <!-- Social Authenticator Properties -->
        <social.authenticator.facebook.version>5.1.14</social.authenticator.facebook.version>
        <social.authenticator.google.version>5.1.6</social.authenticator.google.version>
        <social.authenticator.windowslive.version>5.1.4</social.authenticator.windowslive.version>
        <social.authenticator.yahoo.version>5.1.4</social.authenticator.yahoo.version>

        <!-- Provisioning connector Properties -->
        <provisioning.connector.spml.version>5.1.2</provisioning.connector.spml.version>
        <provisioning.connector.google.version>5.1.5</provisioning.connector.google.version>
        <provisioning.connector.salesforce.version>5.1.4</provisioning.connector.salesforce.version>
        <provisioning.connector.scim.version>5.1.8</provisioning.connector.scim.version>

        <!-- Local Authenticator Properties -->
        <identity.local.auth.basicauth.version>5.3.7</identity.local.auth.basicauth.version>
        <identity.local.auth.fido.version>5.1.12</identity.local.auth.fido.version>
        <identity.local.auth.iwa.version>5.3.11</identity.local.auth.iwa.version>

        <!-- OAuth2 Grant Type extensions -->
        <identity.oauth2.jwt.bearer.grant.version>1.0.10</identity.oauth2.jwt.bearer.grant.version>

        <!--SAML Metadata-->
        <identity.metadata.saml.version>1.0.5</identity.metadata.saml.version>

        <!-- Connectors -->
        <!--authenticator.totp.version>2.0.9</authenticator.totp.version-->
        <authenticator.office365.version>1.0.4</authenticator.office365.version>
        <authenticator.smsotp.version>2.0.12</authenticator.smsotp.version>
        <authenticator.emailotp.version>2.0.9</authenticator.emailotp.version>
        <authenticator.twitter.version>1.0.10</authenticator.twitter.version>
        <authenticator.x509.version>2.0.4</authenticator.x509.version>

        <!-- Deprecated identity repos -->
        <identity.notification.email.version>5.1.1</identity.notification.email.version>
        <identity.notification.json.version>5.1.1</identity.notification.json.version>

        <!-- Forget-me tool -->
        <forgetme.tool.version>1.1.15</forgetme.tool.version>

        <!--Identity Repo Versions End-->

        <bcprov.jdk13.version>140</bcprov.jdk13.version>
        <bcprov.jdk15.version>132</bcprov.jdk15.version>
        <sevlet.api.version>2.5</sevlet.api.version>
        <jsp.api.version>2.0</jsp.api.version>
        <neethi.wso2.version>2.0.4.wso2v5</neethi.wso2.version>
        <axiom.impl.version>1.2.12</axiom.impl.version>
        <axiom.version>1.2.11-wso2v6</axiom.version>
        <gdata.core.wso2.version>1.47.0.wso2v1</gdata.core.wso2.version>
        <json.simple.version>1.1</json.simple.version>
        <openid4java.consumer.version>1.0.0</openid4java.consumer.version>
        <opensaml.version>2.6.4</opensaml.version>
        <opensaml2.wso2.version>2.6.4.wso2v3</opensaml2.wso2.version>
        <joda.version>2.8.2</joda.version>
        <joda.wso2.version>2.8.2.wso2v1</joda.wso2.version>
        <wss4j.wso2.version>1.5.11.wso2v17</wss4j.wso2.version>
        <openws.version>1.5.4</openws.version>
        <charon.version>2.1.3</charon.version>
        <xalan.version>2.7.1</xalan.version>
        <xalan.wso2.version>2.7.0.wso2v1</xalan.wso2.version>
        <rampart.wso2.version>1.6.1-wso2v26</rampart.wso2.version>
        <rampart.wso2.version.1>1.6.1-wso2v23</rampart.wso2.version.1>
        <orbit.version.commons.httpclient>4.2.5.wso2v1</orbit.version.commons.httpclient>
        <commons.httpclient.version>3.1</commons.httpclient.version>
        <httpcore.wso2.version>4.3.3.wso2v1</httpcore.wso2.version>
        <httpclient.version>4.3.3</httpclient.version>
        <xml.apis.version>1.4.01</xml.apis.version>
        <jstl.version>1.1.2</jstl.version>
        <taglibs.version>1.1.2</taglibs.version>
        <google.collect.wso2.version>1.0.0.wso2v2</google.collect.wso2.version>
        <junit.version>3.8.1</junit.version>
        <carbon.kernel.version>4.4.26</carbon.kernel.version>
        <carbon.commons.version>4.6.21</carbon.commons.version>
        <carbon.dashboards.version>2.0.16</carbon.dashboards.version>
        <carbon.p2.plugin.version>1.5.4</carbon.p2.plugin.version>
        <oauth2.client.version>1.0.0</oauth2.client.version>
        <orbit.version.axis2>1.6.1.wso2v11</orbit.version.axis2>
        <stratos.version.221>2.2.1</stratos.version.221>
        <stratos.version.220>2.2.0</stratos.version.220>
        <apache.derby.wso2.version>10.3.2.1wso2v1</apache.derby.wso2.version>
        <hibernate.wso2.version>3.2.5.ga-wso2v1</hibernate.wso2.version>
        <ehcache.version>1.5.0.wso2v3</ehcache.version>
        <bcel.wso2.version>5.2.0.wso2v1</bcel.wso2.version>
        <asm.wso2.version>3.1.wso2v1</asm.wso2.version>
        <cglib.wso2.version>2.2.wso2v1</cglib.wso2.version>
        <jibx.wso2.version>1.2.1.wso2v1</jibx.wso2.version>
        <jaxb.wso2.version>2.2.5.wso2v1</jaxb.wso2.version>
        <kaptcha.wso2.version>2.3.0.wso2v1</kaptcha.wso2.version>
        <version.commons.logging>1.1.1</version.commons.logging>
        <commons.lang.version>2.6</commons.lang.version>
        <emma.version>2.1.5320</emma.version>
        <jaggeryjs.version>0.12.6</jaggeryjs.version>
        <stratos.version>2.2.0</stratos.version>
        <ws.module.version>${jaggery.extensions.version}</ws.module.version>
        <oauth.module.version>${jaggery.extensions.version}</oauth.module.version>
        <email.module.version>${jaggery.extensions.version}</email.module.version>
        <uuid.module.version>${jaggery.extensions.version}</uuid.module.version>
        <securevault.wso2.version>1.0.0</securevault.wso2.version>
        <process.module.version>${jaggery.extensions.version}</process.module.version>
        <caramel.module.version>${jaggery.extensions.version}</caramel.module.version>
        <carbon.module.version>${jaggery.extensions.version}</carbon.module.version>
        <handlebars.module.version>${jaggery.extensions.version}</handlebars.module.version>
        <markdown.module.verion>${jaggery.extensions.version}</markdown.module.verion>
        <gadget.module.version>${jaggery.extensions.version}</gadget.module.version>
        <i18n.module.version>${jaggery.extensions.version}</i18n.module.version>
        <wso2.store.version>2.0.0</wso2.store.version>
        <operadriver.version>0.8.1</operadriver.version>
        <selenium.version>2.40.0</selenium.version>
        <testng.version>6.1.1</testng.version>
        <carbon.deployment.version>4.7.15</carbon.deployment.version>
        <carbon.registry.version>4.6.28</carbon.registry.version>
        <carbon.multitenancy.version>4.6.11</carbon.multitenancy.version>
        <jaggery.extensions.version>1.5.5</jaggery.extensions.version>
        <axis2.jibx.wso2.version>1.6.1.wso2v11</axis2.jibx.wso2.version>
        <axis2.jaxb.wso2.version>1.6.1.wso2v11</axis2.jaxb.wso2.version>
        <axiom.wso2.version>1.2.11.wso2v10</axiom.wso2.version>
        <carbon.automation.version>4.4.3</carbon.automation.version>
        <carbon.automationutils.version>4.4.1</carbon.automationutils.version>
        <charon.orbit.version>2.1.3</charon.orbit.version>
        <apache.wink.version>1.1.3-incubating</apache.wink.version>
        <apache.ws.security.version>1.6.9</apache.ws.security.version>
        <commons-collections.version>3.2.2</commons-collections.version>
        <javax.servlet.version>2.5</javax.servlet.version>
        <slf4j.version>1.7.0</slf4j.version>
        <apache.openejb.version>4.5.2</apache.openejb.version>
        <axis2.client.version>1.6.1-wso2v23</axis2.client.version>
        <axis2.wso2.version>1.6.1-wso2v23</axis2.wso2.version>
        <axis2-transports.version>1.1.0-wso2v13</axis2-transports.version>
        <nimbusds.version>2.26.1</nimbusds.version>
        <nimbus.oidc.sdk.version>5.52</nimbus.oidc.sdk.version>
        <commons-codec.version>1.4.0.wso2v1</commons-codec.version>
        <h2database.wso2.version>1.2.140.wso2v3</h2database.wso2.version>
        <felix.framework.version>1.0.3</felix.framework.version>
        <osgi.compendium.version>1.0.0</osgi.compendium.version>
        <equinox.http.servlet.version>2.2.2</equinox.http.servlet.version>
        <equinox.http.helper.version>1.0.0</equinox.http.helper.version>
        <equinox.jsp.jasper.version>1.0.1.R33x_v20070816</equinox.jsp.jasper.version>
        <javax.servlet.jsp.version>2.0.0.v200706191603</javax.servlet.jsp.version>
        <cipher-tool.version>1.0.0-wso2v3</cipher-tool.version>
        <jacoco.agent.version>0.7.5.201505241946</jacoco.agent.version>
        <project.scm.id>my-scm-server</project.scm.id>
        <carbon.business-process.version>4.4.39</carbon.business-process.version>
        <carbon.analytics-common.version>5.1.37</carbon.analytics-common.version>
        <osgi.framework.imp.pkg.version.range>[1.7.0, 2.0.0)</osgi.framework.imp.pkg.version.range>
        <osgi.service.component.imp.pkg.version.range>[1.2.0, 2.0.0)</osgi.service.component.imp.pkg.version.range>
        <org.apache.tomcat.wso2.version>7.0.52.wso2v5</org.apache.tomcat.wso2.version>
        <xmlsec.version>1.4.4</xmlsec.version>
        <xmltooling.version>1.3.1</xmltooling.version>
        <carbon.metrics.version>1.2.3</carbon.metrics.version>
        <xercesImpl.version>2.8.1</xercesImpl.version>
        <commons.codec.version>1.8</commons.codec.version>
        <XmlSchema.version>1.4.7.wso2v3</XmlSchema.version>
        <wsdl4j.version>1.6.2.wso2v2</wsdl4j.version>
        <commons.pool.wso2.version>1.5.6.wso2v1</commons.pool.wso2.version>
        <ds-annotations.version>1.2.10</ds-annotations.version>
        <snakeyaml.version>1.16.0.wso2v1</snakeyaml.version>
        <json.version>3.0.0.wso2v1</json.version>
        <carbon.consent.mgt.version>1.0.50</carbon.consent.mgt.version>
        <carbon.database.utils.version>2.0.6</carbon.database.utils.version>
        <carbon.identity.oauth.uma.version>1.0.0</carbon.identity.oauth.uma.version>
    </properties>

    <repositories>
        <!-- Before adding ANYTHING in here, please start a discussion on the dev list.
	Ideally the Axis2 build should only use Maven central (which is available
	by default) and nothing else. We had troubles with other repositories in
	the past. Therefore configuring additional repositories here should be
	considered very carefully. -->
        <repository>
            <id>wso2-nexus</id>
            <name>WSO2 internal Repository</name>
            <url>http://maven.wso2.org/nexus/content/groups/wso2-public/</url>
            <releases>
                <enabled>true</enabled>
                <updatePolicy>daily</updatePolicy>
                <checksumPolicy>ignore</checksumPolicy>
            </releases>
        </repository>

        <repository>
            <id>wso2.releases</id>
            <name>WSO2 internal Repository</name>
            <url>http://maven.wso2.org/nexus/content/repositories/releases/</url>
            <releases>
                <enabled>true</enabled>
                <updatePolicy>daily</updatePolicy>
                <checksumPolicy>ignore</checksumPolicy>
            </releases>
        </repository>

        <repository>
            <id>wso2.snapshots</id>
            <name>WSO2 Snapshot Repository</name>
            <url>http://maven.wso2.org/nexus/content/repositories/snapshots/</url>
            <snapshots>
                <enabled>true</enabled>
                <updatePolicy>daily</updatePolicy>
            </snapshots>
            <releases>
                <enabled>false</enabled>
            </releases>
        </repository>

    </repositories>

    <scm>
        <url>https://github.com/wso2/product-is.git</url>
        <developerConnection>scm:git:https://github.com/wso2/product-is.git</developerConnection>
        <connection>scm:git:https://github.com/wso2/product-is.git</connection>
        <tag>HEAD</tag>
    </scm>


</project><|MERGE_RESOLUTION|>--- conflicted
+++ resolved
@@ -1638,11 +1638,7 @@
     <properties>
 
         <!--Carbon Identity Framework Version-->
-<<<<<<< HEAD
-        <carbon.identity.framework.version>5.11.162-SNAPSHOT</carbon.identity.framework.version>
-=======
         <carbon.identity.framework.version>5.11.163</carbon.identity.framework.version>
->>>>>>> 44e00a18
         <carbon.identity.framework.version.range>[5.11.0, 6.0.0]</carbon.identity.framework.version.range>
 
         <!--Identity Repo Versions-->
