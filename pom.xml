--- conflicted
+++ resolved
@@ -2644,11 +2644,7 @@
         <conditional.authentication.functions.version>1.2.79</conditional.authentication.functions.version>
 
         <!-- Identity Portal Versions -->
-<<<<<<< HEAD
         <identity.apps.console.version>2.61.0</identity.apps.console.version>
-=======
-        <identity.apps.console.version>2.60.4</identity.apps.console.version>
->>>>>>> c7d2fb00
         <identity.apps.myaccount.version>2.20.0</identity.apps.myaccount.version>
         <identity.apps.core.version>2.26.0</identity.apps.core.version>
         <identity.apps.tests.version>1.6.382</identity.apps.tests.version>
