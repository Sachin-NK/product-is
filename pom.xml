<?xml version="1.0" encoding="utf-8"?>
<!--
  ~ Copyright (c) 2014, WSO2 Inc. (http://www.wso2.org) All Rights Reserved.
  ~
  ~ Licensed under the Apache License, Version 2.0 (the "License");
  ~ you may not use this file except in compliance with the License.
  ~ You may obtain a copy of the License at
  ~
  ~      http://www.apache.org/licenses/LICENSE-2.0
  ~
  ~ Unless required by applicable law or agreed to in writing, software
  ~ distributed under the License is distributed on an "AS IS" BASIS,
  ~ WITHOUT WARRANTIES OR CONDITIONS OF ANY KIND, either express or implied.
  ~ See the License for the specific language governing permissions and
  ~ limitations under the License.
  -->
<project xmlns="http://maven.apache.org/POM/4.0.0" xmlns:xsi="http://www.w3.org/2001/XMLSchema-instance" xsi:schemaLocation="http://maven.apache.org/POM/4.0.0 http://maven.apache.org/maven-v4_0_0.xsd">

    <parent>
        <groupId>org.wso2</groupId>
        <artifactId>wso2</artifactId>
        <version>1</version>
    </parent>


    <modelVersion>4.0.0</modelVersion>
    <groupId>org.wso2.is</groupId>
    <artifactId>identity-server-parent</artifactId>
    <packaging>pom</packaging>
    <description>WSO2 Identity Server</description>
    <version>5.8.1-m4-SNAPSHOT</version>
    <name>WSO2 Identity Server</name>
    <url>http://wso2.org/projects/identity</url>

    <modules>
        <module>modules/features</module>
        <module>modules/p2-profile-gen</module>
        <module>modules/connectors</module>
        <module>modules/authenticators</module>
        <module>modules/social-authenticators</module>
        <module>modules/provisioning-connectors</module>
        <module>modules/local-authenticators</module>
        <module>modules/oauth2-grant-types</module>
        <module>modules/distribution</module>
        <module>modules/styles</module>
        <module>modules/samples</module>
        <module>modules/integration</module>
    </modules>

    <licenses>
        <license>
            <name>Apache License Version 2.0</name>
            <url>http://www.apache.org/licenses/LICENSE-2.0</url>
        </license>
    </licenses>

    <organization>
        <name>WSO2</name>
        <url>http://www.wso2.org</url>
    </organization>

    <issueManagement>
        <system>JIRA</system>
        <url>http://www.wso2.org/jira/browse/IDENTITY</url>
    </issueManagement>
    <mailingLists>
        <mailingList>
            <name>Identity Server Developers</name>
            <subscribe>identity-dev-subscribe@wso2.org</subscribe>
            <unsubscribe>identity-dev-unsubscribe@wso2.org</unsubscribe>
            <post>identity-dev@wso2.org</post>
            <archive>http://wso2.org/mailarchive/identity-dev/</archive>
        </mailingList>
    </mailingLists>

    <inceptionYear>2007</inceptionYear>

    <developers>
        <developer>
            <name>Ruchith Fernando</name>
            <id>ruchith</id>
            <email>ruchith AT wso2.com</email>
            <organization>WSO2</organization>
        </developer>
        <developer>
            <name>Dimuthu Leelaratne</name>
            <id>dimuthul</id>
            <email>dimuthul AT wso2.com</email>
            <organization>WSO2</organization>
        </developer>
        <developer>
            <name>Dumindu Perera</name>
            <id>dumindu</id>
            <email>dumindu AT wso2.com</email>
            <organization>WSO2</organization>
        </developer>
        <developer>
            <name>Saminda Abeyruwan</name>
            <id>saminda</id>
            <email>saminda AT wso2.com</email>
            <organization>WSO2</organization>
        </developer>
        <developer>
            <name>Nandana Mihindukulasooriya</name>
            <id>nandana</id>
            <email>nandana AT wso2.com</email>
            <organization>WSO2</organization>
        </developer>
        <developer>
            <name>Prabath Siriwardena</name>
            <id>prabath</id>
            <email>prabath AT wso2.com</email>
            <organization>WSO2</organization>
        </developer>
        <developer>
            <name>Thilina Buddhika</name>
            <id>thilina</id>
            <email>thilinab AT wso2.com</email>
            <organization>WSO2</organization>
        </developer>
        <developer>
            <name>Amila Jayasekara</name>
            <id>amilaj</id>
            <email>amilaj AT wso2.com</email>
            <organization>WSO2</organization>
        </developer>
        <developer>
            <name>Asela Pathberiya</name>
            <id>asela</id>
            <email>asela AT wso2.com</email>
            <organization>WSO2</organization>
        </developer>
        <developer>
            <name>Hasini Gunasinghe</name>
            <id>hasini</id>
            <email>hasini AT wso2.com</email>
            <organization>WSO2</organization>
        </developer>
        <developer>
            <name>Manjula Rathnayake</name>
            <id>manjula</id>
            <email>manjular AT wso2.com</email>
            <organization>WSO2</organization>
        </developer>
        <developer>
            <name>Suresh Attanayake</name>
            <id>suresh</id>
            <email>suresh AT wso2.com</email>
            <organization>WSO2</organization>
        </developer>
        <developer>
            <name>Johann Nallathamby</name>
            <id>johann</id>
            <email>johann AT wso2.com</email>
            <organization>WSO2</organization>
        </developer>
        <developer>
            <name>Dulanja Liyanage</name>
            <id>dulanja</id>
            <email>dulanja AT wso2.com</email>
            <organization>WSO2</organization>
        </developer>
        <developer>
            <name>Ishara Karunarathna</name>
            <id>ishara</id>
            <email>isharak AT wso2.com</email>
            <organization>WSO2</organization>
        </developer>
        <developer>
            <name>Darshana Gunawardana</name>
            <id>darshana</id>
            <email>darshana AT wso2.com</email>
            <organization>WSO2</organization>
        </developer>
        <developer>
            <name>Pushpalanka Jayawardana</name>
            <id>pushpalanka</id>
            <email>lanka AT wso2.com</email>
            <organization>WSO2</organization>
        </developer>
        <developer>
            <name>Chamath Gunawardana</name>
            <id>chamath</id>
            <email>chamathg AT wso2.com</email>
            <organization>WSO2</organization>
        </developer>
        <developer>
            <name>Thanuja Jayasinghe</name>
            <id>thanuja</id>
            <email>thanuja AT wso2.com</email>
            <organization>WSO2</organization>
        </developer>
        <developer>
            <name>Isura Karunarathna</name>
            <id>isura</id>
            <email>isura AT wso2.com</email>
            <organization>WSO2</organization>
        </developer>
        <developer>
            <name>Prasad Tissera</name>
            <id>prasad</id>
            <email>prasadt AT wso2.com</email>
            <organization>WSO2</organization>
        </developer>
        <developer>
            <name>Pulasthi Mahawithana</name>
            <id>pulasthi</id>
            <email>pulasthim AT wso2.com</email>
            <organization>WSO2</organization>
        </developer>
        <developer>
            <name>Hasintha Indrajee</name>
            <id>hasintha</id>
            <email>hasintha AT wso2.com</email>
            <organization>WSO2</organization>
        </developer>
        <developer>
            <name>Gayan Gunawardana</name>
            <id>gayan</id>
            <email>gayan AT wso2.com</email>
            <organization>WSO2</organization>
        </developer>
        <developer>
            <name>Tharindu Edirisinghe</name>
            <id>tharindue</id>
            <email>tharindue AT wso2.com</email>
            <organization>WSO2</organization>
        </developer>
        <developer>
            <name>Malithi Edirisinghe</name>
            <id>malithim</id>
            <email>malithim AT wso2.com</email>
            <organization>WSO2</organization>
        </developer>
        <developer>
            <name>Godwin Shrimal</name>
            <id>godwin</id>
            <email>godwin AT wso2.com</email>
            <organization>WSO2</organization>
        </developer>
        <developer>
            <name>Omindu Rathnaweera</name>
            <id>omindu</id>
            <email>omindu AT wso2.com</email>
            <organization>WSO2</organization>
        </developer>
        <developer>
            <name>Nuwandi Wickramasinghe</name>
            <id>nuwandiw</id>
            <email>nuwandiw AT wso2.com</email>
            <organization>WSO2</organization>
        </developer>
        <developer>
            <name>Kasun Bandara</name>
            <id>kasunb</id>
            <email>kasunb AT wso2.com</email>
            <organization>WSO2</organization>
        </developer>
        <developer>
            <name>Indunil Upeksha</name>
            <id>indunil</id>
            <email>indunil AT wso2.com</email>
            <organization>WSO2</organization>
        </developer>
        <developer>
            <name>Hasanthi Dissanayake</name>
            <id>hasanthi</id>
            <email>hasanthi AT wso2.com</email>
            <organization>WSO2</organization>
        </developer>
        <developer>
            <name>Maduranga Siriwardena</name>
            <id>maduranga</id>
            <email>maduranga AT wso2.com</email>
            <organization>WSO2</organization>
        </developer>
        <developer>
            <name>Chamila Wijayarathna</name>
            <id>chamila</id>
            <email>chamila AT wso2.com</email>
            <organization>WSO2</organization>
        </developer>
        <developer>
            <name>Chanaka Jayasena</name>
            <id>chanaka</id>
            <email>chanaka AT wso2.com</email>
            <organization>WSO2</organization>
        </developer>
        <developer>
            <name>Chamara Philips</name>
            <id>chamarap</id>
            <email>chamarap AT wso2.com</email>
            <organization>WSO2</organization>
        </developer>
        <developer>
            <name>Damith Senanayake</name>
            <id>damiths</id>
            <email>damiths AT wso2.com</email>
            <organization>WSO2</organization>
        </developer>
        <developer>
            <name>Jayanga Kaushalya</name>
            <id>jayangak</id>
            <email>jayangak AT wso2.com</email>
            <organization>WSO2</organization>
        </developer>
        <developer>
            <name>Farasath Ahamed</name>
            <id>farasatha</id>
            <email>farasatha AT wso2.com</email>
            <organization>WSO2</organization>
        </developer>
        <developer>
            <name>Dharshana Kasun Warusavitharana</name>
            <id>dharshanaw</id>
            <email>dharshanaw AT wso2.com</email>
            <organization>WSO2</organization>
        </developer>
        <developer>
            <name>Ayesha Dissanayaka</name>
            <id>ayesha</id>
            <email>ayesha AT wso2.com</email>
            <organization>WSO2</organization>
        </developer>
        <developer>
            <name>Ashen Weerathunga</name>
            <id>ashen</id>
            <email>ashen AT wso2.com</email>
            <organization>WSO2</organization>
        </developer>
        <developer>
            <name>Dimuthu De Lanerolle</name>
            <id>dimuthud</id>
            <email>dimuthud AT wso2.com</email>
            <organization>WSO2</organization>
        </developer>
        <developer>
            <name>Ruwan Abeykoon</name>
            <id>ruwana</id>
            <email>ruwana AT wso2.com</email>
            <organization>WSO2</organization>
        </developer>
        <developer>
            <name>Kasun Gajasinghe</name>
            <id>kasung</id>
            <email>kasung AT wso2.com</email>
            <organization>WSO2</organization>
        </developer>
        <developer>
            <name>Dinusha Senanayaka</name>
            <id>dinusha</id>
            <email>dinusha AT wso2.com</email>
            <organization>WSO2</organization>
        </developer>
        <developer>
            <name>Lahiru Manohara</name>
            <id>lahiruma</id>
            <email>lahiruma AT wso2.com</email>
            <organization>WSO2</organization>
        </developer>
        <developer>
            <name>Rushmin Fernando</name>
            <id>rushmin</id>
            <email>rushmin AT wso2.com</email>
            <organization>WSO2</organization>
        </developer>
        <developer>
            <name>Lahiru Ekanayake</name>
            <id>lahirue</id>
            <email>lahirue AT wso2.com</email>
            <organization>WSO2</organization>
        </developer>
        <developer>
            <name>Lahiru Cooray</name>
            <id>lahiruc</id>
            <email>lahiruc AT wso2.com</email>
            <organization>WSO2</organization>
        </developer>
        <developer>
            <name>Dinali Dabarera</name>
            <id>Dinali</id>
            <email>dinali AT wso2.com</email>
            <organization>WSO2</organization>
        </developer>
        <developer>
            <name>Nilasini Thirunavukaarasu</name>
            <id>Nilasini</id>
            <email>nilasini AT wso2.com</email>
            <organization>WSO2</organization>
        </developer>
        <developer>
            <name>Sathya Bandara</name>
            <id>Sathya</id>
            <email>sathya AT wso2.com</email>
            <organization>WSO2</organization>
        </developer>
        <developer>
            <name>Supun Priyadarshana</name>
            <id>Supun</id>
            <email>supunp AT wso2.com</email>
            <organization>WSO2</organization>
        </developer>
        <developer>
            <name>Thilina Madumal</name>
            <id>Thilina</id>
            <email>thilinamad AT wso2.com</email>
            <organization>WSO2</organization>
        </developer>
        <developer>
            <name>Madawa Soysa</name>
            <id>madawas</id>
            <email>madawas AT wso2.com</email>
            <organization>WSO2</organization>
        </developer>
    </developers>


    <pluginRepositories>
        <pluginRepository>
            <id>wso2-maven2-repository</id>
            <url>http://dist.wso2.org/maven2</url>
        </pluginRepository>
        <pluginRepository>
            <id>wso2.releases</id>
            <name>WSO2 internal Repository</name>
            <url>http://maven.wso2.org/nexus/content/repositories/releases/</url>
            <releases>
                <enabled>true</enabled>
                <updatePolicy>daily</updatePolicy>
                <checksumPolicy>ignore</checksumPolicy>
            </releases>
        </pluginRepository>
        <pluginRepository>
            <id>wso2.snapshots</id>
            <name>Apache Snapshot Repository</name>
            <url>http://maven.wso2.org/nexus/content/repositories/snapshots/</url>
            <snapshots>
                <enabled>true</enabled>
                <updatePolicy>daily</updatePolicy>
            </snapshots>
            <releases>
                <enabled>false</enabled>
            </releases>
        </pluginRepository>
        <pluginRepository>
            <id>wso2-nexus</id>
            <name>WSO2 internal Repository</name>
            <url>http://maven.wso2.org/nexus/content/groups/wso2-public/</url>
            <releases>
                <enabled>true</enabled>
                <updatePolicy>daily</updatePolicy>
                <checksumPolicy>ignore</checksumPolicy>
            </releases>
        </pluginRepository>
    </pluginRepositories>

    <build>
        <plugins>
            <plugin>
                <groupId>org.apache.maven.plugins</groupId>
                <artifactId>maven-release-plugin</artifactId>
                <configuration>
                    <preparationGoals>clean install</preparationGoals>
                    <autoVersionSubmodules>true</autoVersionSubmodules>
                </configuration>
            </plugin>
            <plugin>
                <groupId>org.apache.maven.plugins</groupId>
                <artifactId>maven-deploy-plugin</artifactId>
            </plugin>
            <plugin>
                <groupId>org.apache.maven.plugins</groupId>
                <artifactId>maven-compiler-plugin</artifactId>
                <configuration>
                    <encoding>UTF-8</encoding>
                    <source>1.8</source>
                    <target>1.8</target>
                </configuration>
            </plugin>
            <plugin>
                <groupId>org.apache.maven.plugins</groupId>
                <artifactId>maven-surefire-plugin</artifactId>
                <version>2.22.1</version>
            </plugin>
            <plugin>
                <inherited>false</inherited>
                <artifactId>maven-clean-plugin</artifactId>
                <version>2.1</version>
            </plugin>
        </plugins>

        <pluginManagement>
            <plugins>
                <plugin>
                    <groupId>org.apache.felix</groupId>
                    <artifactId>maven-scr-plugin</artifactId>
                    <version>1.7.2</version>
                    <executions>
                        <execution>
                            <id>generate-scr-scrdescriptor</id>
                            <goals>
                                <goal>scr</goal>
                            </goals>
                        </execution>
                    </executions>
                </plugin>
                <plugin>
                    <groupId>org.apache.felix</groupId>
                    <artifactId>maven-bundle-plugin</artifactId>
                    <version>2.3.7</version>
                    <extensions>true</extensions>
                    <configuration>
                        <obrRepository>NONE</obrRepository>
                    </configuration>
                </plugin>
                <plugin>
                    <groupId>org.apache.maven.plugins</groupId>
                    <artifactId>maven-source-plugin</artifactId>
                    <version>3.0.1</version>
                    <executions>
                        <execution>
                            <id>attach-sources</id>
                            <phase>verify</phase>
                            <goals>
                                <goal>jar-no-fork</goal>
                            </goals>
                        </execution>
                    </executions>
                </plugin>
                <plugin>
                    <groupId>org.apache.maven.plugins</groupId>
                    <artifactId>maven-project-info-reports-plugin</artifactId>
                    <version>2.4</version>
                </plugin>
                <plugin>
                    <groupId>org.apache.maven.plugins</groupId>
                    <artifactId>maven-war-plugin</artifactId>
                    <version>${maven.war.plugin.version}</version>
                </plugin>
                <plugin>
                    <groupId>org.codehaus.mojo</groupId>
                    <artifactId>build-helper-maven-plugin</artifactId>
                    <version>3.0.0</version>
                </plugin>
                <plugin>
                    <groupId>net.wasdev.wlp.maven.plugins</groupId>
                    <artifactId>liberty-maven-plugin</artifactId>
                    <version>${liberty.maven.plugin.version}</version>
                </plugin>
            </plugins>
        </pluginManagement>

    </build>

    <dependencyManagement>
        <dependencies>
            <dependency>
                <groupId>org.wso2.carbon</groupId>
                <artifactId>org.wso2.carbon.ui</artifactId>
                <version>${carbon.kernel.version}</version>
            </dependency>
            <dependency>
                <groupId>org.apache.felix</groupId>
                <artifactId>org.apache.felix.framework</artifactId>
                <version>${felix.framework.version}</version>
            </dependency>
            <dependency>
                <groupId>org.apache.felix</groupId>
                <artifactId>org.apache.felix.main</artifactId>
                <version>${felix.framework.version}</version>
            </dependency>
            <dependency>
                <groupId>org.apache.felix</groupId>
                <artifactId>org.osgi.compendium</artifactId>
                <version>${osgi.compendium.version}</version>
            </dependency>
            <dependency>
                <groupId>org.eclipse.equinox</groupId>
                <artifactId>org.eclipse.equinox.http.servlet</artifactId>
                <version>${equinox.http.servlet.version}</version>
            </dependency>
            <dependency>
                <groupId>org.eclipse.equinox</groupId>
                <artifactId>org.eclipse.equinox.http.helper</artifactId>
                <version>${equinox.http.helper.version}</version>
            </dependency>
            <dependency>
                <groupId>org.eclipse.equinox</groupId>
                <artifactId>org.eclipse.equinox.jsp.jasper</artifactId>
                <version>${equinox.jsp.jasper.version}</version>
            </dependency>
            <dependency>
                <groupId>org.eclipse.equinox</groupId>
                <artifactId>javax.servlet.jsp</artifactId>
                <version>${javax.servlet.jsp.version}</version>
            </dependency>
            <dependency>
                <groupId>org.eclipse.microprofile</groupId>
                <artifactId>microprofile</artifactId>
                <version>${eclipse.microprofile.version}</version>
                <type>pom</type>
            </dependency>
            <dependency>
                <groupId>org.apache.derby.wso2</groupId>
                <artifactId>derby</artifactId>
                <version>${apache.derby.wso2.version}</version>
            </dependency>
            <dependency>
                <groupId>net.sf.ehcache.wso2</groupId>
                <artifactId>ehcache</artifactId>
                <version>${ehcache.version}</version>
            </dependency>
            <dependency>
                <groupId>org.apache.bcel.wso2</groupId>
                <artifactId>bcel</artifactId>
                <version>${bcel.wso2.version}</version>
            </dependency>
            <dependency>
                <groupId>org.ow2.asm</groupId>
                <artifactId>asm-all</artifactId>
                <version>${asm-all.version}</version>
            </dependency>
            <dependency>
                <groupId>cglib.wso2</groupId>
                <artifactId>cglib</artifactId>
                <version>${cglib.wso2.version}</version>
            </dependency>
            <dependency>
                <groupId>com.google.gdata.wso2</groupId>
                <artifactId>gdata-core</artifactId>
                <version>${gdata.core.wso2.version}</version>
            </dependency>
            <dependency>
                <groupId>org.apache.axis2.wso2</groupId>
                <artifactId>axis2-jibx</artifactId>
                <version>${axis2.jibx.wso2.version}</version>
            </dependency>
            <dependency>
                <groupId>org.jibx.wso2</groupId>
                <artifactId>jibx</artifactId>
                <version>${jibx.wso2.version}</version>
            </dependency>
            <dependency>
                <groupId>org.apache.axis2.wso2</groupId>
                <artifactId>axis2-jaxbri</artifactId>
                <version>${axis2.jaxb.wso2.version}</version>
            </dependency>
            <dependency>
                <groupId>com.sun.xml.bind.wso2</groupId>
                <artifactId>jaxb</artifactId>
                <version>${jaxb.wso2.version}</version>
            </dependency>
            <dependency>
                <groupId>org.wso2.carbon</groupId>
                <artifactId>org.wso2.carbon.core</artifactId>
                <version>${carbon.kernel.version}</version>
            </dependency>
            <dependency>
                <groupId>org.apache.axis2.wso2</groupId>
                <artifactId>axis2</artifactId>
                <version>${axis2.wso2.version}</version>
            </dependency>
            <dependency>
                <groupId>org.apache.ws.commons.axiom.wso2</groupId>
                <artifactId>axiom</artifactId>
                <version>${axiom.wso2.version}</version>
            </dependency>
            <dependency>
                <groupId>org.wso2.carbon.identity.framework</groupId>
                <artifactId>org.wso2.carbon.identity.core</artifactId>
                <version>${carbon.identity.framework.version}</version>
            </dependency>
            <dependency>
                <groupId>org.wso2.carbon.identity.framework</groupId>
                <artifactId>org.wso2.carbon.identity.application.common</artifactId>
                <version>${carbon.identity.framework.version}</version>
            </dependency>
            <dependency>
                <groupId>org.wso2.carbon</groupId>
                <artifactId>org.wso2.carbon.registry.resource.stub</artifactId>
                <version>${carbon.registry.version}</version>
                <scope>test</scope>
            </dependency>
            <dependency>
                <groupId>org.wso2.carbon.registry</groupId>
                <artifactId>org.wso2.carbon.registry.resource.stub</artifactId>
                <version>${carbon.registry.version}</version>
            </dependency>
            <dependency>
                <groupId>org.wso2.identity</groupId>
                <artifactId>org.wso2.identity.integration.ui.pages</artifactId>
                <version>${project.version}</version>
                <scope>test</scope>
            </dependency>
            <dependency>
                <groupId>org.wso2.carbon</groupId>
                <artifactId>org.wso2.carbon.authenticator.stub</artifactId>
                <version>${carbon.kernel.version}</version>
            </dependency>
            <dependency>
                <groupId>org.wso2.carbon.identity.inbound.auth.oauth2</groupId>
                <artifactId>org.wso2.carbon.identity.oauth</artifactId>
                <version>${identity.inbound.auth.oauth.version}</version>
            </dependency>
            <dependency>
                <groupId>org.wso2.carbon.identity.inbound.auth.oauth2</groupId>
                <artifactId>org.wso2.carbon.identity.oauth.stub</artifactId>
                <version>${identity.inbound.auth.oauth.version}</version>
            </dependency>
            <dependency>
                <groupId>junit</groupId>
                <artifactId>junit</artifactId>
                <version>${junit.version}</version>
                <scope>test</scope>
            </dependency>
            <dependency>
                <groupId>javax.servlet</groupId>
                <artifactId>servlet-api</artifactId>
                <version>${sevlet.api.version}</version>
            </dependency>
            <dependency>
                <groupId>javax.servlet</groupId>
                <artifactId>jsp-api</artifactId>
                <version>${jsp.api.version}</version>
            </dependency>
            <dependency>
                <groupId>com.google.common.wso2</groupId>
                <artifactId>google-collect</artifactId>
                <version>${google.collect.wso2.version}</version>
            </dependency>
            <dependency>
                <groupId>org.apache.oltu.oauth2</groupId>
                <artifactId>org.apache.oltu.oauth2.client</artifactId>
                <version>${oauth2.client.version}</version>
            </dependency>
            <dependency>
                <groupId>org.wso2.carbon</groupId>
                <artifactId>org.wso2.carbon.utils</artifactId>
                <version>${carbon.kernel.version}</version>
                <exclusions>
                    <exclusion>
                        <groupId>org.yaml</groupId>
                        <artifactId>snakeyaml</artifactId>
                    </exclusion>
                </exclusions>
            </dependency>
            <dependency>
                <groupId>com.googlecode.json-simple</groupId>
                <artifactId>json-simple</artifactId>
                <version>${json.simple.version}</version>
            </dependency>
            <dependency>
                <groupId>org.openid4java</groupId>
                <artifactId>openid4java-consumer</artifactId>
                <version>${openid4java.consumer.version}</version>
            </dependency>
            <dependency>
                <groupId>javax.servlet</groupId>
                <artifactId>jstl</artifactId>
                <version>${jstl.version}</version>
            </dependency>
            <dependency>
                <groupId>taglibs</groupId>
                <artifactId>standard</artifactId>
                <version>${taglibs.version}</version>
            </dependency>
            <dependency>
                <groupId>commons-lang</groupId>
                <artifactId>commons-lang</artifactId>
                <version>${commons.lang.version}</version>
            </dependency>
            <dependency>
                <groupId>commons-logging</groupId>
                <artifactId>commons-logging</artifactId>
                <version>${version.commons.logging}</version>
            </dependency>
            <dependency>
                <groupId>org.wso2.is</groupId>
                <artifactId>org.wso2.identity.passivests.filter</artifactId>
                <version>${project.version}</version>
            </dependency>
            <dependency>
                <groupId>org.apache.ws.commons.axiom</groupId>
                <artifactId>axiom-impl</artifactId>
                <version>${axiom.impl.version}</version>
            </dependency>
            <dependency>
                <groupId>org.apache.ws.commons.axiom</groupId>
                <artifactId>axiom-api</artifactId>
                <version>${axiom.version}</version>
            </dependency>
            <dependency>
                <groupId>org.opensaml</groupId>
                <artifactId>opensaml</artifactId>
                <version>${opensaml.version}</version>
            </dependency>
            <dependency>
                <groupId>org.wso2.orbit.joda-time</groupId>
                <artifactId>joda-time</artifactId>
                <version>${joda.wso2.version}</version>
            </dependency>
            <dependency>
                <groupId>xalan</groupId>
                <artifactId>xalan</artifactId>
                <version>${xalan.version}</version>
            </dependency>
            <dependency>
                <groupId>xalan.wso2</groupId>
                <artifactId>xalan</artifactId>
                <version>${xalan.wso2.version}</version>
            </dependency>
            <dependency>
                <groupId>xerces</groupId>
                <artifactId>xml-apis</artifactId>
                <version>${xml.apis.version}</version>
            </dependency>
            <dependency>
                <groupId>org.wso2.carbon.identity.agent.sso.java</groupId>
                <artifactId>org.wso2.carbon.identity.sso.agent</artifactId>
                <version>${identity.agent.sso.version}</version>
            </dependency>
            <dependency>
                <groupId>org.wso2.orbit.org.apache.neethi</groupId>
                <artifactId>neethi</artifactId>
                <version>${neethi.wso2.version}</version>
            </dependency>
            <dependency>
                <groupId>org.wso2.orbit.org.opensaml</groupId>
                <artifactId>opensaml</artifactId>
                <version>${opensaml2.wso2.version}</version>
            </dependency>
            <dependency>
                <groupId>org.wso2.carbon</groupId>
                <artifactId>org.wso2.carbon.addressing</artifactId>
                <version>${carbon.kernel.version}</version>
            </dependency>
            <dependency>
                <groupId>org.apache.rampart.wso2</groupId>
                <artifactId>rampart-core</artifactId>
                <version>${rampart.wso2.version}</version>
            </dependency>
            <dependency>
                <groupId>org.apache.rampart.wso2</groupId>
                <artifactId>rampart-policy</artifactId>
                <version>${rampart.wso2.version}</version>
            </dependency>
            <dependency>
                <groupId>org.apache.rampart.wso2</groupId>
                <artifactId>rampart-trust</artifactId>
                <version>${rampart.wso2.version}</version>
            </dependency>
            <dependency>
                <groupId>org.apache.ws.security.wso2</groupId>
                <artifactId>wss4j</artifactId>
                <version>${wss4j.wso2.version}</version>
            </dependency>
            <dependency>
                <groupId>org.apache.httpcomponents.wso2</groupId>
                <artifactId>httpcore</artifactId>
                <version>${httpcore.wso2.version}</version>
            </dependency>
            <dependency>
                <groupId>org.wso2.carbon.identity.user.ws</groupId>
                <artifactId>org.wso2.carbon.um.ws.api.stub</artifactId>
                <version>${identity.user.ws.version}</version>
            </dependency>
            <dependency>
                <groupId>org.wso2.carbon.identity.user.ws</groupId>
                <artifactId>org.wso2.carbon.um.ws.api</artifactId>
                <version>${identity.user.ws.version}</version>
            </dependency>
            <dependency>
                <groupId>org.wso2.carbon.identity</groupId>
                <artifactId>org.wso2.carbon.authenticator.stub</artifactId>
                <version>${carbon.kernel.version}</version>
            </dependency>
            <dependency>
                <groupId>org.wso2.carbon.identity.framework</groupId>
                <artifactId>org.wso2.carbon.identity.entitlement.stub</artifactId>
                <version>${carbon.identity.framework.version}</version>
            </dependency>
            <dependency>
                <groupId>org.wso2.securevault</groupId>
                <artifactId>org.wso2.securevault</artifactId>
                <version>${securevault.wso2.version}</version>
            </dependency>
            <dependency>
                <groupId>org.apache.httpcomponents</groupId>
                <artifactId>httpclient</artifactId>
                <version>${httpclient.version}</version>
            </dependency>
            <dependency>
                <groupId>commons-httpclient</groupId>
                <artifactId>commons-httpclient</artifactId>
                <version>${commons.httpclient.version}</version>
            </dependency>
            <dependency>
                <groupId>org.wso2.is</groupId>
                <artifactId>org.wso2.identity.styles</artifactId>
                <version>${project.version}</version>
            </dependency>
            <dependency>
                <groupId>org.wso2.carbon</groupId>
                <artifactId>org.wso2.carbon.core.ui.feature</artifactId>
                <version>${carbon.kernel.version}</version>
                <type>zip</type>
            </dependency>
            <dependency>
                <groupId>org.wso2.carbon</groupId>
                <artifactId>org.wso2.carbon.core.ui.feature</artifactId>
                <version>${carbon.kernel.version}</version>
            </dependency>
            <dependency>
                <groupId>org.wso2.identity</groupId>
                <artifactId>org.wso2.stratos.identity.dashboard.ui</artifactId>
                <version>${stratos.version.221}</version>
            </dependency>
            <dependency>
                <groupId>org.testng</groupId>
                <artifactId>testng</artifactId>
                <version>${testng.version}</version>
                <scope>test</scope>
            </dependency>
            <dependency>
                <groupId>org.wso2.carbon.identity.framework</groupId>
                <artifactId>org.wso2.carbon.user.mgt.stub</artifactId>
                <version>${carbon.identity.framework.version}</version>
            </dependency>
            <dependency>
                <groupId>org.wso2.carbon.identity.inbound.auth.sts</groupId>
                <artifactId>org.wso2.carbon.identity.sts.passive.stub</artifactId>
                <version>${identity.inbound.auth.sts.version}</version>
            </dependency>
            <dependency>
                <groupId>org.wso2.carbon</groupId>
                <artifactId>SecVerifier</artifactId>
                <version>${carbon.kernel.version}</version>
                <type>aar</type>
            </dependency>
            <dependency>
                <groupId>emma</groupId>
                <artifactId>emma</artifactId>
                <version>${emma.version}</version>
            </dependency>
            <dependency>
                <groupId>com.h2database.wso2</groupId>
                <artifactId>h2-database-engine</artifactId>
                <version>${h2database.wso2.version}</version>
            </dependency>
            <dependency>
                <groupId>org.apache.rampart</groupId>
                <artifactId>rampart</artifactId>
                <type>mar</type>
                <version>${rampart.wso2.version}</version>
            </dependency>
            <dependency>
                <groupId>org.wso2.carbon.identity.framework</groupId>
                <artifactId>org.wso2.carbon.identity.application.mgt.stub</artifactId>
                <version>${carbon.identity.framework.version}</version>
                <scope>compile</scope>
            </dependency>
            <dependency>
                <groupId>org.wso2.carbon.identity.framework</groupId>
                <artifactId>org.wso2.carbon.identity.functions.library.mgt.stub</artifactId>
                <version>${carbon.identity.framework.version}</version>
                <scope>compile</scope>
            </dependency>
            <dependency>
                <groupId>org.wso2.carbon.identity.framework</groupId>
                <artifactId>org.wso2.carbon.idp.mgt.stub</artifactId>
                <version>${carbon.identity.framework.version}</version>
                <scope>compile</scope>
            </dependency>
            <dependency>
                <groupId>org.wso2.identity</groupId>
                <artifactId>org.wso2.identity.integration.common.clients</artifactId>
                <version>${project.version}</version>
                <scope>compile</scope>
            </dependency>
            <dependency>
                <groupId>org.wso2.identity</groupId>
                <artifactId>org.wso2.identity.integration.common.utils</artifactId>
                <version>${project.version}</version>
                <scope>compile</scope>
            </dependency>
            <dependency>
                <groupId>org.wso2.carbon.identity.inbound.provisioning.scim</groupId>
                <artifactId>org.wso2.carbon.identity.scim.common.stub</artifactId>
                <version>${identity.inbound.provisioning.scim.version}</version>
                <scope>compile</scope>
            </dependency>
            <dependency>
                <groupId>org.wso2.carbon.identity.inbound.provisioning.scim2</groupId>
                <artifactId>org.wso2.carbon.identity.scim2.common</artifactId>
                <version>${identity.inbound.provisioning.scim2.version}</version>
                <scope>compile</scope>
            </dependency>
            <dependency>
                <groupId>org.wso2.carbon.identity.framework</groupId>
                <artifactId>org.wso2.carbon.identity.user.store.configuration.stub</artifactId>
                <version>${carbon.identity.framework.version}</version>
                <scope>compile</scope>
            </dependency>
            <dependency>
                <groupId>org.wso2.carbon.identity.framework</groupId>
                <artifactId>org.wso2.carbon.identity.user.store.count.stub</artifactId>
                <version>${carbon.identity.framework.version}</version>
                <scope>compile</scope>
            </dependency>
            <dependency>
                <groupId>org.wso2.carbon</groupId>
                <artifactId>org.wso2.carbon.user.core</artifactId>
                <version>${carbon.kernel.version}</version>
                <scope>compile</scope>
            </dependency>
            <dependency>
                <groupId>org.wso2.carbon.identity.framework</groupId>
                <artifactId>org.wso2.carbon.identity.mgt</artifactId>
                <version>${carbon.identity.framework.version}</version>
            </dependency>
            <dependency>
                <groupId>org.wso2.carbon.identity.framework</groupId>
                <artifactId>org.wso2.carbon.identity.mgt.stub</artifactId>
                <version>${carbon.identity.framework.version}</version>
                <scope>compile</scope>
            </dependency>
            <dependency>
                <groupId>org.wso2.carbon.identity.framework</groupId>
                <artifactId>org.wso2.carbon.identity.template.mgt</artifactId>
                <version>${carbon.identity.framework.version}</version>
            </dependency>
            <dependency>
                <groupId>org.wso2.carbon.identity.framework</groupId>
                <artifactId>org.wso2.carbon.identity.template.mgt.ui</artifactId>
                <version>${carbon.identity.framework.version}</version>
            </dependency>
            <dependency>
                <groupId>org.wso2.carbon.identity.framework</groupId>
                <artifactId>org.wso2.carbon.identity.template.mgt.endpoint</artifactId>
                <version>${carbon.identity.framework.version}</version>
            </dependency>
            <dependency>
                <groupId>org.wso2.carbon.identity.inbound.auth.saml2</groupId>
                <artifactId>org.wso2.carbon.identity.sso.saml.stub</artifactId>
                <version>${identity.inbound.auth.saml.version}</version>
                <scope>compile</scope>
            </dependency>
            <dependency>
                <groupId>org.wso2.carbon.identity.framework</groupId>
                <artifactId>org.wso2.carbon.claim.mgt.stub</artifactId>
                <version>${carbon.identity.framework.version}</version>
                <scope>compile</scope>
            </dependency>
            <dependency>
                <groupId>org.wso2.carbon.identity.framework</groupId>
                <artifactId>org.wso2.carbon.identity.claim.metadata.mgt.stub</artifactId>
                <version>${carbon.identity.framework.version}</version>
                <scope>compile</scope>
            </dependency>
            <dependency>
                <groupId>org.wso2.carbon.identity.framework</groupId>
                <artifactId>org.wso2.carbon.identity.claim.metadata.mgt</artifactId>
                <version>${carbon.identity.framework.version}</version>
                <scope>compile</scope>
            </dependency>
            <dependency>
                <groupId>org.wso2.carbon.identity.inbound.auth.openid</groupId>
                <artifactId>org.wso2.carbon.identity.provider.openid.stub</artifactId>
                <version>${identity.inbound.auth.openid.version}</version>
                <scope>compile</scope>
            </dependency>
            <dependency>
                <groupId>org.wso2.carbon.identity.association.account</groupId>
                <artifactId>org.wso2.carbon.identity.user.account.association.stub</artifactId>
                <version>${identity.user.account.association.version}</version>
            </dependency>
            <dependency>
                <groupId>org.wso2.carbon.identity.framework</groupId>
                <artifactId>org.wso2.carbon.identity.governance.stub</artifactId>
                <version>${carbon.identity.framework.version}</version>
            </dependency>
            <dependency>
                <groupId>org.wso2.carbon.identity.governance</groupId>
                <artifactId>org.wso2.carbon.identity.recovery</artifactId>
                <version>${identity.governance.version}</version>
            </dependency>
            <dependency>
                <groupId>org.wso2.carbon.identity.governance</groupId>
                <artifactId>org.wso2.carbon.identity.recovery.stub</artifactId>
                <version>${identity.governance.version}</version>
            </dependency>
            <dependency>
                <groupId>org.wso2.carbon.deployment</groupId>
                <artifactId>org.wso2.carbon.service.mgt.stub</artifactId>
                <version>${carbon.deployment.version}</version>
                <scope>test</scope>
            </dependency>
            <dependency>
                <groupId>org.wso2.carbon.deployment</groupId>
                <artifactId>org.wso2.carbon.webapp.mgt.stub</artifactId>
                <version>${carbon.deployment.version}</version>
                <scope>test</scope>
            </dependency>
            <dependency>
                <groupId>org.wso2.carbon.automation</groupId>
                <artifactId>org.wso2.carbon.automation.test.utils</artifactId>
                <version>${carbon.automation.version}</version>
            </dependency>
            <dependency>
                <groupId>org.wso2.carbon.automation</groupId>
                <artifactId>org.wso2.carbon.automation.engine</artifactId>
                <version>${carbon.automation.version}</version>
            </dependency>
            <dependency>
                <groupId>org.wso2.carbon.automation</groupId>
                <artifactId>org.wso2.carbon.automation.extensions</artifactId>
                <version>${carbon.automation.version}</version>
                <exclusions>
                    <exclusion>
                        <groupId>com.saucelabs.selenium</groupId> <!-- Exclude Project-E from Project-B -->
                        <artifactId>sauce-ondemand-driver</artifactId>
                    </exclusion>
                    <exclusion>
                        <groupId>com.saucelabs.selenium</groupId> <!-- Exclude Project-E from Project-B -->
                        <artifactId>selenium-client-factory</artifactId>
                    </exclusion>
                </exclusions>
            </dependency>
            <dependency>
                <groupId>org.wso2.carbon.automationutils</groupId>
                <artifactId>org.wso2.carbon.integration.common.extensions</artifactId>
                <version>${carbon.automationutils.version}</version>
            </dependency>
            <dependency>
                <groupId>org.wso2.carbon.automationutils</groupId>
                <artifactId>org.wso2.carbon.integration.common.utils</artifactId>
                <version>${carbon.automationutils.version}</version>
            </dependency>
            <dependency>
                <groupId>org.wso2.carbon.automationutils</groupId>
                <artifactId>org.wso2.carbon.integration.common.admin.client</artifactId>
                <version>${carbon.automationutils.version}</version>
            </dependency>
            <dependency>
                <groupId>org.wso2.is</groupId>
                <artifactId>org.wso2.identity.integration.common.clients</artifactId>
                <version>${project.version}</version>
                <scope>compile</scope>
            </dependency>
            <dependency>
                <groupId>org.wso2.is</groupId>
                <artifactId>org.wso2.identity.integration.common.utils</artifactId>
                <version>${project.version}</version>
                <scope>compile</scope>
            </dependency>
            <dependency>
                <groupId>org.wso2.charon</groupId>
                <artifactId>org.wso2.charon.core</artifactId>
                <version>${charon.orbit.version}</version>
            </dependency>
            <dependency>
                <groupId>org.apache.wink</groupId>
                <artifactId>wink-client</artifactId>
                <version>${apache.wink.version}</version>
            </dependency>
            <dependency>
                <groupId>org.apache.ws.security</groupId>
                <artifactId>wss4j</artifactId>
                <version>${apache.ws.security.version}</version>
            </dependency>
            <dependency>
                <groupId>commons-collections</groupId>
                <artifactId>commons-collections</artifactId>
                <version>${commons-collections.version}</version>
            </dependency>
            <dependency>
                <groupId>org.slf4j</groupId>
                <artifactId>slf4j-log4j12</artifactId>
                <version>${slf4j.version}</version>
            </dependency>
            <dependency>
                <groupId>org.apache.openejb</groupId>
                <artifactId>openejb-core</artifactId>
                <version>${apache.openejb.version}</version>
                <scope>test</scope>
            </dependency>
            <dependency>
                <groupId>org.apache.httpcomponents.wso2</groupId>
                <artifactId>httpclient</artifactId>
                <version>${orbit.version.commons.httpclient}</version>
            </dependency>
            <dependency>
                <groupId>org.apache.axis2.wso2</groupId>
                <artifactId>axis2-client</artifactId>
                <version>${axis2.client.version}</version>
            </dependency>
            <dependency>
                <groupId>org.wso2.orbit.com.nimbusds</groupId>
                <artifactId>nimbus-jose-jwt</artifactId>
                <version>${nimbusds.version}</version>
            </dependency>
            <dependency>
                <groupId>com.nimbusds</groupId>
                <artifactId>oauth2-oidc-sdk</artifactId>
                <version>${nimbus.oidc.sdk.version}</version>
            </dependency>
            <dependency>
                <groupId>net.minidev</groupId>
                <artifactId>json-smart</artifactId>
                <version>${json-smart.version}</version>
            </dependency>
            <dependency>
                <groupId>commons-codec.wso2</groupId>
                <artifactId>commons-codec</artifactId>
                <version>${commons-codec.version}</version>
            </dependency>
            <dependency>
                <groupId>org.wso2.carbon.identity.framework</groupId>
                <artifactId>org.wso2.carbon.identity.user.registration.stub</artifactId>
                <version>${carbon.identity.framework.version}</version>
            </dependency>
            <dependency>
                <groupId>org.wso2.carbon.identity.framework</groupId>
                <artifactId>org.wso2.carbon.identity.user.profile.stub</artifactId>
                <version>${carbon.identity.framework.version}</version>
            </dependency>
            <dependency>
                <groupId>org.wso2.carbon.identity.framework</groupId>
                <artifactId>org.wso2.carbon.identity.workflow.mgt.stub</artifactId>
                <version>${carbon.identity.framework.version}</version>
            </dependency>
            <dependency>
                <groupId>org.wso2.carbon.identity.framework</groupId>
                <artifactId>org.wso2.carbon.security.mgt.stub</artifactId>
                <version>${carbon.identity.framework.version}</version>
            </dependency>
            <dependency>
                <groupId>org.wso2.carbon.identity.workflow.impl.bps</groupId>
                <artifactId>org.wso2.carbon.identity.workflow.impl.stub</artifactId>
                <version>${identity.workflow.impl.bps.version}</version>
            </dependency>
            <dependency>
                <groupId>org.jacoco</groupId>
                <artifactId>org.jacoco.agent</artifactId>
                <version>${jacoco.agent.version}</version>
            </dependency>
            <dependency>
                <groupId>org.wso2.carbon</groupId>
                <artifactId>org.wso2.carbon.logging</artifactId>
                <version>${carbon.kernel.version}</version>
            </dependency>
            <dependency>
                <groupId>org.wso2.carbon</groupId>
                <artifactId>org.wso2.carbon.core.services</artifactId>
                <version>${carbon.kernel.version}</version>
            </dependency>
            <dependency>
                <groupId>org.apache.tomcat.wso2</groupId>
                <artifactId>tomcat</artifactId>
                <version>${org.apache.tomcat.wso2.version}</version>
            </dependency>
            <dependency>
                <groupId>org.apache.santuario</groupId>
                <artifactId>xmlsec</artifactId>
                <version>${xmlsec.version}</version>
            </dependency>
            <dependency>
                <groupId>org.opensaml</groupId>
                <artifactId>xmltooling</artifactId>
                <version>${xmltooling.version}</version>
            </dependency>
            <dependency>
                <groupId>org.opensaml</groupId>
                <artifactId>openws</artifactId>
                <version>${openws.version}</version>
            </dependency>
            <dependency>
                <groupId>org.wso2.orbit.org.yaml</groupId>
                <artifactId>snakeyaml</artifactId>
                <version>${snakeyaml.version}</version>
            </dependency>
            <dependency>
                <groupId>org.json.wso2</groupId>
                <artifactId>json</artifactId>
                <version>${json.version}</version>
            </dependency>
            <dependency>
                <groupId>org.seleniumhq.selenium</groupId>
                <artifactId>selenium-java</artifactId>
                <version>${selenium.version}</version>
                <exclusions>
                    <exclusion>
                        <groupId>org.seleniumhq.selenium</groupId>
                        <artifactId>selenium-android-driver</artifactId>
                    </exclusion>
                </exclusions>
            </dependency>
            <dependency>
                <groupId>com.opera</groupId>
                <artifactId>operadriver</artifactId>
                <version>${operadriver.version}</version>
                <exclusions>
                    <exclusion>
                        <groupId>org.seleniumhq.selenium</groupId>
                        <artifactId>selenium-remote-driver</artifactId>
                    </exclusion>
                </exclusions>
            </dependency>
            <dependency>
                <groupId>org.wso2.carbon.identity.framework</groupId>
                <artifactId>org.wso2.carbon.identity.application.mgt</artifactId>
                <version>${carbon.identity.framework.version}</version>
            </dependency>
            <dependency>
                <groupId>org.wso2.carbon.identity.framework</groupId>
                <artifactId>org.wso2.carbon.identity.functions.library.mgt</artifactId>
                <version>${carbon.identity.framework.version}</version>
            </dependency>
            <dependency>
                <groupId>xerces</groupId>
                <artifactId>xercesImpl</artifactId>
                <version>${xercesImpl.version}</version>
            </dependency>
            <dependency>
                <groupId>org.wso2.carbon.identity.framework</groupId>
                <artifactId>org.wso2.carbon.identity.workflow.mgt</artifactId>
                <version>${carbon.identity.framework.version}</version>
            </dependency>
            <dependency>
                <groupId>org.wso2.carbon.identity.workflow.impl.bps</groupId>
                <artifactId>org.wso2.carbon.identity.workflow.impl</artifactId>
                <version>${identity.workflow.impl.bps.version}</version>
            </dependency>
            <dependency>
                <groupId>org.wso2.carbon.identity.framework</groupId>
                <artifactId>org.wso2.carbon.identity.application.authentication.framework</artifactId>
                <version>${carbon.identity.framework.version}</version>
            </dependency>
            <dependency>
                <groupId>commons-codec</groupId>
                <artifactId>commons-codec</artifactId>
                <version>${commons.codec.version}</version>
            </dependency>
            <dependency>
                <groupId>org.apache.ws.commons.schema.wso2</groupId>
                <artifactId>XmlSchema</artifactId>
                <version>${XmlSchema.version}</version>
            </dependency>
            <dependency>
                <groupId>wsdl4j.wso2</groupId>
                <artifactId>wsdl4j</artifactId>
                <version>${wsdl4j.version}</version>
            </dependency>
            <dependency>
                <groupId>org.wso2.carbon.analytics-common</groupId>
                <artifactId>org.wso2.carbon.databridge.commons</artifactId>
                <scope>test</scope>
                <version>${carbon.analytics-common.version}</version>
            </dependency>
            <dependency>
                <groupId>org.wso2.carbon.analytics-common</groupId>
                <artifactId>org.wso2.carbon.databridge.core</artifactId>
                <scope>test</scope>
                <version>${carbon.analytics-common.version}</version>
            </dependency>
            <dependency>
                <groupId>org.wso2.carbon.analytics-common</groupId>
                <artifactId>org.wso2.carbon.databridge.receiver.thrift</artifactId>
                <scope>test</scope>
                <version>${carbon.analytics-common.version}</version>
            </dependency>
            <dependency>
                <groupId>org.wso2.carbon.multitenancy</groupId>
                <artifactId>org.wso2.carbon.tenant.mgt.stub</artifactId>
                <version>${carbon.multitenancy.version}</version>
            </dependency>
            <dependency>
                <groupId>commons-pool.wso2</groupId>
                <artifactId>commons-pool</artifactId>
                <version>${commons.pool.wso2.version}</version>
            </dependency>

            <!-- Outbound Authenticators -->
            <dependency>
                <groupId>org.wso2.carbon.identity.outbound.auth.oidc</groupId>
                <artifactId>org.wso2.carbon.identity.application.authenticator.oidc</artifactId>
                <version>${identity.outbound.auth.oidc.version}</version>
            </dependency>
            <dependency>
                <groupId>org.wso2.carbon.identity.outbound.auth.sts.passive</groupId>
                <artifactId>org.wso2.carbon.identity.application.authenticator.passive.sts</artifactId>
                <version>${identity.outbound.auth.passive.sts.version}</version>
            </dependency>
            <dependency>
                <groupId>org.wso2.carbon.identity.outbound.auth.saml2</groupId>
                <artifactId>org.wso2.carbon.identity.application.authenticator.samlsso</artifactId>
                <version>${identity.outbound.auth.samlsso.version}</version>
            </dependency>

            <!-- Social Authenticators -->
            <dependency>
                <groupId>org.wso2.carbon.identity.outbound.auth.facebook</groupId>
                <artifactId>org.wso2.carbon.identity.application.authenticator.facebook</artifactId>
                <version>${social.authenticator.facebook.version}</version>
            </dependency>
            <dependency>
                <groupId>org.wso2.carbon.identity.outbound.auth.google</groupId>
                <artifactId>org.wso2.carbon.identity.application.authenticator.google</artifactId>
                <version>${social.authenticator.google.version}</version>
            </dependency>
            <dependency>
                <groupId>org.wso2.carbon.identity.outbound.auth.live</groupId>
                <artifactId>org.wso2.carbon.identity.application.authenticator.live</artifactId>
                <version>${social.authenticator.windowslive.version}</version>
            </dependency>
            <dependency>
                <groupId>org.wso2.carbon.identity.outbound.auth.yahoo</groupId>
                <artifactId>org.wso2.carbon.identity.application.authenticator.yahoo</artifactId>
                <version>${social.authenticator.yahoo.version}</version>
            </dependency>

            <!-- Provisioning Connectors -->
            <dependency>
                <groupId>org.wso2.carbon.identity.outbound.provisioning.spml</groupId>
                <artifactId>org.wso2.carbon.identity.provisioning.connector.spml</artifactId>
                <version>${provisioning.connector.spml.version}</version>
            </dependency>
            <dependency>
                <groupId>org.wso2.carbon.identity.outbound.provisioning.google</groupId>
                <artifactId>org.wso2.carbon.identity.provisioning.connector.google</artifactId>
                <version>${provisioning.connector.google.version}</version>
            </dependency>
            <dependency>
                <groupId>org.wso2.carbon.identity.outbound.provisioning.salesforce</groupId>
                <artifactId>org.wso2.carbon.identity.provisioning.connector.salesforce</artifactId>
                <version>${provisioning.connector.salesforce.version}</version>
            </dependency>
            <dependency>
                <groupId>org.wso2.carbon.identity.outbound.provisioning.scim</groupId>
                <artifactId>org.wso2.carbon.identity.provisioning.connector.scim</artifactId>
                <version>${provisioning.connector.scim.version}</version>
            </dependency>

            <!-- Local Authenticators -->
            <dependency>
                <groupId>org.wso2.carbon.identity.application.auth.basic</groupId>
                <artifactId>org.wso2.carbon.identity.application.authenticator.basicauth</artifactId>
                <version>${identity.local.auth.basicauth.version}</version>
            </dependency>
            <dependency>
                <groupId>org.wso2.carbon.identity.local.auth.iwa</groupId>
                <artifactId>org.wso2.carbon.identity.application.authenticator.iwa</artifactId>
                <version>${identity.local.auth.iwa.version}</version>
            </dependency>
            <dependency>
                <groupId>org.wso2.carbon.identity.local.auth.fido</groupId>
                <artifactId>org.wso2.carbon.identity.application.authenticator.fido</artifactId>
                <version>${identity.local.auth.fido.version}</version>
            </dependency>
            <dependency>
                <groupId>org.wso2.carbon.identity.application.auth.basic</groupId>
                <artifactId>org.wso2.carbon.identity.application.authenticator.basicauth.jwt</artifactId>
                <version>${identity.local.auth.basicauth.version}</version>
            </dependency>
            <dependency>
                <groupId>org.wso2.carbon.identity.application.auth.basic</groupId>
                <artifactId>org.wso2.carbon.identity.application.authentication.handler.identifier</artifactId>
                <version>${identity.local.auth.basicauth.version}</version>
            </dependency>
            <dependency>
                <groupId>org.wso2.carbon.extension.identity.oauth.addons</groupId>
                <artifactId>org.wso2.carbon.identity.oauth2.token.handler.clientauth.mutualtls</artifactId>
                <version>${identity.local.auth.clientauth.mutualtls.version}</version>
            </dependency>

            <!-- Local Authentication API Connector -->
            <dependency>
                <groupId>org.wso2.carbon.identity.local.auth.api</groupId>
                <artifactId>org.wso2.carbon.identity.local.auth.api.core</artifactId>
                <version>${identity.local.auth.api.version}</version>
            </dependency>
            <dependency>
                <groupId>org.wso2.carbon.identity.local.auth.api</groupId>
                <artifactId>org.wso2.carbon.identity.local.auth.api.endpoint</artifactId>
                <version>${identity.local.auth.api.version}</version>
            </dependency>

            <!-- OAuth2 Grant Type extensions -->
            <dependency>
                <groupId>org.wso2.carbon.extension.identity.oauth2.grantType.jwt</groupId>
                <artifactId>org.wso2.carbon.identity.oauth2.grant.jwt</artifactId>
                <version>${identity.oauth2.jwt.bearer.grant.version}</version>
            </dependency>

            <!-- Forget-me tool. -->
            <dependency>
                <groupId>org.wso2.carbon.privacy</groupId>
                <artifactId>org.wso2.carbon.privacy.forgetme.conf</artifactId>
                <version>${forgetme.tool.version}</version>
            </dependency>
            <dependency>
                <groupId>org.wso2.carbon.privacy</groupId>
                <artifactId>org.wso2.carbon.privacy.forgetme.tool</artifactId>
                <version>${forgetme.tool.version}</version>
            </dependency>

            <!--Conditional authenticator functions-->
            <dependency>
                <groupId>org.wso2.carbon.identity.conditional.auth.functions</groupId>
                <artifactId>org.wso2.carbon.identity.conditional.auth.functions.user</artifactId>
                <version>${conditional.authentication.functions.version}</version>
            </dependency>
            <dependency>
                <groupId>org.wso2.carbon.identity.conditional.auth.functions</groupId>
                <artifactId>org.wso2.carbon.identity.conditional.auth.functions.notification</artifactId>
                <version>${conditional.authentication.functions.version}</version>
            </dependency>
            <dependency>
                <groupId>org.wso2.carbon.identity.conditional.auth.functions</groupId>
                <artifactId>org.wso2.carbon.identity.conditional.auth.functions.cookie</artifactId>
                <version>${conditional.authentication.functions.version}</version>
            </dependency>
            <dependency>
                <groupId>org.wso2.carbon.identity.conditional.auth.functions</groupId>
                <artifactId>org.wso2.carbon.identity.conditional.auth.functions.analytics</artifactId>
                <version>${conditional.authentication.functions.version}</version>
            </dependency>
            <!-- Other Connectors packed with IS -->
            <dependency>
                <groupId>org.wso2.carbon.extension.identity.authenticator.outbound.emailotp</groupId>
                <artifactId>org.wso2.carbon.extension.identity.authenticator.emailotp.connector</artifactId>
                <version>${authenticator.emailotp.version}</version>
            </dependency>
            <dependency>
                <groupId>org.wso2.carbon.extension.identity.authenticator.outbound.smsotp</groupId>
                <artifactId>org.wso2.carbon.extension.identity.authenticator.smsotp.connector</artifactId>
                <version>${authenticator.smsotp.version}</version>
            </dependency>
            <dependency>
                <groupId>org.wso2.carbon.extension.identity.authenticator.outbound.twitter</groupId>
                <artifactId>org.wso2.carbon.extension.identity.authenticator.twitter.connector</artifactId>
                <version>${authenticator.twitter.version}</version>
            </dependency>
            <dependency>
                <groupId>org.wso2.carbon.extension.identity.authenticator</groupId>
                <artifactId>org.wso2.carbon.extension.identity.authenticator.office365.connector</artifactId>
                <version>${authenticator.office365.version}</version>
            </dependency>
            <dependency>
                <groupId>org.wso2.carbon.extension.identity.authenticator.outbound.totp</groupId>
                <artifactId>org.wso2.carbon.extension.identity.authenticator.totp.connector</artifactId>
                <version>${authenticator.totp.version}</version>
            </dependency>
            <dependency>
                <groupId>org.wso2.carbon.extension.identity.authenticator</groupId>
                <artifactId>org.wso2.carbon.extension.identity.authenticator.x509Certificate.connector</artifactId>
                <version>${authenticator.x509.version}</version>
            </dependency>

            <!--
                Dependencies from this point is used in p2 profile gen, added here to get them updated along with
                versions plugin (version plugin only reads the dependencies in dependencyManagement,
                and dependencies section)
            -->
            <dependency>
                <groupId>org.wso2.carbon.healthcheck</groupId>
                <artifactId>org.wso2.carbon.healthcheck.server.feature</artifactId>
                <version>${carbon.healthcheck.version}</version>
            </dependency>
            <dependency>
                <groupId>org.wso2.carbon.identity.carbon.auth.saml2</groupId>
                <artifactId>org.wso2.carbon.identity.authenticator.saml2.sso.feature</artifactId>
                <version>${identity.carbon.auth.saml2.version}</version>
                <type>zip</type>
            </dependency>
            <dependency>
                <groupId>org.wso2.carbon.identity.local.auth.requestpath.basic</groupId>
                <artifactId>org.wso2.carbon.identity.application.authenticator.requestpath.basicauth.server.feature
                </artifactId>
                <version>${identity.outbound.auth.requestpath.basicauth.version}</version>
            </dependency>
            <dependency>
                <groupId>org.wso2.carbon.identity.carbon.auth.mutualssl</groupId>
                <artifactId>org.wso2.carbon.identity.authenticator.mutualssl.feature</artifactId>
                <version>${identity.carbon.auth.mutual.ssl.version}</version>
            </dependency>
            <dependency>
                <groupId>org.wso2.carbon.identity.workflow.user</groupId>
                <artifactId>org.wso2.carbon.user.mgt.workflow.feature</artifactId>
                <version>${identity.user.workflow.version}</version>
            </dependency>
            <dependency>
                <groupId>org.wso2.carbon.identity.userstore.ldap</groupId>
                <artifactId>org.wso2.carbon.ldap.server.feature</artifactId>
                <version>${identity.userstore.ldap.version}</version>
            </dependency>
            <dependency>
                <groupId>org.wso2.carbon.identity.userstore.remote</groupId>
                <artifactId>org.wso2.carbon.identity.user.store.remote.feature</artifactId>
                <version>${identity.userstore.remote.version}</version>
            </dependency>
            <dependency>
                <groupId>org.wso2.carbon.identity.carbon.auth.iwa</groupId>
                <artifactId>org.wso2.carbon.identity.authenticator.iwa.feature</artifactId>
                <version>${identity.carbon.auth.iwa.version}</version>
            </dependency>
            <dependency>
                <groupId>org.wso2.carbon.identity.workflow.template.multisteps</groupId>
                <artifactId>org.wso2.carbon.identity.workflow.template.server.feature</artifactId>
                <version>${identity.workflow.template.multisteps.version}</version>
            </dependency>
            <dependency>
                <groupId>org.wso2.carbon.identity.local.auth.requestpath.oauth</groupId>
                <artifactId>org.wso2.carbon.identity.application.authenticator.requestpath.oauth.server.feature
                </artifactId>
                <version>${identity.outbound.auth.requestpath.oauth.version}</version>
            </dependency>
            <dependency>
                <groupId>org.wso2.carbon.identity.tool.validator.sso.saml2</groupId>
                <artifactId>org.wso2.carbon.identity.tools.saml.validator.feature</artifactId>
                <version>${identity.tool.samlsso.validator.version}</version>
            </dependency>
            <dependency>
                <groupId>org.wso2.carbon.identity.datapublisher.authentication</groupId>
                <artifactId>org.wso2.carbon.identity.data.publisher.application.authentication.server.feature
                </artifactId>
                <version>${identity.data.publisher.authentication.version}</version>
            </dependency>
            <dependency>
                <groupId>org.wso2.carbon.identity.data.publisher.oauth</groupId>
                <artifactId>org.wso2.carbon.identity.data.publisher.oauth.server.feature</artifactId>
                <version>${identity.data.publisher.oauth.version}</version>
            </dependency>
            <dependency>
                <groupId>org.wso2.carbon.identity.data.publisher.audit</groupId>
                <artifactId>org.wso2.carbon.identity.data.publisher.audit.user.operation.server.feature</artifactId>
                <version>${identity.data.publisher.audit.version}</version>
            </dependency>
            <dependency>
                <groupId>org.wso2.carbon.identity.auth.rest</groupId>
                <artifactId>org.wso2.carbon.identity.auth.server.feature</artifactId>
                <version>${carbon.identity.auth.version}</version>
            </dependency>
            <dependency>
                <groupId>org.wso2.carbon.identity.event.handler.accountlock</groupId>
                <artifactId>org.wso2.carbon.identity.handler.event.account.lock.feature</artifactId>
                <version>${identity.event.handler.account.lock.version}</version>
            </dependency>
            <dependency>
                <groupId>org.wso2.carbon.identity.event.handler.notification</groupId>
                <artifactId>org.wso2.carbon.email.mgt.feature</artifactId>
                <version>${identity.event.handler.notification.version}</version>
            </dependency>
            <dependency>
                <groupId>org.wso2.carbon.identity.metadata.saml2</groupId>
                <artifactId>org.wso2.carbon.identity.idp.metadata.saml2.server.feature</artifactId>
                <version>${identity.metadata.saml.version}</version>
            </dependency>

            <dependency>
                <groupId>org.wso2.carbon.identity.application.authz.xacml</groupId>
                <artifactId>org.wso2.carbon.identity.application.authz.xacml.server.feature</artifactId>
                <version>${identity.app.authz.xacml.version}</version>
            </dependency>
            <dependency>
                <groupId>org.wso2.carbon.extension.identity.oauth.addons</groupId>
                <artifactId>org.wso2.carbon.identity.oauth2.validators.xacml.server.feature</artifactId>
                <version>${identity.oauth2.validators.xacml.version}</version>
            </dependency>
            <dependency>
                <groupId>org.apache.felix</groupId>
                <artifactId>org.apache.felix.scr.ds-annotations</artifactId>
                <version>${ds-annotations.version}</version>
            </dependency>
            <dependency>
                <groupId>org.wso2.carbon.consent.mgt</groupId>
                <artifactId>org.wso2.carbon.consent.mgt.server.feature</artifactId>
                <version>${carbon.consent.mgt.version}</version>
            </dependency>
            <dependency>
                <groupId>org.wso2.carbon.identity.framework</groupId>
                <artifactId>org.wso2.carbon.identity.consent.mgt</artifactId>
                <version>${carbon.identity.framework.version}</version>
            </dependency>
            <dependency>
                <groupId>org.wso2.carbon.utils</groupId>
                <artifactId>org.wso2.carbon.database.utils</artifactId>
                <version>${carbon.database.utils.version}</version>
            </dependency>
            <dependency>
                <groupId>org.wso2.carbon.registry</groupId>
                <artifactId>org.wso2.carbon.registry.properties.stub</artifactId>
                <version>${carbon.registry.version}</version>
            </dependency>
            <dependency>
                <groupId>org.wso2.carbon.identity.oauth.uma</groupId>
                <artifactId>org.wso2.carbon.identity.oauth.uma.server.feature</artifactId>
                <version>${carbon.identity.oauth.uma.version}</version>
            </dependency>
            <dependency>
                <groupId>org.wso2.carbon.extension.identity.x509certificate</groupId>
                <artifactId>org.wso2.carbon.extension.identity.x509Certificate.validation.server.feature</artifactId>
                <version>${org.wso2.carbon.extension.identity.x509certificate.version}</version>
            </dependency>
            <dependency>
                <groupId>org.wso2.carbon.identity.conditional.auth.functions</groupId>
                <artifactId>org.wso2.carbon.identity.conditional.auth.functions.server.feature</artifactId>
                <version>${conditional.authentication.functions.version}</version>
            </dependency>
            <dependency>
                <groupId>org.wso2.carbon.identity.framework</groupId>
                <artifactId>org.wso2.carbon.identity.template.mgt.server.feature</artifactId>
                <version>${carbon.identity.framework.version}</version>
            </dependency>
            <dependency>
                <groupId>org.wso2.carbon.identity.framework</groupId>
                <artifactId>org.wso2.carbon.identity.template.mgt.feature</artifactId>
                <version>${carbon.identity.framework.version}</version>
            </dependency>
            <dependency>
                <groupId>org.wso2.msf4j</groupId>
                <artifactId>msf4j-core</artifactId>
                <version>${msf4j.version}</version>
            </dependency>
            <dependency>
                <groupId>org.wso2.msf4j</groupId>
                <artifactId>msf4j-microservice</artifactId>
                <version>${msf4j.version}</version>
            </dependency>

            <dependency>
                <groupId>org.wso2.carbon.commons</groupId>
                <artifactId>org.wso2.carbon.logging.admin.stub</artifactId>
                <version>${carbon.logging.admin.stub.version}</version>
            </dependency>

            <dependency>
                <groupId>org.wso2.org.apache.shindig</groupId>
                <artifactId>wso2-extensions</artifactId>
                <version>${wso2.shindig.version}</version>
            </dependency>

        </dependencies>
    </dependencyManagement>

    <profiles>
        <profile>
            <id>Sign-Artifacts</id>
            <activation>
                <property>
                    <name>sign</name>
                </property>
            </activation>
            <build>
                <plugins>
                    <plugin>
                        <groupId>org.apache.maven.plugins</groupId>
                        <artifactId>maven-gpg-plugin</artifactId>
                        <version>1.0-alpha-3</version>
                        <executions>
                            <execution>
                                <id>sign-artifacts</id>
                                <phase>verify</phase>
                                <goals>
                                    <goal>sign</goal>
                                </goals>
                            </execution>
                        </executions>
                    </plugin>
                </plugins>
            </build>
        </profile>
        <profile>
            <id>wso2-release</id>
            <build>
                <plugins>
                    <plugin>
                        <groupId>org.apache.maven.plugins</groupId>
                        <artifactId>maven-javadoc-plugin</artifactId>
                        <version>2.10.1</version>
                        <executions>
                            <execution>
                                <id>attach-javadocs</id>
                                <goals>
                                    <goal>jar</goal>
                                </goals>
                                <configuration> <!-- add this to disable checking -->
                                    <additionalparam>-Xdoclint:none</additionalparam>
                                </configuration>
                            </execution>
                        </executions>
                    </plugin>
                </plugins>
            </build>
        </profile>

    </profiles>

    <properties>

        <!--Carbon Identity Framework Version-->

        <carbon.identity.framework.version>5.12.399</carbon.identity.framework.version>
        <carbon.identity.framework.version.range>[5.11.0, 6.0.0]</carbon.identity.framework.version.range>

        <!--Identity Repo Versions-->
        <identity.carbon.auth.saml2.version>5.2.15</identity.carbon.auth.saml2.version>
        <identity.inbound.auth.saml.version>5.4.48</identity.inbound.auth.saml.version>
        <identity.agent.sso.version>5.1.14</identity.agent.sso.version>
        <identity.inbound.auth.oauth.version>6.0.177</identity.inbound.auth.oauth.version>
        <identity.inbound.auth.openid.version>5.2.13</identity.inbound.auth.openid.version>
        <identity.inbound.auth.sts.version>5.2.20</identity.inbound.auth.sts.version>
        <identity.outbound.auth.requestpath.basicauth.version>5.1.5</identity.outbound.auth.requestpath.basicauth.version>
        <identity.carbon.auth.mutual.ssl.version>5.1.3</identity.carbon.auth.mutual.ssl.version>
        <identity.user.account.association.version>5.1.5</identity.user.account.association.version>
        <identity.user.workflow.version>5.1.5</identity.user.workflow.version>
        <identity.user.ws.version>5.1.11</identity.user.ws.version>
        <identity.userstore.ldap.version>5.1.7</identity.userstore.ldap.version>
        <identity.userstore.remote.version>5.1.5</identity.userstore.remote.version>
        <identity.workflow.impl.bps.version>5.1.13</identity.workflow.impl.bps.version>
        <identity.carbon.auth.iwa.version>5.1.6</identity.carbon.auth.iwa.version>
        <identity.workflow.template.multisteps.version>5.1.5</identity.workflow.template.multisteps.version>
        <identity.outbound.auth.requestpath.oauth.version>5.1.6</identity.outbound.auth.requestpath.oauth.version>
        <identity.inbound.provisioning.scim.version>5.3.33</identity.inbound.provisioning.scim.version>
        <identity.inbound.provisioning.scim2.version>1.2.46</identity.inbound.provisioning.scim2.version>
        <identity.tool.samlsso.validator.version>5.1.7</identity.tool.samlsso.validator.version>
        <identity.data.publisher.authentication.version>5.1.12</identity.data.publisher.authentication.version>
        <identity.data.publisher.oauth.version>1.0.13</identity.data.publisher.oauth.version>
        <identity.data.publisher.audit.version>1.0.4</identity.data.publisher.audit.version>
        <identity.governance.version>1.1.68</identity.governance.version>
<<<<<<< HEAD
        <carbon.identity.auth.version>1.1.27</carbon.identity.auth.version>
=======
        <carbon.identity.auth.version>1.1.26</carbon.identity.auth.version>
>>>>>>> fe171ed4
        <identity.event.handler.account.lock.version>1.1.15</identity.event.handler.account.lock.version>
        <identity.event.handler.notification.version>1.0.24</identity.event.handler.notification.version>
        <identity.app.authz.xacml.version>2.0.2</identity.app.authz.xacml.version>
        <identity.oauth2.validators.xacml.version>2.0.5</identity.oauth2.validators.xacml.version>
        <org.wso2.carbon.extension.identity.x509certificate.version>1.0.4</org.wso2.carbon.extension.identity.x509certificate.version>
        <!--<identity.agent.entitlement.proxy.version>5.1.1</identity.agent.entitlement.proxy.version>-->
        <!--<identity.carbon.auth.signedjwt.version>5.1.1</identity.carbon.auth.signedjwt.version>-->
        <!--<identity.userstore.cassandra.version>5.1.1</identity.userstore.cassandra.version>-->
        <!--<identity.agent-entitlement-filter.version>5.1.1</identity.agent-entitlement-filter.version>-->

        <!-- Authenticator Properties -->
        <identity.outbound.auth.oidc.version>5.2.0</identity.outbound.auth.oidc.version>
        <identity.outbound.auth.passive.sts.version>5.2.3</identity.outbound.auth.passive.sts.version>
        <identity.outbound.auth.samlsso.version>5.1.23</identity.outbound.auth.samlsso.version>

        <!-- Social Authenticator Properties -->
        <social.authenticator.facebook.version>5.1.14</social.authenticator.facebook.version>
        <social.authenticator.google.version>5.1.7</social.authenticator.google.version>
        <social.authenticator.windowslive.version>5.1.4</social.authenticator.windowslive.version>
        <social.authenticator.yahoo.version>5.1.5</social.authenticator.yahoo.version>

        <!-- Provisioning connector Properties -->
        <provisioning.connector.spml.version>5.1.2</provisioning.connector.spml.version>
        <provisioning.connector.google.version>5.1.5</provisioning.connector.google.version>
        <provisioning.connector.salesforce.version>5.1.4</provisioning.connector.salesforce.version>
        <provisioning.connector.scim.version>5.1.12</provisioning.connector.scim.version>

        <!-- Local Authenticator Properties -->
        <identity.local.auth.basicauth.version>6.0.8</identity.local.auth.basicauth.version>
        <identity.local.auth.fido.version>5.1.14</identity.local.auth.fido.version>
        <identity.local.auth.iwa.version>5.3.11</identity.local.auth.iwa.version>
        <identity.local.auth.clientauth.mutualtls.version>2.0.5</identity.local.auth.clientauth.mutualtls.version>

        <!-- Local Authentication API Connector Properties -->
        <identity.local.auth.api.version>2.1.4</identity.local.auth.api.version>

        <!-- OAuth2 Grant Type extensions -->
        <identity.oauth2.jwt.bearer.grant.version>1.0.19</identity.oauth2.jwt.bearer.grant.version>

        <!--SAML Metadata-->
        <identity.metadata.saml.version>1.0.11</identity.metadata.saml.version>

        <!-- Connectors -->
        <authenticator.totp.version>2.0.15</authenticator.totp.version>
        <authenticator.office365.version>1.0.6</authenticator.office365.version>
        <authenticator.smsotp.version>2.0.20</authenticator.smsotp.version>
        <authenticator.emailotp.version>2.0.19</authenticator.emailotp.version>
        <authenticator.twitter.version>1.0.10</authenticator.twitter.version>
        <authenticator.x509.version>2.0.9</authenticator.x509.version>
        <identity.extension.utils>1.0.8</identity.extension.utils>

        <conditional.authentication.functions.version>0.1.34</conditional.authentication.functions.version>

        <!-- Forget-me tool -->
        <forgetme.tool.version>1.1.23</forgetme.tool.version>

        <!--Identity Repo Versions End-->

        <bcprov.jdk13.version>140</bcprov.jdk13.version>
        <bcprov.jdk15.version>132</bcprov.jdk15.version>
        <sevlet.api.version>2.5</sevlet.api.version>
        <jsp.api.version>2.0</jsp.api.version>
        <neethi.wso2.version>2.0.4.wso2v5</neethi.wso2.version>
        <axiom.impl.version>1.2.12</axiom.impl.version>
        <axiom.version>1.2.11-wso2v6</axiom.version>
        <gdata.core.wso2.version>1.47.0.wso2v1</gdata.core.wso2.version>
        <json.simple.version>1.1.1</json.simple.version>
        <openid4java.consumer.version>1.0.0</openid4java.consumer.version>
        <opensaml.version>2.6.6</opensaml.version>
        <opensaml2.wso2.version>2.6.4.wso2v5</opensaml2.wso2.version>
        <joda.version>2.9.4</joda.version>
        <joda.wso2.version>2.9.4.wso2v1</joda.wso2.version>
        <wss4j.wso2.version>1.5.11-wso2v18</wss4j.wso2.version>
        <openws.version>1.5.4</openws.version>
        <charon.version>3.1.21</charon.version>
        <xalan.version>2.7.1</xalan.version>
        <xalan.wso2.version>2.7.0.wso2v1</xalan.wso2.version>
        <rampart.wso2.version>1.6.1-wso2v34</rampart.wso2.version>
        <orbit.version.commons.httpclient>4.2.5.wso2v1</orbit.version.commons.httpclient>
        <commons.httpclient.version>3.1</commons.httpclient.version>
        <httpcore.wso2.version>4.3.3.wso2v1</httpcore.wso2.version>
        <httpclient.version>4.5.8</httpclient.version>
        <xml.apis.version>1.4.01</xml.apis.version>
        <jstl.version>1.1.2</jstl.version>
        <taglibs.version>1.1.2</taglibs.version>
        <google.collect.wso2.version>1.0.0.wso2v2</google.collect.wso2.version>
        <junit.version>4.12</junit.version>
        <carbon.kernel.version>4.4.40</carbon.kernel.version>
        <carbon.commons.version>4.6.65</carbon.commons.version>
        <carbon.dashboards.version>2.0.23</carbon.dashboards.version>
        <carbon.p2.plugin.version>1.5.4</carbon.p2.plugin.version>
        <oauth2.client.version>1.0.0</oauth2.client.version>
        <orbit.version.axis2>1.6.1.wso2v11</orbit.version.axis2>
        <stratos.version.221>2.2.1</stratos.version.221>
        <stratos.version.220>2.2.0</stratos.version.220>
        <apache.derby.wso2.version>10.3.2.1wso2v1</apache.derby.wso2.version>
        <ehcache.version>1.5.0.wso2v3</ehcache.version>
        <bcel.wso2.version>5.2.0.wso2v1</bcel.wso2.version>
        <asm-all.version>5.2</asm-all.version>
        <cglib.wso2.version>2.2.wso2v1</cglib.wso2.version>
        <jibx.wso2.version>1.2.1.wso2v1</jibx.wso2.version>
        <jaxb.wso2.version>2.2.5.wso2v1</jaxb.wso2.version>
        <kaptcha.wso2.version>2.3.0.wso2v1</kaptcha.wso2.version>
        <version.commons.logging>1.1.1</version.commons.logging>
        <commons.lang.version>2.6</commons.lang.version>
        <emma.version>2.1.5320</emma.version>
        <jaggeryjs.version>0.12.6</jaggeryjs.version>
        <stratos.version>2.2.0</stratos.version>
        <ws.module.version>${jaggery.extensions.version}</ws.module.version>
        <oauth.module.version>${jaggery.extensions.version}</oauth.module.version>
        <email.module.version>${jaggery.extensions.version}</email.module.version>
        <uuid.module.version>${jaggery.extensions.version}</uuid.module.version>
        <securevault.wso2.version>1.0.0</securevault.wso2.version>
        <process.module.version>${jaggery.extensions.version}</process.module.version>
        <caramel.module.version>${jaggery.extensions.version}</caramel.module.version>
        <carbon.module.version>${jaggery.extensions.version}</carbon.module.version>
        <handlebars.module.version>${jaggery.extensions.version}</handlebars.module.version>
        <markdown.module.verion>${jaggery.extensions.version}</markdown.module.verion>
        <gadget.module.version>${jaggery.extensions.version}</gadget.module.version>
        <i18n.module.version>${jaggery.extensions.version}</i18n.module.version>
        <wso2.store.version>2.0.0</wso2.store.version>
        <operadriver.version>0.8.1</operadriver.version>
        <selenium.version>2.40.0</selenium.version>
        <testng.version>6.1.1</testng.version>
        <carbon.deployment.version>4.8.5</carbon.deployment.version>
        <carbon.registry.version>4.6.46</carbon.registry.version>
        <carbon.multitenancy.version>4.6.24</carbon.multitenancy.version>
        <jaggery.extensions.version>1.5.5</jaggery.extensions.version>
        <axis2.jibx.wso2.version>1.6.1.wso2v11</axis2.jibx.wso2.version>
        <axis2.jaxb.wso2.version>1.6.1-wso2v31</axis2.jaxb.wso2.version>
        <axiom.wso2.version>1.2.11.wso2v10</axiom.wso2.version>
        <carbon.automation.version>4.4.3</carbon.automation.version>
        <carbon.automationutils.version>4.4.1</carbon.automationutils.version>
        <charon.orbit.version>2.1.6</charon.orbit.version>
        <apache.wink.version>1.1.3-incubating</apache.wink.version>
        <apache.ws.security.version>1.6.9</apache.ws.security.version>
        <commons-collections.version>3.2.2</commons-collections.version>
        <javax.servlet.version>2.5</javax.servlet.version>
        <slf4j.version>1.7.0</slf4j.version>
        <apache.openejb.version>4.5.2</apache.openejb.version>
        <axis2.client.version>1.6.2.wso2v13</axis2.client.version>
        <axis2.wso2.version>1.6.1-wso2v35</axis2.wso2.version>
        <axis2-transports.version>2.0.0-wso2v34</axis2-transports.version>
        <json-smart.version>1.3</json-smart.version>
        <nimbusds.version>5.8.0.wso2v1</nimbusds.version>
        <nimbus.oidc.sdk.version>5.52</nimbus.oidc.sdk.version>
        <commons-codec.version>1.4.0.wso2v1</commons-codec.version>
        <h2database.wso2.version>1.2.140.wso2v3</h2database.wso2.version>
        <felix.framework.version>1.0.3</felix.framework.version>
        <osgi.compendium.version>1.4.0</osgi.compendium.version>
        <equinox.http.servlet.version>2.2.2</equinox.http.servlet.version>
        <equinox.http.helper.version>1.0.0</equinox.http.helper.version>
        <equinox.jsp.jasper.version>1.0.1.R33x_v20070816</equinox.jsp.jasper.version>
        <javax.servlet.jsp.version>2.0.0.v200706191603</javax.servlet.jsp.version>
        <eclipse.microprofile.version>1.2</eclipse.microprofile.version>
        <cipher-tool.version>1.0.0-wso2v8</cipher-tool.version>
        <jacoco.agent.version>0.7.5.201505241946</jacoco.agent.version>
        <project.scm.id>my-scm-server</project.scm.id>
        <carbon.business-process.version>4.4.104</carbon.business-process.version>
        <carbon.analytics-common.version>5.1.57</carbon.analytics-common.version>
        <osgi.framework.imp.pkg.version.range>[1.7.0, 2.0.0)</osgi.framework.imp.pkg.version.range>
        <osgi.service.component.imp.pkg.version.range>[1.2.0, 2.0.0)</osgi.service.component.imp.pkg.version.range>
        <org.apache.tomcat.wso2.version>7.0.52.wso2v5</org.apache.tomcat.wso2.version>
        <xmlsec.version>1.4.4</xmlsec.version>
        <xmltooling.version>1.3.1</xmltooling.version>
        <carbon.metrics.version>1.2.5</carbon.metrics.version>
        <xercesImpl.version>2.8.1</xercesImpl.version>
        <commons.codec.version>1.8</commons.codec.version>
        <XmlSchema.version>1.4.7-wso2v5</XmlSchema.version>
        <wsdl4j.version>1.6.2.wso2v2</wsdl4j.version>
        <commons.pool.wso2.version>1.5.6.wso2v1</commons.pool.wso2.version>
        <ds-annotations.version>1.2.10</ds-annotations.version>
        <snakeyaml.version>1.16.0.wso2v1</snakeyaml.version>
        <json.version>3.0.0.wso2v1</json.version>
        <carbon.consent.mgt.version>2.0.28</carbon.consent.mgt.version>
        <carbon.database.utils.version>2.0.9</carbon.database.utils.version>
        <carbon.identity.oauth.uma.version>1.0.23</carbon.identity.oauth.uma.version>
        <liberty.maven.plugin.version>2.2</liberty.maven.plugin.version>
        <maven.war.plugin.version>3.2.0</maven.war.plugin.version>
        <snakeyaml.version.range>[1.16.0, 1.17.0)</snakeyaml.version.range>
        <msf4j.version>2.6.2</msf4j.version>
        <commons-lang.wso2.osgi.version.range>[2.6.0,3.0.0)</commons-lang.wso2.osgi.version.range>
        <carbon.healthcheck.version>1.0.3</carbon.healthcheck.version>
        <carbon.logging.admin.stub.version>4.6.60</carbon.logging.admin.stub.version>
        <wso2.shindig.version>2.5.2-wso2v11</wso2.shindig.version>
    </properties>

    <repositories>
        <!-- Before adding ANYTHING in here, please start a discussion on the dev list.
	Ideally the Axis2 build should only use Maven central (which is available
	by default) and nothing else. We had troubles with other repositories in
	the past. Therefore configuring additional repositories here should be
	considered very carefully. -->
        <repository>
            <id>wso2-nexus</id>
            <name>WSO2 internal Repository</name>
            <url>http://maven.wso2.org/nexus/content/groups/wso2-public/</url>
            <releases>
                <enabled>true</enabled>
                <updatePolicy>daily</updatePolicy>
                <checksumPolicy>ignore</checksumPolicy>
            </releases>
        </repository>

        <repository>
            <id>wso2.releases</id>
            <name>WSO2 internal Repository</name>
            <url>http://maven.wso2.org/nexus/content/repositories/releases/</url>
            <releases>
                <enabled>true</enabled>
                <updatePolicy>daily</updatePolicy>
                <checksumPolicy>ignore</checksumPolicy>
            </releases>
        </repository>

        <repository>
            <id>wso2.snapshots</id>
            <name>WSO2 Snapshot Repository</name>
            <url>http://maven.wso2.org/nexus/content/repositories/snapshots/</url>
            <snapshots>
                <enabled>true</enabled>
                <updatePolicy>daily</updatePolicy>
            </snapshots>
            <releases>
                <enabled>false</enabled>
            </releases>
        </repository>

    </repositories>

    <scm>
        <url>https://github.com/wso2/product-is.git</url>
        <developerConnection>scm:git:https://github.com/wso2/product-is.git</developerConnection>
        <connection>scm:git:https://github.com/wso2/product-is.git</connection>
        <tag>HEAD</tag>
    </scm>


</project><|MERGE_RESOLUTION|>--- conflicted
+++ resolved
@@ -1828,11 +1828,7 @@
         <identity.data.publisher.oauth.version>1.0.13</identity.data.publisher.oauth.version>
         <identity.data.publisher.audit.version>1.0.4</identity.data.publisher.audit.version>
         <identity.governance.version>1.1.68</identity.governance.version>
-<<<<<<< HEAD
         <carbon.identity.auth.version>1.1.27</carbon.identity.auth.version>
-=======
-        <carbon.identity.auth.version>1.1.26</carbon.identity.auth.version>
->>>>>>> fe171ed4
         <identity.event.handler.account.lock.version>1.1.15</identity.event.handler.account.lock.version>
         <identity.event.handler.notification.version>1.0.24</identity.event.handler.notification.version>
         <identity.app.authz.xacml.version>2.0.2</identity.app.authz.xacml.version>
