<?xml version="1.0" encoding="utf-8"?>
<!--
  ~ Copyright (c) 2014, WSO2 Inc. (http://www.wso2.org) All Rights Reserved.
  ~
  ~ Licensed under the Apache License, Version 2.0 (the "License");
  ~ you may not use this file except in compliance with the License.
  ~ You may obtain a copy of the License at
  ~
  ~      http://www.apache.org/licenses/LICENSE-2.0
  ~
  ~ Unless required by applicable law or agreed to in writing, software
  ~ distributed under the License is distributed on an "AS IS" BASIS,
  ~ WITHOUT WARRANTIES OR CONDITIONS OF ANY KIND, either express or implied.
  ~ See the License for the specific language governing permissions and
  ~ limitations under the License.
  -->
<project xmlns="http://maven.apache.org/POM/4.0.0" xmlns:xsi="http://www.w3.org/2001/XMLSchema-instance" xsi:schemaLocation="http://maven.apache.org/POM/4.0.0 http://maven.apache.org/maven-v4_0_0.xsd">

    <parent>
        <groupId>org.wso2</groupId>
        <artifactId>wso2</artifactId>
        <version>1</version>
    </parent>


    <modelVersion>4.0.0</modelVersion>
    <groupId>org.wso2.is</groupId>
    <artifactId>identity-server-parent</artifactId>
    <packaging>pom</packaging>
    <description>WSO2 Identity Server</description>
    <version>5.9.0-m8-SNAPSHOT</version>
    <name>WSO2 Identity Server</name>
    <url>http://wso2.org/projects/identity</url>

    <modules>
        <module>modules/features</module>
        <module>modules/p2-profile-gen</module>
        <module>modules/connectors</module>
        <module>modules/authenticators</module>
        <module>modules/social-authenticators</module>
        <module>modules/provisioning-connectors</module>
        <module>modules/local-authenticators</module>
        <module>modules/oauth2-grant-types</module>
        <module>modules/distribution</module>
        <module>modules/styles</module>
        <module>modules/samples</module>
        <module>modules/integration</module>
    </modules>

    <licenses>
        <license>
            <name>Apache License Version 2.0</name>
            <url>http://www.apache.org/licenses/LICENSE-2.0</url>
        </license>
    </licenses>

    <organization>
        <name>WSO2</name>
        <url>http://www.wso2.org</url>
    </organization>

    <issueManagement>
        <system>JIRA</system>
        <url>http://www.wso2.org/jira/browse/IDENTITY</url>
    </issueManagement>
    <mailingLists>
        <mailingList>
            <name>Identity Server Developers</name>
            <subscribe>identity-dev-subscribe@wso2.org</subscribe>
            <unsubscribe>identity-dev-unsubscribe@wso2.org</unsubscribe>
            <post>identity-dev@wso2.org</post>
            <archive>http://wso2.org/mailarchive/identity-dev/</archive>
        </mailingList>
    </mailingLists>

    <inceptionYear>2007</inceptionYear>

    <developers>
        <developer>
            <name>Ruchith Fernando</name>
            <id>ruchith</id>
            <email>ruchith AT wso2.com</email>
            <organization>WSO2</organization>
        </developer>
        <developer>
            <name>Dimuthu Leelaratne</name>
            <id>dimuthul</id>
            <email>dimuthul AT wso2.com</email>
            <organization>WSO2</organization>
        </developer>
        <developer>
            <name>Dumindu Perera</name>
            <id>dumindu</id>
            <email>dumindu AT wso2.com</email>
            <organization>WSO2</organization>
        </developer>
        <developer>
            <name>Saminda Abeyruwan</name>
            <id>saminda</id>
            <email>saminda AT wso2.com</email>
            <organization>WSO2</organization>
        </developer>
        <developer>
            <name>Nandana Mihindukulasooriya</name>
            <id>nandana</id>
            <email>nandana AT wso2.com</email>
            <organization>WSO2</organization>
        </developer>
        <developer>
            <name>Prabath Siriwardena</name>
            <id>prabath</id>
            <email>prabath AT wso2.com</email>
            <organization>WSO2</organization>
        </developer>
        <developer>
            <name>Thilina Buddhika</name>
            <id>thilina</id>
            <email>thilinab AT wso2.com</email>
            <organization>WSO2</organization>
        </developer>
        <developer>
            <name>Amila Jayasekara</name>
            <id>amilaj</id>
            <email>amilaj AT wso2.com</email>
            <organization>WSO2</organization>
        </developer>
        <developer>
            <name>Asela Pathberiya</name>
            <id>asela</id>
            <email>asela AT wso2.com</email>
            <organization>WSO2</organization>
        </developer>
        <developer>
            <name>Hasini Gunasinghe</name>
            <id>hasini</id>
            <email>hasini AT wso2.com</email>
            <organization>WSO2</organization>
        </developer>
        <developer>
            <name>Manjula Rathnayake</name>
            <id>manjula</id>
            <email>manjular AT wso2.com</email>
            <organization>WSO2</organization>
        </developer>
        <developer>
            <name>Suresh Attanayake</name>
            <id>suresh</id>
            <email>suresh AT wso2.com</email>
            <organization>WSO2</organization>
        </developer>
        <developer>
            <name>Johann Nallathamby</name>
            <id>johann</id>
            <email>johann AT wso2.com</email>
            <organization>WSO2</organization>
        </developer>
        <developer>
            <name>Dulanja Liyanage</name>
            <id>dulanja</id>
            <email>dulanja AT wso2.com</email>
            <organization>WSO2</organization>
        </developer>
        <developer>
            <name>Ishara Karunarathna</name>
            <id>ishara</id>
            <email>isharak AT wso2.com</email>
            <organization>WSO2</organization>
        </developer>
        <developer>
            <name>Darshana Gunawardana</name>
            <id>darshana</id>
            <email>darshana AT wso2.com</email>
            <organization>WSO2</organization>
        </developer>
        <developer>
            <name>Pushpalanka Jayawardana</name>
            <id>pushpalanka</id>
            <email>lanka AT wso2.com</email>
            <organization>WSO2</organization>
        </developer>
        <developer>
            <name>Chamath Gunawardana</name>
            <id>chamath</id>
            <email>chamathg AT wso2.com</email>
            <organization>WSO2</organization>
        </developer>
        <developer>
            <name>Thanuja Jayasinghe</name>
            <id>thanuja</id>
            <email>thanuja AT wso2.com</email>
            <organization>WSO2</organization>
        </developer>
        <developer>
            <name>Isura Karunarathna</name>
            <id>isura</id>
            <email>isura AT wso2.com</email>
            <organization>WSO2</organization>
        </developer>
        <developer>
            <name>Prasad Tissera</name>
            <id>prasad</id>
            <email>prasadt AT wso2.com</email>
            <organization>WSO2</organization>
        </developer>
        <developer>
            <name>Pulasthi Mahawithana</name>
            <id>pulasthi</id>
            <email>pulasthim AT wso2.com</email>
            <organization>WSO2</organization>
        </developer>
        <developer>
            <name>Hasintha Indrajee</name>
            <id>hasintha</id>
            <email>hasintha AT wso2.com</email>
            <organization>WSO2</organization>
        </developer>
        <developer>
            <name>Gayan Gunawardana</name>
            <id>gayan</id>
            <email>gayan AT wso2.com</email>
            <organization>WSO2</organization>
        </developer>
        <developer>
            <name>Tharindu Edirisinghe</name>
            <id>tharindue</id>
            <email>tharindue AT wso2.com</email>
            <organization>WSO2</organization>
        </developer>
        <developer>
            <name>Malithi Edirisinghe</name>
            <id>malithim</id>
            <email>malithim AT wso2.com</email>
            <organization>WSO2</organization>
        </developer>
        <developer>
            <name>Godwin Shrimal</name>
            <id>godwin</id>
            <email>godwin AT wso2.com</email>
            <organization>WSO2</organization>
        </developer>
        <developer>
            <name>Omindu Rathnaweera</name>
            <id>omindu</id>
            <email>omindu AT wso2.com</email>
            <organization>WSO2</organization>
        </developer>
        <developer>
            <name>Nuwandi Wickramasinghe</name>
            <id>nuwandiw</id>
            <email>nuwandiw AT wso2.com</email>
            <organization>WSO2</organization>
        </developer>
        <developer>
            <name>Kasun Bandara</name>
            <id>kasunb</id>
            <email>kasunb AT wso2.com</email>
            <organization>WSO2</organization>
        </developer>
        <developer>
            <name>Indunil Upeksha</name>
            <id>indunil</id>
            <email>indunil AT wso2.com</email>
            <organization>WSO2</organization>
        </developer>
        <developer>
            <name>Hasanthi Dissanayake</name>
            <id>hasanthi</id>
            <email>hasanthi AT wso2.com</email>
            <organization>WSO2</organization>
        </developer>
        <developer>
            <name>Maduranga Siriwardena</name>
            <id>maduranga</id>
            <email>maduranga AT wso2.com</email>
            <organization>WSO2</organization>
        </developer>
        <developer>
            <name>Chamila Wijayarathna</name>
            <id>chamila</id>
            <email>chamila AT wso2.com</email>
            <organization>WSO2</organization>
        </developer>
        <developer>
            <name>Chanaka Jayasena</name>
            <id>chanaka</id>
            <email>chanaka AT wso2.com</email>
            <organization>WSO2</organization>
        </developer>
        <developer>
            <name>Chamara Philips</name>
            <id>chamarap</id>
            <email>chamarap AT wso2.com</email>
            <organization>WSO2</organization>
        </developer>
        <developer>
            <name>Damith Senanayake</name>
            <id>damiths</id>
            <email>damiths AT wso2.com</email>
            <organization>WSO2</organization>
        </developer>
        <developer>
            <name>Jayanga Kaushalya</name>
            <id>jayangak</id>
            <email>jayangak AT wso2.com</email>
            <organization>WSO2</organization>
        </developer>
        <developer>
            <name>Farasath Ahamed</name>
            <id>farasatha</id>
            <email>farasatha AT wso2.com</email>
            <organization>WSO2</organization>
        </developer>
        <developer>
            <name>Dharshana Kasun Warusavitharana</name>
            <id>dharshanaw</id>
            <email>dharshanaw AT wso2.com</email>
            <organization>WSO2</organization>
        </developer>
        <developer>
            <name>Ayesha Dissanayaka</name>
            <id>ayesha</id>
            <email>ayesha AT wso2.com</email>
            <organization>WSO2</organization>
        </developer>
        <developer>
            <name>Ashen Weerathunga</name>
            <id>ashen</id>
            <email>ashen AT wso2.com</email>
            <organization>WSO2</organization>
        </developer>
        <developer>
            <name>Dimuthu De Lanerolle</name>
            <id>dimuthud</id>
            <email>dimuthud AT wso2.com</email>
            <organization>WSO2</organization>
        </developer>
        <developer>
            <name>Ruwan Abeykoon</name>
            <id>ruwana</id>
            <email>ruwana AT wso2.com</email>
            <organization>WSO2</organization>
        </developer>
        <developer>
            <name>Kasun Gajasinghe</name>
            <id>kasung</id>
            <email>kasung AT wso2.com</email>
            <organization>WSO2</organization>
        </developer>
        <developer>
            <name>Dinusha Senanayaka</name>
            <id>dinusha</id>
            <email>dinusha AT wso2.com</email>
            <organization>WSO2</organization>
        </developer>
        <developer>
            <name>Lahiru Manohara</name>
            <id>lahiruma</id>
            <email>lahiruma AT wso2.com</email>
            <organization>WSO2</organization>
        </developer>
        <developer>
            <name>Rushmin Fernando</name>
            <id>rushmin</id>
            <email>rushmin AT wso2.com</email>
            <organization>WSO2</organization>
        </developer>
        <developer>
            <name>Lahiru Ekanayake</name>
            <id>lahirue</id>
            <email>lahirue AT wso2.com</email>
            <organization>WSO2</organization>
        </developer>
        <developer>
            <name>Lahiru Cooray</name>
            <id>lahiruc</id>
            <email>lahiruc AT wso2.com</email>
            <organization>WSO2</organization>
        </developer>
        <developer>
            <name>Dinali Dabarera</name>
            <id>Dinali</id>
            <email>dinali AT wso2.com</email>
            <organization>WSO2</organization>
        </developer>
        <developer>
            <name>Nilasini Thirunavukaarasu</name>
            <id>Nilasini</id>
            <email>nilasini AT wso2.com</email>
            <organization>WSO2</organization>
        </developer>
        <developer>
            <name>Sathya Bandara</name>
            <id>Sathya</id>
            <email>sathya AT wso2.com</email>
            <organization>WSO2</organization>
        </developer>
        <developer>
            <name>Supun Priyadarshana</name>
            <id>Supun</id>
            <email>supunp AT wso2.com</email>
            <organization>WSO2</organization>
        </developer>
        <developer>
            <name>Thilina Madumal</name>
            <id>Thilina</id>
            <email>thilinamad AT wso2.com</email>
            <organization>WSO2</organization>
        </developer>
        <developer>
            <name>Madawa Soysa</name>
            <id>madawas</id>
            <email>madawas AT wso2.com</email>
            <organization>WSO2</organization>
        </developer>
    </developers>


    <pluginRepositories>
        <pluginRepository>
            <id>wso2-maven2-repository</id>
            <url>http://dist.wso2.org/maven2</url>
        </pluginRepository>
        <pluginRepository>
            <id>wso2.releases</id>
            <name>WSO2 internal Repository</name>
            <url>http://maven.wso2.org/nexus/content/repositories/releases/</url>
            <releases>
                <enabled>true</enabled>
                <updatePolicy>daily</updatePolicy>
                <checksumPolicy>ignore</checksumPolicy>
            </releases>
        </pluginRepository>
        <pluginRepository>
            <id>wso2.snapshots</id>
            <name>Apache Snapshot Repository</name>
            <url>http://maven.wso2.org/nexus/content/repositories/snapshots/</url>
            <snapshots>
                <enabled>true</enabled>
                <updatePolicy>daily</updatePolicy>
            </snapshots>
            <releases>
                <enabled>false</enabled>
            </releases>
        </pluginRepository>
        <pluginRepository>
            <id>wso2-nexus</id>
            <name>WSO2 internal Repository</name>
            <url>http://maven.wso2.org/nexus/content/groups/wso2-public/</url>
            <releases>
                <enabled>true</enabled>
                <updatePolicy>daily</updatePolicy>
                <checksumPolicy>ignore</checksumPolicy>
            </releases>
        </pluginRepository>
    </pluginRepositories>

    <build>
        <plugins>
            <plugin>
                <groupId>org.apache.maven.plugins</groupId>
                <artifactId>maven-release-plugin</artifactId>
                <configuration>
                    <preparationGoals>clean install</preparationGoals>
                    <autoVersionSubmodules>true</autoVersionSubmodules>
                </configuration>
            </plugin>
            <plugin>
                <groupId>org.apache.maven.plugins</groupId>
                <artifactId>maven-deploy-plugin</artifactId>
            </plugin>
            <plugin>
                <groupId>org.apache.maven.plugins</groupId>
                <artifactId>maven-compiler-plugin</artifactId>
                <configuration>
                    <encoding>UTF-8</encoding>
                    <source>1.8</source>
                    <target>1.8</target>
                </configuration>
            </plugin>
            <plugin>
                <groupId>org.apache.maven.plugins</groupId>
                <artifactId>maven-surefire-plugin</artifactId>
                <version>2.22.1</version>
            </plugin>
            <plugin>
                <inherited>false</inherited>
                <artifactId>maven-clean-plugin</artifactId>
                <version>2.1</version>
            </plugin>
        </plugins>

        <pluginManagement>
            <plugins>
                <plugin>
                    <groupId>org.apache.felix</groupId>
                    <artifactId>maven-bundle-plugin</artifactId>
                    <version>3.2.0</version>
                    <extensions>true</extensions>
                    <configuration>
                        <obrRepository>NONE</obrRepository>
                    </configuration>
                </plugin>
                <plugin>
                    <groupId>org.apache.maven.plugins</groupId>
                    <artifactId>maven-source-plugin</artifactId>
                    <version>3.0.1</version>
                    <executions>
                        <execution>
                            <id>attach-sources</id>
                            <phase>verify</phase>
                            <goals>
                                <goal>jar-no-fork</goal>
                            </goals>
                        </execution>
                    </executions>
                </plugin>
                <plugin>
                    <groupId>org.apache.maven.plugins</groupId>
                    <artifactId>maven-project-info-reports-plugin</artifactId>
                    <version>2.4</version>
                </plugin>
                <plugin>
                    <groupId>org.apache.maven.plugins</groupId>
                    <artifactId>maven-war-plugin</artifactId>
                    <version>${maven.war.plugin.version}</version>
                </plugin>
                <plugin>
                    <groupId>org.codehaus.mojo</groupId>
                    <artifactId>build-helper-maven-plugin</artifactId>
                    <version>3.0.0</version>
                </plugin>
                <plugin>
                    <groupId>net.wasdev.wlp.maven.plugins</groupId>
                    <artifactId>liberty-maven-plugin</artifactId>
                    <version>${liberty.maven.plugin.version}</version>
                </plugin>
                <plugin>
                    <groupId>org.wso2.maven</groupId>
                    <artifactId>wso2-maven-json-merge-plugin</artifactId>
                    <version>${wso2.json.merge.plugin.version}</version>
                </plugin>
            </plugins>
        </pluginManagement>

    </build>

    <dependencyManagement>
        <dependencies>
            <dependency>
                <groupId>org.wso2.carbon.identity.rest.dispatcher</groupId>
                <artifactId>org.wso2.carbon.identity.rest.api.dispatcher.feature</artifactId>
                <version>${identity.api.dispatcher.version}</version>
            </dependency>
            <dependency>
                <groupId>org.wso2.carbon</groupId>
                <artifactId>org.wso2.carbon.ui</artifactId>
                <version>${carbon.kernel.version}</version>
            </dependency>
            <dependency>
                <groupId>org.apache.felix</groupId>
                <artifactId>org.apache.felix.framework</artifactId>
                <version>${felix.framework.version}</version>
            </dependency>
            <dependency>
                <groupId>org.apache.felix</groupId>
                <artifactId>org.apache.felix.main</artifactId>
                <version>${felix.framework.version}</version>
            </dependency>
            <dependency>
                <groupId>org.apache.felix</groupId>
                <artifactId>org.osgi.compendium</artifactId>
                <version>${osgi.compendium.version}</version>
            </dependency>
            <dependency>
                <groupId>org.eclipse.equinox</groupId>
                <artifactId>org.eclipse.equinox.http.servlet</artifactId>
                <version>${equinox.http.servlet.version}</version>
            </dependency>
            <dependency>
                <groupId>org.eclipse.equinox</groupId>
                <artifactId>org.eclipse.equinox.http.helper</artifactId>
                <version>${equinox.http.helper.version}</version>
            </dependency>
            <dependency>
                <groupId>org.eclipse.equinox</groupId>
                <artifactId>org.eclipse.equinox.jsp.jasper</artifactId>
                <version>${equinox.jsp.jasper.version}</version>
            </dependency>
            <dependency>
                <groupId>org.eclipse.equinox</groupId>
                <artifactId>javax.servlet.jsp</artifactId>
                <version>${javax.servlet.jsp.version}</version>
            </dependency>
            <dependency>
                <groupId>org.eclipse.microprofile</groupId>
                <artifactId>microprofile</artifactId>
                <version>${eclipse.microprofile.version}</version>
                <type>pom</type>
            </dependency>
            <dependency>
                <groupId>org.apache.derby.wso2</groupId>
                <artifactId>derby</artifactId>
                <version>${apache.derby.wso2.version}</version>
            </dependency>
            <dependency>
                <groupId>net.sf.ehcache.wso2</groupId>
                <artifactId>ehcache</artifactId>
                <version>${ehcache.version}</version>
            </dependency>
            <dependency>
                <groupId>org.apache.bcel.wso2</groupId>
                <artifactId>bcel</artifactId>
                <version>${bcel.wso2.version}</version>
            </dependency>
            <dependency>
                <groupId>org.ow2.asm</groupId>
                <artifactId>asm-all</artifactId>
                <version>${asm-all.version}</version>
            </dependency>
            <dependency>
                <groupId>cglib.wso2</groupId>
                <artifactId>cglib</artifactId>
                <version>${cglib.wso2.version}</version>
            </dependency>
            <dependency>
                <groupId>com.google.gdata.wso2</groupId>
                <artifactId>gdata-core</artifactId>
                <version>${gdata.core.wso2.version}</version>
            </dependency>
            <dependency>
                <groupId>org.apache.axis2.wso2</groupId>
                <artifactId>axis2-jibx</artifactId>
                <version>${axis2.jibx.wso2.version}</version>
            </dependency>
            <dependency>
                <groupId>org.jibx.wso2</groupId>
                <artifactId>jibx</artifactId>
                <version>${jibx.wso2.version}</version>
            </dependency>
            <dependency>
                <groupId>org.apache.axis2.wso2</groupId>
                <artifactId>axis2-jaxbri</artifactId>
                <version>${axis2.jaxb.wso2.version}</version>
            </dependency>
            <dependency>
                <groupId>org.wso2.carbon</groupId>
                <artifactId>org.wso2.carbon.core</artifactId>
                <version>${carbon.kernel.version}</version>
            </dependency>
            <dependency>
                <groupId>org.wso2.carbon</groupId>
                <artifactId>org.wso2.carbon.user.api</artifactId>
                <version>${carbon.kernel.version}</version>
            </dependency>
            <dependency>
                <groupId>org.apache.axis2.wso2</groupId>
                <artifactId>axis2</artifactId>
                <version>${axis2.wso2.version}</version>
            </dependency>
            <dependency>
                <groupId>org.apache.ws.commons.axiom.wso2</groupId>
                <artifactId>axiom</artifactId>
                <version>${axiom.wso2.version}</version>
            </dependency>
            <dependency>
                <groupId>org.wso2.carbon.identity.framework</groupId>
                <artifactId>org.wso2.carbon.identity.core</artifactId>
                <version>${carbon.identity.framework.version}</version>
            </dependency>
            <dependency>
                <groupId>org.wso2.carbon.identity.framework</groupId>
                <artifactId>org.wso2.carbon.identity.application.common</artifactId>
                <version>${carbon.identity.framework.version}</version>
            </dependency>
            <dependency>
                <groupId>org.wso2.carbon</groupId>
                <artifactId>org.wso2.carbon.registry.resource.stub</artifactId>
                <version>${carbon.registry.version}</version>
                <scope>test</scope>
            </dependency>
            <dependency>
                <groupId>org.wso2.carbon.registry</groupId>
                <artifactId>org.wso2.carbon.registry.resource.stub</artifactId>
                <version>${carbon.registry.version}</version>
            </dependency>
            <dependency>
                <groupId>org.wso2.identity</groupId>
                <artifactId>org.wso2.identity.integration.ui.pages</artifactId>
                <version>${project.version}</version>
                <scope>test</scope>
            </dependency>
            <dependency>
                <groupId>org.wso2.carbon</groupId>
                <artifactId>org.wso2.carbon.authenticator.stub</artifactId>
                <version>${carbon.kernel.version}</version>
            </dependency>
            <dependency>
                <groupId>org.wso2.carbon.identity.inbound.auth.oauth2</groupId>
                <artifactId>org.wso2.carbon.identity.oauth</artifactId>
                <version>${identity.inbound.auth.oauth.version}</version>
            </dependency>
            <dependency>
                <groupId>org.wso2.carbon.identity.inbound.auth.oauth2</groupId>
                <artifactId>org.wso2.carbon.identity.oauth.stub</artifactId>
                <version>${identity.inbound.auth.oauth.version}</version>
            </dependency>
            <dependency>
                <groupId>junit</groupId>
                <artifactId>junit</artifactId>
                <version>${junit.version}</version>
                <scope>test</scope>
            </dependency>
            <dependency>
                <groupId>javax.servlet</groupId>
                <artifactId>servlet-api</artifactId>
                <version>${sevlet.api.version}</version>
            </dependency>
            <dependency>
                <groupId>javax.servlet</groupId>
                <artifactId>jsp-api</artifactId>
                <version>${jsp.api.version}</version>
            </dependency>
            <dependency>
                <groupId>com.google.common.wso2</groupId>
                <artifactId>google-collect</artifactId>
                <version>${google.collect.wso2.version}</version>
            </dependency>
            <dependency>
                <groupId>org.apache.oltu.oauth2</groupId>
                <artifactId>org.apache.oltu.oauth2.client</artifactId>
                <version>${oauth2.client.version}</version>
            </dependency>
            <dependency>
                <groupId>org.wso2.carbon</groupId>
                <artifactId>org.wso2.carbon.utils</artifactId>
                <version>${carbon.kernel.version}</version>
                <exclusions>
                    <exclusion>
                        <groupId>org.yaml</groupId>
                        <artifactId>snakeyaml</artifactId>
                    </exclusion>
                </exclusions>
            </dependency>
            <dependency>
                <groupId>com.googlecode.json-simple</groupId>
                <artifactId>json-simple</artifactId>
                <version>${json.simple.version}</version>
            </dependency>
            <dependency>
                <groupId>org.openid4java</groupId>
                <artifactId>openid4java-consumer</artifactId>
                <version>${openid4java.consumer.version}</version>
            </dependency>
            <dependency>
                <groupId>javax.servlet</groupId>
                <artifactId>jstl</artifactId>
                <version>${jstl.version}</version>
            </dependency>
            <dependency>
                <groupId>taglibs</groupId>
                <artifactId>standard</artifactId>
                <version>${taglibs.version}</version>
            </dependency>
            <dependency>
                <groupId>commons-lang</groupId>
                <artifactId>commons-lang</artifactId>
                <version>${commons.lang.version}</version>
            </dependency>
            <dependency>
                <groupId>org.wso2.is</groupId>
                <artifactId>org.wso2.identity.passivests.filter</artifactId>
                <version>${project.version}</version>
            </dependency>
            <dependency>
                <groupId>org.apache.ws.commons.axiom</groupId>
                <artifactId>axiom-impl</artifactId>
                <version>${axiom.impl.version}</version>
            </dependency>
            <dependency>
                <groupId>org.apache.ws.commons.axiom</groupId>
                <artifactId>axiom-api</artifactId>
                <version>${axiom.version}</version>
            </dependency>
            <dependency>
                <groupId>org.opensaml</groupId>
                <artifactId>opensaml</artifactId>
                <version>${opensaml.version}</version>
            </dependency>
            <dependency>
                <groupId>org.wso2.orbit.joda-time</groupId>
                <artifactId>joda-time</artifactId>
                <version>${joda.wso2.version}</version>
            </dependency>
            <dependency>
                <groupId>xalan</groupId>
                <artifactId>xalan</artifactId>
                <version>${xalan.version}</version>
            </dependency>
            <dependency>
                <groupId>xalan.wso2</groupId>
                <artifactId>xalan</artifactId>
                <version>${xalan.wso2.version}</version>
            </dependency>
            <dependency>
                <groupId>xml-apis</groupId>
                <artifactId>xml-apis</artifactId>
                <version>${xml.apis.version}</version>
            </dependency>
            <dependency>
                <groupId>org.wso2.carbon.identity.agent.sso.java</groupId>
                <artifactId>org.wso2.carbon.identity.sso.agent</artifactId>
                <version>${identity.agent.sso.version}</version>
            </dependency>
            <dependency>
                <groupId>org.wso2.orbit.org.apache.neethi</groupId>
                <artifactId>neethi</artifactId>
                <version>${neethi.wso2.version}</version>
            </dependency>
            <dependency>
                <groupId>org.wso2.orbit.org.opensaml</groupId>
                <artifactId>opensaml</artifactId>
                <version>${opensaml2.wso2.version}</version>
            </dependency>
            <dependency>
                <groupId>org.wso2.carbon</groupId>
                <artifactId>org.wso2.carbon.addressing</artifactId>
                <version>${carbon.kernel.version}</version>
            </dependency>
            <dependency>
                <groupId>org.apache.rampart.wso2</groupId>
                <artifactId>rampart-core</artifactId>
                <version>${rampart.wso2.version}</version>
            </dependency>
            <dependency>
                <groupId>org.apache.rampart.wso2</groupId>
                <artifactId>rampart-policy</artifactId>
                <version>${rampart.wso2.version}</version>
            </dependency>
            <dependency>
                <groupId>org.apache.rampart.wso2</groupId>
                <artifactId>rampart-trust</artifactId>
                <version>${rampart.wso2.version}</version>
            </dependency>
            <dependency>
                <groupId>org.apache.ws.security.wso2</groupId>
                <artifactId>wss4j</artifactId>
                <version>${wss4j.wso2.version}</version>
            </dependency>
            <dependency>
                <groupId>org.apache.httpcomponents.wso2</groupId>
                <artifactId>httpcore</artifactId>
                <version>${httpcore.wso2.version}</version>
            </dependency>
            <dependency>
                <groupId>org.wso2.carbon.identity.user.ws</groupId>
                <artifactId>org.wso2.carbon.um.ws.api.stub</artifactId>
                <version>${identity.user.ws.version}</version>
            </dependency>
            <dependency>
                <groupId>org.wso2.carbon.identity.user.ws</groupId>
                <artifactId>org.wso2.carbon.um.ws.api</artifactId>
                <version>${identity.user.ws.version}</version>
            </dependency>
            <dependency>
                <groupId>org.wso2.carbon.identity</groupId>
                <artifactId>org.wso2.carbon.authenticator.stub</artifactId>
                <version>${carbon.kernel.version}</version>
            </dependency>
            <dependency>
                <groupId>org.wso2.carbon.identity.framework</groupId>
                <artifactId>org.wso2.carbon.identity.entitlement</artifactId>
                <version>${carbon.identity.framework.version}</version>
            </dependency>
            <dependency>
                <groupId>org.wso2.carbon.identity.framework</groupId>
                <artifactId>org.wso2.carbon.identity.entitlement.stub</artifactId>
                <version>${carbon.identity.framework.version}</version>
            </dependency>
            <dependency>
                <groupId>org.wso2.securevault</groupId>
                <artifactId>org.wso2.securevault</artifactId>
                <version>${securevault.wso2.version}</version>
            </dependency>
            <dependency>
                <groupId>org.apache.httpcomponents</groupId>
                <artifactId>httpclient</artifactId>
                <version>${httpclient.version}</version>
            </dependency>
            <dependency>
                <groupId>commons-httpclient</groupId>
                <artifactId>commons-httpclient</artifactId>
                <version>${commons.httpclient.version}</version>
            </dependency>
            <dependency>
                <groupId>org.wso2.is</groupId>
                <artifactId>org.wso2.identity.styles</artifactId>
                <version>${project.version}</version>
            </dependency>
            <dependency>
                <groupId>org.wso2.carbon</groupId>
                <artifactId>org.wso2.carbon.core.ui.feature</artifactId>
                <version>${carbon.kernel.version}</version>
                <type>zip</type>
            </dependency>
            <dependency>
                <groupId>org.wso2.carbon</groupId>
                <artifactId>org.wso2.carbon.core.ui.feature</artifactId>
                <version>${carbon.kernel.version}</version>
            </dependency>
            <dependency>
                <groupId>org.wso2.identity</groupId>
                <artifactId>org.wso2.stratos.identity.dashboard.ui</artifactId>
                <version>${stratos.version.221}</version>
            </dependency>
            <dependency>
                <groupId>org.testng</groupId>
                <artifactId>testng</artifactId>
                <version>${testng.version}</version>
                <scope>test</scope>
            </dependency>
            <dependency>
                <groupId>org.wso2.carbon.identity.framework</groupId>
                <artifactId>org.wso2.carbon.user.mgt.stub</artifactId>
                <version>${carbon.identity.framework.version}</version>
            </dependency>
            <dependency>
                <groupId>org.wso2.carbon.identity.inbound.auth.sts</groupId>
                <artifactId>org.wso2.carbon.identity.sts.passive.stub</artifactId>
                <version>${identity.inbound.auth.sts.version}</version>
            </dependency>
            <dependency>
                <groupId>org.wso2.carbon</groupId>
                <artifactId>SecVerifier</artifactId>
                <version>${carbon.kernel.version}</version>
                <type>aar</type>
            </dependency>
            <dependency>
                <groupId>emma</groupId>
                <artifactId>emma</artifactId>
                <version>${emma.version}</version>
            </dependency>
            <dependency>
                <groupId>org.wso2.orbit.com.h2database</groupId>
                <artifactId>h2</artifactId>
                <version>${h2database.wso2.version}</version>
            </dependency>
            <dependency>
                <groupId>org.apache.rampart</groupId>
                <artifactId>rampart</artifactId>
                <type>mar</type>
                <version>${rampart.wso2.version}</version>
            </dependency>
            <dependency>
                <groupId>org.wso2.carbon.identity.framework</groupId>
                <artifactId>org.wso2.carbon.identity.application.mgt.stub</artifactId>
                <version>${carbon.identity.framework.version}</version>
                <scope>compile</scope>
            </dependency>
            <dependency>
                <groupId>org.wso2.carbon.identity.framework</groupId>
                <artifactId>org.wso2.carbon.identity.functions.library.mgt.stub</artifactId>
                <version>${carbon.identity.framework.version}</version>
                <scope>compile</scope>
            </dependency>
            <dependency>
                <groupId>org.wso2.carbon.identity.framework</groupId>
                <artifactId>org.wso2.carbon.idp.mgt.stub</artifactId>
                <version>${carbon.identity.framework.version}</version>
                <scope>compile</scope>
            </dependency>
            <dependency>
                <groupId>org.wso2.identity</groupId>
                <artifactId>org.wso2.identity.integration.common.clients</artifactId>
                <version>${project.version}</version>
                <scope>compile</scope>
            </dependency>
            <dependency>
                <groupId>org.wso2.identity</groupId>
                <artifactId>org.wso2.identity.integration.common.utils</artifactId>
                <version>${project.version}</version>
                <scope>compile</scope>
            </dependency>
            <dependency>
                <groupId>org.wso2.carbon.identity.inbound.provisioning.scim</groupId>
                <artifactId>org.wso2.carbon.identity.scim.common.stub</artifactId>
                <version>${identity.inbound.provisioning.scim.version}</version>
                <scope>compile</scope>
            </dependency>
            <dependency>
                <groupId>org.wso2.carbon.identity.inbound.provisioning.scim2</groupId>
                <artifactId>org.wso2.carbon.identity.scim2.common</artifactId>
                <version>${identity.inbound.provisioning.scim2.version}</version>
                <scope>compile</scope>
            </dependency>
            <dependency>
                <groupId>org.wso2.carbon.identity.framework</groupId>
                <artifactId>org.wso2.carbon.identity.user.store.configuration.stub</artifactId>
                <version>${carbon.identity.framework.version}</version>
                <scope>compile</scope>
            </dependency>
            <dependency>
                <groupId>org.wso2.carbon.identity.framework</groupId>
                <artifactId>org.wso2.carbon.identity.user.store.count.stub</artifactId>
                <version>${carbon.identity.framework.version}</version>
                <scope>compile</scope>
            </dependency>
            <dependency>
                <groupId>org.wso2.carbon</groupId>
                <artifactId>org.wso2.carbon.user.core</artifactId>
                <version>${carbon.kernel.version}</version>
                <scope>compile</scope>
            </dependency>
            <dependency>
                <groupId>org.wso2.carbon.identity.framework</groupId>
                <artifactId>org.wso2.carbon.identity.mgt</artifactId>
                <version>${carbon.identity.framework.version}</version>
            </dependency>
            <dependency>
                <groupId>org.wso2.carbon.identity.framework</groupId>
                <artifactId>org.wso2.carbon.identity.mgt.stub</artifactId>
                <version>${carbon.identity.framework.version}</version>
                <scope>compile</scope>
            </dependency>
            <dependency>
                <groupId>org.wso2.carbon.identity.framework</groupId>
                <artifactId>org.wso2.carbon.identity.template.mgt</artifactId>
                <version>${carbon.identity.framework.version}</version>
            </dependency>
            <dependency>
                <groupId>org.wso2.carbon.identity.framework</groupId>
                <artifactId>org.wso2.carbon.identity.template.mgt.ui</artifactId>
                <version>${carbon.identity.framework.version}</version>
            </dependency>
            <dependency>
                <groupId>org.wso2.carbon.identity.framework</groupId>
                <artifactId>org.wso2.carbon.identity.template.mgt.endpoint</artifactId>
                <version>${carbon.identity.framework.version}</version>
            </dependency>
            <dependency>
                <groupId>org.wso2.carbon.identity.inbound.auth.saml2</groupId>
                <artifactId>org.wso2.carbon.identity.sso.saml.stub</artifactId>
                <version>${identity.inbound.auth.saml.version}</version>
                <scope>compile</scope>
            </dependency>
            <dependency>
                <groupId>org.wso2.carbon.identity.framework</groupId>
                <artifactId>org.wso2.carbon.claim.mgt.stub</artifactId>
                <version>${carbon.identity.framework.version}</version>
                <scope>compile</scope>
            </dependency>
            <dependency>
                <groupId>org.wso2.carbon.identity.framework</groupId>
                <artifactId>org.wso2.carbon.identity.claim.metadata.mgt.stub</artifactId>
                <version>${carbon.identity.framework.version}</version>
                <scope>compile</scope>
            </dependency>
            <dependency>
                <groupId>org.wso2.carbon.identity.framework</groupId>
                <artifactId>org.wso2.carbon.identity.claim.metadata.mgt</artifactId>
                <version>${carbon.identity.framework.version}</version>
                <scope>compile</scope>
            </dependency>
            <dependency>
                <groupId>org.wso2.carbon.identity.inbound.auth.openid</groupId>
                <artifactId>org.wso2.carbon.identity.provider.openid.stub</artifactId>
                <version>${identity.inbound.auth.openid.version}</version>
                <scope>compile</scope>
            </dependency>
            <dependency>
                <groupId>org.wso2.carbon.identity.association.account</groupId>
                <artifactId>org.wso2.carbon.identity.user.account.association.stub</artifactId>
                <version>${identity.user.account.association.version}</version>
            </dependency>
            <dependency>
                <groupId>org.wso2.carbon.identity.framework</groupId>
                <artifactId>org.wso2.carbon.identity.governance.stub</artifactId>
                <version>${carbon.identity.framework.version}</version>
            </dependency>
            <dependency>
                <groupId>org.wso2.carbon.identity.governance</groupId>
                <artifactId>org.wso2.carbon.identity.recovery</artifactId>
                <version>${identity.governance.version}</version>
            </dependency>
            <dependency>
                <groupId>org.wso2.carbon.identity.governance</groupId>
                <artifactId>org.wso2.carbon.identity.recovery.stub</artifactId>
                <version>${identity.governance.version}</version>
            </dependency>
            <dependency>
                <groupId>org.wso2.carbon.deployment</groupId>
                <artifactId>org.wso2.carbon.service.mgt.stub</artifactId>
                <version>${carbon.deployment.version}</version>
                <scope>test</scope>
            </dependency>
            <dependency>
                <groupId>org.wso2.carbon.deployment</groupId>
                <artifactId>org.wso2.carbon.webapp.mgt.stub</artifactId>
                <version>${carbon.deployment.version}</version>
                <scope>test</scope>
            </dependency>
            <dependency>
                <groupId>org.wso2.carbon.automation</groupId>
                <artifactId>org.wso2.carbon.automation.test.utils</artifactId>
                <version>${carbon.automation.version}</version>
            </dependency>
            <dependency>
                <groupId>org.wso2.carbon.automation</groupId>
                <artifactId>org.wso2.carbon.automation.engine</artifactId>
                <version>${carbon.automation.version}</version>
            </dependency>
            <dependency>
                <groupId>org.wso2.carbon.automation</groupId>
                <artifactId>org.wso2.carbon.automation.extensions</artifactId>
                <version>${carbon.automation.version}</version>
                <exclusions>
                    <exclusion>
                        <groupId>com.saucelabs.selenium</groupId> <!-- Exclude Project-E from Project-B -->
                        <artifactId>sauce-ondemand-driver</artifactId>
                    </exclusion>
                    <exclusion>
                        <groupId>com.saucelabs.selenium</groupId> <!-- Exclude Project-E from Project-B -->
                        <artifactId>selenium-client-factory</artifactId>
                    </exclusion>
                </exclusions>
            </dependency>
            <dependency>
                <groupId>org.wso2.carbon.automationutils</groupId>
                <artifactId>org.wso2.carbon.integration.common.extensions</artifactId>
                <version>${carbon.automationutils.version}</version>
            </dependency>
            <dependency>
                <groupId>org.wso2.carbon.automationutils</groupId>
                <artifactId>org.wso2.carbon.integration.common.utils</artifactId>
                <version>${carbon.automationutils.version}</version>
            </dependency>
            <dependency>
                <groupId>org.wso2.carbon.automationutils</groupId>
                <artifactId>org.wso2.carbon.integration.common.admin.client</artifactId>
                <version>${carbon.automationutils.version}</version>
            </dependency>
            <dependency>
                <groupId>org.wso2.is</groupId>
                <artifactId>org.wso2.identity.integration.common.clients</artifactId>
                <version>${project.version}</version>
                <scope>compile</scope>
            </dependency>
            <dependency>
                <groupId>org.wso2.is</groupId>
                <artifactId>org.wso2.identity.integration.common.utils</artifactId>
                <version>${project.version}</version>
                <scope>compile</scope>
            </dependency>
            <dependency>
                <groupId>org.wso2.charon</groupId>
                <artifactId>org.wso2.charon.core</artifactId>
                <version>${charon.orbit.version}</version>
            </dependency>
            <dependency>
                <groupId>org.apache.wink</groupId>
                <artifactId>wink-client</artifactId>
                <version>${apache.wink.version}</version>
            </dependency>
            <dependency>
                <groupId>org.apache.ws.security</groupId>
                <artifactId>wss4j</artifactId>
                <version>${apache.ws.security.version}</version>
            </dependency>
            <dependency>
                <groupId>commons-collections</groupId>
                <artifactId>commons-collections</artifactId>
                <version>${commons-collections.version}</version>
            </dependency>
            <dependency>
                <groupId>org.slf4j</groupId>
                <artifactId>slf4j-log4j12</artifactId>
                <version>${slf4j.version}</version>
            </dependency>
            <dependency>
                <groupId>org.apache.openejb</groupId>
                <artifactId>openejb-core</artifactId>
                <version>${apache.openejb.version}</version>
                <scope>test</scope>
            </dependency>
            <dependency>
                <groupId>org.apache.httpcomponents.wso2</groupId>
                <artifactId>httpclient</artifactId>
                <version>${orbit.version.commons.httpclient}</version>
            </dependency>
            <dependency>
                <groupId>org.apache.axis2.wso2</groupId>
                <artifactId>axis2-client</artifactId>
                <version>${axis2.client.version}</version>
            </dependency>
            <dependency>
                <groupId>org.wso2.orbit.com.nimbusds</groupId>
                <artifactId>nimbus-jose-jwt</artifactId>
                <version>${nimbusds.version}</version>
            </dependency>
            <dependency>
                <groupId>com.nimbusds</groupId>
                <artifactId>oauth2-oidc-sdk</artifactId>
                <version>${nimbus.oidc.sdk.version}</version>
            </dependency>
            <dependency>
                <groupId>net.minidev</groupId>
                <artifactId>json-smart</artifactId>
                <version>${json-smart.version}</version>
            </dependency>
            <dependency>
                <groupId>commons-codec.wso2</groupId>
                <artifactId>commons-codec</artifactId>
                <version>${commons-codec.version}</version>
            </dependency>
            <dependency>
                <groupId>org.wso2.carbon.identity.framework</groupId>
                <artifactId>org.wso2.carbon.identity.user.registration.stub</artifactId>
                <version>${carbon.identity.framework.version}</version>
            </dependency>
            <dependency>
                <groupId>org.wso2.carbon.identity.framework</groupId>
                <artifactId>org.wso2.carbon.identity.user.profile.stub</artifactId>
                <version>${carbon.identity.framework.version}</version>
            </dependency>
            <dependency>
                <groupId>org.wso2.carbon.identity.framework</groupId>
                <artifactId>org.wso2.carbon.identity.workflow.mgt.stub</artifactId>
                <version>${carbon.identity.framework.version}</version>
            </dependency>
            <dependency>
                <groupId>org.wso2.carbon.identity.framework</groupId>
                <artifactId>org.wso2.carbon.security.mgt.stub</artifactId>
                <version>${carbon.identity.framework.version}</version>
            </dependency>
            <dependency>
                <groupId>org.wso2.carbon.identity.workflow.impl.bps</groupId>
                <artifactId>org.wso2.carbon.identity.workflow.impl.stub</artifactId>
                <version>${identity.workflow.impl.bps.version}</version>
            </dependency>
            <dependency>
                <groupId>org.jacoco</groupId>
                <artifactId>org.jacoco.agent</artifactId>
                <version>${jacoco.agent.version}</version>
            </dependency>
            <dependency>
                <groupId>org.wso2.carbon</groupId>
                <artifactId>org.wso2.carbon.core.services</artifactId>
                <version>${carbon.kernel.version}</version>
            </dependency>
            <dependency>
                <groupId>org.apache.tomcat.wso2</groupId>
                <artifactId>tomcat</artifactId>
                <version>${org.apache.tomcat.wso2.version}</version>
            </dependency>
            <dependency>
                <groupId>org.apache.santuario</groupId>
                <artifactId>xmlsec</artifactId>
                <version>${xmlsec.version}</version>
            </dependency>
            <dependency>
                <groupId>org.opensaml</groupId>
                <artifactId>xmltooling</artifactId>
                <version>${xmltooling.version}</version>
            </dependency>
            <dependency>
                <groupId>org.opensaml</groupId>
                <artifactId>openws</artifactId>
                <version>${openws.version}</version>
            </dependency>
            <dependency>
                <groupId>org.wso2.orbit.org.yaml</groupId>
                <artifactId>snakeyaml</artifactId>
                <version>${snakeyaml.version}</version>
            </dependency>
            <dependency>
                <groupId>org.json.wso2</groupId>
                <artifactId>json</artifactId>
                <version>${json.version}</version>
            </dependency>
            <dependency>
                <groupId>org.seleniumhq.selenium</groupId>
                <artifactId>selenium-java</artifactId>
                <version>${selenium.version}</version>
                <exclusions>
                    <exclusion>
                        <groupId>org.seleniumhq.selenium</groupId>
                        <artifactId>selenium-android-driver</artifactId>
                    </exclusion>
                </exclusions>
            </dependency>
            <dependency>
                <groupId>com.opera</groupId>
                <artifactId>operadriver</artifactId>
                <version>${operadriver.version}</version>
                <exclusions>
                    <exclusion>
                        <groupId>org.seleniumhq.selenium</groupId>
                        <artifactId>selenium-remote-driver</artifactId>
                    </exclusion>
                </exclusions>
            </dependency>
            <dependency>
                <groupId>org.wso2.carbon.identity.framework</groupId>
                <artifactId>org.wso2.carbon.identity.application.mgt</artifactId>
                <version>${carbon.identity.framework.version}</version>
            </dependency>
            <dependency>
                <groupId>org.wso2.carbon.identity.framework</groupId>
                <artifactId>org.wso2.carbon.identity.functions.library.mgt</artifactId>
                <version>${carbon.identity.framework.version}</version>
            </dependency>
            <dependency>
                <groupId>xerces</groupId>
                <artifactId>xercesImpl</artifactId>
                <version>${xercesImpl.version}</version>
            </dependency>
            <dependency>
                <groupId>org.wso2.carbon.identity.framework</groupId>
                <artifactId>org.wso2.carbon.identity.workflow.mgt</artifactId>
                <version>${carbon.identity.framework.version}</version>
            </dependency>
            <dependency>
                <groupId>org.wso2.carbon.identity.workflow.impl.bps</groupId>
                <artifactId>org.wso2.carbon.identity.workflow.impl</artifactId>
                <version>${identity.workflow.impl.bps.version}</version>
            </dependency>
            <dependency>
                <groupId>org.wso2.carbon.identity.framework</groupId>
                <artifactId>org.wso2.carbon.identity.application.authentication.framework</artifactId>
                <version>${carbon.identity.framework.version}</version>
            </dependency>
            <dependency>
                <groupId>commons-codec</groupId>
                <artifactId>commons-codec</artifactId>
                <version>${commons.codec.version}</version>
            </dependency>
            <dependency>
                <groupId>org.apache.ws.commons.schema.wso2</groupId>
                <artifactId>XmlSchema</artifactId>
                <version>${XmlSchema.version}</version>
            </dependency>
            <dependency>
                <groupId>wsdl4j.wso2</groupId>
                <artifactId>wsdl4j</artifactId>
                <version>${wsdl4j.version}</version>
            </dependency>
            <dependency>
                <groupId>org.wso2.carbon.analytics-common</groupId>
                <artifactId>org.wso2.carbon.databridge.commons</artifactId>
                <scope>test</scope>
                <version>${carbon.analytics-common.version}</version>
            </dependency>
            <dependency>
                <groupId>org.wso2.carbon.analytics-common</groupId>
                <artifactId>org.wso2.carbon.databridge.core</artifactId>
                <scope>test</scope>
                <version>${carbon.analytics-common.version}</version>
            </dependency>
            <dependency>
                <groupId>org.wso2.carbon.analytics-common</groupId>
                <artifactId>org.wso2.carbon.databridge.receiver.thrift</artifactId>
                <scope>test</scope>
                <version>${carbon.analytics-common.version}</version>
            </dependency>
            <dependency>
                <groupId>org.wso2.carbon.multitenancy</groupId>
                <artifactId>org.wso2.carbon.tenant.mgt.stub</artifactId>
                <version>${carbon.multitenancy.version}</version>
            </dependency>
            <dependency>
                <groupId>commons-pool.wso2</groupId>
                <artifactId>commons-pool</artifactId>
                <version>${commons.pool.wso2.version}</version>
            </dependency>

            <!-- Outbound Authenticators -->
            <dependency>
                <groupId>org.wso2.carbon.identity.outbound.auth.oidc</groupId>
                <artifactId>org.wso2.carbon.identity.application.authenticator.oidc</artifactId>
                <version>${identity.outbound.auth.oidc.version}</version>
            </dependency>
            <dependency>
                <groupId>org.wso2.carbon.identity.outbound.auth.sts.passive</groupId>
                <artifactId>org.wso2.carbon.identity.application.authenticator.passive.sts</artifactId>
                <version>${identity.outbound.auth.passive.sts.version}</version>
            </dependency>
            <dependency>
                <groupId>org.wso2.carbon.identity.outbound.auth.saml2</groupId>
                <artifactId>org.wso2.carbon.identity.application.authenticator.samlsso</artifactId>
                <version>${identity.outbound.auth.samlsso.version}</version>
            </dependency>

            <!-- Social Authenticators -->
            <dependency>
                <groupId>org.wso2.carbon.identity.outbound.auth.facebook</groupId>
                <artifactId>org.wso2.carbon.identity.application.authenticator.facebook</artifactId>
                <version>${social.authenticator.facebook.version}</version>
            </dependency>
            <dependency>
                <groupId>org.wso2.carbon.identity.outbound.auth.google</groupId>
                <artifactId>org.wso2.carbon.identity.application.authenticator.google</artifactId>
                <version>${social.authenticator.google.version}</version>
            </dependency>
            <dependency>
                <groupId>org.wso2.carbon.identity.outbound.auth.live</groupId>
                <artifactId>org.wso2.carbon.identity.application.authenticator.live</artifactId>
                <version>${social.authenticator.windowslive.version}</version>
            </dependency>
            <dependency>
                <groupId>org.wso2.carbon.identity.outbound.auth.yahoo</groupId>
                <artifactId>org.wso2.carbon.identity.application.authenticator.yahoo</artifactId>
                <version>${social.authenticator.yahoo.version}</version>
            </dependency>

            <!-- Provisioning Connectors -->
            <dependency>
                <groupId>org.wso2.carbon.identity.outbound.provisioning.spml</groupId>
                <artifactId>org.wso2.carbon.identity.provisioning.connector.spml</artifactId>
                <version>${provisioning.connector.spml.version}</version>
            </dependency>
            <dependency>
                <groupId>org.wso2.carbon.identity.outbound.provisioning.google</groupId>
                <artifactId>org.wso2.carbon.identity.provisioning.connector.google</artifactId>
                <version>${provisioning.connector.google.version}</version>
            </dependency>
            <dependency>
                <groupId>org.wso2.carbon.identity.outbound.provisioning.salesforce</groupId>
                <artifactId>org.wso2.carbon.identity.provisioning.connector.salesforce</artifactId>
                <version>${provisioning.connector.salesforce.version}</version>
            </dependency>
            <dependency>
                <groupId>org.wso2.carbon.identity.outbound.provisioning.scim</groupId>
                <artifactId>org.wso2.carbon.identity.provisioning.connector.scim</artifactId>
                <version>${provisioning.connector.scim.version}</version>
            </dependency>

            <!-- Local Authenticators -->
            <dependency>
                <groupId>org.wso2.carbon.identity.application.auth.basic</groupId>
                <artifactId>org.wso2.carbon.identity.application.authenticator.basicauth</artifactId>
                <version>${identity.local.auth.basicauth.version}</version>
            </dependency>
            <dependency>
                <groupId>org.wso2.carbon.identity.local.auth.iwa</groupId>
                <artifactId>org.wso2.carbon.identity.application.authenticator.iwa</artifactId>
                <version>${identity.local.auth.iwa.version}</version>
            </dependency>
            <dependency>
                <groupId>org.wso2.carbon.identity.local.auth.fido</groupId>
                <artifactId>org.wso2.carbon.identity.application.authenticator.fido</artifactId>
                <version>${identity.local.auth.fido.version}</version>
            </dependency>
            <dependency>
                <groupId>org.wso2.carbon.identity.local.auth.fido</groupId>
                <artifactId>org.wso2.carbon.identity.application.authenticator.fido2</artifactId>
                <version>${identity.local.auth.fido.version}</version>
            </dependency>
            <dependency>
                <groupId>org.wso2.carbon.identity.local.auth.fido</groupId>
                <artifactId>org.wso2.carbon.identity.application.authenticator.fido2.server.feature</artifactId>
                <version>${identity.local.auth.fido.version}</version>
            </dependency>
            <dependency>
                <groupId>org.wso2.carbon.identity.application.auth.basic</groupId>
                <artifactId>org.wso2.carbon.identity.application.authenticator.basicauth.jwt</artifactId>
                <version>${identity.local.auth.basicauth.version}</version>
            </dependency>
            <dependency>
                <groupId>org.wso2.carbon.identity.application.auth.basic</groupId>
                <artifactId>org.wso2.carbon.identity.application.authentication.handler.identifier</artifactId>
                <version>${identity.local.auth.basicauth.version}</version>
            </dependency>
            <dependency>
                <groupId>org.wso2.carbon.extension.identity.oauth.addons</groupId>
                <artifactId>org.wso2.carbon.identity.oauth2.token.handler.clientauth.mutualtls</artifactId>
                <version>${identity.local.auth.clientauth.mutualtls.version}</version>
            </dependency>

            <!-- Local Authentication API Connector -->
            <dependency>
                <groupId>org.wso2.carbon.identity.local.auth.api</groupId>
                <artifactId>org.wso2.carbon.identity.local.auth.api.core</artifactId>
                <version>${identity.local.auth.api.version}</version>
            </dependency>
            <dependency>
                <groupId>org.wso2.carbon.identity.local.auth.api</groupId>
                <artifactId>org.wso2.carbon.identity.local.auth.api.endpoint</artifactId>
                <version>${identity.local.auth.api.version}</version>
            </dependency>

            <!-- OAuth2 Grant Type extensions -->
            <dependency>
                <groupId>org.wso2.carbon.extension.identity.oauth2.grantType.jwt</groupId>
                <artifactId>org.wso2.carbon.identity.oauth2.grant.jwt</artifactId>
                <version>${identity.oauth2.jwt.bearer.grant.version}</version>
            </dependency>

            <!-- Forget-me tool. -->
            <dependency>
                <groupId>org.wso2.carbon.privacy</groupId>
                <artifactId>org.wso2.carbon.privacy.forgetme.conf</artifactId>
                <version>${forgetme.tool.version}</version>
            </dependency>
            <dependency>
                <groupId>org.wso2.carbon.privacy</groupId>
                <artifactId>org.wso2.carbon.privacy.forgetme.tool</artifactId>
                <version>${forgetme.tool.version}</version>
            </dependency>

            <!--Conditional authenticator functions-->
            <dependency>
                <groupId>org.wso2.carbon.identity.conditional.auth.functions</groupId>
                <artifactId>org.wso2.carbon.identity.conditional.auth.functions.user</artifactId>
                <version>${conditional.authentication.functions.version}</version>
            </dependency>
            <dependency>
                <groupId>org.wso2.carbon.identity.conditional.auth.functions</groupId>
                <artifactId>org.wso2.carbon.identity.conditional.auth.functions.notification</artifactId>
                <version>${conditional.authentication.functions.version}</version>
            </dependency>
            <dependency>
                <groupId>org.wso2.carbon.identity.conditional.auth.functions</groupId>
                <artifactId>org.wso2.carbon.identity.conditional.auth.functions.cookie</artifactId>
                <version>${conditional.authentication.functions.version}</version>
            </dependency>
            <dependency>
                <groupId>org.wso2.carbon.identity.conditional.auth.functions</groupId>
                <artifactId>org.wso2.carbon.identity.conditional.auth.functions.analytics</artifactId>
                <version>${conditional.authentication.functions.version}</version>
            </dependency>
            <!-- Other Connectors packed with IS -->
            <dependency>
                <groupId>org.wso2.carbon.extension.identity.authenticator.outbound.emailotp</groupId>
                <artifactId>org.wso2.carbon.extension.identity.authenticator.emailotp.connector</artifactId>
                <version>${authenticator.emailotp.version}</version>
            </dependency>
            <dependency>
                <groupId>org.wso2.carbon.extension.identity.authenticator.outbound.smsotp</groupId>
                <artifactId>org.wso2.carbon.extension.identity.authenticator.smsotp.connector</artifactId>
                <version>${authenticator.smsotp.version}</version>
            </dependency>
            <dependency>
                <groupId>org.wso2.carbon.extension.identity.authenticator.outbound.twitter</groupId>
                <artifactId>org.wso2.carbon.extension.identity.authenticator.twitter.connector</artifactId>
                <version>${authenticator.twitter.version}</version>
            </dependency>
            <dependency>
                <groupId>org.wso2.carbon.extension.identity.authenticator</groupId>
                <artifactId>org.wso2.carbon.extension.identity.authenticator.office365.connector</artifactId>
                <version>${authenticator.office365.version}</version>
            </dependency>
            <dependency>
                <groupId>org.wso2.carbon.extension.identity.authenticator.outbound.totp</groupId>
                <artifactId>org.wso2.carbon.extension.identity.authenticator.totp.connector</artifactId>
                <version>${authenticator.totp.version}</version>
            </dependency>
            <dependency>
                <groupId>org.wso2.carbon.extension.identity.authenticator</groupId>
                <artifactId>org.wso2.carbon.extension.identity.authenticator.x509Certificate.connector</artifactId>
                <version>${authenticator.x509.version}</version>
            </dependency>

            <!--
                Dependencies from this point is used in p2 profile gen, added here to get them updated along with
                versions plugin (version plugin only reads the dependencies in dependencyManagement,
                and dependencies section)
            -->
            <dependency>
                <groupId>org.wso2.carbon.healthcheck</groupId>
                <artifactId>org.wso2.carbon.healthcheck.server.feature</artifactId>
                <version>${carbon.healthcheck.version}</version>
            </dependency>
            <dependency>
                <groupId>org.wso2.carbon.identity.carbon.auth.saml2</groupId>
                <artifactId>org.wso2.carbon.identity.authenticator.saml2.sso.feature</artifactId>
                <version>${identity.carbon.auth.saml2.version}</version>
                <type>zip</type>
            </dependency>
            <dependency>
                <groupId>org.wso2.carbon.identity.local.auth.requestpath.basic</groupId>
                <artifactId>org.wso2.carbon.identity.application.authenticator.requestpath.basicauth.server.feature
                </artifactId>
                <version>${identity.outbound.auth.requestpath.basicauth.version}</version>
            </dependency>
            <dependency>
                <groupId>org.wso2.carbon.identity.carbon.auth.mutualssl</groupId>
                <artifactId>org.wso2.carbon.identity.authenticator.mutualssl.feature</artifactId>
                <version>${identity.carbon.auth.mutual.ssl.version}</version>
            </dependency>
            <dependency>
                <groupId>org.wso2.carbon.identity.workflow.user</groupId>
                <artifactId>org.wso2.carbon.user.mgt.workflow.feature</artifactId>
                <version>${identity.user.workflow.version}</version>
            </dependency>
            <dependency>
                <groupId>org.wso2.carbon.identity.userstore.ldap</groupId>
                <artifactId>org.wso2.carbon.ldap.server.feature</artifactId>
                <version>${identity.userstore.ldap.version}</version>
            </dependency>
            <dependency>
                <groupId>org.wso2.carbon.identity.userstore.remote</groupId>
                <artifactId>org.wso2.carbon.identity.user.store.remote.feature</artifactId>
                <version>${identity.userstore.remote.version}</version>
            </dependency>
            <dependency>
                <groupId>org.wso2.carbon.identity.carbon.auth.iwa</groupId>
                <artifactId>org.wso2.carbon.identity.authenticator.iwa.feature</artifactId>
                <version>${identity.carbon.auth.iwa.version}</version>
            </dependency>
            <dependency>
                <groupId>org.wso2.carbon.identity.workflow.template.multisteps</groupId>
                <artifactId>org.wso2.carbon.identity.workflow.template.server.feature</artifactId>
                <version>${identity.workflow.template.multisteps.version}</version>
            </dependency>
            <dependency>
                <groupId>org.wso2.carbon.identity.local.auth.requestpath.oauth</groupId>
                <artifactId>org.wso2.carbon.identity.application.authenticator.requestpath.oauth.server.feature
                </artifactId>
                <version>${identity.outbound.auth.requestpath.oauth.version}</version>
            </dependency>
            <dependency>
                <groupId>org.wso2.carbon.identity.tool.validator.sso.saml2</groupId>
                <artifactId>org.wso2.carbon.identity.tools.saml.validator.feature</artifactId>
                <version>${identity.tool.samlsso.validator.version}</version>
            </dependency>
            <dependency>
                <groupId>org.wso2.carbon.identity.datapublisher.authentication</groupId>
                <artifactId>org.wso2.carbon.identity.data.publisher.application.authentication.server.feature
                </artifactId>
                <version>${identity.data.publisher.authentication.version}</version>
            </dependency>
            <dependency>
                <groupId>org.wso2.carbon.identity.data.publisher.oauth</groupId>
                <artifactId>org.wso2.carbon.identity.data.publisher.oauth.server.feature</artifactId>
                <version>${identity.data.publisher.oauth.version}</version>
            </dependency>
            <dependency>
                <groupId>org.wso2.carbon.identity.data.publisher.audit</groupId>
                <artifactId>org.wso2.carbon.identity.data.publisher.audit.user.operation.server.feature</artifactId>
                <version>${identity.data.publisher.audit.version}</version>
            </dependency>
            <dependency>
                <groupId>org.wso2.carbon.identity.auth.rest</groupId>
                <artifactId>org.wso2.carbon.identity.auth.server.feature</artifactId>
                <version>${carbon.identity.auth.version}</version>
            </dependency>
            <dependency>
                <groupId>org.wso2.carbon.identity.event.handler.accountlock</groupId>
                <artifactId>org.wso2.carbon.identity.handler.event.account.lock.feature</artifactId>
                <version>${identity.event.handler.account.lock.version}</version>
            </dependency>
            <dependency>
                <groupId>org.wso2.carbon.identity.event.handler.notification</groupId>
                <artifactId>org.wso2.carbon.email.mgt.feature</artifactId>
                <version>${identity.event.handler.notification.version}</version>
            </dependency>
            <dependency>
                <groupId>org.wso2.carbon.identity.metadata.saml2</groupId>
                <artifactId>org.wso2.carbon.identity.idp.metadata.saml2.server.feature</artifactId>
                <version>${identity.metadata.saml.version}</version>
            </dependency>

            <dependency>
                <groupId>org.wso2.carbon.identity.application.authz.xacml</groupId>
                <artifactId>org.wso2.carbon.identity.application.authz.xacml.server.feature</artifactId>
                <version>${identity.app.authz.xacml.version}</version>
            </dependency>
            <dependency>
                <groupId>org.wso2.carbon.extension.identity.oauth.addons</groupId>
                <artifactId>org.wso2.carbon.identity.oauth2.validators.xacml.server.feature</artifactId>
                <version>${identity.oauth2.validators.xacml.version}</version>
            </dependency>
            <dependency>
                <groupId>org.apache.felix</groupId>
                <artifactId>org.apache.felix.scr.ds-annotations</artifactId>
                <version>${ds-annotations.version}</version>
            </dependency>
            <dependency>
                <groupId>org.wso2.carbon.consent.mgt</groupId>
                <artifactId>org.wso2.carbon.consent.mgt.server.feature</artifactId>
                <version>${carbon.consent.mgt.version}</version>
            </dependency>
            <dependency>
                <groupId>org.wso2.carbon.identity.framework</groupId>
                <artifactId>org.wso2.carbon.identity.consent.mgt</artifactId>
                <version>${carbon.identity.framework.version}</version>
            </dependency>
            <dependency>
                <groupId>org.wso2.carbon.utils</groupId>
                <artifactId>org.wso2.carbon.database.utils</artifactId>
                <version>${carbon.database.utils.version}</version>
            </dependency>
            <dependency>
                <groupId>org.wso2.carbon.registry</groupId>
                <artifactId>org.wso2.carbon.registry.properties.stub</artifactId>
                <version>${carbon.registry.version}</version>
            </dependency>
            <dependency>
                <groupId>org.wso2.carbon.identity.oauth.uma</groupId>
                <artifactId>org.wso2.carbon.identity.oauth.uma.server.feature</artifactId>
                <version>${carbon.identity.oauth.uma.version}</version>
            </dependency>
            <dependency>
                <groupId>org.wso2.carbon.extension.identity.x509certificate</groupId>
                <artifactId>org.wso2.carbon.extension.identity.x509Certificate.validation.server.feature</artifactId>
                <version>${org.wso2.carbon.extension.identity.x509certificate.version}</version>
            </dependency>
            <dependency>
                <groupId>org.wso2.carbon.identity.conditional.auth.functions</groupId>
                <artifactId>org.wso2.carbon.identity.conditional.auth.functions.server.feature</artifactId>
                <version>${conditional.authentication.functions.version}</version>
            </dependency>
            <dependency>
                <groupId>org.wso2.carbon.identity.framework</groupId>
                <artifactId>org.wso2.carbon.identity.template.mgt.server.feature</artifactId>
                <version>${carbon.identity.framework.version}</version>
            </dependency>
            <dependency>
                <groupId>org.wso2.carbon.identity.framework</groupId>
                <artifactId>org.wso2.carbon.identity.template.mgt.feature</artifactId>
                <version>${carbon.identity.framework.version}</version>
            </dependency>
            <dependency>
                <groupId>org.wso2.msf4j</groupId>
                <artifactId>msf4j-core</artifactId>
                <version>${msf4j.version}</version>
            </dependency>
            <dependency>
                <groupId>org.wso2.msf4j</groupId>
                <artifactId>msf4j-microservice</artifactId>
                <version>${msf4j.version}</version>
            </dependency>
            <dependency>
                <groupId>org.wso2.org.apache.shindig</groupId>
                <artifactId>wso2-extensions</artifactId>
                <version>${wso2.shindig.version}</version>
            </dependency>
            <dependency>
                <groupId>org.wso2.orbit.javax.transaction</groupId>
                <artifactId>jta</artifactId>
                <version>${version.org.wso2.orbit.javax.jta}</version>
            </dependency>
            <dependency>
                <groupId>io.rest-assured</groupId>
                <artifactId>rest-assured</artifactId>
                <version>${rest.assured.version}</version>
                <scope>test</scope>
            </dependency>
            <dependency>
                <groupId>io.swagger</groupId>
                <artifactId>swagger-annotations</artifactId>
                <version>${swagger-core-version}</version>
                <scope>test</scope>
            </dependency>
            <dependency>
                <groupId>com.atlassian.oai</groupId>
                <artifactId>swagger-request-validator-restassured</artifactId>
                <version>${swagger-request-validator.version}</version>
                <scope>test</scope>
            </dependency>
            <dependency>
                <groupId>org.wso2.is</groupId>
                <artifactId>org.wso2.identity.jaggery.apps.feature</artifactId>
                <version>${project.version}</version>
            </dependency>
            <!-- Pax Logging -->
            <dependency>
                <groupId>org.ops4j.pax.logging</groupId>
                <artifactId>pax-logging-api</artifactId>
                <version>${pax.logging.api.version}</version>
            </dependency>
            <dependency>
                <groupId>org.apache.logging.log4j</groupId>
                <artifactId>log4j-jul</artifactId>
                <version>2.8.2</version>
                <scope>test</scope>
            </dependency>
            <dependency>
                <groupId>org.apache.logging.log4j</groupId>
                <artifactId>log4j-core</artifactId>
                <version>2.8.2</version>
                <scope>test</scope>
            </dependency>
            <dependency>
                <groupId>commons-logging</groupId>
                <artifactId>commons-logging</artifactId>
                <version>1.2</version>
                <scope>test</scope>
            </dependency>
        </dependencies>
    </dependencyManagement>

    <profiles>
        <profile>
            <id>Sign-Artifacts</id>
            <activation>
                <property>
                    <name>sign</name>
                </property>
            </activation>
            <build>
                <plugins>
                    <plugin>
                        <groupId>org.apache.maven.plugins</groupId>
                        <artifactId>maven-gpg-plugin</artifactId>
                        <version>1.0-alpha-3</version>
                        <executions>
                            <execution>
                                <id>sign-artifacts</id>
                                <phase>verify</phase>
                                <goals>
                                    <goal>sign</goal>
                                </goals>
                            </execution>
                        </executions>
                    </plugin>
                </plugins>
            </build>
        </profile>
        <profile>
            <id>wso2-release</id>
            <build>
                <plugins>
                    <plugin>
                        <groupId>org.apache.maven.plugins</groupId>
                        <artifactId>maven-javadoc-plugin</artifactId>
                        <version>2.10.1</version>
                        <executions>
                            <execution>
                                <id>attach-javadocs</id>
                                <goals>
                                    <goal>jar</goal>
                                </goals>
                                <configuration> <!-- add this to disable checking -->
                                    <additionalparam>-Xdoclint:none</additionalparam>
                                </configuration>
                            </execution>
                        </executions>
                    </plugin>
                </plugins>
            </build>
        </profile>

    </profiles>

    <properties>

        <!--Carbon Identity Framework Version-->

        <carbon.identity.framework.version>5.14.9</carbon.identity.framework.version>
        <carbon.identity.framework.version.range>[5.14.0, 6.0.0]</carbon.identity.framework.version.range>

        <!--Identity Repo Versions-->
        <identity.carbon.auth.saml2.version>5.4.3</identity.carbon.auth.saml2.version>
        <identity.inbound.auth.saml.version>5.6.8</identity.inbound.auth.saml.version>
        <identity.agent.sso.version>5.3.0</identity.agent.sso.version>
        <identity.inbound.auth.oauth.version>6.2.7</identity.inbound.auth.oauth.version>
        <identity.inbound.auth.openid.version>5.4.1</identity.inbound.auth.openid.version>
        <identity.inbound.auth.sts.version>5.4.2</identity.inbound.auth.sts.version>
        <identity.outbound.auth.requestpath.basicauth.version>5.3.1</identity.outbound.auth.requestpath.basicauth.version>
        <identity.carbon.auth.mutual.ssl.version>5.3.2</identity.carbon.auth.mutual.ssl.version>
        <identity.user.account.association.version>5.3.2</identity.user.account.association.version>
        <identity.user.workflow.version>5.3.2</identity.user.workflow.version>
        <identity.user.ws.version>5.3.2</identity.user.ws.version>
        <identity.userstore.ldap.version>6.1.3</identity.userstore.ldap.version>
        <identity.userstore.remote.version>5.2.4</identity.userstore.remote.version>
        <identity.workflow.impl.bps.version>5.3.4</identity.workflow.impl.bps.version>
        <identity.carbon.auth.iwa.version>5.3.3</identity.carbon.auth.iwa.version>
        <identity.workflow.template.multisteps.version>5.3.3</identity.workflow.template.multisteps.version>
        <identity.outbound.auth.requestpath.oauth.version>5.2.1</identity.outbound.auth.requestpath.oauth.version>
        <identity.inbound.provisioning.scim.version>5.5.0</identity.inbound.provisioning.scim.version>
        <identity.inbound.provisioning.scim2.version>1.3.9</identity.inbound.provisioning.scim2.version>
        <identity.tool.samlsso.validator.version>5.3.2</identity.tool.samlsso.validator.version>
        <identity.data.publisher.authentication.version>5.3.1</identity.data.publisher.authentication.version>
        <identity.data.publisher.oauth.version>1.2.3</identity.data.publisher.oauth.version>
        <identity.data.publisher.audit.version>1.2.1</identity.data.publisher.audit.version>
        <identity.governance.version>1.3.5</identity.governance.version>
        <carbon.identity.auth.version>1.3.4</carbon.identity.auth.version>
        <identity.event.handler.account.lock.version>1.3.1</identity.event.handler.account.lock.version>
        <identity.event.handler.notification.version>1.2.6</identity.event.handler.notification.version>
        <identity.app.authz.xacml.version>2.1.2</identity.app.authz.xacml.version>
        <identity.oauth2.validators.xacml.version>2.1.5</identity.oauth2.validators.xacml.version>
        <org.wso2.carbon.extension.identity.x509certificate.version>1.0.4</org.wso2.carbon.extension.identity.x509certificate.version>
        <wso2.json.merge.plugin.version>5.2.5</wso2.json.merge.plugin.version>
        <!--<identity.apps.version>0.1.24</identity.apps.version>-->
        <!--<identity.agent.entitlement.proxy.version>5.1.1</identity.agent.entitlement.proxy.version>-->
        <!--<identity.carbon.auth.signedjwt.version>5.1.1</identity.carbon.auth.signedjwt.version>-->
        <!--<identity.userstore.cassandra.version>5.1.1</identity.userstore.cassandra.version>-->
        <!--<identity.agent-entitlement-filter.version>5.1.1</identity.agent-entitlement-filter.version>-->

        <!-- Authenticator Properties -->
        <identity.outbound.auth.oidc.version>5.3.0</identity.outbound.auth.oidc.version>
        <identity.outbound.auth.passive.sts.version>5.3.0</identity.outbound.auth.passive.sts.version>
        <identity.outbound.auth.samlsso.version>5.2.5</identity.outbound.auth.samlsso.version>

        <!-- Social Authenticator Properties -->
        <social.authenticator.facebook.version>5.1.14</social.authenticator.facebook.version>
        <social.authenticator.google.version>5.1.7</social.authenticator.google.version>
        <social.authenticator.windowslive.version>5.1.4</social.authenticator.windowslive.version>
        <social.authenticator.yahoo.version>5.1.5</social.authenticator.yahoo.version>

        <!-- Provisioning connector Properties -->
        <provisioning.connector.spml.version>5.1.2</provisioning.connector.spml.version>
        <provisioning.connector.google.version>5.1.6</provisioning.connector.google.version>
        <provisioning.connector.salesforce.version>5.1.4</provisioning.connector.salesforce.version>
        <provisioning.connector.scim.version>5.1.12</provisioning.connector.scim.version>

        <!-- Local Authenticator Properties -->
<<<<<<< HEAD
        <identity.local.auth.basicauth.version>6.1.1</identity.local.auth.basicauth.version>
        <identity.local.auth.fido.version>5.1.15-SNAPSHOT</identity.local.auth.fido.version>
        <identity.local.auth.iwa.version>5.3.11</identity.local.auth.iwa.version>
=======
        <identity.local.auth.basicauth.version>6.2.0</identity.local.auth.basicauth.version>
        <identity.local.auth.fido.version>5.1.14</identity.local.auth.fido.version>
        <identity.local.auth.iwa.version>5.3.12</identity.local.auth.iwa.version>
>>>>>>> f33a9aa7
        <identity.local.auth.clientauth.mutualtls.version>2.1.3</identity.local.auth.clientauth.mutualtls.version>

        <!-- Local Authentication API Connector Properties -->
        <identity.local.auth.api.version>2.3.0</identity.local.auth.api.version>

        <!-- OAuth2 Grant Type extensions -->
        <identity.oauth2.jwt.bearer.grant.version>1.0.21</identity.oauth2.jwt.bearer.grant.version>

        <!--SAML Metadata-->
        <identity.metadata.saml.version>1.2.1</identity.metadata.saml.version>

        <!-- Connectors -->
        <authenticator.totp.version>2.1.0</authenticator.totp.version>
        <authenticator.office365.version>1.0.6</authenticator.office365.version>
        <authenticator.smsotp.version>2.0.25</authenticator.smsotp.version>
        <authenticator.emailotp.version>2.0.23</authenticator.emailotp.version>
        <authenticator.twitter.version>1.0.10</authenticator.twitter.version>
        <authenticator.x509.version>2.0.11</authenticator.x509.version>
        <identity.extension.utils>1.0.8</identity.extension.utils>

        <conditional.authentication.functions.version>0.1.34</conditional.authentication.functions.version>

        <!-- Forget-me tool -->
        <forgetme.tool.version>1.2.0</forgetme.tool.version>

        <!--Identity Repo Versions End-->

        <bcprov.jdk13.version>140</bcprov.jdk13.version>
        <bcprov.jdk15.version>132</bcprov.jdk15.version>
        <sevlet.api.version>2.5</sevlet.api.version>
        <jsp.api.version>2.0</jsp.api.version>
        <neethi.wso2.version>2.0.4.wso2v5</neethi.wso2.version>
        <axiom.impl.version>1.2.12</axiom.impl.version>
        <axiom.version>1.2.11-wso2v6</axiom.version>
        <gdata.core.wso2.version>1.47.0.wso2v1</gdata.core.wso2.version>
        <json.simple.version>1.1.1</json.simple.version>
        <openid4java.consumer.version>1.0.0</openid4java.consumer.version>
        <opensaml.version>2.6.6</opensaml.version>
        <opensaml2.wso2.version>2.6.6.wso2v3</opensaml2.wso2.version>
        <joda.version>2.9.4</joda.version>
        <joda.wso2.version>2.9.4.wso2v1</joda.wso2.version>
        <wss4j.wso2.version>1.5.11-wso2v18</wss4j.wso2.version>
        <openws.version>1.5.4</openws.version>
        <charon.version>3.1.21</charon.version>
        <xalan.version>2.7.1</xalan.version>
        <xalan.wso2.version>2.7.0.wso2v1</xalan.wso2.version>
        <rampart.wso2.version>1.6.1-wso2v36</rampart.wso2.version>
        <orbit.version.commons.httpclient>4.2.5.wso2v1</orbit.version.commons.httpclient>
        <commons.httpclient.version>3.1</commons.httpclient.version>
        <httpcore.wso2.version>4.3.3.wso2v1</httpcore.wso2.version>
        <httpclient.version>4.5.8</httpclient.version>
        <xml.apis.version>1.4.01</xml.apis.version>
        <jstl.version>1.1.2</jstl.version>
        <taglibs.version>1.1.2</taglibs.version>
        <google.collect.wso2.version>1.0.0.wso2v2</google.collect.wso2.version>
        <junit.version>4.12</junit.version>
        <carbon.kernel.version>4.5.0-alpha</carbon.kernel.version>
        <carbon.commons.version>4.7.6</carbon.commons.version>
        <carbon.dashboards.version>2.0.23</carbon.dashboards.version>
        <carbon.p2.plugin.version>5.1.2</carbon.p2.plugin.version>
        <oauth2.client.version>1.0.0</oauth2.client.version>
        <orbit.version.axis2>1.6.1-wso2v37</orbit.version.axis2>
        <stratos.version.221>2.2.1</stratos.version.221>
        <stratos.version.220>2.2.0</stratos.version.220>
        <apache.derby.wso2.version>10.3.2.1wso2v1</apache.derby.wso2.version>
        <ehcache.version>1.5.0.wso2v3</ehcache.version>
        <bcel.wso2.version>5.2.0.wso2v1</bcel.wso2.version>
        <asm-all.version>5.2</asm-all.version>
        <cglib.wso2.version>2.2.wso2v1</cglib.wso2.version>
        <jibx.wso2.version>1.2.1.wso2v1</jibx.wso2.version>
        <kaptcha.wso2.version>2.3.0.wso2v1</kaptcha.wso2.version>
        <commons.lang.version>2.6</commons.lang.version>
        <emma.version>2.1.5320</emma.version>
        <jaggeryjs.version>0.14.8</jaggeryjs.version>
        <stratos.version>2.2.0</stratos.version>
        <ws.module.version>${jaggery.extensions.version}</ws.module.version>
        <oauth.module.version>${jaggery.extensions.version}</oauth.module.version>
        <email.module.version>${jaggery.extensions.version}</email.module.version>
        <uuid.module.version>${jaggery.extensions.version}</uuid.module.version>
        <securevault.wso2.version>1.1.3</securevault.wso2.version>
        <process.module.version>${jaggery.extensions.version}</process.module.version>
        <caramel.module.version>${jaggery.extensions.version}</caramel.module.version>
        <carbon.module.version>${jaggery.extensions.version}</carbon.module.version>
        <handlebars.module.version>${jaggery.extensions.version}</handlebars.module.version>
        <markdown.module.verion>${jaggery.extensions.version}</markdown.module.verion>
        <gadget.module.version>${jaggery.extensions.version}</gadget.module.version>
        <i18n.module.version>${jaggery.extensions.version}</i18n.module.version>
        <wso2.store.version>2.0.0</wso2.store.version>
        <operadriver.version>0.8.1</operadriver.version>
        <selenium.version>2.40.0</selenium.version>
        <testng.version>6.1.1</testng.version>
        <carbon.deployment.version>4.9.8</carbon.deployment.version>
        <carbon.registry.version>4.7.8</carbon.registry.version>
        <carbon.multitenancy.version>4.7.8</carbon.multitenancy.version>
        <jaggery.extensions.version>1.6.1</jaggery.extensions.version>
        <axis2.jibx.wso2.version>1.6.1.wso2v11</axis2.jibx.wso2.version>
        <axis2.jaxb.wso2.version>1.6.1-wso2v31</axis2.jaxb.wso2.version>
        <axiom.wso2.version>1.2.11.wso2v10</axiom.wso2.version>
        <carbon.automation.version>4.4.3</carbon.automation.version>
        <carbon.automationutils.version>4.4.1</carbon.automationutils.version>
        <charon.orbit.version>2.1.6</charon.orbit.version>
        <apache.wink.version>1.1.3-incubating</apache.wink.version>
        <apache.ws.security.version>1.6.9</apache.ws.security.version>
        <commons-collections.version>3.2.2</commons-collections.version>
        <javax.servlet.version>2.5</javax.servlet.version>
        <slf4j.version>1.7.0</slf4j.version>
        <apache.openejb.version>4.5.2</apache.openejb.version>
        <axis2.client.version>1.6.1-wso2v37</axis2.client.version>
        <axis2.wso2.version>1.6.1-wso2v37</axis2.wso2.version>
        <axis2-transports.version>2.0.0-wso2v35</axis2-transports.version>
        <json-smart.version>1.3</json-smart.version>
        <nimbusds.version>7.3.0.wso2v1</nimbusds.version>
        <nimbus.oidc.sdk.version>6.13</nimbus.oidc.sdk.version>
        <commons-codec.version>1.4.0.wso2v1</commons-codec.version>
        <h2database.wso2.version>1.4.199.wso2v1</h2database.wso2.version>
        <felix.framework.version>1.0.3</felix.framework.version>
        <osgi.compendium.version>1.4.0</osgi.compendium.version>
        <equinox.http.servlet.version>2.2.2</equinox.http.servlet.version>
        <equinox.http.helper.version>1.0.0</equinox.http.helper.version>
        <equinox.jsp.jasper.version>1.0.1.R33x_v20070816</equinox.jsp.jasper.version>
        <javax.servlet.jsp.version>2.0.0.v200706191603</javax.servlet.jsp.version>
        <eclipse.microprofile.version>1.2</eclipse.microprofile.version>
        <cipher-tool.version>1.0.0-wso2v8</cipher-tool.version>
        <jacoco.agent.version>0.8.4</jacoco.agent.version>
        <project.scm.id>my-scm-server</project.scm.id>
        <carbon.business-process.version>4.5.11</carbon.business-process.version>
        <carbon.analytics-common.version>5.2.5</carbon.analytics-common.version>
        <osgi.framework.imp.pkg.version.range>[1.7.0, 2.0.0)</osgi.framework.imp.pkg.version.range>
        <osgi.service.component.imp.pkg.version.range>[1.2.0, 2.0.0)</osgi.service.component.imp.pkg.version.range>
        <org.apache.tomcat.wso2.version>7.0.52.wso2v5</org.apache.tomcat.wso2.version>
        <xmlsec.version>2.1.3</xmlsec.version>
        <xmltooling.version>1.3.1</xmltooling.version>
        <carbon.metrics.version>1.3.2</carbon.metrics.version>
        <xercesImpl.version>2.12.0</xercesImpl.version>
        <commons.codec.version>1.8</commons.codec.version>
        <XmlSchema.version>1.4.7-wso2v5</XmlSchema.version>
        <wsdl4j.version>1.6.2.wso2v2</wsdl4j.version>
        <commons.pool.wso2.version>1.5.6.wso2v1</commons.pool.wso2.version>
        <ds-annotations.version>1.2.10</ds-annotations.version>
        <snakeyaml.version>1.16.0.wso2v1</snakeyaml.version>
        <json.version>3.0.0.wso2v1</json.version>
        <carbon.consent.mgt.version>2.2.0</carbon.consent.mgt.version>
        <carbon.database.utils.version>2.0.10</carbon.database.utils.version>
        <carbon.identity.oauth.uma.version>1.1.3</carbon.identity.oauth.uma.version>
        <liberty.maven.plugin.version>2.2</liberty.maven.plugin.version>
        <maven.war.plugin.version>3.2.0</maven.war.plugin.version>
        <snakeyaml.version.range>[1.16.0, 1.17.0)</snakeyaml.version.range>
        <msf4j.version>2.6.2</msf4j.version>
        <commons-lang.wso2.osgi.version.range>[2.6.0,3.0.0)</commons-lang.wso2.osgi.version.range>
        <carbon.healthcheck.version>1.1.0</carbon.healthcheck.version>
        <!--<carbon.logging.admin.stub.version>4.7.1</carbon.logging.admin.stub.version>-->
        <wso2.shindig.version>2.5.2-wso2v11</wso2.shindig.version>
        <version.org.wso2.orbit.javax.jta>1.1.0.wso2v1</version.org.wso2.orbit.javax.jta>
        <commons.logging.version.range>[1.2.0,2.0.0)</commons.logging.version.range>

        <!-- REST API feature -->
        <identity.api.dispatcher.version>0.1.29</identity.api.dispatcher.version>
        <!--Rest API test -->
        <rest.assured.version>3.1.0</rest.assured.version>
        <swagger-core-version>1.5.22</swagger-core-version>
        <swagger-request-validator.version>1.5.1</swagger-request-validator.version>

        <!-- Pax Logging Version -->
        <pax.logging.api.version>1.10.1</pax.logging.api.version>
    </properties>

    <repositories>
        <!-- Before adding ANYTHING in here, please start a discussion on the dev list.
	Ideally the Axis2 build should only use Maven central (which is available
	by default) and nothing else. We had troubles with other repositories in
	the past. Therefore configuring additional repositories here should be
	considered very carefully. -->
        <repository>
            <id>wso2-nexus</id>
            <name>WSO2 internal Repository</name>
            <url>http://maven.wso2.org/nexus/content/groups/wso2-public/</url>
            <releases>
                <enabled>true</enabled>
                <updatePolicy>daily</updatePolicy>
                <checksumPolicy>ignore</checksumPolicy>
            </releases>
        </repository>

        <repository>
            <id>wso2.releases</id>
            <name>WSO2 internal Repository</name>
            <url>http://maven.wso2.org/nexus/content/repositories/releases/</url>
            <releases>
                <enabled>true</enabled>
                <updatePolicy>daily</updatePolicy>
                <checksumPolicy>ignore</checksumPolicy>
            </releases>
        </repository>

        <repository>
            <id>wso2.snapshots</id>
            <name>WSO2 Snapshot Repository</name>
            <url>http://maven.wso2.org/nexus/content/repositories/snapshots/</url>
            <snapshots>
                <enabled>true</enabled>
                <updatePolicy>daily</updatePolicy>
            </snapshots>
            <releases>
                <enabled>false</enabled>
            </releases>
        </repository>
    </repositories>

    <scm>
        <url>https://github.com/wso2/product-is.git</url>
        <developerConnection>scm:git:https://github.com/wso2/product-is.git</developerConnection>
        <connection>scm:git:https://github.com/wso2/product-is.git</connection>
        <tag>HEAD</tag>
    </scm>


</project><|MERGE_RESOLUTION|>--- conflicted
+++ resolved
@@ -1905,15 +1905,9 @@
         <provisioning.connector.scim.version>5.1.12</provisioning.connector.scim.version>
 
         <!-- Local Authenticator Properties -->
-<<<<<<< HEAD
-        <identity.local.auth.basicauth.version>6.1.1</identity.local.auth.basicauth.version>
-        <identity.local.auth.fido.version>5.1.15-SNAPSHOT</identity.local.auth.fido.version>
-        <identity.local.auth.iwa.version>5.3.11</identity.local.auth.iwa.version>
-=======
         <identity.local.auth.basicauth.version>6.2.0</identity.local.auth.basicauth.version>
-        <identity.local.auth.fido.version>5.1.14</identity.local.auth.fido.version>
+        <identity.local.auth.fido.version>5.1.16</identity.local.auth.fido.version>
         <identity.local.auth.iwa.version>5.3.12</identity.local.auth.iwa.version>
->>>>>>> f33a9aa7
         <identity.local.auth.clientauth.mutualtls.version>2.1.3</identity.local.auth.clientauth.mutualtls.version>
 
         <!-- Local Authentication API Connector Properties -->
