<<<<<<< HEAD
<Policy xmlns="urn:oasis:names:tc:xacml:3.0:core:schema:wd-17" PolicyId="authn_role_based_policy_template"
        RuleCombiningAlgId="urn:oasis:names:tc:xacml:1.0:rule-combining-algorithm:first-applicable" Version="1.0">
    <Description>This policy template provides ability to authorize users to a given service provider(defined by SP_NAME) in the authentication flow based on the roles of the user (defined by ROLE_1 and ROLE_2). Users who have at least one of the given roles, will be allowed and any others will be denied.</Description>
    <Target>
        <AnyOf>
            <AllOf>
                <Match MatchId="urn:oasis:names:tc:xacml:1.0:function:string-equal">
                    <AttributeValue DataType="http://www.w3.org/2001/XMLSchema#string">SP_NAME</AttributeValue>
                    <AttributeDesignator AttributeId="http://wso2.org/identity/sp/sp-name" Category="http://wso2.org/identity/sp" DataType="http://www.w3.org/2001/XMLSchema#string" MustBePresent="true"/>
                </Match>
                <Match MatchId="urn:oasis:names:tc:xacml:1.0:function:string-equal">
                    <AttributeValue DataType="http://www.w3.org/2001/XMLSchema#string">authenticate</AttributeValue>
                    <AttributeDesignator AttributeId="http://wso2.org/identity/identity-action/action-name" Category="http://wso2.org/identity/identity-action" DataType="http://www.w3.org/2001/XMLSchema#string" MustBePresent="true"></AttributeDesignator>
                </Match>
            </AllOf>
        </AnyOf>
    </Target>
    <Rule Effect="Permit" RuleId="permit_by_roles">
        <Condition>
            <Apply FunctionId="urn:oasis:names:tc:xacml:1.0:function:or">
                <Apply FunctionId="urn:oasis:names:tc:xacml:1.0:function:string-is-in">
                    <AttributeValue DataType="http://www.w3.org/2001/XMLSchema#string">ROLE_1</AttributeValue>
                    <AttributeDesignator AttributeId="http://wso2.org/claims/role" Category="urn:oasis:names:tc:xacml:1.0:subject-category:access-subject" DataType="http://www.w3.org/2001/XMLSchema#string" MustBePresent="true"/>
=======
<?xml version="1.0" encoding="UTF-8"?>
<!--
  Licensed to the Apache Software Foundation (ASF) under one
  or more contributor license agreements.  See the NOTICE file
  distributed with this work for additional information
  regarding copyright ownership.  The ASF licenses this file
  to you under the Apache License, Version 2.0 (the
  "License"); you may not use this file except in compliance
  with the License.  You may obtain a copy of the License at

      http://www.apache.org/licenses/LICENSE-2.0

  Unless required by applicable law or agreed to in writing,
  software distributed under the License is distributed on an
  "AS IS" BASIS, WITHOUT WARRANTIES OR CONDITIONS OF ANY
  KIND, either express or implied.  See the License for the
  specific language governing permissions and limitations
  under the License.
-->
<Policy xmlns="urn:oasis:names:tc:xacml:3.0:core:schema:wd-17"  PolicyId="authn_role_based_policy_template" RuleCombiningAlgId="urn:oasis:names:tc:xacml:1.0:rule-combining-algorithm:first-applicable" Version="1.0">
        <Description>This policy template provides ability to authorize users to a given service provider(denoted by 'SP_NAME' in the template) in the authentication flow based on the Roles of the user (denoted by 'ROLE_1' and 'ROLE_2' in the template). Users who have allmentioned roles, be allowed and any others will be denied.
        </Description>
        <Target>
            <AnyOf>
                <AllOf>
                    <Match MatchId="urn:oasis:names:tc:xacml:1.0:function:string-equal">
                        <AttributeValue DataType="http://www.w3.org/2001/XMLSchema#string">travelocity.com</AttributeValue>
                        <AttributeDesignator AttributeId="http://wso2.org/identity/sp/sp-name" Category="http://wso2.org/identity/sp" DataType="http://www.w3.org/2001/XMLSchema#string" MustBePresent="true"></AttributeDesignator>
                    </Match>
                    <Match MatchId="urn:oasis:names:tc:xacml:1.0:function:string-equal">
                        <AttributeValue DataType="http://www.w3.org/2001/XMLSchema#string">authenticate</AttributeValue>
                        <AttributeDesignator AttributeId="http://wso2.org/identity/identity-action/action-name" Category="http://wso2.org/identity/identity-action" DataType="http://www.w3.org/2001/XMLSchema#string" MustBePresent="true"></AttributeDesignator>
                    </Match>
                </AllOf>
            </AnyOf>
        </Target>
        <Rule Effect="Permit" RuleId="permit_by_role">
            <Condition>
                <Apply FunctionId="urn:oasis:names:tc:xacml:1.0:function:or">
                    <Apply FunctionId="urn:oasis:names:tc:xacml:1.0:function:string-is-in">
                        <AttributeValue DataType="http://www.w3.org/2001/XMLSchema#string">ROLE_1</AttributeValue>
                        <AttributeDesignator AttributeId="http://wso2.org/claims/role" Category="urn:oasis:names:tc:xacml:1.0:subject-category:access-subject" DataType="http://www.w3.org/2001/XMLSchema#string" MustBePresent="true"></AttributeDesignator>
                    </Apply>
                    <Apply FunctionId="urn:oasis:names:tc:xacml:1.0:function:string-is-in">
                        <AttributeValue DataType="http://www.w3.org/2001/XMLSchema#string">ROLE_2</AttributeValue>
                        <AttributeDesignator AttributeId="http://wso2.org/claims/role" Category="urn:oasis:names:tc:xacml:1.0:subject-category:access-subject" DataType="http://www.w3.org/2001/XMLSchema#string" MustBePresent="true"></AttributeDesignator>
                    </Apply>
>>>>>>> 012bfa4d
                </Apply>
            </Condition>
        </Rule>
        <Rule Effect="Deny" RuleId="deny_others"></Rule>
</Policy><|MERGE_RESOLUTION|>--- conflicted
+++ resolved
@@ -1,28 +1,4 @@
-<<<<<<< HEAD
-<Policy xmlns="urn:oasis:names:tc:xacml:3.0:core:schema:wd-17" PolicyId="authn_role_based_policy_template"
-        RuleCombiningAlgId="urn:oasis:names:tc:xacml:1.0:rule-combining-algorithm:first-applicable" Version="1.0">
-    <Description>This policy template provides ability to authorize users to a given service provider(defined by SP_NAME) in the authentication flow based on the roles of the user (defined by ROLE_1 and ROLE_2). Users who have at least one of the given roles, will be allowed and any others will be denied.</Description>
-    <Target>
-        <AnyOf>
-            <AllOf>
-                <Match MatchId="urn:oasis:names:tc:xacml:1.0:function:string-equal">
-                    <AttributeValue DataType="http://www.w3.org/2001/XMLSchema#string">SP_NAME</AttributeValue>
-                    <AttributeDesignator AttributeId="http://wso2.org/identity/sp/sp-name" Category="http://wso2.org/identity/sp" DataType="http://www.w3.org/2001/XMLSchema#string" MustBePresent="true"/>
-                </Match>
-                <Match MatchId="urn:oasis:names:tc:xacml:1.0:function:string-equal">
-                    <AttributeValue DataType="http://www.w3.org/2001/XMLSchema#string">authenticate</AttributeValue>
-                    <AttributeDesignator AttributeId="http://wso2.org/identity/identity-action/action-name" Category="http://wso2.org/identity/identity-action" DataType="http://www.w3.org/2001/XMLSchema#string" MustBePresent="true"></AttributeDesignator>
-                </Match>
-            </AllOf>
-        </AnyOf>
-    </Target>
-    <Rule Effect="Permit" RuleId="permit_by_roles">
-        <Condition>
-            <Apply FunctionId="urn:oasis:names:tc:xacml:1.0:function:or">
-                <Apply FunctionId="urn:oasis:names:tc:xacml:1.0:function:string-is-in">
-                    <AttributeValue DataType="http://www.w3.org/2001/XMLSchema#string">ROLE_1</AttributeValue>
-                    <AttributeDesignator AttributeId="http://wso2.org/claims/role" Category="urn:oasis:names:tc:xacml:1.0:subject-category:access-subject" DataType="http://www.w3.org/2001/XMLSchema#string" MustBePresent="true"/>
-=======
+
 <?xml version="1.0" encoding="UTF-8"?>
 <!--
   Licensed to the Apache Software Foundation (ASF) under one
@@ -70,7 +46,6 @@
                         <AttributeValue DataType="http://www.w3.org/2001/XMLSchema#string">ROLE_2</AttributeValue>
                         <AttributeDesignator AttributeId="http://wso2.org/claims/role" Category="urn:oasis:names:tc:xacml:1.0:subject-category:access-subject" DataType="http://www.w3.org/2001/XMLSchema#string" MustBePresent="true"></AttributeDesignator>
                     </Apply>
->>>>>>> 012bfa4d
                 </Apply>
             </Condition>
         </Rule>
