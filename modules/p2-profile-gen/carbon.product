<?xml version="1.0" encoding="UTF-8"?>
<?pde version="3.5"?>

<product name="Carbon Product" uid="carbon.product.id" id="carbon.product" application="carbon.application"
<<<<<<< HEAD
version="4.10.52" useFeatures="true" includeLaunchers="true">
=======
version="4.10.50" useFeatures="true" includeLaunchers="true">
>>>>>>> 693fefea

   <configIni use="default">
   </configIni>

   <launcherArgs>
   </launcherArgs>

   <plugins>
   </plugins>

   <features>
<<<<<<< HEAD
      <feature id="org.wso2.carbon.core.runtime" version="4.10.52"/>
=======
      <feature id="org.wso2.carbon.core.runtime" version="4.10.50"/>
>>>>>>> 693fefea
   </features>

  <configurations>
      <plugin id="org.eclipse.core.runtime" autoStart="true" startLevel="4" />
      <plugin id="org.eclipse.equinox.common" autoStart="true" startLevel="2" />
      <plugin id="org.eclipse.equinox.ds" autoStart="true" startLevel="2" />
      <plugin id="org.eclipse.equinox.p2.reconciler.dropins" autoStart="true" startLevel="4" />
      <plugin id="org.eclipse.equinox.simpleconfigurator" autoStart="true" startLevel="1" />
      
      <!-- Disable update manager. It seems as if this could be achieved by the first line, but in 
           fact the second line sets reconcile to false (see org.eclipse.equinox.p2.publisher.eclipse.ConfigCUsAction#publishBundleCUs) -->
      <property name="org.eclipse.update.reconcile" value="false" />
      <plugin id="org.eclipse.update.configurator" autoStart="true" startLevel="4"/>      

      <property name="org.eclipse.equinox.simpleconfigurator.useReference" value="true" />                                        
   </configurations>
   
</product><|MERGE_RESOLUTION|>--- conflicted
+++ resolved
@@ -2,12 +2,7 @@
 <?pde version="3.5"?>
 
 <product name="Carbon Product" uid="carbon.product.id" id="carbon.product" application="carbon.application"
-<<<<<<< HEAD
-version="4.10.52" useFeatures="true" includeLaunchers="true">
-=======
-version="4.10.50" useFeatures="true" includeLaunchers="true">
->>>>>>> 693fefea
-
+version="4.10.53" useFeatures="true" includeLaunchers="true">
    <configIni use="default">
    </configIni>
 
@@ -18,11 +13,7 @@
    </plugins>
 
    <features>
-<<<<<<< HEAD
-      <feature id="org.wso2.carbon.core.runtime" version="4.10.52"/>
-=======
-      <feature id="org.wso2.carbon.core.runtime" version="4.10.50"/>
->>>>>>> 693fefea
+      <feature id="org.wso2.carbon.core.runtime" version="4.10.53"/>
    </features>
 
   <configurations>
