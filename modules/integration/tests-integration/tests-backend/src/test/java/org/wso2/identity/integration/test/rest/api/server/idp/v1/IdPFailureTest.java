--- conflicted
+++ resolved
@@ -62,11 +62,8 @@
     private static final String SYSTEM_DEFINED_AUTHENTICATOR_ID = "R29vZ2xlT0lEQ0F1dGhlbnRpY2F0b3I";
     private static final String ENDPOINT_URI = "https://abc.com/authenticate";
     private String idPId;
-<<<<<<< HEAD
     private String idpCreatePayload;
-=======
     private static final String OIDC_IDP_ID = "T3BlbklEQ29ubmVjdEF1dGhlbnRpY2F0b3I";
->>>>>>> 099f51ff
 
     @Factory(dataProvider = "restAPIUserConfigProvider")
     public IdPFailureTest(TestUserMode userMode) throws Exception {
@@ -206,7 +203,6 @@
     }
 
     @Test
-<<<<<<< HEAD
     public void testAddIdPWithUserDefinedAuthenticatorWhenEndpointUriIsEmpty() throws IOException {
 
         UserDefinedAuthenticatorPayload userDefAuthPayload = createUserDefinedAuthenticatorPayload(
@@ -304,18 +300,11 @@
         UserDefinedAuthenticatorPayload useDefAuthPayload = createUserDefinedAuthenticatorPayload(
                 USER_DEFINED_AUTHENTICATOR_ID_1, ENDPOINT_URI, "testUser", "testPassword");
         Response response = createUserDefAuthenticator(CUSTOM_IDP_NAME, useDefAuthPayload);
-=======
-    public void testUpdateIdPWithDuplicateOIDCScopes() throws IOException {
-
-        String body = readResource("add-idp-oidc-standard-based.json");
-        Response response = getResponseOfPost(IDP_API_BASE_PATH, body);
->>>>>>> 099f51ff
         response.then()
                 .log().ifValidationFails()
                 .assertThat()
                 .statusCode(HttpStatus.SC_CREATED)
                 .header(HttpHeaders.LOCATION, notNullValue());
-<<<<<<< HEAD
         String location = response.getHeader(HttpHeaders.LOCATION);
         assertNotNull(location);
         String customIdPId = location.substring(location.lastIndexOf("/") + 1);
@@ -549,7 +538,42 @@
                 userDefinedAuthenticatorPayload.convertToJasonPayload());
         body = body.replace(IDP_NAME_PLACEHOLDER, idpName);
         return getResponseOfPostNoFilter(IDP_API_BASE_PATH, body);
-=======
+    }
+
+    /**
+     * Deletes an Identity Provider by its ID and verifies the deletion.
+     *
+     * @param idPId ID of the Identity Provider to be deleted.
+     */
+    private void deleteCreatedIdP(String idPId) {
+
+        Response response = getResponseOfDelete(IDP_API_BASE_PATH + PATH_SEPARATOR + idPId);
+        response.then()
+                .log().ifValidationFails()
+                .assertThat()
+                .statusCode(HttpStatus.SC_NO_CONTENT);
+
+        Response responseOfGet = getResponseOfGet(IDP_API_BASE_PATH + PATH_SEPARATOR + idPId);
+        responseOfGet.then()
+                .log().ifValidationFails()
+                .assertThat()
+                .assertThat()
+                .statusCode(HttpStatus.SC_NOT_FOUND)
+                .body("message", equalTo("Resource not found."))
+                .body("description", equalTo("Unable to find a resource matching the provided identity " +
+                        "provider identifier " + idPId + "."));
+    }
+
+    @Test
+    public void testUpdateIdPWithDuplicateOIDCScopes() throws IOException {
+
+        String body = readResource("add-idp-oidc-standard-based.json");
+        Response response = getResponseOfPost(IDP_API_BASE_PATH, body);
+        response.then()
+                .log().ifValidationFails()
+                .assertThat()
+                .statusCode(HttpStatus.SC_CREATED)
+                .header(HttpHeaders.LOCATION, notNullValue());
 
         String location = response.getHeader(HttpHeaders.LOCATION);
         assertNotNull(location);
@@ -569,7 +593,6 @@
                         "Recommend to use Scopes field."));
 
         deleteCreatedIdP(oidcIdPId);
->>>>>>> 099f51ff
     }
 
     /**
@@ -589,10 +612,6 @@
         responseOfGet.then()
                 .log().ifValidationFails()
                 .assertThat()
-<<<<<<< HEAD
-                .assertThat()
-=======
->>>>>>> 099f51ff
                 .statusCode(HttpStatus.SC_NOT_FOUND)
                 .body("message", equalTo("Resource not found."))
                 .body("description", equalTo("Unable to find a resource matching the provided identity " +
