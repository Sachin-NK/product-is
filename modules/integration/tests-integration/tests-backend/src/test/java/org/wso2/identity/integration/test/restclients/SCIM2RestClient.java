--- conflicted
+++ resolved
@@ -37,6 +37,7 @@
 import org.wso2.identity.integration.test.utils.OAuth2Constant;
 
 import javax.servlet.http.HttpServletResponse;
+
 import java.io.IOException;
 
 public class SCIM2RestClient extends RestBaseClient {
@@ -354,7 +355,7 @@
     /**
      * Get the details of a group in a sub organization.
      *
-     * @param groupId Group id.
+     * @param groupId          Group id.
      * @param switchedM2MToken Switched M2M token for the given organization.
      * @return JSONObject of the HTTP response.
      * @throws Exception If an error occurred while getting a group.
@@ -386,7 +387,6 @@
     }
 
     /**
-<<<<<<< HEAD
      * Delete an existing group of a sub organization.
      *
      * @param groupId          Group id.
@@ -401,7 +401,10 @@
                 getHeadersWithBearerToken(switchedM2MToken))) {
             Assert.assertEquals(response.getStatusLine().getStatusCode(), HttpServletResponse.SC_NO_CONTENT,
                     "Group deletion failed");
-=======
+        }
+    }
+
+    /**
      * Get SCIM2 schemas.
      *
      * @return JSONArray of SCIM2 schemas.
@@ -412,7 +415,6 @@
         String endPointUrl = serverUrl + SCHEMAS_ENDPOINT;
         try (CloseableHttpResponse response = getResponseOfHttpGet(endPointUrl, getHeaders())) {
             return getJSONArray(EntityUtils.toString(response.getEntity()));
->>>>>>> b3d1e05d
         }
     }
 
