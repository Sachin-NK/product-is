/*
 * Copyright (c) 2023-2025, WSO2 LLC. (http://www.wso2.com).
 *
 * WSO2 LLC. licenses this file to you under the Apache License,
 * Version 2.0 (the "License"); you may not use this file except
 * in compliance with the License.
 * You may obtain a copy of the License at
 *
 * http://www.apache.org/licenses/LICENSE-2.0
 *
 * Unless required by applicable law or agreed to in writing,
 * software distributed under the License is distributed on an
 * "AS IS" BASIS, WITHOUT WARRANTIES OR CONDITIONS OF ANY
 * KIND, either express or implied.  See the License for the
 * specific language governing permissions and limitations
 * under the License.
 */

package org.wso2.identity.integration.test.rest.api.server.organization.management.v1;

import io.restassured.RestAssured;
import org.apache.commons.lang.StringUtils;
import org.apache.http.HttpResponse;
import org.apache.http.NameValuePair;
import org.apache.http.client.HttpClient;
import org.apache.http.client.entity.UrlEncodedFormEntity;
import org.apache.http.client.methods.HttpGet;
import org.apache.http.client.methods.HttpPost;
import org.testng.Assert;
import org.testng.annotations.AfterClass;
import org.testng.annotations.AfterMethod;
import org.testng.annotations.BeforeMethod;
import org.wso2.identity.integration.test.rest.api.server.application.management.v1.model.AdvancedApplicationConfiguration;
import org.wso2.identity.integration.test.rest.api.server.application.management.v1.model.ApplicationModel;
import org.wso2.identity.integration.test.rest.api.server.application.management.v1.model.ApplicationSharePOSTRequest;
import org.wso2.identity.integration.test.rest.api.server.application.management.v1.model.InboundProtocols;
import org.wso2.identity.integration.test.rest.api.server.application.management.v1.model.OpenIDConnectConfiguration;
import org.wso2.identity.integration.test.rest.api.server.common.RESTAPIServerTestBase;
import org.wso2.identity.integration.test.rest.api.user.common.model.Email;
import org.wso2.identity.integration.test.rest.api.user.common.model.Name;
import org.wso2.identity.integration.test.rest.api.user.common.model.UserObject;
import org.wso2.identity.integration.test.restclients.OAuth2RestClient;
import org.wso2.identity.integration.test.restclients.SCIM2RestClient;
import org.wso2.identity.integration.test.utils.OAuth2Constant;

import java.io.IOException;
import java.util.ArrayList;
import java.util.Collections;
import java.util.List;
import java.util.StringJoiner;

import static org.wso2.identity.integration.test.restclients.RestBaseClient.USER_AGENT_ATTRIBUTE;

/**
 * Base test class for the Organization Management REST APIs.
 */
public class OrganizationManagementBaseTest extends RESTAPIServerTestBase {

    public static final String SUPER_ORGANIZATION_ID = "10084a8d-113f-4211-a0d5-efe36b082211";
    public static final String SUPER_TENANT_DOMAIN = "carbon.super";
    private static final String API_DEFINITION_NAME = "org.wso2.carbon.identity.organization.management.yaml";
    static final String API_VERSION = "v1";

    static final String ORGANIZATION_MANAGEMENT_API_BASE_PATH = "/organizations";
    static final String ORGANIZATION_CONFIGS_API_BASE_PATH = "/organization-configs";
    static final String ORGANIZATION_DISCOVERY_API_PATH = "/discovery";
    static final String ORGANIZATION_META_ATTRIBUTES_API_PATH = "/meta-attributes";
<<<<<<< HEAD
    static final String CHECK_HANDLE_API_PATH = "/check-handle";
    static final String ORGANIZATION_META_DATA_PATH = "/metadata";
=======
    static final String CHECK_DISCOVERY_API_PATH = "/check-discovery";
>>>>>>> eacb9e46
    static final String AUTHORIZE_ENDPOINT = "oauth2/authorize";
    static final String TOKEN_ENDPOINT = "oauth2/token";
    static final String INTROSPECT_ENDPOINT = "oauth2/introspect";
    static final String COMMON_AUTH_ENDPOINT = "/commonauth";
    static final String PATH_SEPARATOR = "/";

    protected static final String ORGANIZATION_ID = "id";
    protected static final String ORGANIZATION_NAME = "name";
    protected static final String ORGANIZATION_HANDLE = "orgHandle";
    protected static final String ORGANIZATION_NAME_FORMAT = "Org-%d";

    protected static final String ORGANIZATION_EMAIL_FORMAT_1 = "org%d.com";
    protected static final String ORGANIZATION_EMAIL_FORMAT_2 = "organization%d.com";

    protected static final String LIMIT_QUERY_PARAM = "limit";
    protected static final String AFTER_QUERY_PARAM = "after";
    protected static final String BEFORE_QUERY_PARAM = "before";
    protected static final String RECURSIVE_QUERY_PARAM = "recursive";
    protected static final String OFFSET_QUERY_PARAM = "offset";
    protected static final String FILTER_QUERY_PARAM = "filter";
    protected static final String FIDP_QUERY_PARAM = "fidp";
    protected static final String LOGIN_HINT_QUERY_PARAM = "login_hint";
    protected static final String ORG_DISCOVERY_TYPE_QUERY_PARAM = "orgDiscoveryType";
    protected static final String AUTH_FAILURE_MSG_QUERY_PARAM = "authFailureMsg";
<<<<<<< HEAD
    protected static final String AVAILABLE = "available";
=======
    protected static final String LIMIT_10_QUERY_PARAM = "10";
    protected static final String LIMIT_MINUS_1_QUERY_PARAM = "-1";
>>>>>>> eacb9e46

    protected static final String ORGANIZATIONS_PATH_PARAM = "organizations";
    protected static final String LINKS_PATH_PARAM = "links";
    protected static final String COUNT_PATH_PARAM = "count";
    protected static final String TOTAL_RESULTS_PATH_PARAM = "totalResults";
    protected static final String START_INDEX_PATH_PARAM = "startIndex";

    protected static final String ORGANIZATION_NAME_ATTRIBUTE = "organizationName";
    protected static final String ORGANIZATION_MULTIPLE_META_ATTRIBUTE_ATTRIBUTES = "attributes";

    protected static final String CLIENT_SECRET_PARAM = "client_secret";
    protected static final String USERNAME_PARAM = "username";
    protected static final String PASSWORD_PARAM = "password";
    protected static final String SESSION_DATA_KEY_PARAM = "sessionDataKey";

    protected static final String LINK_REL_PREVIOUS = "previous";
    protected static final String LINK_REL_NEXT = "next";
    protected static final String REL = "rel";
    protected static final String HREF = "href";

    protected static final String AMPERSAND = "&";
    protected static final String QUESTION_MARK = "?";
    protected static final String EQUAL = "=";
    protected static final String PLUS = "+";
    protected static final String COLON = ":";

    protected static final String ZERO = "0";

    protected static final String FALSE = "false";

    protected static final String TOTAL_RESULT_MISMATCH_ERROR = "Total results mismatched.";
    protected static final String START_INDEX_MISMATCH_ERROR = "Start index mismatched.";
    protected static final String COUNT_MISMATCH_ERROR = "Count mismatch";

    protected static final int NUM_OF_ORGANIZATIONS_FOR_PAGINATION_TESTS = 20;
    protected static final int DEFAULT_ORG_LIMIT = 15;
    protected static final int NUM_OF_ORGANIZATIONS_WITH_META_ATTRIBUTES = 3;
    protected static final int DEFAULT_META_ATTRIBUTES_LIMIT = 15;

    protected static final String ORGANIZATION_SSO = "OrganizationSSO";
    protected static final String EMAIL_DOMAIN_DISCOVERY = "emailDomain";
    protected static final String B2B_APP_NAME = "Guardio-Business-App";
    protected static final String B2B_USER_NAME = "John";
    protected static final String B2B_USER_PASSWORD = "Test@1234";
    protected static final String B2B_USER_EMAIL = "johndoe@abc.com";
<<<<<<< HEAD
    protected static final String ORG_HANDLE_SMALLER_HOSPITAL = "smallerhospital.com";
    protected static final String ORG_HANDLE_GREATER_HOSPITAL = "greaterhospital.com";
    protected static final String ORG_NAME_SMALLER_HOSPITAL = "Smaller Hospital";
    protected static final String ORG_NAME_LITTLE_HOSPITAL = "Little Hospital";
    protected static final String ORG_HANDLE_PLACEHOLDER = "${orgHandle}";

    protected static final String RENAME_ORGANIZATION_REQUEST_BODY = "rename-organization-request-body.json";
    protected static final String ORGANIZATION_UPDATE_REQUEST_BODY
            = "update-smaller-hospital-organization-request-body.json";
=======
    protected static final String ORGANIZATION_ID_PLACEHOLDER = "${organizationID}";
    protected static final String PARENT_ID_PLACEHOLDER = "${parentId}";

    protected static final String ADD_DISCOVERY_ATTRIBUTES_REQUEST_BODY = "add-discovery-attributes-request-body.json";
    protected static final String ORGANIZATION_SELF_SERVICE_APIS = "organization-self-service-apis.json";
    protected static final String ADD_DISCOVERY_CONFIG_REQUEST_BODY = "add-discovery-config-request-body.json";
    protected static final String UPDATE_DISCOVERY_ATTRIBUTES_REQUEST_BODY
            = "update-discovery-attributes-request-body.json";
    protected static final String ADD_SMALLER_HOSPITAL_ORGANIZATION_REQUEST_BODY
            = "add-smaller-hospital-organization-request-body.json";
    protected static final String ADD_GREATER_HOSPITAL_ORGANIZATION_REQUEST_BODY
            = "add-greater-hospital-organization-request-body.json";
    protected static final String CHECK_DISCOVERY_ATTRIBUTES_AVAILABLE_REQUEST_BODY
            = "check-discovery-attributes-available-request-body.json";
    protected static final String CHECK_DISCOVERY_ATTRIBUTES_UNAVAILABLE_REQUEST_BODY
            = "check-discovery-attributes-unavailable-request-body.json";
>>>>>>> eacb9e46

    protected static String swaggerDefinition;
    protected OAuth2RestClient oAuth2RestClient;
    protected SCIM2RestClient scim2RestClient;

    static {
        String API_PACKAGE_NAME = "org.wso2.carbon.identity.api.server.organization.management.v1";

        try {
            swaggerDefinition = getAPISwaggerDefinition(API_PACKAGE_NAME, API_DEFINITION_NAME);
        } catch (IOException e) {
            Assert.fail(String.format("Unable to read the swagger definition %s from %s", API_DEFINITION_NAME,
                    API_PACKAGE_NAME), e);
        }
    }

    @AfterClass(alwaysRun = true)
    public void testConclude() throws Exception {

        super.conclude();
    }

    @BeforeMethod(alwaysRun = true)
    public void testInit() {

        RestAssured.basePath = basePath;
    }

    @AfterMethod(alwaysRun = true)
    public void testFinish() {

        RestAssured.basePath = StringUtils.EMPTY;
    }

    protected String getAppClientId(String applicationId) throws Exception {

        OpenIDConnectConfiguration oidcConfig = oAuth2RestClient.getOIDCInboundDetails(applicationId);
        return oidcConfig.getClientId();
    }

    protected String getAppClientSecret(String applicationId) throws Exception {

        OpenIDConnectConfiguration oidcConfig = oAuth2RestClient.getOIDCInboundDetails(applicationId);
        return oidcConfig.getClientSecret();
    }

    protected String buildGetRequestURL(String endpointURL, String tenantDomain, List<NameValuePair> queryParams) {

        String authorizeEndpoint = getTenantQualifiedURL(endpointURL, tenantDomain);

        if (queryParams == null || queryParams.isEmpty()) {
            return authorizeEndpoint;
        }

        StringJoiner queryParamJoiner = new StringJoiner(AMPERSAND);
        for (NameValuePair queryParam : queryParams) {
            queryParamJoiner.add(queryParam.getName() + EQUAL + queryParam.getValue());
        }

        return authorizeEndpoint + QUESTION_MARK + queryParamJoiner;
    }

    protected HttpResponse sendGetRequest(String endpointURL, HttpClient client) throws IOException {

        HttpGet request = new HttpGet(endpointURL);
        request.setHeader(USER_AGENT_ATTRIBUTE, OAuth2Constant.USER_AGENT);
        return client.execute(request);
    }

    protected HttpResponse sendPostRequest(String commonAuthURL, List<NameValuePair> urlParameters, HttpClient client)
            throws IOException {

        HttpPost request = new HttpPost(commonAuthURL);
        request.setHeader(USER_AGENT_ATTRIBUTE, OAuth2Constant.USER_AGENT);
        request.setEntity(new UrlEncodedFormEntity(urlParameters));
        return client.execute(request);
    }

    protected String addApplication(String appName) throws Exception {

        ApplicationModel application = new ApplicationModel();
        List<String> grantTypes = new ArrayList<>();
        Collections.addAll(grantTypes, OAuth2Constant.OAUTH2_GRANT_TYPE_AUTHORIZATION_CODE);
        OpenIDConnectConfiguration oidcConfig = new OpenIDConnectConfiguration();
        oidcConfig.setGrantTypes(grantTypes);
        oidcConfig.setCallbackURLs(Collections.singletonList(OAuth2Constant.CALLBACK_URL));
        InboundProtocols inboundProtocolsConfig = new InboundProtocols();
        inboundProtocolsConfig.setOidc(oidcConfig);
        application.setInboundProtocolConfiguration(inboundProtocolsConfig);
        application.setName(appName);

        AdvancedApplicationConfiguration advancedApplicationConfiguration = new AdvancedApplicationConfiguration();
        advancedApplicationConfiguration.setSkipLoginConsent(true);
        application.setAdvancedConfigurations(advancedApplicationConfiguration);

        String applicationID = oAuth2RestClient.createApplication(application);
        Assert.assertNotNull(applicationID, "Application id cannot be empty.");
        return applicationID;
    }

    protected void shareApplication(String applicationID) throws IOException {

        ApplicationSharePOSTRequest applicationSharePOSTRequest = new ApplicationSharePOSTRequest();
        applicationSharePOSTRequest.setShareWithAllChildren(true);
        oAuth2RestClient.shareApplication(applicationID, applicationSharePOSTRequest);
    }

    protected void unShareApplication(String applicationID) throws IOException {

        ApplicationSharePOSTRequest applicationSharePOSTRequest = new ApplicationSharePOSTRequest();
        applicationSharePOSTRequest.setShareWithAllChildren(false);
        oAuth2RestClient.shareApplication(applicationID, applicationSharePOSTRequest);
    }

    protected String createB2BUser(String switchedM2MToken) throws Exception {

        UserObject userInfo = new UserObject();
        userInfo.setUserName(B2B_USER_EMAIL);
        userInfo.setPassword(B2B_USER_PASSWORD);
        userInfo.setName(new Name().givenName(B2B_USER_NAME));
        userInfo.addEmail(new Email().value(B2B_USER_EMAIL));

        String b2bUserID = scim2RestClient.createSubOrgUser(userInfo, switchedM2MToken);
        Assert.assertNotNull(b2bUserID, "B2B user creation failed.");
        return b2bUserID;
    }
}<|MERGE_RESOLUTION|>--- conflicted
+++ resolved
@@ -65,12 +65,9 @@
     static final String ORGANIZATION_CONFIGS_API_BASE_PATH = "/organization-configs";
     static final String ORGANIZATION_DISCOVERY_API_PATH = "/discovery";
     static final String ORGANIZATION_META_ATTRIBUTES_API_PATH = "/meta-attributes";
-<<<<<<< HEAD
     static final String CHECK_HANDLE_API_PATH = "/check-handle";
     static final String ORGANIZATION_META_DATA_PATH = "/metadata";
-=======
     static final String CHECK_DISCOVERY_API_PATH = "/check-discovery";
->>>>>>> eacb9e46
     static final String AUTHORIZE_ENDPOINT = "oauth2/authorize";
     static final String TOKEN_ENDPOINT = "oauth2/token";
     static final String INTROSPECT_ENDPOINT = "oauth2/introspect";
@@ -95,12 +92,9 @@
     protected static final String LOGIN_HINT_QUERY_PARAM = "login_hint";
     protected static final String ORG_DISCOVERY_TYPE_QUERY_PARAM = "orgDiscoveryType";
     protected static final String AUTH_FAILURE_MSG_QUERY_PARAM = "authFailureMsg";
-<<<<<<< HEAD
     protected static final String AVAILABLE = "available";
-=======
     protected static final String LIMIT_10_QUERY_PARAM = "10";
     protected static final String LIMIT_MINUS_1_QUERY_PARAM = "-1";
->>>>>>> eacb9e46
 
     protected static final String ORGANIZATIONS_PATH_PARAM = "organizations";
     protected static final String LINKS_PATH_PARAM = "links";
@@ -146,7 +140,7 @@
     protected static final String B2B_USER_NAME = "John";
     protected static final String B2B_USER_PASSWORD = "Test@1234";
     protected static final String B2B_USER_EMAIL = "johndoe@abc.com";
-<<<<<<< HEAD
+
     protected static final String ORG_HANDLE_SMALLER_HOSPITAL = "smallerhospital.com";
     protected static final String ORG_HANDLE_GREATER_HOSPITAL = "greaterhospital.com";
     protected static final String ORG_NAME_SMALLER_HOSPITAL = "Smaller Hospital";
@@ -156,7 +150,7 @@
     protected static final String RENAME_ORGANIZATION_REQUEST_BODY = "rename-organization-request-body.json";
     protected static final String ORGANIZATION_UPDATE_REQUEST_BODY
             = "update-smaller-hospital-organization-request-body.json";
-=======
+
     protected static final String ORGANIZATION_ID_PLACEHOLDER = "${organizationID}";
     protected static final String PARENT_ID_PLACEHOLDER = "${parentId}";
 
@@ -173,7 +167,6 @@
             = "check-discovery-attributes-available-request-body.json";
     protected static final String CHECK_DISCOVERY_ATTRIBUTES_UNAVAILABLE_REQUEST_BODY
             = "check-discovery-attributes-unavailable-request-body.json";
->>>>>>> eacb9e46
 
     protected static String swaggerDefinition;
     protected OAuth2RestClient oAuth2RestClient;
