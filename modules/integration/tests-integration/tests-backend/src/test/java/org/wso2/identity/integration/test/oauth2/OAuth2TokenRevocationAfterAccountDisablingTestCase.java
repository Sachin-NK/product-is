--- conflicted
+++ resolved
@@ -145,7 +145,6 @@
     @BeforeClass(alwaysRun = true)
     public void testInit() throws Exception {
 
-<<<<<<< HEAD
         createServiceProviderApplication(SERVICE_PROVIDER_1_NAME);
         createServiceProviderApplication(SERVICE_PROVIDER_2_NAME);
 
@@ -153,11 +152,7 @@
         identityGovernanceRestClient = new IdentityGovernanceRestClient(serverURL, tenantInfo);
 
         userId = addNewTestUser();
-        client = HttpClientBuilder.create().disableRedirectHandling().build();
-=======
-        createServiceProviderApplication(OAUTH_APPLICATION_NAME_1, SERVICE_PROVIDER_1_NAME);
-        createServiceProviderApplication(OAUTH_APPLICATION_NAME_2, SERVICE_PROVIDER_2_NAME);
-        addNewTestUser();
+        
         ConfigurationContext configContext = ConfigurationContextFactory
                 .createConfigurationContextFromFileSystem(null, null);
         applicationManagementServiceClient =
@@ -184,7 +179,6 @@
         String tenantCookie = logManager.login(ADMIN + "@" + secondaryTenantDomain,
                 ADMIN, isServer.getInstance().getHosts().get(DEFAULT_STRING));
         tenantIDPMgtClient = new IdentityProviderMgtServiceClient(tenantCookie, backendURL);
->>>>>>> 2801d295
     }
 
     @AfterClass(alwaysRun = true)
