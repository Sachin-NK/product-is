--- conflicted
+++ resolved
@@ -36,11 +36,8 @@
 import org.wso2.identity.integration.test.rest.api.server.idp.v1.util.UserDefinedAuthenticatorPayload;
 
 import java.io.IOException;
-<<<<<<< HEAD
 import java.util.Base64;
-=======
 import java.util.Collections;
->>>>>>> 9d2d3b19
 import java.util.HashMap;
 import java.util.Map;
 
@@ -72,12 +69,9 @@
     private String idPId;
     private String customIdPId;
     private String idPTemplateId;
-<<<<<<< HEAD
     private UserDefinedAuthenticatorPayload userDefinedAuthenticatorPayload;
     private String idpCreatePayload;
-=======
     private static final String IDP_NAME = "Google";
->>>>>>> 9d2d3b19
 
     @Factory(dataProvider = "restAPIUserConfigProvider")
     public IdPSuccessTest(TestUserMode userMode) throws Exception {
