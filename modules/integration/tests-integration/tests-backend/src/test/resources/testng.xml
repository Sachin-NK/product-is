--- conflicted
+++ resolved
@@ -30,7 +30,7 @@
             <package name="org.wso2.identity.integration.test.application.mgt"/>
         </packages>
         <classes>
-<<<<<<< HEAD
+            <class name="org.wso2.identity.integration.test.user.account.connector.UserAccountConnectorTestCase" />
             <class name="org.wso2.identity.integration.test.AuthenticationAdminTestCase"/>
             <class name="org.wso2.identity.integration.test.um.ws.api.RemoteAuthorizationManagerServiceTestCase" />
             <class name="org.wso2.identity.integration.test.mgt.ClaimManagementServiceTestCase" />
@@ -41,12 +41,6 @@
             <class name="org.wso2.identity.integration.test.user.store.config.UserStoreConfigAdminTestCase"/>
             <class name="org.wso2.identity.integration.test.user.store.config.UserStoreDeployerTestCase"/>
             <!--Provisioning Test Cases-->
-=======
-            <class name="org.wso2.identity.integration.test.user.account.connector.UserAccountConnectorTestCase" />
-             <!--class name="org.wso2.identity.integration.test.IdentityXmlParserTestCase"/>
-             <class name="org.wso2.identity.integration.test.openid.OpenIDSSOTestCase"/>
-             <class name="org.wso2.identity.integration.test.saml.AllClaimURIsTestCase"/>
->>>>>>> 0809ccb0
             <class name="org.wso2.identity.integration.test.provisioning.ProvisioningTestCase"/>
             <!--OAuth Test Cases-->
             <!--<class name="org.wso2.identity.integration.test.oauth2.OAuth2ServiceAuthCodeGrantOpenIdTestCase"/>-->
