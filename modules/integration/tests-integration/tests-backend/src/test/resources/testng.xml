--- conflicted
+++ resolved
@@ -96,11 +96,8 @@
         <classes>
             <class name="org.wso2.identity.integration.test.application.mgt.ImportExportServiceProviderTest"/>
             <class name="org.wso2.identity.integration.test.application.mgt.ApplicationTemplateMgtTestCase"/>
-<<<<<<< HEAD
+            <class name="org.wso2.identity.integration.test.application.mgt.ApplicationSearchTestCase"/>
             <class name="org.wso2.identity.integration.test.application.mgt.DefaultAuthSeqManagementTestCase"/>
-=======
-            <class name="org.wso2.identity.integration.test.application.mgt.ApplicationSearchTestCase"/>
->>>>>>> f13e9164
 
             <class name="org.wso2.identity.integration.test.oauth2.OAuth2ServiceJWTGrantTestCase"/>
             <class name="org.wso2.identity.integration.test.user.account.connector.UserAccountConnectorTestCase"/>
