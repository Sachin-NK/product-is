--- conflicted
+++ resolved
@@ -15,10 +15,7 @@
     <artifactId>org.wso2.identity.integration.common.clients</artifactId>
     <packaging>jar</packaging>
 
-<<<<<<< HEAD
-=======
     <dependencies>
-
         <dependency>
             <groupId>org.wso2.carbon</groupId>
             <artifactId>org.wso2.carbon.idp.mgt.stub</artifactId>
@@ -81,5 +78,4 @@
         </dependency>
     </dependencies>
 
->>>>>>> 4b7d0858
 </project>