--- conflicted
+++ resolved
@@ -22,7 +22,6 @@
             <scope>compile</scope>
         </dependency>
         <dependency>
-<<<<<<< HEAD
             <groupId>org.wso2.carbon.automation</groupId>
             <artifactId>org.wso2.carbon.automation.extensions</artifactId>
             <scope>compile</scope>
@@ -33,8 +32,6 @@
             <scope>compile</scope>
         </dependency>
         <dependency>
-=======
->>>>>>> e00567a4
             <groupId>org.wso2.carbon</groupId>
             <artifactId>org.wso2.carbon.integration.common.admin.client</artifactId>
             <scope>compile</scope>
@@ -45,18 +42,12 @@
             <scope>compile</scope>
         </dependency>
         <dependency>
-<<<<<<< HEAD
             <groupId>org.wso2.carbon</groupId>
             <artifactId>org.wso2.carbon.authenticator.stub</artifactId>
-=======
-            <groupId>org.wso2.carbon.automation</groupId>
-            <artifactId>org.wso2.carbon.automation.test.utils</artifactId>
->>>>>>> e00567a4
             <scope>compile</scope>
         </dependency>
         <dependency>
             <groupId>org.wso2.carbon</groupId>
-<<<<<<< HEAD
             <artifactId>org.wso2.carbon.identity.user.store.configuration.stub</artifactId>
             <version>4.3.0-SNAPSHOT</version>
         </dependency>
@@ -68,10 +59,8 @@
         <dependency>
             <groupId>org.testng</groupId>
             <artifactId>testng</artifactId>
-=======
-            <artifactId>org.wso2.carbon.authenticator.stub</artifactId>
->>>>>>> e00567a4
             <scope>compile</scope>
         </dependency>
     </dependencies>
+
 </project>