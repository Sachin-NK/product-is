<?xml version="1.0" encoding="ISO-8859-1"?>
<!--
  ~  Copyright (c) 2005-2010, WSO2 Inc. (http://wso2.com) All Rights Reserved.
  ~
  ~  WSO2 Inc. licenses this file to you under the Apache License,
  ~  Version 2.0 (the "License"); you may not use this file except
  ~  in compliance with the License.
  ~  You may obtain a copy of the License at
  ~
  ~    http://www.apache.org/licenses/LICENSE-2.0
  ~
  ~  Unless required by applicable law or agreed to in writing,
  ~  software distributed under the License is distributed on an
  ~  "AS IS" BASIS, WITHOUT WARRANTIES OR CONDITIONS OF ANY
  ~  KIND, either express or implied.  See the License for the
  ~  specific language governing permissions and limitations
  ~  under the License.
  -->
<project xmlns:xsi="http://www.w3.org/2001/XMLSchema-instance"
         xmlns="http://maven.apache.org/POM/4.0.0"
         xsi:schemaLocation="http://maven.apache.org/POM/4.0.0 http://maven.apache.org/xsd/maven-4.0.0.xsd">

    <parent>
        <groupId>org.wso2.identity</groupId>
        <artifactId>identity-server-parent</artifactId>
        <version>5.1.0-SNAPSHOT</version>
        <relativePath>../../pom.xml</relativePath>
    </parent>

    <modelVersion>4.0.0</modelVersion>
    <artifactId>identity-integration-tests</artifactId>
    <name>Identity Server Integration Tests</name>
    <packaging>pom</packaging>
    <modules>
        <module>tests-common/admin-clients</module>
        <module>tests-common/integration-test-utils</module>
        <module>tests-common/ui-pages</module>
        <module>tests-integration</module>
        <module>tests-ui-integration</module>
        <!--<module>tests</module>-->
    </modules>
    <build>
        <plugins>
            <plugin>
                <artifactId>maven-clean-plugin</artifactId>
                <executions>
                    <execution>
                        <id>auto-clean</id>
                        <phase>initialize</phase>
                        <goals>
                            <goal>clean</goal>
                        </goals>
                    </execution>
                </executions>
            </plugin>
            <plugin>
                <artifactId>maven-surefire-plugin</artifactId>
                <inherited>false</inherited>
                <configuration>
                        <systemProperties>
                        <maven.test.haltafterfailure>false</maven.test.haltafterfailure>
                        <carbon.zip>
                            ${basedir}/../distribution/target/wso2is-${product.identity.version}.zip
                        </carbon.zip>
                        <sec.verifier.dir>
                            ${basedir}/target/security-verifier/
                        </sec.verifier.dir>
                        <emma.home>${basedir}/target/emma</emma.home>
                        <samples.dir>${basedir}/../samples/product</samples.dir>
                        <extracted.dir>wso2is-${product.identity.version}</extracted.dir>
                    </systemProperties>
                    <workingDirectory>${basedir}/target</workingDirectory>
                </configuration>
            </plugin>
            <plugin>
                <groupId>org.apache.maven.plugins</groupId>
                <artifactId>maven-jar-plugin</artifactId>
                <executions>
                    <execution>
                        <goals>
                            <goal>test-jar</goal>
                        </goals>
                    </execution>
                </executions>
            </plugin>
            <plugin>
                <artifactId>maven-dependency-plugin</artifactId>
                <executions>
                    <execution>
                        <phase>compile</phase>
                        <goals>
                            <goal>copy-dependencies</goal>
                        </goals>
                        <configuration>
                            <outputDirectory>${project.build.directory}/emma</outputDirectory>
                            <includeTypes>jar</includeTypes>
                            <includeArtifactIds>emma,org.wso2.carbon.integration.framework</includeArtifactIds>
                        </configuration>
                    </execution>
                    <execution>
                        <id>copy-secVerifier</id>
                        <phase>compile</phase>
                        <goals>
                            <goal>copy-dependencies</goal>
                        </goals>
                        <configuration>
                            <outputDirectory>${basedir}/target/security-verifier</outputDirectory>
                            <includeTypes>aar</includeTypes>
                            <includeArtifactIds>SecVerifier</includeArtifactIds>
                            <stripVersion>true</stripVersion>
                        </configuration>
                    </execution>
                </executions>
            </plugin>
        </plugins>
    </build>

    <dependencies>
        <dependency>
            <groupId>org.wso2.carbon</groupId>
            <artifactId>org.wso2.carbon.integration.framework</artifactId>
        </dependency>
        <dependency>
            <groupId>org.testng</groupId>
            <artifactId>testng</artifactId>
        </dependency>
        <dependency>
            <groupId>org.wso2.carbon</groupId>
            <artifactId>org.wso2.carbon.user.mgt.stub</artifactId>
        </dependency>
        <dependency>
            <groupId>org.wso2.carbon</groupId>
            <artifactId>org.wso2.carbon.identity.certificateauthority.stub</artifactId>
        </dependency>
        <dependency>
            <groupId>org.wso2.carbon</groupId>
            <artifactId>org.wso2.carbon.identity.sts.passive.stub</artifactId>
        </dependency>
        <dependency>
            <groupId>org.wso2.carbon</groupId>
            <artifactId>SecVerifier</artifactId>
            <type>aar</type>
        </dependency>
        <!--<dependency>-->
            <!--<groupId>org.wso2.carbon.automation</groupId>-->
            <!--<artifactId>org.wso2.carbon.automation.api</artifactId>-->
            <!--<version>${clarity.version}</version>-->
        <!--</dependency>-->
        <!--<dependency>-->
            <!--<groupId>org.wso2.carbon.automation</groupId>-->
            <!--<artifactId>org.wso2.carbon.automation.core</artifactId>-->
            <!--<version>${clarity.version}</version>-->
        <!--</dependency>-->
        <!--<dependency>-->
            <!--<groupId>org.wso2.carbon.automation</groupId>-->
            <!--<artifactId>org.wso2.carbon.automation.utils</artifactId>-->
            <!--<version>${clarity.version}</version>-->
        <!--</dependency>-->
        <!--<dependency>-->
            <!--<groupId>org.wso2.carbon.automation</groupId>-->
            <!--<artifactId>org.wso2.carbon.automation.engine</artifactId>-->
        <!--</dependency>-->
        <!--<dependency>-->
            <!--<groupId>org.wso2.carbon.automation</groupId>-->
            <!--<artifactId>org.wso2.carbon.automation.extensions</artifactId>-->
        <!--</dependency>-->
        <!--<dependency>-->
            <!--<groupId>org.wso2.carbon.automation</groupId>-->
            <!--<artifactId>org.wso2.carbon.automation.test.utils</artifactId>-->
        <!--</dependency>-->
        <!--<dependency>-->
            <!--<groupId>org.wso2.carbon</groupId>-->
            <!--<artifactId>org.wso2.carbon.integration.common.admin.client</artifactId>-->
        <!--</dependency>-->
        <!--<dependency>-->
            <!--<groupId>org.wso2.carbon</groupId>-->
            <!--<artifactId>org.wso2.carbon.integration.common.utils</artifactId>-->
        <!--</dependency>-->
        <dependency>
<<<<<<< HEAD
            <groupId>org.wso2.carbon.automation</groupId>
            <artifactId>org.wso2.carbon.automation.api</artifactId>
        </dependency>
        <dependency>
            <groupId>org.wso2.carbon.automation</groupId>
            <artifactId>org.wso2.carbon.automation.core</artifactId>
        </dependency>
        <dependency>
            <groupId>org.wso2.carbon.automation</groupId>
            <artifactId>org.wso2.carbon.automation.utils</artifactId>
=======
            <groupId>org.wso2.carbon</groupId>
            <artifactId>org.wso2.carbon.integration.common.extensions</artifactId>
        </dependency>
        <dependency>
            <groupId>org.wso2.carbon</groupId>
            <artifactId>org.wso2.carbon.integration.common.tests</artifactId>
>>>>>>> 4b7d0858
        </dependency>
    </dependencies>
</project><|MERGE_RESOLUTION|>--- conflicted
+++ resolved
@@ -176,26 +176,14 @@
             <!--<groupId>org.wso2.carbon</groupId>-->
             <!--<artifactId>org.wso2.carbon.integration.common.utils</artifactId>-->
         <!--</dependency>-->
+
         <dependency>
-<<<<<<< HEAD
-            <groupId>org.wso2.carbon.automation</groupId>
-            <artifactId>org.wso2.carbon.automation.api</artifactId>
-        </dependency>
-        <dependency>
-            <groupId>org.wso2.carbon.automation</groupId>
-            <artifactId>org.wso2.carbon.automation.core</artifactId>
-        </dependency>
-        <dependency>
-            <groupId>org.wso2.carbon.automation</groupId>
-            <artifactId>org.wso2.carbon.automation.utils</artifactId>
-=======
             <groupId>org.wso2.carbon</groupId>
             <artifactId>org.wso2.carbon.integration.common.extensions</artifactId>
         </dependency>
         <dependency>
             <groupId>org.wso2.carbon</groupId>
             <artifactId>org.wso2.carbon.integration.common.tests</artifactId>
->>>>>>> 4b7d0858
         </dependency>
     </dependencies>
 </project>