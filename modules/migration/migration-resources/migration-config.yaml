migrationEnable: "true"

currentVersion: "5.3.0"
migrateVersion: "5.4.0"

continueOnError: "true"
batchUpdate: "true"
ignoreForInactiveTenants: "true"

versions:
 -
  version: "5.0.0-SP1"
  migratorConfigs:
   -
    name: "SchemaMigrator"
    order: 1
    parameters:
      location: "step1"
      schema: "identity"
 -
  version: "5.1.0"
  migratorConfigs:
   -
    name: "IdentityDataCleaner"
    order: 1
    parameters:
      schema: "identity"
   -
    name: "SchemaMigrator"
    order: 2
    parameters:
      location: "step1"
      schema: "identity"
   -
    name: "SchemaMigrator"
    order: 3
    parameters:
      location: "step1"
      schema: "um"
   -
    name: "IdentityDataMigrator"
    order: 4
    parameters:
      schema: "identity"
   -
    name: "UMDataMigrator"
    order: 5
    parameters:
      schema: "um"
   -
    name: "RegistryDataMigrator"
    order: 6
    parameters:
      schema: "um"


 -
  version: "5.2.0"
  migratorConfigs:
   -
    name: "SchemaMigrator"
    order: 1
    parameters:
      location: "step1"
      schema: "identity"
   -
    name: "SchemaMigrator"
    order: 2
    parameters:
      location: "step1"
      schema: "um"


 -
  version: "5.3.0"
  migratorConfigs:
   -
    name: "SchemaMigrator"
    order: 1
    parameters:
      location: "step1"
      schema: "identity"
   -
    name: "ClaimDataMigrator"
    order: 2
    parameters:
      schema: "um"
   -
    name: "PermissionDataMigrator"
    order: 3
    parameters:
      schema: "um"
   -
    name: "EmailTemplateDataMigrator"
    order: 4
    parameters:
      schema: "identity"

   -
    name: "ChallengeQuestionDataMigrator"
    order: 5
    parameters:
      schema: "identity"
   -
    name: "ResidentIdpMetadataMigrator"
    order: 6
    parameters:
      schema: "identity"
   -
    name: "OIDCScopeDataMigrator"
    order: 7
    parameters:
      schema: "identity"


 -
  version: "5.4.0"
  migratorConfigs:
   -
    name: "SchemaMigrator"
    order: 1
    parameters:
      location: "step1"
      schema: "identity"
   -
    name: "SchemaMigrator"
    order: 2
    parameters:
      location: "step1"
      schema: "um"
   -
    name: "ClaimDataMigrator"
    order: 3
    parameters:
      schema: "um"
   -
    name: "OAuthDataMigrator"
    order: 4
    parameters:
      schema: "identity"
   -
    name: "SchemaMigrator"
    order: 5
    parameters:
      location: "step2"
      schema: "identity"


  -
   version: "5.5.0"
   migratorConfigs:
    -
     name: "SchemaMigrator"
     order: 1
     parameters:
       location: "step1"
       schema: "identity"
    -
     name: "SchemaMigrator"
     order: 2
     parameters:
       location: "step1"
       schema: "consent"
    -
     name: "OAuthDataMigrator"
     order: 3
     parameters:
       schema: "identity"
    -
     name: "BPSProfileDataMigrator"
     order: 4
     parameters:
       schema: "identity"
    -
     name: "SchemaMigrator"
     order: 5
     parameters:
       location: "step2"
       schema: "identity"
    -
<<<<<<< HEAD
     name: "SysLogPropertiesMigrator"
     order: 6
=======
     name: "PolicySubscriberDataMigrator"
     order: 6
     parameters:
       schema: "identity"
>>>>>>> 8420814f
<|MERGE_RESOLUTION|>--- conflicted
+++ resolved
@@ -172,18 +172,16 @@
      parameters:
        schema: "identity"
     -
+     name: "SysLogPropertiesMigrator"
+     order: 5
+    -
      name: "SchemaMigrator"
-     order: 5
+     order: 6
      parameters:
        location: "step2"
        schema: "identity"
     -
-<<<<<<< HEAD
-     name: "SysLogPropertiesMigrator"
-     order: 6
-=======
      name: "PolicySubscriberDataMigrator"
-     order: 6
+     order: 7
      parameters:
-       schema: "identity"
->>>>>>> 8420814f
+       schema: "identity"