<?xml version="1.0" encoding="UTF-8"?>
<!--
  ~ Copyright (c) 2018, WSO2 Inc. (http://www.wso2.org) All Rights Reserved.
  ~
  ~ Licensed under the Apache License, Version 2.0 (the "License");
  ~ you may not use this file except in compliance with the License.
  ~ You may obtain a copy of the License at
  ~
  ~      http://www.apache.org/licenses/LICENSE-2.0
  ~
  ~ Unless required by applicable law or agreed to in writing, software
  ~ distributed under the License is distributed on an "AS IS" BASIS,
  ~ WITHOUT WARRANTIES OR CONDITIONS OF ANY KIND, either express or implied.
  ~ See the License for the specific language governing permissions and
  ~ limitations under the License.
  -->
<project xmlns="http://maven.apache.org/POM/4.0.0" xmlns:xsi="http://www.w3.org/2001/XMLSchema-instance" xsi:schemaLocation="http://maven.apache.org/POM/4.0.0 http://maven.apache.org/xsd/maven-4.0.0.xsd">
    <parent>
        <groupId>org.wso2.is</groupId>
        <artifactId>product-scenarios</artifactId>
        <relativePath>../pom.xml</relativePath>
        <version>5.7.0</version>
    </parent>

    <modelVersion>4.0.0</modelVersion>
    <name>Scenarios Commons</name>
    <artifactId>scenarios-commons</artifactId>
    <packaging>jar</packaging>

    <build>
        <plugins>
            <plugin>
                <artifactId>maven-surefire-plugin</artifactId>
                <inherited>false</inherited>
                <version>2.12.4</version>
                <configuration>

                    <argLine>-Xmx1024m -XX:PermSize=256m -XX:MaxPermSize=512m -Dorg.apache.jasper.compiler.disablejsr199=true</argLine>
                    <systemProperties>
                        <property>
                            <name>maven.test.haltafterfailure</name>
                            <value>false</value>
                        </property>
                        <property>
                            <name>framework.resource.location</name>
                            <value>
                                ${basedir}/src/main/resources/
                            </value>
                        </property>
                        <property>
                            <name>common.resource.location</name>
                            <value>
                                ${basedir}/src/main/resources/
                            </value>
                        </property>
                        <property>
                            <name>server.list</name>
                            <value>
                                IS
                            </value>
                        </property>
                    </systemProperties>
                    <workingDirectory>${basedir}/target</workingDirectory>
                </configuration>
            </plugin>
        </plugins>
    </build>

    <dependencies>
        <dependency>
            <groupId>org.apache.httpcomponents</groupId>
            <artifactId>httpclient</artifactId>
        </dependency>
        <dependency>
            <groupId>commons-httpclient</groupId>
            <artifactId>commons-httpclient</artifactId>
        </dependency>
        <dependency>
            <groupId>commons-lang</groupId>
            <artifactId>commons-lang</artifactId>
        </dependency>
        <dependency>
            <groupId>com.googlecode.json-simple</groupId>
            <artifactId>json-simple</artifactId>
        </dependency>
        <dependency>
            <groupId>org.wso2.carbon.identity.framework</groupId>
            <artifactId>org.wso2.carbon.identity.application.mgt.stub</artifactId>
        </dependency>
        <dependency>
            <groupId>org.wso2.carbon.identity.framework</groupId>
            <artifactId>org.wso2.carbon.user.mgt.stub</artifactId>
        </dependency>
        <dependency>
            <groupId>org.wso2.carbon</groupId>
            <artifactId>org.wso2.carbon.utils</artifactId>
        </dependency>
        <dependency>
            <groupId>org.wso2.carbon.identity.framework</groupId>
            <artifactId>org.wso2.carbon.idp.mgt.stub</artifactId>
        </dependency>
        <dependency>
            <groupId>org.wso2.carbon.identity.framework</groupId>
            <artifactId>org.wso2.carbon.claim.mgt.stub</artifactId>
        </dependency>
        <dependency>
            <groupId>org.wso2.carbon.identity.framework</groupId>
            <artifactId>org.wso2.carbon.identity.claim.metadata.mgt.stub</artifactId>
        </dependency>
        <dependency>
            <groupId>org.wso2.carbon</groupId>
            <artifactId>org.wso2.carbon.authenticator.stub</artifactId>
        </dependency>
        <dependency>
            <groupId>org.wso2.carbon.identity.inbound.auth.oauth2</groupId>
            <artifactId>org.wso2.carbon.identity.oauth.stub</artifactId>
        </dependency>
        <dependency>
            <groupId>org.apache.axis2.wso2</groupId>
            <artifactId>axis2</artifactId>
        </dependency>
        <dependency>
            <groupId>org.apache.axis2.wso2</groupId>
            <artifactId>axis2-client</artifactId>
        </dependency>
        <dependency>
            <groupId>org.apache.rampart.wso2</groupId>
            <artifactId>rampart-policy</artifactId>
        </dependency>
        <dependency>
            <groupId>org.slf4j</groupId>
            <artifactId>slf4j-api</artifactId>
        </dependency>
        <dependency>
            <groupId>org.wso2.carbon.identity.inbound.auth.saml2</groupId>
            <artifactId>org.wso2.carbon.identity.sso.saml.stub</artifactId>
        </dependency>
        <dependency>
            <groupId>org.wso2.carbon.identity.user.ws</groupId>
            <artifactId>org.wso2.carbon.um.ws.api.stub</artifactId>
        </dependency>
        <dependency>
<<<<<<< HEAD
            <groupId>org.opensaml</groupId>
            <artifactId>opensaml</artifactId>
=======
            <groupId>org.testng</groupId>
            <artifactId>testng</artifactId>
>>>>>>> 5a5d5b02
        </dependency>
    </dependencies>
</project><|MERGE_RESOLUTION|>--- conflicted
+++ resolved
@@ -140,13 +140,12 @@
             <artifactId>org.wso2.carbon.um.ws.api.stub</artifactId>
         </dependency>
         <dependency>
-<<<<<<< HEAD
+            <groupId>org.testng</groupId>
+            <artifactId>testng</artifactId>
+        </dependency>
+        <dependency>
             <groupId>org.opensaml</groupId>
             <artifactId>opensaml</artifactId>
-=======
-            <groupId>org.testng</groupId>
-            <artifactId>testng</artifactId>
->>>>>>> 5a5d5b02
         </dependency>
     </dependencies>
 </project>